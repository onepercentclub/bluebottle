--- conflicted
+++ resolved
@@ -108,10 +108,9 @@
 *.log
 *.log.*
 
-<<<<<<< HEAD
+
 # celery
 celerybeat.pid
-=======
+
 # tenants
 tenants
->>>>>>> a87cf97c
