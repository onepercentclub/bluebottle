# REF: Full .travis.yml spec. (https://github.com/travis-ci/travis-yaml/blob/master/SPEC.md)
language: python

<<<<<<< HEAD
dist: trusty
=======
dist: precise
>>>>>>> c200f847
sudo: required

python: 2.7.13

addons:
  postgresql: 9.2
  apt:
    packages:
      - libxmlsec1
      - libxmlsec1-dev
      - swig

cache:
  directories:
    - "$HOME/.pip-cache/"
    - "$HOME/virtualenv/python2.7.13/lib/python2.7/site-packages"

env:
  global:
    - DJANGO_SETTINGS_MODULE='bluebottle.settings.testing'

install:
  - pip install --upgrade setuptools
  - pip install --upgrade -I flake8
  - pip install -e .[test] --process-dependency-links --trusted-host github.com
  - echo `psql --version`

before_script:
  - curl https://geolite.maxmind.com/download/geoip/database/GeoLiteCountry/GeoIP.dat.gz | gunzip - > GeoIP.dat
  - flake8 .

script:
  - python -m coverage run --parallel-mode --source=bluebottle manage.py test --parallel=8

notifications:
  slack:
    secure: TOveMBh9HePYKWuGTrWF+hTXzxGZvbVsa3KU0sB1yv6qkcixb5/ggvmkTeRddYEd/zyWyMenicFsrXVBgsP0SmbNgke6kq5+EN0U5oJWse998lvCVCpwmJQMdwDHvYsOtbFEOppQrbRK4vmH8qibx3x2YVg+u+61ePHvWYF9z6U=

after_success:
  - coverage combine; coverage report --omit **/migrations/**; coveralls<|MERGE_RESOLUTION|>--- conflicted
+++ resolved
@@ -1,11 +1,7 @@
 # REF: Full .travis.yml spec. (https://github.com/travis-ci/travis-yaml/blob/master/SPEC.md)
 language: python
 
-<<<<<<< HEAD
-dist: trusty
-=======
 dist: precise
->>>>>>> c200f847
 sudo: required
 
 python: 2.7.13
