--- conflicted
+++ resolved
@@ -1,21 +1,13 @@
-<<<<<<< HEAD
 # REF: Full .travis.yml spec. (https://github.com/travis-ci/travis-yaml/blob/master/SPEC.md)
-=======
-dist: precise
-sudo: false
->>>>>>> 166f91a5
 language: python
 
-dist: trusty
+dist: precise
 sudo: required
 
 python: 2.7.13
 
 addons:
-<<<<<<< HEAD
   postgresql: 9.2
-=======
->>>>>>> 166f91a5
   apt:
     packages:
       - libxmlsec1
@@ -32,18 +24,11 @@
     - DJANGO_SETTINGS_MODULE='bluebottle.settings.testing'
 
 install:
-<<<<<<< HEAD
   - pip install --upgrade setuptools
   - pip install --upgrade -I flake8
   - pip install -e .[test] --process-dependency-links --trusted-host github.com
   - echo `psql --version`
 
-=======
-- pip install --upgrade setuptools 
-- pip install --upgrade -I flake8
-- pip install -e .[test] --process-dependency-links --trusted-host github.com
-- echo `psql --version`
->>>>>>> 166f91a5
 before_script:
   - curl https://geolite.maxmind.com/download/geoip/database/GeoLiteCountry/GeoIP.dat.gz | gunzip - > GeoIP.dat
   - flake8 .
