--- conflicted
+++ resolved
@@ -134,200 +134,7 @@
         # verify that the action 'create donation' is visible
         self.assertContains(transaction_list, expected_action, count=4)
 
-<<<<<<< HEAD
-    def test_manual_donation(self):
-        """
-        Test that an unmatched bank transaction can be resolved by creating a
-        donation.
-
-        Creating a donation means that an order with ManualPayment has to be
-        created. The full amount (=no fees) goes to the project. The donated
-        amount must enter the payout flow so the project receives the donation.
-        """
-        admin_url = reverse('admin:accounting_banktransaction_changelist')
-        self._initialize_unmatched_transactions()
-        self._match_banktransactions(_('create donation'), 4)
-
-        # pick the action 'create donation' for each transaction
-        for i, transaction in enumerate(self.transactions):
-            project = getattr(self, 'project%d' % (i+1))
-            url = reverse('admin:banktransaction-add-manualdonation', kwargs={'pk': transaction.pk})
-            donation_form = self.app.get(url, user=self.superuser)
-            self.assertEqual(donation_form.status_code, 200)
-            form = donation_form.forms[1]
-
-            # fill in the form and submit
-            form['project'] = project.pk
-            response = form.submit()
-            self.assertRedirects(response, admin_url)
-            self.assertEqual(response.follow().status_code, 200)
-
-            # verify that an extra donation is created
-            self.assertEqual(project.donation_set.count(), 1)
-            donation = project.donation_set.last()
-            self.assertTrue(donation.anonymous)
-            self.assertEqual(donation.amount, Decimal(75))
-            self.assertEqual(donation.user, self.superuser)
-            self.assertEqual(donation.project, project)
-
-            # verify that an order exists
-            self.assertIsNotNone(donation.order)
-            order = donation.order
-            self.assertEqual(order.order_payments.count(), 1)
-            order_payment = order.order_payments.first()
-            self.assertEqual(order.status, StatusDefinition.SUCCESS)
-            self.assertEqual(order_payment.status, StatusDefinition.SETTLED)
-            self.assertEqual(order_payment.amount, Decimal(75))
-            self.assertEqual(order.user, self.superuser)
-            self.assertEqual(order_payment.user, self.superuser)
-            self.assertEqual(order_payment.transaction_fee, Decimal(0))
-
-            # verify that a payment exists and isisinstance of ManualPayment (Polymorphic Payment)
-            payment = order_payment.payment
-            self.assertIsInstance(payment, ManualPayment)
-            self.assertEqual(payment.user, self.superuser)
-            self.assertEqual(payment.amount, Decimal(75))
-            self.assertEqual(payment.status, StatusDefinition.SETTLED)
-            self.assertEqual(payment.bank_transaction, transaction)
-
-            # assert that the transaction is now valid
-            transaction = BankTransaction.objects.get(pk=transaction.pk)
-            self.assertEqual(transaction.status, BankTransaction.IntegrityStatus.Valid)
-
-        # verify that the projectpayout is correctly dealt with
-        payouts1 = self.project1.projectpayout_set.count()
-        self.assertEqual(payouts1, 0)
-        project1 = self.project1.__class__.objects.get(pk=self.project1.pk)
-        self.assertEqual(project1.amount_donated, Decimal(75))
-
-        payouts2 = self.project2.projectpayout_set.all()
-        self.assertEqual(payouts2.count(), 2)  # a new one must be created
-        # check that the sum and status are correct
-        new_payout = payouts2.first()  # order by created
-        new_payout.in_progress()
-        new_payout.save()
-        new_payout.settled()
-        new_payout.save()
-        self.assertTrue(new_payout.protected)
-        self.assertEqual(new_payout.amount_raised, Decimal(75))
-        project2 = self.project2.__class__.objects.get(pk=self.project2.pk)
-        self.assertEqual(project2.amount_donated, Decimal(75))
-        self.assertEqual(new_payout.amount_raised, Decimal(75))
-        self.assertEqual(new_payout.amount_payable, Decimal('71.25'))
-        self.assertEqual(new_payout.organization_fee, Decimal('3.75'))
-
-        # similar to case 2
-        payouts3 = self.project3.projectpayout_set.all()
-        self.assertEqual(payouts3.count(), 2)  # a new one must be created
-        # check that the sum and status are correct
-        new_payout = payouts3.first()  # order by created
-        new_payout.in_progress()
-        new_payout.save()
-        new_payout.settled()
-        new_payout.save()
-        self.assertTrue(new_payout.protected)
-        self.assertEqual(new_payout.amount_raised, Decimal(75))
-        project3 = self.project3.__class__.objects.get(pk=self.project3.pk)
-        self.assertEqual(project3.amount_donated, Decimal(75))
-        self.assertEqual(new_payout.amount_raised, Decimal(75))
-        self.assertEqual(new_payout.amount_payable, Decimal('71.25'))
-        self.assertEqual(new_payout.organization_fee, Decimal('3.75'))
-
-        # payout 4 is new and should just be updated
-        payouts4 = self.project4.projectpayout_set.all()
-        self.assertEqual(payouts4.count(), 1)
-        payout = payouts4.first()
-        payout.in_progress()
-        payout.save()
-        payout.settled()
-        payout.save()
-        self.assertTrue(payout.protected)
-        self.assertEqual(payout.amount_raised, Decimal(75))
-        self.assertEqual(payout.amount_payable, Decimal('71.25'))
-        self.assertEqual(payout.organization_fee, Decimal('3.75'))
-
-        # make sure that the project signal is not broken
-        self.assertTrue(project3.is_realised)
-        self.assertTrue(project3.amount_asked)
-        project3.save()  # triggers bb_payouts.signals.create_payout_finished_project
-
-        # verify that organization payouts update correctly
-        self.org_payout.calculate_amounts()
-        self.assertEqual(self.org_payout.payable_amount_excl, Decimal('9.30'))
-        # advance a manual donation payout to settled
-        payout = payouts3.first()
-        payout.in_progress()
-        payout.save()
-        payout.settled()
-        payout.save()
-        self.org_payout.calculate_amounts()
-        self.assertEqual(self.org_payout.payable_amount_incl, Decimal('15.00'))
-
-    def test_multiple_manual_donations(self):
-        """
-        Test that multiple manual donations correctly update a protected ProjectPayout
-        """
-        admin_url = reverse('admin:accounting_banktransaction_changelist')
-        self._initialize_unmatched_transactions()
-        self._match_banktransactions(_('create donation'), 4)
-
-        # pick the action 'create donation' for each transaction
-        project = self.project2  # project with settled payout -> creates a new payout
-        for i, transaction in enumerate(self.transactions):
-            url = reverse('admin:banktransaction-add-manualdonation', kwargs={'pk': transaction.pk})
-            donation_form = self.app.get(url, user=self.superuser)
-            self.assertEqual(donation_form.status_code, 200)
-            form = donation_form.forms[1]
-
-            # fill in the form and submit
-            form['project'] = project.pk
-            response = form.submit()
-            self.assertRedirects(response, admin_url)
-            self.assertEqual(response.follow().status_code, 200)
-
-            # verify that the donation is created
-            self.assertEqual(project.donation_set.count(), i+1)
-            donation = project.donation_set.all()[i]
-            self.assertTrue(donation.anonymous)
-            self.assertEqual(donation.amount, Decimal(75))
-            self.assertEqual(donation.user, self.superuser)
-            self.assertEqual(donation.project, project)
-
-            # verify that an order exists
-            self.assertIsNotNone(donation.order)
-            order = donation.order
-            self.assertEqual(order.order_payments.count(), 1)
-            order_payment = order.order_payments.first()
-            self.assertEqual(order.status, StatusDefinition.SUCCESS)
-            self.assertEqual(order_payment.status, StatusDefinition.SETTLED)
-            self.assertEqual(order_payment.amount, Decimal(75))
-            self.assertEqual(order.user, self.superuser)
-            self.assertEqual(order_payment.user, self.superuser)
-            self.assertEqual(order_payment.transaction_fee, Decimal(0))
-
-            # verify that a payment exists and isisinstance of ManualPayment (Polymorphic Payment)
-            payment = order_payment.payment
-            self.assertIsInstance(payment, ManualPayment)
-            self.assertEqual(payment.user, self.superuser)
-            self.assertEqual(payment.amount, Decimal(75))
-            self.assertEqual(payment.status, StatusDefinition.SETTLED)
-            self.assertEqual(payment.bank_transaction.id, transaction.id)
-
-            # assert that the transaction is now valid
-            transaction = BankTransaction.objects.get(pk=transaction.pk)
-            self.assertEqual(transaction.status, BankTransaction.IntegrityStatus.Valid)
-
-        payouts = project.projectpayout_set.all()
-        self.assertEqual(payouts.count(), 2)
-        aggregated = payouts.aggregate(Sum('amount_raised'), Sum('amount_payable'), Sum('organization_fee'))
-        self.assertEqual(aggregated['amount_raised__sum'], 4*Decimal('75'))
-        self.assertEqual(aggregated['amount_payable__sum'], 4*Decimal('71.25'))
-        self.assertEqual(aggregated['organization_fee__sum'], 4*Decimal('3.75'))
-
-    # def test_payout_retry(self):
-=======
     # def test_manual_donation(self):
->>>>>>> 47c867fd
     #     """
     #     Test that an unmatched bank transaction can be resolved by creating a
     #     donation.
