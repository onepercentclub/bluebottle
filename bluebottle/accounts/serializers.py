from django.conf import settings
from django import forms
from django.contrib.auth import get_user_model

from rest_framework import serializers

from bluebottle.bluebottle_drf2.serializers import SorlImageField, ImageSerializer
from bluebottle.utils.serializers import URLField
from bluebottle.utils.validators import validate_postal_code
from bluebottle.geo.models import Country


BB_USER_MODEL = get_user_model()


class UserPreviewSerializer(serializers.ModelSerializer):
    """
    Serializer for a subset of a member's public profile. This is usually embedded into other serializers.
    """
    def __init__(self, *args, **kwargs):
        kwargs['read_only'] = True
        super(UserPreviewSerializer, self).__init__(*args, **kwargs)

    avatar = SorlImageField('picture', '133x133', crop='center', colorspace="GRAY")

    class Meta:
        model = BB_USER_MODEL
        fields = ('id', 'first_name', 'last_name', 'username', 'avatar',)


class CurrentUserSerializer(UserPreviewSerializer):
    """
    Serializer for the current authenticated user. This is the same as the serializer for the member preview with the
    addition of id_for_ember.
    """
    # This is a hack to work around an issue with Ember-Data keeping the id as 'current'.
    id_for_ember = serializers.IntegerField(source='id', read_only=True)

    class Meta:
        model = BB_USER_MODEL
        fields = UserPreviewSerializer.Meta.fields + ('id_for_ember', 'primary_language')


class UserProfileSerializer(serializers.ModelSerializer):
    """
    Serializer for a member's public profile.
    """
    url = serializers.HyperlinkedIdentityField(view_name='user-profile-detail')
    picture = ImageSerializer(required=False)
    date_joined = serializers.DateTimeField(read_only=True)
    username = serializers.CharField(read_only=True)

    website = URLField(required=False)

<<<<<<< HEAD
    skill_ids = serializers.PrimaryKeyRelatedField(many=True, source='skills')
    favourite_countries = serializers.PrimaryKeyRelatedField(many=True)
    favourite_themes = serializers.PrimaryKeyRelatedField(many=True)
    tags = TagSerializer()

    user_statistics = serializers.SerializerMethodField('get_user_statistics')

=======
>>>>>>> 979e9f44
    class Meta:
        model = BB_USER_MODEL
        fields = ('id', 'url', 'username', 'first_name', 'last_name', 'picture', 'about', 'why', 'website',
<<<<<<< HEAD
                  'availability', 'date_joined', 'location', 'skill_ids', 'favourite_countries', 'favourite_themes',
                  'tags', 'user_statistics')
=======
                  'availability', 'date_joined', 'location', 'facebook', 'twitter')
>>>>>>> 979e9f44


# Thanks to Neamar Tucote for this code:
# https://groups.google.com/d/msg/django-rest-framework/abMsDCYbBRg/d2orqUUdTqsJ
class PasswordField(serializers.CharField):
    """ Special field to update a password field. """
    widget = forms.widgets.PasswordInput
    hidden_password_string = '********'

    def from_native(self, value):
        """ Hash if new value sent, else retrieve current password. """
        from django.contrib.auth.hashers import make_password
        if value == self.hidden_password_string or value == '':
            return self.parent.object.password
        else:
            return make_password(value)

    def to_native(self, value):
        """ Hide hashed-password in API display. """
        return self.hidden_password_string


class UserSettingsSerializer(serializers.ModelSerializer):
    """
    Serializer for viewing and editing a user's settings. This should only be accessible to authenticated users.
    """
    # FIXME: We should really be serializing 'birthdate' as a DateField but that would require some additional work
    #        in our ember-data adapter. This could cause birthdate's to not be savable in some cases.
    birthdate = serializers.DateTimeField(required=False)
    email = serializers.EmailField(required=False)
    primary_language = serializers.ChoiceField(choices=settings.LANGUAGES, default='en', required=False)

    # Address
    line1 = serializers.CharField(source='address.line1', max_length=100, required=False)
    line2 = serializers.CharField(source='address.line2', max_length=100, required=False)
    city = serializers.CharField(source='address.city', max_length=100, required=False)
    state = serializers.CharField(source='address.state', max_length=100, required=False)
    country = serializers.CharField(source='address.country.alpha2_code', required=False)
    postal_code = serializers.CharField(source='address.postal_code', max_length=20, required=False)

    def validate_postal_code(self, attrs, source):
        if source in attrs:
            value = attrs[source]
            country_code = ''
            if 'address.country.alpha2_code' in attrs:
                country_code = attrs['address.country.alpha2_code']
            elif self.object and self.object.address and self.object.address.country:
                country_code = self.object.address.country.alpha2_code

            if country_code:
                validate_postal_code(value, country_code)
        return attrs

    class Meta:
        model = BB_USER_MODEL
        # TODO: Add * password update using password field.
        #           * Facebook connect
        fields = ('id', 'email', 'share_time_knowledge', 'share_money', 'newsletter', 'gender', 'birthdate',
                  'user_type', 'line1', 'line2', 'city', 'state', 'postal_code', 'country', 'primary_language')

    def restore_object(self, attrs, instance=None):
        """ Overridden to enable address write."""
        instance = super(UserSettingsSerializer, self).restore_object(attrs, instance)

        address_fields = dict((key.replace('address.', ''), val) for key, val in attrs.items() if key.startswith('address.'))
        address = instance.address
        if address is not None:
            for key, val in address_fields.items():
                if key == 'country.alpha2_code':
                    if val:
                        address.country = Country.objects.get(alpha2_code=val)
                else:
                    setattr(address, key, val)
            address.save()

        return instance


class UserCreateSerializer(serializers.ModelSerializer):
    """
    Serializer for creating users. This can only be used for creating users (POST) and should not be used for listing,
    editing or viewing users.
    """
    email = serializers.EmailField(required=True, max_length=254)
    password = PasswordField(required=True, max_length=128)
    username = serializers.CharField(read_only=True)

    class Meta:
        model = BB_USER_MODEL
        fields = ('id', 'username', 'first_name', 'last_name', 'email', 'password')


class PasswordResetSerializer(serializers.Serializer):
    """
    Password reset request serializer that uses the email validation from the Django PasswordResetForm.
    """
    email = serializers.EmailField(required=True, max_length=254)

    class Meta:
        fields = ('email',)

    def __init__(self, password_reset_form=None, *args, **kwargs):
        self.password_reset_form = password_reset_form
        super(PasswordResetSerializer, self).__init__(*args, **kwargs)

    def validate_email(self, attrs, source):
        if attrs is not None:  # Don't need this check in newer versions of DRF2.
            value = attrs[source]
            self.password_reset_form.cleaned_data = {"email": value}
            return self.password_reset_form.clean_email()


class PasswordSetSerializer(serializers.Serializer):
    """
    A serializer that lets a user change set his/her password without entering the old password. This uses the
    validation from the Django SetPasswordForm.
    """
    # We can't use the PasswordField here because it hashes the passwords with a salt which means we can't compare the
    # two passwords to see if they are the same.
    new_password1 = serializers.CharField(required=True, max_length=128, widget=forms.widgets.PasswordInput)
    new_password2 = serializers.CharField(required=True, max_length=128, widget=forms.widgets.PasswordInput)

    class Meta:
        fields = ('new_password1', 'new_password2')

    def __init__(self, password_set_form=None, *args, **kwargs):
        self.password_set_form = password_set_form
        super(PasswordSetSerializer, self).__init__(*args, **kwargs)

    def validate_new_password2(self, attrs, source):
        if attrs is not None:  # Don't need this check in newer versions of DRF2.
            value = attrs[source]
            self.password_set_form.cleaned_data = {"new_password1": attrs['new_password1'], "new_password2": value}
            return self.password_set_form.clean_new_password2()<|MERGE_RESOLUTION|>--- conflicted
+++ resolved
@@ -52,25 +52,10 @@
 
     website = URLField(required=False)
 
-<<<<<<< HEAD
-    skill_ids = serializers.PrimaryKeyRelatedField(many=True, source='skills')
-    favourite_countries = serializers.PrimaryKeyRelatedField(many=True)
-    favourite_themes = serializers.PrimaryKeyRelatedField(many=True)
-    tags = TagSerializer()
-
-    user_statistics = serializers.SerializerMethodField('get_user_statistics')
-
-=======
->>>>>>> 979e9f44
     class Meta:
         model = BB_USER_MODEL
         fields = ('id', 'url', 'username', 'first_name', 'last_name', 'picture', 'about', 'why', 'website',
-<<<<<<< HEAD
-                  'availability', 'date_joined', 'location', 'skill_ids', 'favourite_countries', 'favourite_themes',
-                  'tags', 'user_statistics')
-=======
                   'availability', 'date_joined', 'location', 'facebook', 'twitter')
->>>>>>> 979e9f44
 
 
 # Thanks to Neamar Tucote for this code:
