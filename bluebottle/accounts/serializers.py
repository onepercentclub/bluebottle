--- conflicted
+++ resolved
@@ -12,12 +12,6 @@
 
 BB_USER_MODEL = get_user_model()
 
-<<<<<<< HEAD
-=======
-# TODO: move imports to retain modularity
-from bluebottle.tasks.models import Task, TaskMember, Skill
-
->>>>>>> 813a48d7
 class UserPreviewSerializer(serializers.ModelSerializer):
     """
     Serializer for a subset of a member's public profile. This is usually embedded into other serializers.
@@ -45,35 +39,7 @@
         model = BB_USER_MODEL
         fields = UserPreviewSerializer.Meta.fields + ('id_for_ember', 'primary_language')
 
-<<<<<<< HEAD
 class UserProfileSerializer(serializers.ModelSerializer):
-=======
-
-
-# TODO: move to retain modularity
-class UserStatisticsMixin(object):
-    def get_user_statistics(self, user):
-        num_supported = Task.supported_projects.by_user(user).count()
-        tasks_realized = Task.objects.filter(author=user, status=Task.TaskStatuses.realized).count()
-
-        # hours spent on tasks
-        # import pdb; pdb.set_trace()
-        times_needed = TaskMember.objects.filter(
-                status=TaskMember.TaskMemberStatuses.realized,
-                member=user
-            ).values_list('task__time_needed', flat=True)
-        times_needed = sum([int(t) for t in times_needed if t.isdigit()])
-
-        result = {
-            'projects_supported': num_supported,
-            'tasks_realized': tasks_realized,
-            'hours_spent': times_needed,
-        }
-        return result
-
-
-class UserProfileSerializer(UserStatisticsMixin, TaggableSerializerMixin, serializers.ModelSerializer):
->>>>>>> 813a48d7
     """
     Serializer for a member's public profile.
     """
@@ -83,14 +49,6 @@
     username = serializers.CharField(read_only=True)
 
     website = URLField(required=False)
-
-    # TODO: extend this serializer with abstract base model
-    skill_ids = serializers.PrimaryKeyRelatedField(many=True, source='skills')
-    favourite_country_ids = serializers.PrimaryKeyRelatedField(many=True, source="favourite_countries")
-    favourite_theme_ids = serializers.PrimaryKeyRelatedField(many=True, source="favourite_themes")
-    tags = TagSerializer()
-
-    user_statistics = serializers.SerializerMethodField('get_user_statistics')
 
     class Meta:
         model = BB_USER_MODEL
