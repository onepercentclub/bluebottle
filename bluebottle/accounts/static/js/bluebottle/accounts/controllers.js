/*
 * Controllers
 */

App.SignupController = Ember.ObjectController.extend({
    isUserCreated: false,

    needs: "currentUser",

    actions: {
        createUser: function(user) {
            var self = this;

            user.on('didCreate', function() {
                self.set('isUserCreated', true);
            });

            // Change the model URL to the User creation API.
            user.set('url', 'users');
            user.save();
        }
    }
});


// Inspiration from:
// http://stackoverflow.com/questions/14388249/accessing-controllers-from-other-controllers
App.CurrentUserController = Ember.ObjectController.extend({
    init: function() {
        this._super();
        this.set("model", App.CurrentUser.find('current'));
    }
});


App.UserController = Ember.Controller.extend({
    needs: "currentUser"
});


App.UserProfileController = Ember.ObjectController.extend(App.Editable, {
    timeAvailableList: (function() {
        var list = Em.A();
        list.addObject({ name: '- - - - - - - - - - - - - - - - - -', value: ''});
        list.addObject({ name: gettext('1-4 hours per week'), value: '1-4_hours_week' });
        list.addObject({ name: gettext('5-8 hours per week'), value: '5-8_hours_week' });
        list.addObject({ name: gettext('9-16 hours per week'), value: '9-16_hours_week' });
        list.addObject({ name: gettext('1-4 hours per month'), value: '1-4_hours_month' });
        list.addObject({ name: gettext('5-8 hours per month'), value: '5-8_hours_month' });
        list.addObject({ name: gettext('9-16 hours per month'), value: '9-16_hours_month' });
        list.addObject({ name: gettext('I have all the time in the world. Bring it on!'), value: 'lots_of_time' });
        list.addObject({ name: gettext('It depends on the content of the tasks. Challenge me!'), value: 'depends' });
        return list;
    }).property(),

    updateCurrentUser: function(record) {
        var currentUser = App.CurrentUser.find('current');
        currentUser.reload();
    },

    allSkills: function() {
        return App.Skill.find();
    }.property(),

    allCountries: function(){
        return App.Country.find();
    }.property(),

    allThemes: function(){
        return App.Theme.find();
<<<<<<< HEAD
    }.property()

=======
    }.property(),

    allOffices: function(){
        return App.Office.find();
    }.property()
>>>>>>> 22dbba65
});


App.UserSettingsController = Em.ObjectController.extend(App.Editable, {
    userTypeList: (function() {
        var list = Em.A();
        list.addObject({ name: gettext('Person'), value: 'person'});
        list.addObject({ name: gettext('Company'), value: 'company'});
        list.addObject({ name: gettext('Foundation'), value: 'foundation'});
        list.addObject({ name: gettext('School'), value: 'school'});
        list.addObject({ name: gettext('Club / Association'), value: 'group'});
        return list;
    }).property()
});


App.UserOrdersController = Em.ObjectController.extend(App.Editable, {

    // Don't prompt the user to save if the 'fakeRecord' is set.
    stopEditing: function() {
        var record = this.get('model');
        if (!record.get('fakeRecord')) {
            this._super()
        }
    },

    recurringPaymentActive: '',

    // Initialize recurringPaymentActive
    initRecurringPaymentActive: function() {
        if (this.get('isLoaded')) {
            if (this.get('active')) {
                this.set('recurringPaymentActive', 'on')
            } else {
                this.set('recurringPaymentActive', 'off')
            }
        }
    }.observes('isLoaded'),

    updateActive: function() {
        if (this.get('recurringPaymentActive') != '') {
            this.set('active', (this.get('recurringPaymentActive') == 'on'));
        }
    }.observes('recurringPaymentActive')
});


App.UserModalController = Ember.ObjectController.extend({
	// actions: function() {
	// 	goToProfile: function() {
	// 		
	// 	}
	// },
    loadProfile: function() {
        var model = this.get('model');
        var id = model.get('id');

        if (id == "current") {
            // Get user id for current user
            id = model.get('id_for_ember');
        }

        this.set('model', App.User.find(id));
    }.observes('model')
});


App.LoginController = Em.Controller.extend({
    actions: {
        requestPasswordReset: function() {
            // Close previous modal, if any.
            $('.close').click();

            var modalPaneTemplate = '<div>{{view templateName="request_password_reset"}}</div>';

            Bootstrap.ModalPane.popup({
                classNames: ['modal'],
                defaultTemplate: Em.Handlebars.compile(modalPaneTemplate),

                callback: function(opts, e) {
                    if (opts.secondary) {
                        var $btn        = $(e.target),
                            $modal      = $btn.closest('.modal'),
                            $emailInput = $modal.find('#passwordResetEmail'),
                            $error      = $modal.find('#passwordResetError'),
                            email       = $emailInput.val();

                        $.ajax({
                            type: 'PUT',
                            url: '/api/users/passwordreset',
                            data: JSON.stringify({email: email}),
                            dataType: 'json',
                            contentType: 'application/json; charset=utf-8',
                            success: function() {
                                var message = gettext("YOU'VE GOT MAIL!<br /><br />We've sent you a link to reset your password, so check your mailbox.<br /><br />(No mail? It might have ended up in your spam folder)");
                                var $success = $("<p>" + message +"</p>");

                                $modal.find('.modal-body').html($success);
                                $btn.remove();
                            },
                            error: function(xhr) {
                                var error = $.parseJSON(xhr.responseText);
                                $error.html(error.email);
                                $error.removeClass('hidden');
                                $error.fadeIn();
                                $emailInput.addClass('error').val();
                                $emailInput.keyUp(function() {
                                    $error.fadeOut();
                                });
                            }
                        });

                        return false;
                    }
                }
            })
        }
    }
});

App.PasswordResetController = Ember.ObjectController.extend({
    needs: ['login'],

    resetDisabled: (function() {
        return !(this.get('new_password1') || this.get('new_password2'));
    }).property('new_password1', 'new_password2'),

    resetPassword: function(record) {
        var passwordResetController = this;

        record.one('didUpdate', function() {
            var loginController = passwordResetController.get('controllers.login');
            var view = App.LoginView.create({
                next: "/"
            });
            view.set('controller', loginController);

            loginController.set('post_password_reset', true);

            var modalPaneTemplate = '{{view view.bodyViewClass}}';

            Bootstrap.ModalPane.popup({
                classNames: ['modal'],
                defaultTemplate: Em.Handlebars.compile(modalPaneTemplate),
                bodyViewClass: view
            });
        });

        record.save();
    }
});


App.ProfileController = Ember.ObjectController.extend({
    addPhoto: function(file) {
        this.set('model.file', file);
    }
});
<|MERGE_RESOLUTION|>--- conflicted
+++ resolved
@@ -68,16 +68,11 @@
 
     allThemes: function(){
         return App.Theme.find();
-<<<<<<< HEAD
-    }.property()
-
-=======
     }.property(),
 
     allOffices: function(){
         return App.Office.find();
     }.property()
->>>>>>> 22dbba65
 });
 
 
