--- conflicted
+++ resolved
@@ -169,16 +169,13 @@
  */
 App.CurrentUser = App.UserPreview.extend({
     url: 'users',
-<<<<<<< HEAD
-    email: DS.attr('string'),
-=======
-
+
+    email: DS.attr('string'),
     primary_language: DS.attr('string'),
     name: DS.attr('string'),
     // This is a hack to work around an issue with Ember-Data keeping the id as 'current'.
     // App.UserSettingsModel.find(App.CurrentUser.find('current').get('id_for_ember'));
     id_for_ember: DS.attr('number'),
->>>>>>> ad0f5e1f
 
     getUser: function(){
         return App.User.find(this.get('id_for_ember'));
