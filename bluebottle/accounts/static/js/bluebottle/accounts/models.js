--- conflicted
+++ resolved
@@ -35,14 +35,10 @@
     email: DS.attr('string'),
     password: DS.attr('string'),
 
-<<<<<<< HEAD
-    skills: DS.hasMany('App.Skill'),
-=======
     favourite_countries: DS.hasMany("App.Country"),
     favourite_themes: DS.hasMany("App.Theme"),
 
     tags: DS.hasMany("App.Tag", {embedded: "always"}),
->>>>>>> 813a48d7
 
     getPicture: function() {
         if (this.get('picture')) {
@@ -77,14 +73,6 @@
     get_facebook: function() {
         return '//www.facebook.com/' + this.get('facebook');
     }.property('facebook')
-
-});
-
-
-
-// TODO: split this of
-App.User.reopen({
-    user_statistics: DS.attr('object')
 });
 
 
