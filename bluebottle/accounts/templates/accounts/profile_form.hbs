{% load templatetag_handlebars %}
{% load bb_ember i18n static %}

{% tplhandlebars "userProfile" %}

{{#if isLoaded}}
    <form>
            
        {% block_verbatim profile_form %}
        
            <legend>
                {% block form_meta %}
                    <strong>{% trans "Edit your profile" %}</strong>
                    <p>{% trans "Override block form_meta from accounts/profile_form.html." %}</p>
                {% endblock form_meta %}
            </legend>
            {{ view }}
            {% block_verbatim fieldset1 %}
                <fieldset>
                    <ul>
                        <li class="control-group">
                            <label class="control-label">
                                {% trans "Name" %}
                            </label>

                            <div class="controls">
                                {{view Em.TextField valueBinding="first_name" placeholder="{% trans "First name" %}" 
                                class="inline-prepend" classBinding="errors.first_name.length:error"}}
                                
                                {{view Em.TextField valueBinding="last_name" placeholder="{% trans "Surname" %}" 
                                class="inline-append" classBinding="errors.last_name.length:error"}}
                            </div>

                            {# TODO: Error Handling #}
                        </li>
                      
                       {{bb-multiple-selected-items selected_label="Selected skills" selectedItems=skills availableItems=allSkills type="Skill" available_label="Available skills" }}

<<<<<<< HEAD
                        {{ bb-upload-image hint='Upload profile picture' fileBinding=image image_url=image.large label='Profile Picture' buttonLabel='Upload picture' errors=errors.image }}
=======
                    {{ bb-upload-image hint='Upload profile picture' fileBinding=image image_url=image.large label='Profile Picture' buttonLabel='Upload picture' errors=errors.image }}
>>>>>>> 813a48d7

                    </ul>
                </fieldset>
            {% endblock_verbatim fieldset1 %} 

            {% block_verbatim fieldset2 %}
                <fieldset>
                    <ul>
                        {% block_verbatim profile_fields %}
                            
                            <li class="control-group">
                                <label class="control-label">
                                    {% trans "One (of many possible) profile fields" %}
                                </label>

                                <div class="controls">
                                    {{view Em.TextArea valueBinding="about" maxlength="265" 
                                    placeholder="{% trans "An example placeholder" %}" 
                                    classBinding="errors.about.length:error"}}
                                </div>

                                {{#if errors.about}}
                                    <div class="has-errors">{{#each errors.about}}<p>{{this}}</p>{{/each}}</div>
                                {{/if}}
                            </li>

                        {% endblock_verbatim profile_fields %}
                    </ul>
                </fieldset>
            {% endblock_verbatim fieldset2 %}

            {% block extra_fieldsets %}
            {% endblock extra_fieldsets %}

            {% block_verbatim profile_save %}
                
                {{#if saved}}
                    <div class="is-saved"><span class="flaticon solid checkmark-1">{% trans "Profile saved" %}</span></div>
                {{/if}}

                <button class="btn btn-iconed btn-primary btn-save" {{action 'save' model}}>
                    <span class="flaticon solid checkmark-1"></span>
                    {{saveButtonText}}
                </button>

            {% endblock_verbatim profile_save %}

        {% endblock_verbatim profile_form %}

    </form>

{{else}}
    <div class="is-loading-big">Loading&#8230;</div>
{{/if}}

{% endtplhandlebars %}<|MERGE_RESOLUTION|>--- conflicted
+++ resolved
@@ -33,14 +33,8 @@
 
                             {# TODO: Error Handling #}
                         </li>
-                      
-                       {{bb-multiple-selected-items selected_label="Selected skills" selectedItems=skills availableItems=allSkills type="Skill" available_label="Available skills" }}
 
-<<<<<<< HEAD
-                        {{ bb-upload-image hint='Upload profile picture' fileBinding=image image_url=image.large label='Profile Picture' buttonLabel='Upload picture' errors=errors.image }}
-=======
                     {{ bb-upload-image hint='Upload profile picture' fileBinding=image image_url=image.large label='Profile Picture' buttonLabel='Upload picture' errors=errors.image }}
->>>>>>> 813a48d7
 
                     </ul>
                 </fieldset>
