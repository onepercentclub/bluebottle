from django import forms
from django.conf.urls import url
from django.contrib import admin
from django.db import connection
from django.http.response import HttpResponseRedirect, HttpResponseForbidden
from django.template import loader
from django.urls import reverse
from django.utils.html import format_html
from django.utils.translation import gettext_lazy as _
from django_admin_inline_paginator.admin import PaginationFormSetBase
from polymorphic.admin import (
    PolymorphicParentModelAdmin, PolymorphicChildModelAdmin, PolymorphicChildModelFilter,
    StackedPolymorphicInline, PolymorphicInlineSupportMixin)

from bluebottle.activities.forms import ImpactReminderConfirmationForm
from bluebottle.activities.messages import ImpactReminderMessage
from bluebottle.activities.models import Activity, Contributor, Organizer, Contribution, EffortContribution
from bluebottle.bluebottle_dashboard.decorators import confirmation_form
from bluebottle.collect.models import CollectContributor, CollectActivity
from bluebottle.deeds.models import Deed, DeedParticipant
from bluebottle.follow.admin import FollowAdminInline
from bluebottle.fsm.admin import StateMachineAdmin, StateMachineFilter
from bluebottle.fsm.forms import StateMachineModelForm
from bluebottle.funding.models import Funding, Donor, MoneyContribution
from bluebottle.impact.admin import ImpactGoalInline
from bluebottle.initiatives.models import InitiativePlatformSettings
from bluebottle.segments.models import SegmentType
from bluebottle.time_based.models import DateActivity, PeriodActivity, DateParticipant, PeriodParticipant, \
    TimeContribution
from bluebottle.utils.widgets import get_human_readable_duration
from bluebottle.wallposts.admin import WallpostInline


@admin.register(Contributor)
class ContributorAdmin(PolymorphicParentModelAdmin, StateMachineAdmin):
    base_model = Contributor
    child_models = (
        Donor,
        Organizer,
        DateParticipant,
        PeriodParticipant,
        DeedParticipant,
        CollectContributor
    )
    list_display = ['created', 'owner', 'type', 'activity', 'state_name']
    list_filter = (PolymorphicChildModelFilter, StateMachineFilter,)
    date_hierarchy = 'created'

    ordering = ('-created',)

    def type(self, obj):
        return obj.get_real_instance_class()._meta.verbose_name


class ContributionInlineChild(StackedPolymorphicInline.Child):
    def state_name(self, obj):
        if obj.states.current_state:
            return obj.states.current_state.name

    state_name.short_description = _('status')

    def contributor_link(self, obj):
        url = reverse("admin:{}_{}_change".format(
            obj._meta.app_label,
            obj._meta.model_name),
            args=(obj.id,)
        )
        return format_html(u"<a href='{}'>{}</a>", url, obj.title or '-empty-')

    contributor_link.short_description = _('Edit contributor')


class ContributionAdminInline(StackedPolymorphicInline):
    model = Contribution
    readonly_fields = ['created']
    fields = readonly_fields
    extra = 0
    can_delete = False

    class EffortContributionInline(ContributionInlineChild):
        readonly_fields = ['contributor_link', 'status', 'start']
        fields = readonly_fields
        model = EffortContribution

    class TimeContributionInline(ContributionInlineChild):
        readonly_fields = ['contributor_link', 'status', 'start', 'end', 'value']
        fields = readonly_fields
        model = TimeContribution

    class MoneyContributionInline(ContributionInlineChild):
        readonly_fields = ['contributor_link', 'status', 'value']
        fields = readonly_fields
        model = MoneyContribution

    child_inlines = (
        EffortContributionInline,
        TimeContributionInline,
        MoneyContributionInline
    )


class ContributorChildAdmin(PolymorphicInlineSupportMixin, PolymorphicChildModelAdmin, StateMachineAdmin):
    base_model = Contributor
    search_fields = ['user__first_name', 'user__last_name', 'activity__title']
    list_filter = [StateMachineFilter, ]
    ordering = ('-created',)
    show_in_index = True
    raw_id_fields = ('user', 'activity')

    date_hierarchy = 'contributor_date'

    readonly_fields = [
        'transition_date', 'contributor_date',
        'created', 'updated', 'type'
    ]

    fields = ['activity', 'user', 'states', 'status'] + readonly_fields
    superadmin_fields = ['force_status']

    def get_fieldsets(self, request, obj=None):
        fieldsets = (
            (_('Details'), {'fields': self.fields}),
        )
        if request.user.is_superuser:
            fieldsets += (
                (_('Super admin'), {'fields': self.superadmin_fields}),
            )
        return fieldsets

    def activity_link(self, obj):
        url = reverse("admin:{}_{}_change".format(
            obj.activity._meta.app_label,
            obj.activity._meta.model_name),
            args=(obj.activity.id,)
        )
        return format_html(u"<a href='{}'>{}</a>", url, obj.activity.title or '-empty-')

    activity_link.short_description = _('Activity')

    def type(self, obj):
        return obj.polymorphic_ctype


@admin.register(Organizer)
class OrganizerAdmin(ContributorChildAdmin):
    model = Organizer
    list_display = ['user', 'status', 'activity_link']
    raw_id_fields = ('user', 'activity')

    readonly_fields = ContributorChildAdmin.readonly_fields + ['status', 'created', 'transition_date']

    date_hierarchy = 'created'

    export_to_csv_fields = (
        ('status', 'Status'),
        ('created', 'Created'),
        ('activity', 'Activity'),
        ('user__full_name', 'Owner'),
        ('user__email', 'Email'),
    )


@admin.register(Contribution)
class ContributionAdmin(PolymorphicParentModelAdmin, StateMachineAdmin):
    base_model = Contribution
    child_models = (
        MoneyContribution,
        TimeContribution,
        EffortContribution
    )
    list_display = ['start', 'contribution_type', 'contributor_link', 'state_name', 'value']
    list_filter = (
        PolymorphicChildModelFilter,
        StateMachineFilter
    )
    date_hierarchy = 'start'

    ordering = ('-start',)

    def contributor_link(self, obj):
        if obj:
            url = reverse('admin:activities_contributor_change', args=(obj.contributor.id,))
            return format_html('<a href="{}">{}</a>', url, obj.contributor)
    contributor_link.short_description = _('Contributor')

    def contribution_type(self, obj):
        return obj.polymorphic_ctype

    def contributor_type(self, obj):
        return obj.contributor.get_real_instance_class()._meta.verbose_name

    def value(self, obj):
        type = obj.get_real_instance_class().__name__
        if type == 'MoneyContribution':
            return obj.moneycontribution.value
        if type == 'TimeContribution':
            return get_human_readable_duration(str(obj.timecontribution.value)).lower()
        return '-'


class ContributionChildAdmin(PolymorphicChildModelAdmin, StateMachineAdmin):
    base_model = Contribution
    raw_id_fields = ('contributor',)
    readonly_fields = ['status', 'created', ]

    fields = [
        'contributor',
        'start',
        'status',
        'states',
        'created'
    ]

    superadmin_fields = [
        'force_status',
    ]

    def get_fieldsets(self, request, obj=None):
        fieldsets = (
            (_('Details'), {'fields': self.fields}),
        )
        if request.user.is_superuser:
            fieldsets += (
                (_('Super admin'), {'fields': self.superadmin_fields}),
            )
        return fieldsets


@admin.register(EffortContribution)
class EffortContributionAdmin(ContributionChildAdmin):
    model = EffortContribution


class ActivityForm(StateMachineModelForm):

    def __init__(self, *args, **kwargs):
        super(ActivityForm, self).__init__(*args, **kwargs)
        f = self.fields.get('user_permissions', None)
        if f is not None:
            f.queryset = f.queryset.select_related('content_type')

        if connection.tenant.schema_name != 'public':
            for segment_type in SegmentType.objects.all():
                self.fields[segment_type.field_name] = forms.ModelMultipleChoiceField(
                    required=False,
                    label=segment_type.name,
                    queryset=segment_type.segments,
                )
<<<<<<< HEAD
                self.initial[segment_type.field_name] = self.instance.segments.filter(
                    segment_type=segment_type).all()
=======
                if self.instance.pk:
                    self.initial[segment_type.field_name] = self.instance.segments.filter(
                        type=segment_type).all()
>>>>>>> 8d97468b

    def save(self, commit=True):
        activity = super(ActivityForm, self).save(commit=commit)
        segments = []
        for segment_type in SegmentType.objects.all():
            segments += self.cleaned_data.get(segment_type.field_name, [])
        if segments:
            activity.segments.set(segments)
            del self.cleaned_data['segments']
        return activity


class ActivityChildAdmin(PolymorphicChildModelAdmin, StateMachineAdmin):
    base_model = Activity
    raw_id_fields = ['owner', 'initiative']
    inlines = (FollowAdminInline, WallpostInline,)
    form = ActivityForm

    def lookup_allowed(self, key, value):
        if key in [
            'initiative__location__id__exact',
            'initiative__location__subregion__id__exact',
            'initiative__location__subregion__region__id__exact',
        ]:
            return True
        return super(ActivityChildAdmin, self).lookup_allowed(key, value)

    def save_model(self, request, obj, form, change):
        if obj.states.transitions['auto_submit'] in obj.states.possible_transitions():
            obj.states.auto_submit()

        super().save_model(request, obj, form, change)

    show_in_index = True
    date_hierarchy = 'created'

    ordering = ('-created',)

    readonly_fields = [
        'created',
        'updated',
        'valid',
        'transition_date',
        'stats_data',
        'review_status',
        'send_impact_reminder_message_link',
        'location_link'
    ]

    detail_fields = (
        'title',
        'initiative',
        'owner',
    )

    description_fields = (
        'slug',
        'description',
        'image',
        'video_url',
        'highlight',
    )

    status_fields = (
        'created',
        'updated',
        'status',
        'states'
    )

    def get_inline_instances(self, request, obj=None):
        inlines = super(ActivityChildAdmin, self).get_inline_instances(request, obj)
        if InitiativePlatformSettings.objects.get().enable_impact:
            impact_goal_inline = ImpactGoalInline(self.model, self.admin_site)
            if (
                    impact_goal_inline.has_add_permission(request) and
                    impact_goal_inline.has_change_permission(request, obj) and
                    impact_goal_inline.has_delete_permission(request, obj)
            ):
                inlines.append(impact_goal_inline)

        return inlines

    def get_list_filter(self, request):
        filters = list(self.list_filter)
        from bluebottle.geo.models import Location
        if Location.objects.count():
            filters = filters + ['initiative__location']
            if InitiativePlatformSettings.objects.get().enable_office_regions:
                filters = filters + [
                    'initiative__location__subregion',
                    'initiative__location__subregion__region']
        return filters

    def get_list_display(self, request):
        fields = list(self.list_display)
        from bluebottle.geo.models import Location
        if Location.objects.count():
            fields = fields + ['location_link']
        return fields

    def get_status_fields(self, request, obj):
        fields = self.status_fields
        if obj and obj.status in ('draft', 'submitted', 'needs_work'):
            fields = ('valid',) + fields

        return fields

    def get_detail_fields(self, request, obj):
        fields = self.detail_fields
        if obj and obj.initiative.is_global:
            fields = list(fields)
            fields.insert(3, 'office_location')
            fields = tuple(fields)
        return fields

    def get_description_fields(self, request, obj):
        fields = self.description_fields

        if (
                obj and
                obj.status in ('succeeded', 'partially_funded') and
                InitiativePlatformSettings.objects.get().enable_impact
        ):
            fields = fields + ('send_impact_reminder_message_link',)
        return fields

    list_display = [
        '__str__', 'initiative_link', 'state_name',
    ]

    def initiative_link(self, obj):
        return format_html(
            '<a href="{}">{}</a>',
            reverse('admin:initiatives_initiative_change', args=(obj.initiative.id,)),
            obj.initiative
        )
    initiative_link.short_description = _('Initiative')

    def location_link(self, obj):
        if not obj.initiative.location:
            return "-"
        url = reverse('admin:geo_location_change', args=(obj.initiative.location.id,))
        return format_html('<a href="{}">{}</a>', url, obj.initiative.location)
    location_link.short_description = _('office')

    def get_fieldsets(self, request, obj=None):
        fieldsets = [
            (_('Detail'), {'fields': self.get_detail_fields(request, obj)}),
            (_('Description'), {'fields': self.get_description_fields(request, obj)}),
            (_('Status'), {'fields': self.get_status_fields(request, obj)}),
        ]
        if request.user.is_superuser:
            fieldsets += [
                (_('Super admin'), {'fields': (
                    'force_status',
                )}),
            ]

        if SegmentType.objects.count():
            extra = (
                _('Segments'), {
                    'fields': [
                        segment_type.field_name
                        for segment_type in SegmentType.objects.all()
                    ]
                }
            )

            fieldsets.insert(2, extra)
        return fieldsets

    def stats_data(self, obj):
        template = loader.get_template(
            'admin/activity_stats.html'
        )

        return template.render({'stats': obj.stats})

    stats_data.short_description = _('Statistics')

    def valid(self, obj):
        errors = list(obj.errors)
        required = list(obj.required)
        if not errors and obj.states.initiative_is_approved() and not required:
            return '-'

        errors += [
            _("{} is required").format(obj._meta.get_field(field).verbose_name.title())
            for field in required
        ]

        if not obj.states.initiative_is_approved():
            errors.append(_('The initiative is not approved'))

        template = loader.get_template(
            'admin/validation_steps.html'
        )
        return template.render({'errors': errors})

    valid.short_description = _('Validation')

    def get_urls(self):
        urls = super(ActivityChildAdmin, self).get_urls()
        extra_urls = [
            url(r'^send-impact-reminder-message/(?P<pk>\d+)/$',
                self.admin_site.admin_view(self.send_impact_reminder_message),
                name='{}_{}_send_impact_reminder_message'.format(
                    self.model._meta.app_label,
                    self.model._meta.model_name
                ),
                )
        ]
        return extra_urls + urls

    @confirmation_form(
        ImpactReminderConfirmationForm,
        Activity,
        'admin/activities/send_impact_reminder_message.html'
    )
    def send_impact_reminder_message(self, request, activity):
        if not request.user.has_perm('{}.change_{}'.format(
                self.model._meta.app_label,
                self.model._meta.model_name
        )):
            return HttpResponseForbidden('Not allowed to change user')

        ImpactReminderMessage(activity).compose_and_send()

        message = _('User {name} will receive a message.').format(
            name=activity.owner.full_name)
        self.message_user(request, message)

        return HttpResponseRedirect(reverse('admin:activities_activity_change', args=(activity.id,)))

    send_impact_reminder_message.short_description = _('impact reminder')

    def send_impact_reminder_message_link(self, obj):
        url = reverse(
            'admin:{}_{}_send_impact_reminder_message'.format(
                self.model._meta.app_label,
                self.model._meta.model_name
            ),
            args=(obj.pk,)
        )
        return format_html(
            u"<a href='{}'>{}</a>",
            url, _('Send reminder message')
        )

    send_impact_reminder_message.short_description = _('Impact Reminder')

    def get_form(self, request, obj=None, **kwargs):
        kwargs.update({
            'help_texts': {
                'send_impact_reminder_message_link': _(
                    u"Request the activity manager to fill in the impact of this activity."
                )
            }
        })
        return super(ActivityChildAdmin, self).get_form(request, obj, **kwargs)


class ContributorInline(admin.TabularInline):
    raw_id_fields = ('user',)
    readonly_fields = ('contributor_date', 'created', 'edit', 'state_name',)
    fields = ('edit', 'user', 'created', 'state_name',)

    extra = 0

    def state_name(self, obj):
        if obj.states.current_state:
            return obj.states.current_state.name

    state_name.short_description = _('status')

    def edit(self, obj):
        url = reverse(
            'admin:{}_{}_change'.format(
                obj._meta.app_label,
                obj._meta.model_name,
            ),
            args=(obj.id,)
        )
        return format_html('<a href="{}">{}</a>', url, obj.id)

    edit.short_description = _('edit')


@admin.register(Activity)
class ActivityAdmin(PolymorphicParentModelAdmin, StateMachineAdmin):
    base_model = Activity
    child_models = (
        Funding,
        PeriodActivity,
        DateActivity,
        Deed,
        CollectActivity
    )
    date_hierarchy = 'transition_date'
    readonly_fields = ['link', 'review_status', 'location_link']
    list_filter = [PolymorphicChildModelFilter, StateMachineFilter, 'highlight']

    def lookup_allowed(self, key, value):
        if key in [
            'initiative__location__id__exact',
            'initiative__location__subregion__id__exact',
            'initiative__location__subregion__region__id__exact',
        ]:
            return True
        return super(ActivityAdmin, self).lookup_allowed(key, value)

    def get_list_filter(self, request):
        filters = list(self.list_filter)
        from bluebottle.geo.models import Location
        if Location.objects.count():
            filters = filters + ['initiative__location']
            if InitiativePlatformSettings.objects.get().enable_office_regions:
                filters = filters + [
                    'initiative__location__subregion',
                    'initiative__location__subregion__region']
        return filters

    list_editable = ('highlight',)

    list_display = ['__str__', 'created', 'type', 'state_name',
                    'link', 'highlight']

    def location_link(self, obj):
        if not obj.initiative.location:
            return "-"
        url = reverse('admin:geo_location_change', args=(obj.initiative.location.id,))
        return format_html('<a href="{}">{}</a>', url, obj.initiative.location)
    location_link.short_description = _('office')

    def get_list_display(self, request):
        fields = list(self.list_display)
        from bluebottle.geo.models import Location
        if Location.objects.count():
            fields = fields + ['location_link']
        return fields

    search_fields = ('title', 'description',
                     'owner__first_name', 'owner__last_name')

    def link(self, obj):
        return format_html(u'<a href="{}" target="_blank">{}</a>', obj.get_absolute_url(), obj.title)

    link.short_description = _("Show on site")

    ordering = ('-created',)

    def type(self, obj):
        return obj.get_real_instance_class()._meta.verbose_name


class ActivityInlineChild(StackedPolymorphicInline.Child):
    def state_name(self, obj):
        if obj.states.current_state:
            return obj.states.current_state.name

    state_name.short_description = _('status')

    def activity_link(self, obj):
        url = reverse("admin:{}_{}_change".format(
            obj._meta.app_label,
            obj._meta.model_name),
            args=(obj.id,)
        )
        return format_html(u"<a href='{}'>{}</a>", url, obj.title or '-empty-')

    activity_link.short_description = _('Edit activity')


class ActivityAdminInline(StackedPolymorphicInline):
    model = Activity
    readonly_fields = ['title', 'created', 'owner']
    fields = readonly_fields
    extra = 0
    can_delete = False

    class CollectActivityInline(ActivityInlineChild):
        readonly_fields = ['activity_link', 'start', 'end', 'state_name']
        fields = readonly_fields
        model = CollectActivity

    class DeedInline(ActivityInlineChild):
        readonly_fields = ['activity_link', 'start', 'end', 'state_name']
        fields = readonly_fields
        model = Deed

    class FundingInline(ActivityInlineChild):
        readonly_fields = ['activity_link', 'target', 'deadline', 'state_name']
        fields = readonly_fields
        model = Funding

    class DateInline(ActivityInlineChild):
        readonly_fields = ['activity_link', 'start', 'state_name']

        fields = readonly_fields
        model = DateActivity

    class PeriodInline(ActivityInlineChild):
        readonly_fields = ['activity_link', 'start', 'deadline', 'state_name']
        fields = readonly_fields
        model = PeriodActivity

    child_inlines = (
        FundingInline,
        PeriodInline,
        DateInline,
        DeedInline,
        CollectActivityInline
    )

    pagination_key = 'page'
    template = 'admin/activities_paginated.html'

    per_page = 10

    def get_formset(self, request, obj=None, **kwargs):
        formset_class = super().get_formset(request, obj, **kwargs)

        class PaginationFormSet(PaginationFormSetBase, formset_class):
            pagination_key = self.pagination_key

        PaginationFormSet.request = request
        PaginationFormSet.per_page = self.per_page
        return PaginationFormSet<|MERGE_RESOLUTION|>--- conflicted
+++ resolved
@@ -246,14 +246,9 @@
                     label=segment_type.name,
                     queryset=segment_type.segments,
                 )
-<<<<<<< HEAD
-                self.initial[segment_type.field_name] = self.instance.segments.filter(
-                    segment_type=segment_type).all()
-=======
                 if self.instance.pk:
                     self.initial[segment_type.field_name] = self.instance.segments.filter(
-                        type=segment_type).all()
->>>>>>> 8d97468b
+                        segment_type=segment_type).all()
 
     def save(self, commit=True):
         activity = super(ActivityForm, self).save(commit=commit)
