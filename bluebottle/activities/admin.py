from pytz import timezone

from django import forms
from django.conf.urls import url
from django.contrib import admin
from django.db import connection
from django.http.response import HttpResponseRedirect, HttpResponseForbidden
from django.template import loader
from django.urls import reverse
from django.utils.html import format_html
from django.utils.translation import gettext_lazy as _
from django_admin_inline_paginator.admin import PaginationFormSetBase
from polymorphic.admin import (
    PolymorphicParentModelAdmin, PolymorphicChildModelAdmin, PolymorphicChildModelFilter,
    StackedPolymorphicInline, PolymorphicInlineSupportMixin)

from bluebottle.activities.forms import ImpactReminderConfirmationForm
from bluebottle.activities.messages import ImpactReminderMessage
from bluebottle.activities.models import (
    Activity, Contributor, Organizer, Contribution, EffortContribution, Team
)
from bluebottle.bluebottle_dashboard.decorators import confirmation_form
from bluebottle.collect.models import CollectContributor, CollectActivity
from bluebottle.deeds.models import Deed, DeedParticipant
from bluebottle.follow.admin import FollowAdminInline
from bluebottle.fsm.admin import StateMachineAdmin, StateMachineFilter
from bluebottle.fsm.forms import StateMachineModelForm
from bluebottle.funding.models import Funding, Donor, MoneyContribution
from bluebottle.geo.models import Location
from bluebottle.impact.admin import ImpactGoalInline
from bluebottle.initiatives.models import InitiativePlatformSettings
from bluebottle.segments.models import SegmentType
from bluebottle.time_based.models import DateActivity, PeriodActivity, DateParticipant, PeriodParticipant, \
    TimeContribution
from bluebottle.utils.widgets import get_human_readable_duration
from bluebottle.wallposts.admin import WallpostInline


@admin.register(Contributor)
class ContributorAdmin(PolymorphicParentModelAdmin, StateMachineAdmin):
    base_model = Contributor
    child_models = (
        Donor,
        Organizer,
        DateParticipant,
        PeriodParticipant,
        DeedParticipant,
        CollectContributor
    )
    list_display = ['created', 'owner', 'type', 'activity', 'state_name']
    list_filter = (PolymorphicChildModelFilter, StateMachineFilter,)
    date_hierarchy = 'created'

    ordering = ('-created',)

    def type(self, obj):
        return obj.get_real_instance_class()._meta.verbose_name


class ContributionInlineChild(StackedPolymorphicInline.Child):
    def state_name(self, obj):
        if obj.states.current_state:
            return obj.states.current_state.name

    state_name.short_description = _('status')
    ordering = ['-created']

    def contributor_link(self, obj):
        url = reverse("admin:{}_{}_change".format(
            obj._meta.app_label,
            obj._meta.model_name),
            args=(obj.id,)
        )
        return format_html(u"<a href='{}'>{}</a>", url, obj.title or '-empty-')

    contributor_link.short_description = _('Edit contributor')


class ContributorChildAdmin(PolymorphicInlineSupportMixin, PolymorphicChildModelAdmin, StateMachineAdmin):
    base_model = Contributor
    search_fields = ['user__first_name', 'user__last_name', 'activity__title']
    list_filter = [StateMachineFilter, ]
    ordering = ('-created',)
    show_in_index = True
    raw_id_fields = ('user', 'activity', 'team')

    date_hierarchy = 'contributor_date'

    readonly_fields = [
        'transition_date', 'contributor_date',
        'created', 'updated', 'type'
    ]

    fields = ['activity', 'user', 'states', 'status'] + readonly_fields
    superadmin_fields = ['force_status']

    def get_fieldsets(self, request, obj=None):
        if InitiativePlatformSettings.team_activities and 'team' not in self.fields:
            self.fields += ('team',)
        fieldsets = (
            (_('Details'), {'fields': self.fields}),
        )
        if request.user.is_superuser:
            fieldsets += (
                (_('Super admin'), {'fields': self.superadmin_fields}),
            )
        return fieldsets

    def activity_link(self, obj):
        url = reverse("admin:{}_{}_change".format(
            obj.activity._meta.app_label,
            obj.activity._meta.model_name),
            args=(obj.activity.id,)
        )
        return format_html(u"<a href='{}'>{}</a>", url, obj.activity.title or '-empty-')

    activity_link.short_description = _('Activity')

    def type(self, obj):
        return obj.polymorphic_ctype


@admin.register(Organizer)
class OrganizerAdmin(ContributorChildAdmin):
    model = Organizer
    list_display = ['user', 'status', 'activity_link']
    raw_id_fields = ('user', 'activity')

    readonly_fields = ContributorChildAdmin.readonly_fields + ['status', 'created', 'transition_date']

    date_hierarchy = 'created'

    export_to_csv_fields = (
        ('status', 'Status'),
        ('created', 'Created'),
        ('activity', 'Activity'),
        ('user__full_name', 'Owner'),
        ('user__email', 'Email'),
    )


@admin.register(Contribution)
class ContributionAdmin(PolymorphicParentModelAdmin, StateMachineAdmin):
    base_model = Contribution
    child_models = (
        MoneyContribution,
        TimeContribution,
        EffortContribution
    )
    list_display = ['start', 'contribution_type', 'contributor_link', 'state_name', 'value']
    list_filter = (
        PolymorphicChildModelFilter,
        StateMachineFilter
    )
    date_hierarchy = 'start'

    ordering = ('-start',)

    def contributor_link(self, obj):
        if obj:
            url = reverse('admin:activities_contributor_change', args=(obj.contributor.id,))
            return format_html('<a href="{}">{}</a>', url, obj.contributor)
    contributor_link.short_description = _('Contributor')

    def contribution_type(self, obj):
        return obj.polymorphic_ctype

    def contributor_type(self, obj):
        return obj.contributor.get_real_instance_class()._meta.verbose_name

    def value(self, obj):
        type = obj.get_real_instance_class().__name__
        if type == 'MoneyContribution':
            return obj.moneycontribution.value
        if type == 'TimeContribution':
            return get_human_readable_duration(str(obj.timecontribution.value)).lower()
        return '-'


class ContributionChildAdmin(PolymorphicChildModelAdmin, StateMachineAdmin):
    base_model = Contribution
    raw_id_fields = ('contributor',)
    readonly_fields = ['status', 'created', ]

    fields = [
        'contributor',
        'start',
        'status',
        'states',
        'created'
    ]

    superadmin_fields = [
        'force_status',
    ]

    def get_fieldsets(self, request, obj=None):
        fieldsets = (
            (_('Details'), {'fields': self.fields}),
        )
        if request.user.is_superuser:
            fieldsets += (
                (_('Super admin'), {'fields': self.superadmin_fields}),
            )
        return fieldsets


@admin.register(EffortContribution)
class EffortContributionAdmin(ContributionChildAdmin):
    model = EffortContribution


class ActivityForm(StateMachineModelForm):

    def __init__(self, *args, **kwargs):
        super(ActivityForm, self).__init__(*args, **kwargs)
        f = self.fields.get('user_permissions', None)
        if f is not None:
            f.queryset = f.queryset.select_related('content_type')

        if connection.tenant.schema_name != 'public':
            for segment_type in SegmentType.objects.all():
                self.fields[segment_type.field_name] = forms.ModelMultipleChoiceField(
                    required=False,
                    label=segment_type.name,
                    queryset=segment_type.segments,
                )
                if self.instance.pk:
                    self.initial[segment_type.field_name] = self.instance.segments.filter(
                        segment_type=segment_type).all()


class TeamInline(admin.TabularInline):
    model = Team
    raw_id_fields = ('owner',)
    readonly_fields = ('team_link', 'slot_link', 'created', 'status')
    fields = readonly_fields + ('owner',)

    extra = 0
    ordering = ['slot__start']

    def team_link(self, obj):
        return format_html(
            '<a href="{}">{}</a>',
            reverse('admin:activities_team_change', args=(obj.id,)),
            obj
        )
    team_link.short_description = _('Edit')

    def slot_link(self, obj):
        if getattr(obj, 'slot', None):
            if obj.slot.location:
                return format_html(
                    '<a href="{}#/tab/inline_1/">{}</a>',
                    reverse('admin:activities_team_change', args=(obj.id,)),
                    obj.slot.start.astimezone(timezone(obj.slot.location.timezone)).strftime('%c')
                )
            else:
                return format_html(
                    '<a href="{}#/tab/inline_1/">{}</a>',
                    reverse('admin:activities_team_change', args=(obj.id,)),
                    obj.slot.start.strftime('%c')
                )
        return format_html(
            '<a href="{}#/tab/inline_1/">{}</a>',
            reverse('admin:activities_team_change', args=(obj.id,)),
            _('Add time slot')
        )
    slot_link.short_description = _('Time slot')


class ActivityChildAdmin(PolymorphicChildModelAdmin, StateMachineAdmin):
    base_model = Activity
    raw_id_fields = ['owner', 'initiative']
    inlines = (FollowAdminInline, WallpostInline, )
    form = ActivityForm

    def lookup_allowed(self, key, value):
        if key in [
            'office_location__id__exact',
            'office_location__subregion__id__exact',
            'office_location__subregion__region__id__exact',
        ]:
            return True
        return super(ActivityChildAdmin, self).lookup_allowed(key, value)

    def save_model(self, request, obj, form, change):
        if obj.states.transitions['auto_submit'] in obj.states.possible_transitions():
            obj.states.auto_submit()

        super().save_model(request, obj, form, change)

        segments = []
        for segment_type in SegmentType.objects.all():
            segments += form.cleaned_data.get(segment_type.field_name, [])

        if segments:
            del form.cleaned_data['segments']
            obj.segments.set(segments)
            obj.save()

    show_in_index = True
    date_hierarchy = 'created'

    ordering = ('-created',)

    readonly_fields = [
        'created',
        'updated',
        'valid',
        'transition_date',
        'stats_data',
        'review_status',
        'send_impact_reminder_message_link',
    ]

    detail_fields = (
        'title',
        'initiative',
        'owner'
    )

    office_fields = (
        'office_location',
    )

    description_fields = (
        'slug',
        'description',
        'image',
        'video_url',
        'highlight',
    )

    status_fields = (
        'created',
        'updated',
        'status',
        'states'
    )

    def get_inline_instances(self, request, obj=None):
        inlines = super(ActivityChildAdmin, self).get_inline_instances(request, obj)
        if InitiativePlatformSettings.objects.get().enable_impact:
            impact_goal_inline = ImpactGoalInline(self.model, self.admin_site)
            if (
                    impact_goal_inline.has_add_permission(request) and
                    impact_goal_inline.has_change_permission(request, obj) and
                    impact_goal_inline.has_delete_permission(request, obj)
            ):
                inlines.append(impact_goal_inline)

        if obj and (
            obj.team_activity != Activity.TeamActivityChoices.teams or
            obj._initial_values['team_activity'] != Activity.TeamActivityChoices.teams
        ):
            inlines = [
                inline for inline in inlines if not isinstance(inline, TeamInline)
            ]

        return inlines

    def get_list_filter(self, request):
        filters = list(self.list_filter)
        settings = InitiativePlatformSettings.objects.get()
        from bluebottle.geo.models import Location
        if Location.objects.count():
            filters = filters + ['office_location']
            if settings.enable_office_regions:
                filters = filters + [
                    'office_location__subregion',
                    'office_location__subregion__region']

        if settings.team_activities:
            filters = filters + ['team_activity']

        return filters

    def get_list_display(self, request):
        fields = list(self.list_display)
        from bluebottle.geo.models import Location
        if Location.objects.count():
            fields = fields + ['office_location']
        return fields

    def get_status_fields(self, request, obj):
        fields = self.status_fields
        if obj and obj.status in ('draft', 'submitted', 'needs_work'):
            fields = ('valid',) + fields

        return fields

    def get_detail_fields(self, request, obj):
        settings = InitiativePlatformSettings.objects.get()
        fields = self.detail_fields
        if obj and Location.objects.count() and not settings.enable_office_regions:
            fields = list(fields)
            fields.insert(3, 'office_location')
            fields = tuple(fields)
        return fields

    def get_description_fields(self, request, obj):
        fields = self.description_fields

        if (
                obj and
                obj.status in ('succeeded', 'partially_funded') and
                InitiativePlatformSettings.objects.get().enable_impact
        ):
            fields = fields + ('send_impact_reminder_message_link',)
        return fields

    list_display = [
        '__str__', 'initiative_link', 'state_name',
    ]

    def initiative_link(self, obj):
        return format_html(
            '<a href="{}">{}</a>',
            reverse('admin:initiatives_initiative_change', args=(obj.initiative.id,)),
            obj.initiative
        )
    initiative_link.short_description = _('Initiative')

    def get_fieldsets(self, request, obj=None):
        settings = InitiativePlatformSettings.objects.get()
        fieldsets = [
            (_('Detail'), {'fields': self.get_detail_fields(request, obj)}),
            (_('Description'), {'fields': self.get_description_fields(request, obj)}),
            (_('Status'), {'fields': self.get_status_fields(request, obj)}),
        ]

        if Location.objects.count():
<<<<<<< HEAD
            if settings.enable_office_restrictions:
=======
            if settings.enable_office_restrictions and 'office_restriction' not in self.office_fields:
>>>>>>> cfbe2680
                self.office_fields += (
                    'office_restriction',
                )
            fieldsets.insert(1, (
                _('Office'), {'fields': self.office_fields}
            ))

        if request.user.is_superuser:
            fieldsets += [
                (_('Super admin'), {'fields': (
                    'force_status',
                )}),
            ]

        if SegmentType.objects.count():
            extra = (
                _('Segments'), {
                    'fields': [
                        segment_type.field_name
                        for segment_type in SegmentType.objects.all()
                    ]
                }
            )

            fieldsets.insert(2, extra)
        return fieldsets

    def stats_data(self, obj):
        template = loader.get_template(
            'admin/activity_stats.html'
        )

        return template.render({'stats': obj.stats})

    stats_data.short_description = _('Statistics')

    def valid(self, obj):
        errors = list(obj.errors)
        required = list(obj.required)
        if not errors and obj.states.initiative_is_approved() and not required:
            return '-'

        errors += [
            _("{} is required").format(obj._meta.get_field(field).verbose_name.title())
            for field in required
        ]

        if not obj.states.initiative_is_approved():
            errors.append(_('The initiative is not approved'))

        template = loader.get_template(
            'admin/validation_steps.html'
        )
        return template.render({'errors': errors})

    valid.short_description = _('Validation')

    def get_urls(self):
        urls = super(ActivityChildAdmin, self).get_urls()
        extra_urls = [
            url(r'^send-impact-reminder-message/(?P<pk>\d+)/$',
                self.admin_site.admin_view(self.send_impact_reminder_message),
                name='{}_{}_send_impact_reminder_message'.format(
                    self.model._meta.app_label,
                    self.model._meta.model_name
                ),
                )
        ]
        return extra_urls + urls

    @confirmation_form(
        ImpactReminderConfirmationForm,
        Activity,
        'admin/activities/send_impact_reminder_message.html'
    )
    def send_impact_reminder_message(self, request, activity):
        if not request.user.has_perm('{}.change_{}'.format(
                self.model._meta.app_label,
                self.model._meta.model_name
        )):
            return HttpResponseForbidden('Not allowed to change user')

        ImpactReminderMessage(activity).compose_and_send()

        message = _('User {name} will receive a message.').format(
            name=activity.owner.full_name)
        self.message_user(request, message)

        return HttpResponseRedirect(reverse('admin:activities_activity_change', args=(activity.id,)))

    send_impact_reminder_message.short_description = _('impact reminder')

    def send_impact_reminder_message_link(self, obj):
        url = reverse(
            'admin:{}_{}_send_impact_reminder_message'.format(
                self.model._meta.app_label,
                self.model._meta.model_name
            ),
            args=(obj.pk,)
        )
        return format_html(
            u"<a href='{}'>{}</a>",
            url, _('Send reminder message')
        )

    send_impact_reminder_message.short_description = _('Impact Reminder')

    def get_form(self, request, obj=None, **kwargs):
        kwargs.update({
            'help_texts': {
                'send_impact_reminder_message_link': _(
                    u"Request the activity manager to fill in the impact of this activity."
                )
            }
        })
        return super(ActivityChildAdmin, self).get_form(request, obj, **kwargs)


@admin.register(Activity)
class ActivityAdmin(PolymorphicParentModelAdmin, StateMachineAdmin):
    base_model = Activity
    child_models = (
        Funding,
        PeriodActivity,
        DateActivity,
        Deed,
        CollectActivity
    )
    date_hierarchy = 'transition_date'
    readonly_fields = ['link', 'review_status']
    list_filter = [PolymorphicChildModelFilter, StateMachineFilter, 'highlight', ]

    def lookup_allowed(self, key, value):
        if key in [
            'goals__type__id__exact',
            'office_location__id__exact',
            'office_location__subregion__id__exact',
            'office_location__subregion__region__id__exact',
        ]:
            return True
        return super(ActivityAdmin, self).lookup_allowed(key, value)

    def get_list_filter(self, request):
        settings = InitiativePlatformSettings.objects.get()
        filters = list(self.list_filter)

        from bluebottle.geo.models import Location
        if Location.objects.count():
            filters = filters + ['office_location']
            if settings.enable_office_regions:
                filters = filters + [
                    'office_location__subregion',
                    'office_location__subregion__region'
                ]

        if settings.team_activities:
            filters = filters + ['team_activity']

        return filters

    list_display = ['__str__', 'created', 'type', 'state_name',
                    'link', 'highlight']

    def location_link(self, obj):
        if not obj.office_location:
            return "-"
        url = reverse('admin:geo_location_change', args=(obj.office_location.id,))
        return format_html('<a href="{}">{}</a>', url, obj.office_location)
    location_link.short_description = _('office')

    def get_list_display(self, request):
        fields = list(self.list_display)
        from bluebottle.geo.models import Location
        if Location.objects.count():
            fields = fields + ['office_location']
        return fields

    search_fields = ('title', 'description',
                     'owner__first_name', 'owner__last_name')

    def link(self, obj):
        return format_html(u'<a href="{}" target="_blank">{}</a>', obj.get_absolute_url(), obj.title)

    link.short_description = _("Show on site")

    ordering = ('-created',)

    def type(self, obj):
        if obj.team_activity == 'teams':
            return _('Team activity')
        return obj.get_real_instance_class()._meta.verbose_name


class ActivityInlineChild(StackedPolymorphicInline.Child):

    ordering = ['-created']

    def state_name(self, obj):
        if obj.states.current_state:
            return obj.states.current_state.name

    state_name.short_description = _('status')

    def activity_link(self, obj):
        url = reverse("admin:{}_{}_change".format(
            obj._meta.app_label,
            obj._meta.model_name),
            args=(obj.id,)
        )
        return format_html(u"<a href='{}'>{}</a>", url, obj.title or '-empty-')

    activity_link.short_description = _('Edit activity')


class ActivityAdminInline(StackedPolymorphicInline):
    model = Activity
    readonly_fields = ['title', 'created', 'owner']
    fields = readonly_fields
    extra = 0
    can_delete = False
    ordering = ['-created']

    class CollectActivityInline(ActivityInlineChild):
        readonly_fields = ['activity_link', 'start', 'end', 'state_name']
        fields = readonly_fields
        model = CollectActivity

    class DeedInline(ActivityInlineChild):
        readonly_fields = ['activity_link', 'start', 'end', 'state_name']
        fields = readonly_fields
        model = Deed

    class FundingInline(ActivityInlineChild):
        readonly_fields = ['activity_link', 'target', 'deadline', 'state_name']
        fields = readonly_fields
        model = Funding

    class DateInline(ActivityInlineChild):
        readonly_fields = ['activity_link', 'start', 'state_name']

        fields = readonly_fields
        model = DateActivity

    class PeriodInline(ActivityInlineChild):
        readonly_fields = ['activity_link', 'start', 'deadline', 'state_name']
        fields = readonly_fields
        model = PeriodActivity

    child_inlines = (
        FundingInline,
        PeriodInline,
        DateInline,
        DeedInline,
        CollectActivityInline
    )

    pagination_key = 'page'
    template = 'admin/activities_paginated.html'

    per_page = 10

    def get_formset(self, request, obj=None, **kwargs):
        formset_class = super().get_formset(request, obj, **kwargs)

        class PaginationFormSet(PaginationFormSetBase, formset_class):
            pagination_key = self.pagination_key

        PaginationFormSet.request = request
        PaginationFormSet.per_page = self.per_page
        return PaginationFormSet


@admin.register(Team)
class TeamAdmin(StateMachineAdmin):
    raw_id_fields = ['owner', 'activity']
    readonly_fields = ['created', 'activity_link', 'invite_link']
    fields = ['activity', 'invite_link', 'created', 'owner', 'status', 'states']
    superadmin_fields = ['force_status']
    list_display = ['__str__', 'activity_link', 'status']

    def get_inline_instances(self, request, obj=None):
        self.inlines = []
        if isinstance(obj.activity, PeriodActivity):
            from bluebottle.time_based.admin import PeriodParticipantAdminInline, TeamSlotInline
            self.inlines = [
                PeriodParticipantAdminInline,
                TeamSlotInline
            ]
        return super(TeamAdmin, self).get_inline_instances(request, obj)

    def get_fieldsets(self, request, obj=None):
        fieldsets = (
            (_('Details'), {'fields': self.fields}),
        )
        if request.user.is_superuser:
            fieldsets += (
                (_('Super admin'), {'fields': self.superadmin_fields}),
            )
        return fieldsets

    def activity_link(self, obj):
        url = reverse("admin:{}_{}_change".format(
            obj.activity._meta.app_label,
            obj.activity._meta.model_name),
            args=(obj.activity.id,)
        )
        return format_html(u"<a href='{}'>{}</a>", url, obj.activity.title or '-empty-')

    activity_link.short_description = _('Activity')

    def invite_link(self, obj):
        url = obj.activity.get_absolute_url()
        contributor = obj.members.filter(user=obj.owner).first()

        if contributor.invite:
            return f'{url}?inviteId={contributor.invite.pk}'

    invite_link.short_description = _('Shareable link')<|MERGE_RESOLUTION|>--- conflicted
+++ resolved
@@ -431,11 +431,7 @@
         ]
 
         if Location.objects.count():
-<<<<<<< HEAD
-            if settings.enable_office_restrictions:
-=======
             if settings.enable_office_restrictions and 'office_restriction' not in self.office_fields:
->>>>>>> cfbe2680
                 self.office_fields += (
                     'office_restriction',
                 )
