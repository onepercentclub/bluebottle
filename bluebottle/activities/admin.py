--- conflicted
+++ resolved
@@ -74,8 +74,6 @@
     contributor_link.short_description = _('Edit contributor')
 
 
-<<<<<<< HEAD
-=======
 class ContributionAdminInline(StackedPolymorphicInline):
     model = Contribution
     readonly_fields = ['created']
@@ -114,7 +112,6 @@
     )
 
 
->>>>>>> a0a6a258
 class ContributorChildAdmin(PolymorphicInlineSupportMixin, PolymorphicChildModelAdmin, StateMachineAdmin):
     base_model = Contributor
     search_fields = ['user__first_name', 'user__last_name', 'activity__title']
@@ -560,8 +557,6 @@
         return super(ActivityChildAdmin, self).get_form(request, obj, **kwargs)
 
 
-<<<<<<< HEAD
-=======
 class ContributorInlineFormset(BaseInlineFormSet):
 
     def save_new(self, form, commit=True):
@@ -570,7 +565,6 @@
         return form.save(commit=commit)
 
 
->>>>>>> a0a6a258
 @admin.register(Activity)
 class ActivityAdmin(PolymorphicParentModelAdmin, StateMachineAdmin):
     base_model = Activity
@@ -736,13 +730,9 @@
         self.inlines = []
         if isinstance(obj.activity, PeriodActivity):
             from bluebottle.time_based.admin import PeriodParticipantAdminInline
-<<<<<<< HEAD
-            self.inlines = [PeriodParticipantAdminInline]
-=======
             self.inlines = [
                 PeriodParticipantAdminInline
             ]
->>>>>>> a0a6a258
         return super(TeamAdmin, self).get_inline_instances(request, obj)
 
     def get_fieldsets(self, request, obj=None):
