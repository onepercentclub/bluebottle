from pytz import timezone

from django import forms
from django.conf.urls import url
from django.contrib import admin
from django.db import connection
from django.http.response import HttpResponseRedirect, HttpResponseForbidden
from django.template import loader
from django.urls import reverse
from django.utils.html import format_html
from django.utils.translation import gettext_lazy as _
from django_admin_inline_paginator.admin import PaginationFormSetBase
from polymorphic.admin import (
    PolymorphicParentModelAdmin, PolymorphicChildModelAdmin, PolymorphicChildModelFilter,
    StackedPolymorphicInline, PolymorphicInlineSupportMixin)

from bluebottle.activities.forms import ImpactReminderConfirmationForm
from bluebottle.activities.messages import ImpactReminderMessage
from bluebottle.activities.models import (
    Activity, Contributor, Organizer, Contribution, EffortContribution, Team
)
from bluebottle.bluebottle_dashboard.decorators import confirmation_form
from bluebottle.collect.models import CollectContributor, CollectActivity
from bluebottle.deeds.models import Deed, DeedParticipant
from bluebottle.follow.admin import FollowAdminInline
from bluebottle.fsm.admin import StateMachineAdmin, StateMachineFilter
from bluebottle.fsm.forms import StateMachineModelForm
from bluebottle.funding.models import Funding, Donor, MoneyContribution
from bluebottle.geo.models import Location
from bluebottle.impact.admin import ImpactGoalInline
from bluebottle.initiatives.models import InitiativePlatformSettings
from bluebottle.segments.models import SegmentType
from bluebottle.time_based.models import DateActivity, PeriodActivity, DateParticipant, PeriodParticipant, \
    TimeContribution
from bluebottle.utils.widgets import get_human_readable_duration
from bluebottle.wallposts.admin import WallpostInline


@admin.register(Contributor)
class ContributorAdmin(PolymorphicParentModelAdmin, StateMachineAdmin):
    base_model = Contributor
    child_models = (
        Donor,
        Organizer,
        DateParticipant,
        PeriodParticipant,
        DeedParticipant,
        CollectContributor
    )
    list_display = ['created', 'owner', 'type', 'activity', 'state_name']
    list_filter = (PolymorphicChildModelFilter, StateMachineFilter,)
    date_hierarchy = 'created'

    ordering = ('-created',)

    def type(self, obj):
        return obj.get_real_instance_class()._meta.verbose_name


class ContributionInlineChild(StackedPolymorphicInline.Child):
    def state_name(self, obj):
        if obj.states.current_state:
            return obj.states.current_state.name

    state_name.short_description = _('status')
    ordering = ['-created']

    def contributor_link(self, obj):
        url = reverse("admin:{}_{}_change".format(
            obj._meta.app_label,
            obj._meta.model_name),
            args=(obj.id,)
        )
        return format_html(u"<a href='{}'>{}</a>", url, obj.title or '-empty-')

    contributor_link.short_description = _('Edit contributor')


class ContributorChildAdmin(PolymorphicInlineSupportMixin, PolymorphicChildModelAdmin, StateMachineAdmin):
    base_model = Contributor
    search_fields = ['user__first_name', 'user__last_name', 'activity__title']
    list_filter = [StateMachineFilter, ]
    ordering = ('-created',)
    show_in_index = True
    raw_id_fields = ('user', 'activity', 'team')

    date_hierarchy = 'contributor_date'

    readonly_fields = [
        'transition_date', 'contributor_date',
        'created', 'updated', 'type'
    ]

    fields = ['activity', 'user', 'states', 'status'] + readonly_fields
    superadmin_fields = ['force_status']

    def get_fieldsets(self, request, obj=None):
        if InitiativePlatformSettings.team_activities and 'team' not in self.fields:
            self.fields += ('team',)
        fieldsets = (
            (_('Details'), {'fields': self.fields}),
        )
        if request.user.is_superuser:
            fieldsets += (
                (_('Super admin'), {'fields': self.superadmin_fields}),
            )
        return fieldsets

    def activity_link(self, obj):
        url = reverse("admin:{}_{}_change".format(
            obj.activity._meta.app_label,
            obj.activity._meta.model_name),
            args=(obj.activity.id,)
        )
        return format_html(u"<a href='{}'>{}</a>", url, obj.activity.title or '-empty-')

    activity_link.short_description = _('Activity')

    def type(self, obj):
        return obj.polymorphic_ctype


@admin.register(Organizer)
class OrganizerAdmin(ContributorChildAdmin):
    model = Organizer
    list_display = ['user', 'status', 'activity_link']
    raw_id_fields = ('user', 'activity')

    readonly_fields = ContributorChildAdmin.readonly_fields + ['status', 'created', 'transition_date']

    date_hierarchy = 'created'

    export_to_csv_fields = (
        ('status', 'Status'),
        ('created', 'Created'),
        ('activity', 'Activity'),
        ('user__full_name', 'Owner'),
        ('user__email', 'Email'),
    )


@admin.register(Contribution)
class ContributionAdmin(PolymorphicParentModelAdmin, StateMachineAdmin):
    base_model = Contribution
    child_models = (
        MoneyContribution,
        TimeContribution,
        EffortContribution
    )
    list_display = ['start', 'contribution_type', 'contributor_link', 'state_name', 'value']
    list_filter = (
        PolymorphicChildModelFilter,
        StateMachineFilter
    )
    date_hierarchy = 'start'

    ordering = ('-start',)

    def contributor_link(self, obj):
        if obj:
            url = reverse('admin:activities_contributor_change', args=(obj.contributor.id,))
            return format_html('<a href="{}">{}</a>', url, obj.contributor)
    contributor_link.short_description = _('Contributor')

    def contribution_type(self, obj):
        return obj.polymorphic_ctype

    def contributor_type(self, obj):
        return obj.contributor.get_real_instance_class()._meta.verbose_name

    def value(self, obj):
        type = obj.get_real_instance_class().__name__
        if type == 'MoneyContribution':
            return obj.moneycontribution.value
        if type == 'TimeContribution':
            return get_human_readable_duration(str(obj.timecontribution.value)).lower()
        return '-'


class ContributionChildAdmin(PolymorphicChildModelAdmin, StateMachineAdmin):
    base_model = Contribution
    raw_id_fields = ('contributor',)
    readonly_fields = ['status', 'created', ]

    fields = [
        'contributor',
        'start',
        'status',
        'states',
        'created'
    ]

    superadmin_fields = [
        'force_status',
    ]

    def get_fieldsets(self, request, obj=None):
        fieldsets = (
            (_('Details'), {'fields': self.fields}),
        )
        if request.user.is_superuser:
            fieldsets += (
                (_('Super admin'), {'fields': self.superadmin_fields}),
            )
        return fieldsets


@admin.register(EffortContribution)
class EffortContributionAdmin(ContributionChildAdmin):
    model = EffortContribution


class ActivityForm(StateMachineModelForm):

    def __init__(self, *args, **kwargs):
        super(ActivityForm, self).__init__(*args, **kwargs)
        f = self.fields.get('user_permissions', None)
        if f is not None:
            f.queryset = f.queryset.select_related('content_type')

        if connection.tenant.schema_name != 'public':
            for segment_type in SegmentType.objects.all():
                self.fields[segment_type.field_name] = forms.ModelMultipleChoiceField(
                    required=False,
                    label=segment_type.name,
                    queryset=segment_type.segments,
                )
                if self.instance.pk:
                    self.initial[segment_type.field_name] = self.instance.segments.filter(
                        segment_type=segment_type).all()


class TeamInline(admin.TabularInline):
    model = Team
    raw_id_fields = ('owner',)
    readonly_fields = ('team_link', 'slot_link', 'created', 'status')
    fields = readonly_fields + ('owner',)

    extra = 0
    ordering = ['slot__start']

    def team_link(self, obj):
        return format_html(
            '<a href="{}">{}</a>',
            reverse('admin:activities_team_change', args=(obj.id,)),
            obj
        )
    team_link.short_description = _('Edit')

    def slot_link(self, obj):
        if getattr(obj, 'slot', None):
            if obj.slot.location:
                return format_html(
                    '<a href="{}#/tab/inline_1/">{}</a>',
                    reverse('admin:activities_team_change', args=(obj.id,)),
                    obj.slot.start.astimezone(timezone(obj.slot.location.timezone)).strftime('%c')
                )
            else:
                return format_html(
                    '<a href="{}#/tab/inline_1/">{}</a>',
                    reverse('admin:activities_team_change', args=(obj.id,)),
                    obj.slot.start.strftime('%c')
                )
        return format_html(
            '<a href="{}#/tab/inline_1/">{}</a>',
            reverse('admin:activities_team_change', args=(obj.id,)),
            _('Add time slot')
        )
    slot_link.short_description = _('Time slot')


class ActivityChildAdmin(PolymorphicChildModelAdmin, StateMachineAdmin):
    base_model = Activity
    raw_id_fields = ['owner', 'initiative']
    inlines = (FollowAdminInline, WallpostInline, )
    form = ActivityForm

    def lookup_allowed(self, key, value):
        if key in [
            'office_location__id__exact',
            'office_location__subregion__id__exact',
            'office_location__subregion__region__id__exact',
        ]:
            return True
        return super(ActivityChildAdmin, self).lookup_allowed(key, value)

    def save_model(self, request, obj, form, change):
        if obj.states.transitions['auto_submit'] in obj.states.possible_transitions():
            obj.states.auto_submit()

        super().save_model(request, obj, form, change)

        segments = []
        for segment_type in SegmentType.objects.all():
            segments += form.cleaned_data.get(segment_type.field_name, [])

        if segments:
            del form.cleaned_data['segments']
            obj.segments.set(segments)
            obj.save()

    show_in_index = True
    date_hierarchy = 'created'

    ordering = ('-created',)

    readonly_fields = [
        'created',
        'updated',
        'valid',
        'transition_date',
        'stats_data',
        'review_status',
        'send_impact_reminder_message_link',
    ]

    detail_fields = (
        'title',
        'initiative',
        'owner'
    )

    office_fields = (
        'office_location',
        'office_restriction',
    )

    description_fields = (
        'slug',
        'description',
        'image',
        'video_url',
        'highlight',
    )

    status_fields = (
        'created',
        'updated',
        'status',
        'states'
    )

    def get_inline_instances(self, request, obj=None):
        inlines = super(ActivityChildAdmin, self).get_inline_instances(request, obj)
        if InitiativePlatformSettings.objects.get().enable_impact:
            impact_goal_inline = ImpactGoalInline(self.model, self.admin_site)
            if (
                    impact_goal_inline.has_add_permission(request) and
                    impact_goal_inline.has_change_permission(request, obj) and
                    impact_goal_inline.has_delete_permission(request, obj)
            ):
                inlines.append(impact_goal_inline)

        if obj and (
            obj.team_activity != Activity.TeamActivityChoices.teams or
            obj._initial_values['team_activity'] != Activity.TeamActivityChoices.teams
        ):
            inlines = [
                inline for inline in inlines if not isinstance(inline, TeamInline)
            ]

        return inlines

    def get_list_filter(self, request):
        filters = list(self.list_filter)
        settings = InitiativePlatformSettings.objects.get()
        from bluebottle.geo.models import Location
        if Location.objects.count():
            filters = filters + ['office_location']
            if settings.enable_office_regions:
                filters = filters + [
                    'office_location__subregion',
                    'office_location__subregion__region']

        if settings.team_activities:
            filters = filters + ['team_activity']

        return filters

    def get_list_display(self, request):
        fields = list(self.list_display)
        from bluebottle.geo.models import Location
        if Location.objects.count():
            fields = fields + ['office_location']
        return fields

    def get_status_fields(self, request, obj):
        fields = self.status_fields
        if obj and obj.status in ('draft', 'submitted', 'needs_work'):
            fields = ('valid',) + fields

        return fields

    def get_detail_fields(self, request, obj):
        settings = InitiativePlatformSettings.objects.get()
        fields = self.detail_fields
<<<<<<< HEAD
        if obj and Location.objects.count() and not settings.enable_office_regions:
=======
        if Location.objects.count():
>>>>>>> ff686545
            fields = list(fields)
            fields.insert(3, 'office_location')
            fields = tuple(fields)
        return fields

    def get_description_fields(self, request, obj):
        fields = self.description_fields

        if (
                obj and
                obj.status in ('succeeded', 'partially_funded') and
                InitiativePlatformSettings.objects.get().enable_impact
        ):
            fields = fields + ('send_impact_reminder_message_link',)
        return fields

    list_display = [
        '__str__', 'initiative_link', 'state_name',
    ]

    def initiative_link(self, obj):
        return format_html(
            '<a href="{}">{}</a>',
            reverse('admin:initiatives_initiative_change', args=(obj.initiative.id,)),
            obj.initiative
        )
    initiative_link.short_description = _('Initiative')

    def get_fieldsets(self, request, obj=None):
        settings = InitiativePlatformSettings.objects.get()
        fieldsets = [
            (_('Detail'), {'fields': self.get_detail_fields(request, obj)}),
            (_('Description'), {'fields': self.get_description_fields(request, obj)}),
            (_('Status'), {'fields': self.get_status_fields(request, obj)}),
        ]
        if settings.enable_office_regions:
            fieldsets.insert(1, (
                _('Office'), {'fields': self.office_fields}
            ))

        if request.user.is_superuser:
            fieldsets += [
                (_('Super admin'), {'fields': (
                    'force_status',
                )}),
            ]

        if SegmentType.objects.count():
            extra = (
                _('Segments'), {
                    'fields': [
                        segment_type.field_name
                        for segment_type in SegmentType.objects.all()
                    ]
                }
            )

            fieldsets.insert(2, extra)
        return fieldsets

    def stats_data(self, obj):
        template = loader.get_template(
            'admin/activity_stats.html'
        )

        return template.render({'stats': obj.stats})

    stats_data.short_description = _('Statistics')

    def valid(self, obj):
        errors = list(obj.errors)
        required = list(obj.required)
        if not errors and obj.states.initiative_is_approved() and not required:
            return '-'

        errors += [
            _("{} is required").format(obj._meta.get_field(field).verbose_name.title())
            for field in required
        ]

        if not obj.states.initiative_is_approved():
            errors.append(_('The initiative is not approved'))

        template = loader.get_template(
            'admin/validation_steps.html'
        )
        return template.render({'errors': errors})

    valid.short_description = _('Validation')

    def get_urls(self):
        urls = super(ActivityChildAdmin, self).get_urls()
        extra_urls = [
            url(r'^send-impact-reminder-message/(?P<pk>\d+)/$',
                self.admin_site.admin_view(self.send_impact_reminder_message),
                name='{}_{}_send_impact_reminder_message'.format(
                    self.model._meta.app_label,
                    self.model._meta.model_name
                ),
                )
        ]
        return extra_urls + urls

    @confirmation_form(
        ImpactReminderConfirmationForm,
        Activity,
        'admin/activities/send_impact_reminder_message.html'
    )
    def send_impact_reminder_message(self, request, activity):
        if not request.user.has_perm('{}.change_{}'.format(
                self.model._meta.app_label,
                self.model._meta.model_name
        )):
            return HttpResponseForbidden('Not allowed to change user')

        ImpactReminderMessage(activity).compose_and_send()

        message = _('User {name} will receive a message.').format(
            name=activity.owner.full_name)
        self.message_user(request, message)

        return HttpResponseRedirect(reverse('admin:activities_activity_change', args=(activity.id,)))

    send_impact_reminder_message.short_description = _('impact reminder')

    def send_impact_reminder_message_link(self, obj):
        url = reverse(
            'admin:{}_{}_send_impact_reminder_message'.format(
                self.model._meta.app_label,
                self.model._meta.model_name
            ),
            args=(obj.pk,)
        )
        return format_html(
            u"<a href='{}'>{}</a>",
            url, _('Send reminder message')
        )

    send_impact_reminder_message.short_description = _('Impact Reminder')

    def get_form(self, request, obj=None, **kwargs):
        kwargs.update({
            'help_texts': {
                'send_impact_reminder_message_link': _(
                    u"Request the activity manager to fill in the impact of this activity."
                )
            }
        })
        return super(ActivityChildAdmin, self).get_form(request, obj, **kwargs)


@admin.register(Activity)
class ActivityAdmin(PolymorphicParentModelAdmin, StateMachineAdmin):
    base_model = Activity
    child_models = (
        Funding,
        PeriodActivity,
        DateActivity,
        Deed,
        CollectActivity
    )
    date_hierarchy = 'transition_date'
    readonly_fields = ['link', 'review_status']
    list_filter = [PolymorphicChildModelFilter, StateMachineFilter, 'highlight', ]

    def lookup_allowed(self, key, value):
        if key in [
            'goals__type__id__exact',
            'office_location__id__exact',
            'office_location__subregion__id__exact',
            'office_location__subregion__region__id__exact',
        ]:
            return True
        return super(ActivityAdmin, self).lookup_allowed(key, value)

    def get_list_filter(self, request):
        settings = InitiativePlatformSettings.objects.get()
        filters = list(self.list_filter)

        from bluebottle.geo.models import Location
        if Location.objects.count():
            filters = filters + ['office_location']
            if settings.enable_office_regions:
                filters = filters + [
                    'office_location__subregion',
                    'office_location__subregion__region'
                ]

        if settings.team_activities:
            filters = filters + ['team_activity']

        return filters

    list_editable = ('highlight',)

    list_display = ['__str__', 'created', 'type', 'state_name',
                    'link', 'highlight']

<<<<<<< HEAD
=======
    def location_link(self, obj):
        if not obj.initiative.location:
            return "-"
        url = reverse('admin:geo_location_change', args=(obj.office_location.id,))
        return format_html('<a href="{}">{}</a>', url, obj.office_location)
    location_link.short_description = _('office')

>>>>>>> ff686545
    def get_list_display(self, request):
        fields = list(self.list_display)
        from bluebottle.geo.models import Location
        if Location.objects.count():
            fields = fields + ['office_location']
        return fields

    search_fields = ('title', 'description',
                     'owner__first_name', 'owner__last_name')

    def link(self, obj):
        return format_html(u'<a href="{}" target="_blank">{}</a>', obj.get_absolute_url(), obj.title)

    link.short_description = _("Show on site")

    ordering = ('-created',)

    def type(self, obj):
        if obj.team_activity == 'teams':
            return _('Team activity')
        return obj.get_real_instance_class()._meta.verbose_name


class ActivityInlineChild(StackedPolymorphicInline.Child):

    ordering = ['-created']

    def state_name(self, obj):
        if obj.states.current_state:
            return obj.states.current_state.name

    state_name.short_description = _('status')

    def activity_link(self, obj):
        url = reverse("admin:{}_{}_change".format(
            obj._meta.app_label,
            obj._meta.model_name),
            args=(obj.id,)
        )
        return format_html(u"<a href='{}'>{}</a>", url, obj.title or '-empty-')

    activity_link.short_description = _('Edit activity')


class ActivityAdminInline(StackedPolymorphicInline):
    model = Activity
    readonly_fields = ['title', 'created', 'owner']
    fields = readonly_fields
    extra = 0
    can_delete = False
    ordering = ['-created']

    class CollectActivityInline(ActivityInlineChild):
        readonly_fields = ['activity_link', 'start', 'end', 'state_name']
        fields = readonly_fields
        model = CollectActivity

    class DeedInline(ActivityInlineChild):
        readonly_fields = ['activity_link', 'start', 'end', 'state_name']
        fields = readonly_fields
        model = Deed

    class FundingInline(ActivityInlineChild):
        readonly_fields = ['activity_link', 'target', 'deadline', 'state_name']
        fields = readonly_fields
        model = Funding

    class DateInline(ActivityInlineChild):
        readonly_fields = ['activity_link', 'start', 'state_name']

        fields = readonly_fields
        model = DateActivity

    class PeriodInline(ActivityInlineChild):
        readonly_fields = ['activity_link', 'start', 'deadline', 'state_name']
        fields = readonly_fields
        model = PeriodActivity

    child_inlines = (
        FundingInline,
        PeriodInline,
        DateInline,
        DeedInline,
        CollectActivityInline
    )

    pagination_key = 'page'
    template = 'admin/activities_paginated.html'

    per_page = 10

    def get_formset(self, request, obj=None, **kwargs):
        formset_class = super().get_formset(request, obj, **kwargs)

        class PaginationFormSet(PaginationFormSetBase, formset_class):
            pagination_key = self.pagination_key

        PaginationFormSet.request = request
        PaginationFormSet.per_page = self.per_page
        return PaginationFormSet


@admin.register(Team)
class TeamAdmin(StateMachineAdmin):
    raw_id_fields = ['owner', 'activity']
    readonly_fields = ['created', 'activity_link', 'invite_link']
    fields = ['activity', 'invite_link', 'created', 'owner', 'status', 'states']
    superadmin_fields = ['force_status']
    list_display = ['__str__', 'activity_link', 'status']

    def get_inline_instances(self, request, obj=None):
        self.inlines = []
        if isinstance(obj.activity, PeriodActivity):
            from bluebottle.time_based.admin import PeriodParticipantAdminInline, TeamSlotInline
            self.inlines = [
                PeriodParticipantAdminInline,
                TeamSlotInline
            ]
        return super(TeamAdmin, self).get_inline_instances(request, obj)

    def get_fieldsets(self, request, obj=None):
        fieldsets = (
            (_('Details'), {'fields': self.fields}),
        )
        if request.user.is_superuser:
            fieldsets += (
                (_('Super admin'), {'fields': self.superadmin_fields}),
            )
        return fieldsets

    def activity_link(self, obj):
        url = reverse("admin:{}_{}_change".format(
            obj.activity._meta.app_label,
            obj.activity._meta.model_name),
            args=(obj.activity.id,)
        )
        return format_html(u"<a href='{}'>{}</a>", url, obj.activity.title or '-empty-')

    activity_link.short_description = _('Activity')

    def invite_link(self, obj):
        url = obj.activity.get_absolute_url()
        contributor = obj.members.filter(user=obj.owner).first()

        if contributor.invite:
            return f'{url}?inviteId={contributor.invite.pk}'

    invite_link.short_description = _('Shareable link')<|MERGE_RESOLUTION|>--- conflicted
+++ resolved
@@ -394,11 +394,7 @@
     def get_detail_fields(self, request, obj):
         settings = InitiativePlatformSettings.objects.get()
         fields = self.detail_fields
-<<<<<<< HEAD
         if obj and Location.objects.count() and not settings.enable_office_regions:
-=======
-        if Location.objects.count():
->>>>>>> ff686545
             fields = list(fields)
             fields.insert(3, 'office_location')
             fields = tuple(fields)
@@ -597,16 +593,13 @@
     list_display = ['__str__', 'created', 'type', 'state_name',
                     'link', 'highlight']
 
-<<<<<<< HEAD
-=======
     def location_link(self, obj):
-        if not obj.initiative.location:
+        if not obj.office_location:
             return "-"
         url = reverse('admin:geo_location_change', args=(obj.office_location.id,))
         return format_html('<a href="{}">{}</a>', url, obj.office_location)
     location_link.short_description = _('office')
 
->>>>>>> ff686545
     def get_list_display(self, request):
         fields = list(self.list_display)
         from bluebottle.geo.models import Location
