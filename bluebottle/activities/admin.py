--- conflicted
+++ resolved
@@ -126,13 +126,8 @@
         'valid',
         'complete',
         'transition_date',
-<<<<<<< HEAD
-        'review_status',
-        'stats_data'
-=======
         'stats_data',
         'send_impact_reminder_message_link',
->>>>>>> c386d0f1
     ]
 
     basic_fields = (
