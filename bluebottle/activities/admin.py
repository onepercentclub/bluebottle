--- conflicted
+++ resolved
@@ -367,12 +367,6 @@
     def get_description_fields(self, request, obj):
         fields = self.description_fields
 
-<<<<<<< HEAD
-        if Segment.objects.filter(segment_type__is_active=True).count():
-            fields = fields + ('segments',)
-
-=======
->>>>>>> 1bfd8943
         if (
                 obj and
                 obj.status in ('succeeded', 'partially_funded') and
