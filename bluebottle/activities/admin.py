from django.contrib import admin
from django.urls import reverse
from django.utils.html import format_html
from django.utils.translation import ugettext_lazy as _
from polymorphic.admin import (
    PolymorphicParentModelAdmin, PolymorphicChildModelAdmin, PolymorphicChildModelFilter,
    StackedPolymorphicInline)

from bluebottle.activities.models import Activity
from bluebottle.events.models import Event
from bluebottle.follow.admin import FollowAdminInline
from bluebottle.funding.models import Funding
from bluebottle.assignments.models import Assignment
from bluebottle.utils.admin import FSMAdmin


class ActivityChildAdmin(PolymorphicChildModelAdmin, FSMAdmin):
    raw_id_fields = ['owner', 'initiative']
    inlines = (FollowAdminInline, )

    readonly_fields = ['status', 'created', 'updated']


@admin.register(Activity)
class ActivityAdmin(PolymorphicParentModelAdmin, FSMAdmin):
    base_model = Activity
    child_models = (Event, Funding, Assignment)
    readonly_fields = ['link']
<<<<<<< HEAD
    list_filter = (PolymorphicChildModelFilter, 'highlight')
    list_editable = ('highlight',)
=======
    list_filter = (PolymorphicChildModelFilter, 'status')
>>>>>>> d443df51

    list_display = ['title', 'created', 'type', 'status',
                    'contribution_count', 'link', 'highlight']

    def link(self, obj):
        return format_html('<a href="{}" target="_blank">{}</a>', obj.full_url, obj.title)
    link.short_description = _("Show on site")

    def type(self, obj):
        return obj.get_real_instance_class().__name__


class ActivityAdminInline(StackedPolymorphicInline):
    model = Activity
    readonly_fields = ['title', 'created', 'status']
    fields = readonly_fields
    extra = 0

    class ActivityLinkMixin(object):
        def activity_link(self, obj):
            url = reverse("admin:{}_{}_change".format(
                obj._meta.app_label,
                obj._meta.model_name),
                args=(obj.id,)
            )
            return format_html("<a href='{}'>{}</a>", url, obj.title)
        activity_link.short_description = _('Edit activity')

        def link(self, obj):
            return format_html('<a href="{}" target="_blank">{}</a>', obj.full_url, obj.title)
        link.short_description = _('View on site')

    class EventInline(StackedPolymorphicInline.Child, ActivityLinkMixin):
        readonly_fields = ['activity_link', 'link', 'start_time', 'end_time', 'status']
        fields = readonly_fields
        model = Event

    class FundingInline(StackedPolymorphicInline.Child, ActivityLinkMixin):
        readonly_fields = ['activity_link', 'link', 'target', 'deadline', 'status']
        fields = readonly_fields
        model = Funding

    class AssignmentInline(StackedPolymorphicInline.Child, ActivityLinkMixin):
        readonly_fields = ['activity_link', 'link', 'deadline', 'status']
        fields = readonly_fields
        model = Assignment

    child_inlines = (
        EventInline,
        FundingInline,
        AssignmentInline
    )

    def has_delete_permission(self, request, obj=None):
        return False

    def has_add_permission(self, request):
        return False<|MERGE_RESOLUTION|>--- conflicted
+++ resolved
@@ -26,12 +26,8 @@
     base_model = Activity
     child_models = (Event, Funding, Assignment)
     readonly_fields = ['link']
-<<<<<<< HEAD
-    list_filter = (PolymorphicChildModelFilter, 'highlight')
+    list_filter = (PolymorphicChildModelFilter, 'status', 'highlight')
     list_editable = ('highlight',)
-=======
-    list_filter = (PolymorphicChildModelFilter, 'status')
->>>>>>> d443df51
 
     list_display = ['title', 'created', 'type', 'status',
                     'contribution_count', 'link', 'highlight']
