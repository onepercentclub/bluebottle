from django import forms
from django.conf.urls import url
from django.contrib import admin
from django.db import connection
from django.http.response import HttpResponseRedirect, HttpResponseForbidden
from django.template import loader
from django.urls import reverse
from django.utils.html import format_html
from django.utils.translation import gettext_lazy as _
from django_admin_inline_paginator.admin import PaginationFormSetBase
from polymorphic.admin import (
    PolymorphicParentModelAdmin, PolymorphicChildModelAdmin, PolymorphicChildModelFilter,
    StackedPolymorphicInline, PolymorphicInlineSupportMixin)

from bluebottle.activities.forms import ImpactReminderConfirmationForm
from bluebottle.activities.messages import ImpactReminderMessage
from bluebottle.activities.models import Activity, Contributor, Organizer, Contribution, EffortContribution
from bluebottle.bluebottle_dashboard.decorators import confirmation_form
from bluebottle.collect.models import CollectContributor, CollectActivity
from bluebottle.deeds.models import Deed, DeedParticipant
from bluebottle.follow.admin import FollowAdminInline
from bluebottle.fsm.admin import StateMachineAdmin, StateMachineFilter
from bluebottle.fsm.forms import StateMachineModelForm
from bluebottle.funding.models import Funding, Donor, MoneyContribution
from bluebottle.impact.admin import ImpactGoalInline
from bluebottle.initiatives.models import InitiativePlatformSettings
from bluebottle.segments.models import SegmentType
from bluebottle.time_based.models import DateActivity, PeriodActivity, DateParticipant, PeriodParticipant, \
    TimeContribution
from bluebottle.utils.widgets import get_human_readable_duration
from bluebottle.wallposts.admin import WallpostInline


@admin.register(Contributor)
class ContributorAdmin(PolymorphicParentModelAdmin, StateMachineAdmin):
    base_model = Contributor
    child_models = (
        Donor,
        Organizer,
        DateParticipant,
        PeriodParticipant,
        DeedParticipant,
        CollectContributor
    )
    list_display = ['created', 'owner', 'type', 'activity', 'state_name']
    list_filter = (PolymorphicChildModelFilter, StateMachineFilter,)
    date_hierarchy = 'created'

    ordering = ('-created',)

    def type(self, obj):
        return obj.get_real_instance_class()._meta.verbose_name


class ContributionInlineChild(StackedPolymorphicInline.Child):
    def state_name(self, obj):
        if obj.states.current_state:
            return obj.states.current_state.name

    state_name.short_description = _('status')

    def contributor_link(self, obj):
        url = reverse("admin:{}_{}_change".format(
            obj._meta.app_label,
            obj._meta.model_name),
            args=(obj.id,)
        )
        return format_html(u"<a href='{}'>{}</a>", url, obj.title or '-empty-')

    contributor_link.short_description = _('Edit contributor')


class ContributionAdminInline(StackedPolymorphicInline):
    model = Contribution
    readonly_fields = ['created']
    fields = readonly_fields
    extra = 0
    can_delete = False

    class EffortContributionInline(ContributionInlineChild):
        readonly_fields = ['contributor_link', 'status', 'start']
        fields = readonly_fields
        model = EffortContribution

    class TimeContributionInline(ContributionInlineChild):
        readonly_fields = ['contributor_link', 'status', 'start', 'end', 'value']
        fields = readonly_fields
        model = TimeContribution

    class MoneyContributionInline(ContributionInlineChild):
        readonly_fields = ['contributor_link', 'status', 'value']
        fields = readonly_fields
        model = MoneyContribution

    child_inlines = (
        EffortContributionInline,
        TimeContributionInline,
        MoneyContributionInline
    )


class ContributorChildAdmin(PolymorphicInlineSupportMixin, PolymorphicChildModelAdmin, StateMachineAdmin):
    base_model = Contributor
    search_fields = ['user__first_name', 'user__last_name', 'activity__title']
    list_filter = [StateMachineFilter, ]
    ordering = ('-created',)
    show_in_index = True
    raw_id_fields = ('user', 'activity')

    date_hierarchy = 'contributor_date'

    readonly_fields = [
        'transition_date', 'contributor_date',
        'created', 'updated', 'type'
    ]

    fields = ['activity', 'user', 'states', 'status'] + readonly_fields
    superadmin_fields = ['force_status']

    def get_fieldsets(self, request, obj=None):
        fieldsets = (
            (_('Details'), {'fields': self.fields}),
        )
        if request.user.is_superuser:
            fieldsets += (
                (_('Super admin'), {'fields': self.superadmin_fields}),
            )
        return fieldsets

    def activity_link(self, obj):
        url = reverse("admin:{}_{}_change".format(
            obj.activity._meta.app_label,
            obj.activity._meta.model_name),
            args=(obj.activity.id,)
        )
        return format_html(u"<a href='{}'>{}</a>", url, obj.activity.title or '-empty-')

    activity_link.short_description = _('Activity')

    def type(self, obj):
        return obj.polymorphic_ctype


@admin.register(Organizer)
class OrganizerAdmin(ContributorChildAdmin):
    model = Organizer
    list_display = ['user', 'status', 'activity_link']
    raw_id_fields = ('user', 'activity')

    readonly_fields = ContributorChildAdmin.readonly_fields + ['status', 'created', 'transition_date']

    date_hierarchy = 'created'

    export_to_csv_fields = (
        ('status', 'Status'),
        ('created', 'Created'),
        ('activity', 'Activity'),
        ('user__full_name', 'Owner'),
        ('user__email', 'Email'),
    )


@admin.register(Contribution)
class ContributionAdmin(PolymorphicParentModelAdmin, StateMachineAdmin):
    base_model = Contribution
    child_models = (
        MoneyContribution,
        TimeContribution,
        EffortContribution
    )
    list_display = ['start', 'contribution_type', 'contributor_link', 'state_name', 'value']
    list_filter = (
        PolymorphicChildModelFilter,
        StateMachineFilter
    )
    date_hierarchy = 'start'

    ordering = ('-start',)

    def contributor_link(self, obj):
        if obj:
            url = reverse('admin:activities_contributor_change', args=(obj.contributor.id,))
            return format_html('<a href="{}">{}</a>', url, obj.contributor)
    contributor_link.short_description = _('Contributor')

    def contribution_type(self, obj):
        return obj.polymorphic_ctype

    def contributor_type(self, obj):
        return obj.contributor.get_real_instance_class()._meta.verbose_name

    def value(self, obj):
        type = obj.get_real_instance_class().__name__
        if type == 'MoneyContribution':
            return obj.moneycontribution.value
        if type == 'TimeContribution':
            return get_human_readable_duration(str(obj.timecontribution.value)).lower()
        return '-'


class ContributionChildAdmin(PolymorphicChildModelAdmin, StateMachineAdmin):
    base_model = Contribution
    raw_id_fields = ('contributor',)
    readonly_fields = ['status', 'created', ]

    fields = [
        'contributor',
        'start',
        'status',
        'states',
        'created'
    ]

    superadmin_fields = [
        'force_status',
    ]

    def get_fieldsets(self, request, obj=None):
        fieldsets = (
            (_('Details'), {'fields': self.fields}),
        )
        if request.user.is_superuser:
            fieldsets += (
                (_('Super admin'), {'fields': self.superadmin_fields}),
            )
        return fieldsets


@admin.register(EffortContribution)
class EffortContributionAdmin(ContributionChildAdmin):
    model = EffortContribution


class ActivityForm(StateMachineModelForm):

    def __init__(self, *args, **kwargs):
        super(ActivityForm, self).__init__(*args, **kwargs)
        f = self.fields.get('user_permissions', None)
        if f is not None:
            f.queryset = f.queryset.select_related('content_type')

        if connection.tenant.schema_name != 'public':
            for segment_type in SegmentType.objects.all():
                self.fields[segment_type.field_name] = forms.ModelMultipleChoiceField(
                    required=False,
                    label=segment_type.name,
                    queryset=segment_type.segments,
                )
<<<<<<< HEAD
                self.initial[segment_type.field_name] = self.instance.segments.filter(
                    segment_type=segment_type).all()
=======
                if self.instance.pk:
                    self.initial[segment_type.field_name] = self.instance.segments.filter(
                        segment_type=segment_type).all()
>>>>>>> 0dc0aa9c

    def save(self, commit=True):
        activity = super(ActivityForm, self).save(commit=commit)
        segments = []
        for segment_type in SegmentType.objects.all():
            segments += self.cleaned_data.get(segment_type.field_name, [])
<<<<<<< HEAD
        activity.segments.set(segments)
        del self.cleaned_data['segments']
=======
        if segments:
            activity.segments.set(segments)
            del self.cleaned_data['segments']
>>>>>>> 0dc0aa9c
        return activity


class ActivityChildAdmin(PolymorphicChildModelAdmin, StateMachineAdmin):
    base_model = Activity
    raw_id_fields = ['owner', 'initiative']
    inlines = (FollowAdminInline, WallpostInline,)
    form = ActivityForm

    def lookup_allowed(self, key, value):
        if key in [
            'initiative__location__id__exact',
            'initiative__location__subregion__id__exact',
            'initiative__location__subregion__region__id__exact',
        ]:
            return True
        return super(ActivityChildAdmin, self).lookup_allowed(key, value)

    def save_model(self, request, obj, form, change):
        if obj.states.transitions['auto_submit'] in obj.states.possible_transitions():
            obj.states.auto_submit()

        super().save_model(request, obj, form, change)

    show_in_index = True
    date_hierarchy = 'created'

    ordering = ('-created',)

    readonly_fields = [
        'created',
        'updated',
        'valid',
        'transition_date',
        'stats_data',
        'review_status',
        'send_impact_reminder_message_link',
        'location_link'
    ]

    detail_fields = (
        'title',
        'initiative',
        'owner',
    )

    description_fields = (
        'slug',
        'description',
        'image',
        'video_url',
        'highlight',
    )

    status_fields = (
        'created',
        'updated',
        'status',
        'states'
    )

    def get_inline_instances(self, request, obj=None):
        inlines = super(ActivityChildAdmin, self).get_inline_instances(request, obj)
        if InitiativePlatformSettings.objects.get().enable_impact:
            impact_goal_inline = ImpactGoalInline(self.model, self.admin_site)
            if (
                    impact_goal_inline.has_add_permission(request) and
                    impact_goal_inline.has_change_permission(request, obj) and
                    impact_goal_inline.has_delete_permission(request, obj)
            ):
                inlines.append(impact_goal_inline)

        return inlines

    def get_list_filter(self, request):
        filters = list(self.list_filter)
        from bluebottle.geo.models import Location
        if Location.objects.count():
            filters = filters + ['initiative__location']
            if InitiativePlatformSettings.objects.get().enable_office_regions:
                filters = filters + [
                    'initiative__location__subregion',
                    'initiative__location__subregion__region']
        return filters

    def get_list_display(self, request):
        fields = list(self.list_display)
        from bluebottle.geo.models import Location
        if Location.objects.count():
            fields = fields + ['location_link']
        return fields

    def get_status_fields(self, request, obj):
        fields = self.status_fields
        if obj and obj.status in ('draft', 'submitted', 'needs_work'):
            fields = ('valid',) + fields

        return fields

    def get_detail_fields(self, request, obj):
        fields = self.detail_fields
        if obj and obj.initiative.is_global:
            fields = list(fields)
            fields.insert(3, 'office_location')
            fields = tuple(fields)
        return fields

    def get_description_fields(self, request, obj):
        fields = self.description_fields

        if (
                obj and
                obj.status in ('succeeded', 'partially_funded') and
                InitiativePlatformSettings.objects.get().enable_impact
        ):
            fields = fields + ('send_impact_reminder_message_link',)
        return fields

    list_display = [
        '__str__', 'initiative_link', 'state_name',
    ]

    def initiative_link(self, obj):
        return format_html(
            '<a href="{}">{}</a>',
            reverse('admin:initiatives_initiative_change', args=(obj.initiative.id,)),
            obj.initiative
        )
    initiative_link.short_description = _('Initiative')

    def location_link(self, obj):
        if not obj.initiative.location:
            return "-"
        url = reverse('admin:geo_location_change', args=(obj.initiative.location.id,))
        return format_html('<a href="{}">{}</a>', url, obj.initiative.location)
    location_link.short_description = _('office')

    def get_fieldsets(self, request, obj=None):
        fieldsets = [
            (_('Detail'), {'fields': self.get_detail_fields(request, obj)}),
            (_('Description'), {'fields': self.get_description_fields(request, obj)}),
            (_('Status'), {'fields': self.get_status_fields(request, obj)}),
        ]
        if request.user.is_superuser:
            fieldsets += [
                (_('Super admin'), {'fields': (
                    'force_status',
                )}),
            ]

        if SegmentType.objects.count():
            extra = (
                _('Segments'), {
                    'fields': [
                        segment_type.field_name
                        for segment_type in SegmentType.objects.all()
                    ]
                }
            )

            fieldsets.insert(2, extra)
        return fieldsets

    def stats_data(self, obj):
        template = loader.get_template(
            'admin/activity_stats.html'
        )

        return template.render({'stats': obj.stats})

    stats_data.short_description = _('Statistics')

    def valid(self, obj):
        errors = list(obj.errors)
        required = list(obj.required)
        if not errors and obj.states.initiative_is_approved() and not required:
            return '-'

        errors += [
            _("{} is required").format(obj._meta.get_field(field).verbose_name.title())
            for field in required
        ]

        if not obj.states.initiative_is_approved():
            errors.append(_('The initiative is not approved'))

        template = loader.get_template(
            'admin/validation_steps.html'
        )
        return template.render({'errors': errors})

    valid.short_description = _('Validation')

    def get_urls(self):
        urls = super(ActivityChildAdmin, self).get_urls()
        extra_urls = [
            url(r'^send-impact-reminder-message/(?P<pk>\d+)/$',
                self.admin_site.admin_view(self.send_impact_reminder_message),
                name='{}_{}_send_impact_reminder_message'.format(
                    self.model._meta.app_label,
                    self.model._meta.model_name
                ),
                )
        ]
        return extra_urls + urls

    @confirmation_form(
        ImpactReminderConfirmationForm,
        Activity,
        'admin/activities/send_impact_reminder_message.html'
    )
    def send_impact_reminder_message(self, request, activity):
        if not request.user.has_perm('{}.change_{}'.format(
                self.model._meta.app_label,
                self.model._meta.model_name
        )):
            return HttpResponseForbidden('Not allowed to change user')

        ImpactReminderMessage(activity).compose_and_send()

        message = _('User {name} will receive a message.').format(
            name=activity.owner.full_name)
        self.message_user(request, message)

        return HttpResponseRedirect(reverse('admin:activities_activity_change', args=(activity.id,)))

    send_impact_reminder_message.short_description = _('impact reminder')

    def send_impact_reminder_message_link(self, obj):
        url = reverse(
            'admin:{}_{}_send_impact_reminder_message'.format(
                self.model._meta.app_label,
                self.model._meta.model_name
            ),
            args=(obj.pk,)
        )
        return format_html(
            u"<a href='{}'>{}</a>",
            url, _('Send reminder message')
        )

    send_impact_reminder_message.short_description = _('Impact Reminder')

    def get_form(self, request, obj=None, **kwargs):
        kwargs.update({
            'help_texts': {
                'send_impact_reminder_message_link': _(
                    u"Request the activity manager to fill in the impact of this activity."
                )
            }
        })
        return super(ActivityChildAdmin, self).get_form(request, obj, **kwargs)


class ContributorInline(admin.TabularInline):
    raw_id_fields = ('user',)
    readonly_fields = ('contributor_date', 'created', 'edit', 'state_name',)
    fields = ('edit', 'user', 'created', 'state_name',)

    extra = 0

    def state_name(self, obj):
        if obj.states.current_state:
            return obj.states.current_state.name

    state_name.short_description = _('status')

    def edit(self, obj):
        url = reverse(
            'admin:{}_{}_change'.format(
                obj._meta.app_label,
                obj._meta.model_name,
            ),
            args=(obj.id,)
        )
        return format_html('<a href="{}">{}</a>', url, obj.id)

    edit.short_description = _('edit')


@admin.register(Activity)
class ActivityAdmin(PolymorphicParentModelAdmin, StateMachineAdmin):
    base_model = Activity
    child_models = (
        Funding,
        PeriodActivity,
        DateActivity,
        Deed,
        CollectActivity
    )
    date_hierarchy = 'transition_date'
    readonly_fields = ['link', 'review_status', 'location_link']
    list_filter = [PolymorphicChildModelFilter, StateMachineFilter, 'highlight']

    def lookup_allowed(self, key, value):
        if key in [
            'initiative__location__id__exact',
            'initiative__location__subregion__id__exact',
            'initiative__location__subregion__region__id__exact',
        ]:
            return True
        return super(ActivityAdmin, self).lookup_allowed(key, value)

    def get_list_filter(self, request):
        filters = list(self.list_filter)
        from bluebottle.geo.models import Location
        if Location.objects.count():
            filters = filters + ['initiative__location']
            if InitiativePlatformSettings.objects.get().enable_office_regions:
                filters = filters + [
                    'initiative__location__subregion',
                    'initiative__location__subregion__region']
        return filters

    list_editable = ('highlight',)

    list_display = ['__str__', 'created', 'type', 'state_name',
                    'link', 'highlight']

    def location_link(self, obj):
        if not obj.initiative.location:
            return "-"
        url = reverse('admin:geo_location_change', args=(obj.initiative.location.id,))
        return format_html('<a href="{}">{}</a>', url, obj.initiative.location)
    location_link.short_description = _('office')

    def get_list_display(self, request):
        fields = list(self.list_display)
        from bluebottle.geo.models import Location
        if Location.objects.count():
            fields = fields + ['location_link']
        return fields

    search_fields = ('title', 'description',
                     'owner__first_name', 'owner__last_name')

    def link(self, obj):
        return format_html(u'<a href="{}" target="_blank">{}</a>', obj.get_absolute_url(), obj.title)

    link.short_description = _("Show on site")

    ordering = ('-created',)

    def type(self, obj):
        return obj.get_real_instance_class()._meta.verbose_name


class ActivityInlineChild(StackedPolymorphicInline.Child):
    def state_name(self, obj):
        if obj.states.current_state:
            return obj.states.current_state.name

    state_name.short_description = _('status')

    def activity_link(self, obj):
        url = reverse("admin:{}_{}_change".format(
            obj._meta.app_label,
            obj._meta.model_name),
            args=(obj.id,)
        )
        return format_html(u"<a href='{}'>{}</a>", url, obj.title or '-empty-')

    activity_link.short_description = _('Edit activity')


class ActivityAdminInline(StackedPolymorphicInline):
    model = Activity
    readonly_fields = ['title', 'created', 'owner']
    fields = readonly_fields
    extra = 0
    can_delete = False

    class CollectActivityInline(ActivityInlineChild):
        readonly_fields = ['activity_link', 'start', 'end', 'state_name']
        fields = readonly_fields
        model = CollectActivity

    class DeedInline(ActivityInlineChild):
        readonly_fields = ['activity_link', 'start', 'end', 'state_name']
        fields = readonly_fields
        model = Deed

    class FundingInline(ActivityInlineChild):
        readonly_fields = ['activity_link', 'target', 'deadline', 'state_name']
        fields = readonly_fields
        model = Funding

    class DateInline(ActivityInlineChild):
        readonly_fields = ['activity_link', 'start', 'state_name']

        fields = readonly_fields
        model = DateActivity

    class PeriodInline(ActivityInlineChild):
        readonly_fields = ['activity_link', 'start', 'deadline', 'state_name']
        fields = readonly_fields
        model = PeriodActivity

    child_inlines = (
        FundingInline,
        PeriodInline,
        DateInline,
        DeedInline,
        CollectActivityInline
    )

    pagination_key = 'page'
    template = 'admin/activities_paginated.html'

    per_page = 10

    def get_formset(self, request, obj=None, **kwargs):
        formset_class = super().get_formset(request, obj, **kwargs)

        class PaginationFormSet(PaginationFormSetBase, formset_class):
            pagination_key = self.pagination_key

        PaginationFormSet.request = request
        PaginationFormSet.per_page = self.per_page
        return PaginationFormSet<|MERGE_RESOLUTION|>--- conflicted
+++ resolved
@@ -246,28 +246,18 @@
                     label=segment_type.name,
                     queryset=segment_type.segments,
                 )
-<<<<<<< HEAD
-                self.initial[segment_type.field_name] = self.instance.segments.filter(
-                    segment_type=segment_type).all()
-=======
                 if self.instance.pk:
                     self.initial[segment_type.field_name] = self.instance.segments.filter(
                         segment_type=segment_type).all()
->>>>>>> 0dc0aa9c
 
     def save(self, commit=True):
         activity = super(ActivityForm, self).save(commit=commit)
         segments = []
         for segment_type in SegmentType.objects.all():
             segments += self.cleaned_data.get(segment_type.field_name, [])
-<<<<<<< HEAD
-        activity.segments.set(segments)
-        del self.cleaned_data['segments']
-=======
         if segments:
             activity.segments.set(segments)
             del self.cleaned_data['segments']
->>>>>>> 0dc0aa9c
         return activity
 
 
