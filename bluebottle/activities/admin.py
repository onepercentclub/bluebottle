--- conflicted
+++ resolved
@@ -124,11 +124,6 @@
         'created',
         'updated',
         'valid',
-<<<<<<< HEAD
-        'complete',
-=======
-        'review_status',
->>>>>>> 5ef16fcc
         'transition_date',
         'stats_data',
         'send_impact_reminder_message_link',
