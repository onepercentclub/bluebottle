from builtins import str
from django_elasticsearch_dsl import Document, fields

from bluebottle.funding.models import Donor
from bluebottle.utils.documents import MultiTenantIndex
from bluebottle.activities.models import Activity
from bluebottle.utils.search import Search
from elasticsearch_dsl.field import DateRange
from bluebottle.members.models import Member

from bluebottle.initiatives.models import Initiative, Theme


class DateRangeField(fields.DEDField, DateRange):
    pass


# The name of your index
activity = MultiTenantIndex('activity')
# See Elasticsearch Indices API reference for available settings
activity.settings(
    number_of_shards=1,
    number_of_replicas=0
)


class ActivityDocument(Document):
    title_keyword = fields.KeywordField(attr='title')
    title = fields.TextField(fielddata=True)
    slug = fields.KeywordField()
    description = fields.TextField()
    status = fields.KeywordField()
    status_score = fields.FloatField()
    created = fields.DateField()
    highlight = fields.BooleanField()

    type = fields.KeywordField()

    image = fields.NestedField(properties={
        'id': fields.KeywordField(),
        'type': fields.KeywordField(),
        'name': fields.KeywordField(),
    })

    owner = fields.NestedField(properties={
        'id': fields.KeywordField(),
        'full_name': fields.TextField()
    })

    initiative = fields.NestedField(properties={
        'id': fields.KeywordField(),
        'title': fields.TextField(),
        'pitch': fields.TextField(),
        'story': fields.TextField(),
        'owner': fields.KeywordField(attr='owner.id'),
        'activity_managers': fields.NestedField(
            properties={
                'id': fields.KeywordField(),
            }
        )
    })

    theme = fields.NestedField(
        attr='initiative.theme',
        properties={
            'id': fields.KeywordField(),
            'name': fields.KeywordField(),
        }
    )

    categories = fields.NestedField(
        attr='initiative.categories',
        properties={
            'id': fields.KeywordField(),
            'slug': fields.KeywordField(),
        }
    )
    position = fields.GeoPointField()

    country = fields.KeywordField()

    expertise = fields.NestedField(
        properties={
            'id': fields.KeywordField(),
            'name': fields.KeywordField(),
            'language': fields.KeywordField(),
        }
    )

    segments = fields.NestedField(
        properties={
            'id': fields.KeywordField(),
            'type': fields.KeywordField(attr='segment_type.slug'),
            'name': fields.TextField(),
            'closed': fields.BooleanField(),
        }
    )

    is_online = fields.BooleanField()
    team_activity = fields.KeywordField()

    location = fields.NestedField(
        attr='location',
        properties={
            'id': fields.LongField(),
            'name': fields.TextField(),
            'city': fields.TextField(),
            'country': fields.TextField(attr='country.name'),
            'country_code': fields.TextField(attr='country.alpha2_code'),
        }
    )

    contributors = fields.DateField()
    contributor_count = fields.IntegerField()
    donation_count = fields.IntegerField()

    start = fields.DateField()
    end = fields.DateField()

    duration = DateRangeField()
    activity_date = fields.DateField()

    def get_instances_from_related(self, related_instance):
        model = self.Django.model

        if isinstance(related_instance, Initiative):
            return model.objects.filter(initiative=related_instance)
        if isinstance(related_instance, Theme):
            return model.objects.filter(initiative__theme=related_instance)
        if isinstance(related_instance, Theme.translations.field.model):
            return model.objects.filter(initiative__theme=related_instance.master)
        if isinstance(related_instance, Member):
            return model.objects.filter(owner=related_instance)

    class Django:
        related_models = (Initiative, Theme, Theme.translations.field.model, Member)
        model = Activity

    date_field = None

    def get_queryset(self):
        return super(ActivityDocument, self).get_queryset().select_related(
            'initiative', 'owner'
        ).prefetch_related(
            'contributors'
        )

    @classmethod
    def search(cls, using=None, index=None):
        # Use search class that supports polymorphic models
        return Search(
            using=using or cls._doc_type.using,
            index=index or cls._doc_type.index,
            doc_type=[cls],
            model=cls._doc_type.model
        )

    def prepare_image(self, instance):
        if instance.image:
            return {
                'id': instance.pk,
                'file': instance.image.file.name,
                'type': 'activity'
            }
        elif instance.initiative.image:
            return {
                'id': instance.initiative.pk,
                'file': instance.initiative.image.file.name,
                'type': 'initiative'
            }

    def prepare_contributors(self, instance):
        return [
            contributor.created for contributor
            in instance.contributors.filter(status__in=('succeeded', 'accepted'))
        ]

    def prepare_contributor_count(self, instance):
        return instance.contributors.filter(status__in=('succeeded', 'accepted')).count()

    def prepare_donation_count(self, instance):
        return instance.contributors.instance_of(Donor).filter(status='succeeded').count()

    def prepare_type(self, instance):
        return str(instance.__class__.__name__.lower())

    def prepare_country(self, instance):
        country_ids = []
        if instance.initiative.location:
            country_ids.append(instance.initiative.location.country_id)
        if hasattr(instance, 'office_location') and instance.office_location:
            country_ids.append(instance.office_location.country_id)
        if instance.initiative.place:
            country_ids.append(instance.initiative.place.country_id)
        return country_ids

    def prepare_location(self, instance):
        locations = []
        if hasattr(instance, 'location') and instance.location:
            locations.append({
                'name': instance.location.formatted_address,
                'locality': instance.location.locality,
                'country_code': instance.location.country.alpha2_code,
                'country': instance.location.country.name,
                'type': 'location'
            })
        if hasattr(instance, 'office_location') and instance.office_location:
<<<<<<< HEAD
            if instance.office_location.country:
                locations.append({
                    'id': instance.office_location.pk,
                    'name': instance.office_location.name,
                    'locality': instance.office_location.city,
                    'country_code': instance.office_location.country.alpha2_code,
                    'country': instance.office_location.country.name,
                    'type': 'office'
                })
            else:
                locations.append({
                    'id': instance.office_location.pk,
                    'name': instance.office_location.name,
                    'locality': instance.office_location.city,
                    'type': 'office'
                })

=======
            locations.append({
                'id': instance.office_location.pk,
                'name': instance.office_location.name,
                'locality': instance.office_location.city,
                'country_code': (
                    instance.office_location.country.alpha2_code if
                    instance.office_location.country else None
                ),
                'country': (
                    instance.office_location.country.name if
                    instance.office_location.country else None
                ),
                'type': 'office'
            })
>>>>>>> 5c9de8da
        elif instance.initiative.location:

            locations.append({
                'id': instance.initiative.location.pk,
                'name': instance.initiative.location.name,
                'locality': instance.initiative.location.city,
                'country_code': (
                    instance.initiative.location.country.alpha2_code if
                    instance.initiative.location.country else None
                ),
                'country': (
                    instance.initiative.location.country.name if
                    instance.initiative.location.country else None
                ),
                'type': 'initiative_office'
            })
        elif instance.initiative.place:
            locations.append({
                'locality': instance.initiative.place.locality,
                'country_code': instance.initiative.place.country.alpha2_code,
                'country': instance.initiative.place.country.name,
                'type': 'impact_location'
            })
        return locations

    def prepare_expertise(self, instance):
        if hasattr(instance, 'expertise') and instance.expertise:
            return [
                {
                    'id': instance.expertise_id,
                    'name': translation.name,
                    'language': translation.language_code,
                }
                for translation in instance.expertise.translations.all()
            ]

    def prepare_theme(self, instance):
        if hasattr(instance.initiative, 'theme') and instance.initiative.theme:
            return [
                {
                    'id': instance.initiative.theme_id,
                    'name': translation.name,
                    'language': translation.language_code,
                }
                for translation in instance.initiative.theme.translations.all()
            ]

    def prepare_is_online(self, instance):
        if hasattr(instance, 'is_online'):
            return instance.is_online

    def prepare_position(self, instance):
        return None

    def prepare_end(self, instance):
        return None

    def prepare_start(self, instance):
        return None<|MERGE_RESOLUTION|>--- conflicted
+++ resolved
@@ -205,25 +205,6 @@
                 'type': 'location'
             })
         if hasattr(instance, 'office_location') and instance.office_location:
-<<<<<<< HEAD
-            if instance.office_location.country:
-                locations.append({
-                    'id': instance.office_location.pk,
-                    'name': instance.office_location.name,
-                    'locality': instance.office_location.city,
-                    'country_code': instance.office_location.country.alpha2_code,
-                    'country': instance.office_location.country.name,
-                    'type': 'office'
-                })
-            else:
-                locations.append({
-                    'id': instance.office_location.pk,
-                    'name': instance.office_location.name,
-                    'locality': instance.office_location.city,
-                    'type': 'office'
-                })
-
-=======
             locations.append({
                 'id': instance.office_location.pk,
                 'name': instance.office_location.name,
@@ -238,7 +219,6 @@
                 ),
                 'type': 'office'
             })
->>>>>>> 5c9de8da
         elif instance.initiative.location:
 
             locations.append({
