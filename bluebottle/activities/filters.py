import re
import dateutil
from datetime import datetime, time

from django.conf import settings

from elasticsearch_dsl.query import (
    FunctionScore, SF, Terms, Term, Nested, Q, Range, ConstantScore
)
from elasticsearch_dsl.function import ScriptScore
from bluebottle.activities.documents import activity
from bluebottle.utils.filters import ElasticSearchFilter


class ActivitySearchFilter(ElasticSearchFilter):
    document = activity

    sort_fields = {
        'highlight': ('-highlight', ),
        'date': ('-activity_date', ),
        'alphabetical': ('title_keyword', ),
        'popularity': 'relevancy',
        'relevancy': 'relevancy',
    }
    default_sort_field = 'relevancy'

    filters = (
        'owner.id',
        'theme.id',
        'country',
        'categories.id',
        'expertise.id',
        'type',
        'status',
        'upcoming',
        'location.id',
        'segment',
        'team_activity',
<<<<<<< HEAD
        'highlight'
=======
        'initiative.id'
>>>>>>> cfcf7ad8
    )

    search_fields = (
        'status',
        'title',
        'description',
        'owner.full_name',
        'initiative.title',
        'initiative.pitch',
        'location.name',
        'location.city',
        'segments.name',
    )

    boost = {
        'title': 2,
        'initiative.pitch': 0.5,
        'initiative.story': 0.5,
        'location.name': 0.5,
        'location.city': 0.5,
    }

    def get_sort_relevancy(self, request):
        score = FunctionScore(
            score_mode='sum',
            functions=[
                SF(
                    'field_value_factor',
                    field='status_score',
                    weight=10,
                )
            ],
        )
        score = score | FunctionScore(
            score_mode='first',
            functions=[
                SF(
                    'gauss',
                    weight=0.1,
                    filter=Q('exists', field='activity_date'),
                    activity_date={
                        'scale': "10d"
                    },
                ),
                ScriptScore(script="0")
            ]
        )

        score = score | FunctionScore(
            score_mode='sum',
            functions=[
                SF(
                    'field_value_factor',
                    field='donation_count',
                    weight=0.002,
                ),
            ]
        )

        if request.user.is_authenticated:
            matching = ConstantScore(
                boost=0.5,
                filter=Nested(
                    path='theme',
                    query=Q(
                        'terms',
                        theme__id=[
                            theme.pk for theme in request.user.favourite_themes.all()
                        ]
                    )
                )
            ) | ConstantScore(
                filter=Nested(
                    path='expertise',
                    query=Q(
                        'terms',
                        expertise__id=[
                            skill.pk for skill in request.user.skills.all()
                        ]
                    )
                )
            ) | ConstantScore(
                boost=0.75,
                filter=~Nested(
                    path='expertise',
                    query=Q(
                        'exists',
                        field='expertise.id'
                    )
                )
            ) | ConstantScore(
                boost=0.9,
                filter=Q('term', is_online=True)
            )

            location = request.user.location or request.user.place
            if location and location.position:
                matching = matching | ConstantScore(
                    filter=Q(
                        'geo_distance',
                        distance='{}000m'.format(settings.MATCHING_DISTANCE),
                        position={
                            'lat': location.position.y,
                            'lon': location.position.x
                        },
                    )
                )

            score = score | (Q('terms', status=['open', 'running', 'full']) & matching)

        return score

    def get_type_filter(self, value, request):
        if value == 'time_based':
            return Term(type='dateactivity') | Term(type='periodactivity')

        return Term(type=value)

    def get_upcoming_filter(self, value, request):
        if value == 'true':
            return Terms(status=['open', 'full'])
        if value == 'false':
            return Terms(status=['succeeded', 'partially_funded'])

    def get_duration_filter(self, value, request):
        start = request.GET.get('filter[start]')
        end = request.GET.get('filter[end]')

        try:
            start_date = dateutil.parser.parse(start) if start else None
            end_date = datetime.combine(dateutil.parser.parse(end), time.max) if end else None
            if start_date and end_date and end_date < start_date:
                # If start end date if before start date, the return no results
                return Term(id=0)
            return Range(
                duration={
                    'gte': dateutil.parser.parse(start) if start else None,
                    'lte': datetime.combine(dateutil.parser.parse(end), time.max) if end else None,
                }
            )
        except ValueError:
            return None

    def get_filter_fields(self, request):
        fields = super().get_filter_fields(request)

        if request.GET.get('filter[start]') or request.GET.get('filter[end]'):
            fields = fields + ['duration']

        return fields

    def get_filters(self, request):
        filters = super(ActivitySearchFilter, self).get_filters(request)
        regex = re.compile('^filter\[segment\.(?P<type>[\w\-]+)\]$')
        for key, value in list(request.GET.items()):
            matches = regex.match(key)
            if matches:
                filters.append(
                    Nested(
                        path='segments',
                        query=Term(
                            segments__type=matches.groupdict()['type']
                        ) & Term(
                            segments__id=value
                        )
                    )
                )

        return filters

    def get_default_filters(self, request):
        permission = 'activities.api_read_activity'

        filters = [
            ~Terms(status=[
                'draft', 'needs_work', 'submitted', 'deleted',
                'closed', 'cancelled', 'rejected'
            ]),
        ]

        fields = super(ActivitySearchFilter, self).get_filter_fields(request)
        if 'initiative.id' in fields and request.user.is_authenticated:
            filters = [
                ~Terms(status=[
                    'draft', 'needs_work', 'submitted', 'deleted',
                    'closed', 'cancelled', 'rejected'
                ]) |
                Nested(
                    path='owner',
                    query=(
                        Term(owner__id=request.user.id)
                    )
                ) |
                Nested(
                    path='initiative',
                    query=(
                        Term(initiative__owner=request.user.id)
                    )
                )
            ]
        else:
            filters = [
                ~Terms(status=[
                    'draft', 'needs_work', 'submitted', 'deleted',
                    'closed', 'cancelled', 'rejected'
                ]),
            ]

        if not request.user.is_staff:
            filters += [
                ~Nested(
                    path='segments',
                    query=(
                        Term(segments__closed=True)
                    )
                ) | Nested(
                    path='segments',
                    query=(
                        Terms(
                            segments__id=[
                                segment.id for segment in request.user.segments.filter(closed=True)
                            ] if request.user.is_authenticated else []
                        )
                    )
                )
            ]

        if not request.user.has_perm(permission):
            return filters + [
                Nested(
                    path='owner',
                    query=Term(owner__id=request.user.pk)
                ),
            ]
        else:
            return filters<|MERGE_RESOLUTION|>--- conflicted
+++ resolved
@@ -36,11 +36,8 @@
         'location.id',
         'segment',
         'team_activity',
-<<<<<<< HEAD
         'highlight'
-=======
         'initiative.id'
->>>>>>> cfcf7ad8
     )
 
     search_fields = (
