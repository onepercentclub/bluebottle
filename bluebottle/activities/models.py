--- conflicted
+++ resolved
@@ -57,46 +57,22 @@
 
         super(Activity, self).save(**kwargs)
 
-<<<<<<< HEAD
-=======
     @property
     def full_url(self):
         return format_html("/{}/{}/{}", self._meta.app_label, self.pk, self.slug)
 
 
-class Contribution(PolymorphicModel):
-    class Status(DjangoChoices):
-        new = ChoiceItem('new', _('new'))
-        success = ChoiceItem('success', _('success'))
-        failed = ChoiceItem('success', _('success'))
->>>>>>> a9f53355
-
 class Contribution(TransitionsMixin, PolymorphicModel):
     status = FSMField(
         default=ContributionTransitions.values.new,
     )
-<<<<<<< HEAD
 
-    created = models.DateTimeField(auto_now_add=True)
-=======
     created = models.DateTimeField(default=timezone.now)
->>>>>>> a9f53355
     updated = models.DateTimeField(auto_now=True)
 
     activity = models.ForeignKey(Activity, related_name='contributions')
     user = models.ForeignKey('members.Member', verbose_name=_('user'), null=True)
 
-<<<<<<< HEAD
-=======
-    @classmethod
-    def is_user(cls, instance, user):
-        return instance.user == user
-
-    @classmethod
-    def is_activity_manager(cls, instance, user):
-        return instance.activity.initiative.activity_manager == user
-
->>>>>>> a9f53355
     @property
     def owner(self):
         return self.user