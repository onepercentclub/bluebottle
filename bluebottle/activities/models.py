--- conflicted
+++ resolved
@@ -180,11 +180,7 @@
         Activity, related_name='contributors', on_delete=NON_POLYMORPHIC_CASCADE
     )
     team = models.ForeignKey(
-<<<<<<< HEAD
-        'activities.Team', null=True, related_name='members', on_delete=models.SET_NULL
-=======
-        'activities.Team', blank=True, null=True, related_name='teams', on_delete=models.SET_NULL
->>>>>>> 8a9d8bfe
+        'activities.Team', blank=True, null=True, related_name='members', on_delete=models.SET_NULL
     )
     user = models.ForeignKey(
         'members.Member', verbose_name=_('user'), null=True, blank=True, on_delete=models.CASCADE
