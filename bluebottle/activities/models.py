from django.db import models
from django.template.defaultfilters import slugify
from django.utils.translation import ugettext_lazy as _
from django.utils import timezone
from django.contrib.contenttypes.fields import GenericRelation

from bluebottle.fsm.triggers import TriggerMixin

from polymorphic.models import PolymorphicModel

from bluebottle.files.fields import ImageField
from bluebottle.initiatives.models import Initiative
from bluebottle.follow.models import Follow
from bluebottle.utils.models import ValidatedModelMixin, AnonymizationMixin
from bluebottle.utils.utils import get_current_host, get_current_language, clean_html


class Activity(TriggerMixin, AnonymizationMixin, ValidatedModelMixin, PolymorphicModel):
    owner = models.ForeignKey(
        'members.Member',
        verbose_name=_('owner'),
        related_name='activities',
    )

    highlight = models.BooleanField(default=False,
                                    help_text=_('Highlight this activity to show it on homepage'))

    created = models.DateTimeField(default=timezone.now)
    updated = models.DateTimeField(auto_now=True)
    transition_date = models.DateTimeField(
        _('contribution date'),
        help_text=_('Date the contribution took place.'),
        null=True, blank=True
    )

    status = models.CharField(max_length=40)

    review_status = models.CharField(max_length=40, default='draft')

    initiative = models.ForeignKey(Initiative, related_name='activities')

    title = models.CharField(_('Title'), max_length=255)
    slug = models.SlugField(_('Slug'), max_length=100, default='new')
    description = models.TextField(
        _('Description'), blank=True
    )

    image = ImageField(blank=True, null=True)

    video_url = models.URLField(
        _('video'),
        max_length=100,
        blank=True,
        null=True,
        default='',
        help_text=_(
            "Do you have a video pitch or a short movie that "
            "explains your activity? Cool! We can't wait to see it! "
            "You can paste the link to YouTube or Vimeo video here"
        )
    )
    segments = models.ManyToManyField(
        'segments.segment',
        verbose_name=_('Segment'),
        related_name='activities',
        blank=True
    )

    followers = GenericRelation('follow.Follow', object_id_field='instance_id')
    messages = GenericRelation('notifications.Message')

    follows = GenericRelation(Follow, object_id_field='instance_id')

    @property
    def stats(self):
        return {}

    class Meta:
        verbose_name = _("Activity")
        verbose_name_plural = _("Activities")
        permissions = (
            ('api_read_activity', 'Can view activity through the API'),
            ('api_read_own_activity', 'Can view own activity through the API'),
        )

    def __unicode__(self):
        return self.title or str(_('-empty-'))

    def save(self, **kwargs):
        if self.slug in ['', 'new']:
            if self.title and slugify(self.title):
                self.slug = slugify(self.title)
            else:
                self.slug = 'new'

        if not self.owner_id:
            self.owner = self.initiative.owner

        self.description = clean_html(self.description)

        super(Activity, self).save(**kwargs)
<<<<<<< HEAD
=======

        if not self.segments.count():
            for segment in self.owner.segments.all():
                self.segments.add(segment)

        Organizer.objects.update_or_create(
            activity=self,
            defaults={
                'user': self.owner
            }
        )
>>>>>>> 3e011fcd

    def get_absolute_url(self):
        domain = get_current_host()
        language = get_current_language()
        link = u"{}/{}/initiatives/activities/details/{}/{}/{}".format(
            domain, language,
            self.__class__.__name__.lower(),
            self.pk,
            self.slug
        )
        return link

    @property
    def organizer(self):
        return self.contributions.instance_of(Organizer).first()


def NON_POLYMORPHIC_CASCADE(collector, field, sub_objs, using):
    # This fixing deleting related polymorphic objects through admin
    return models.CASCADE(collector, field, sub_objs.non_polymorphic(), using)


class Contribution(TriggerMixin, AnonymizationMixin, PolymorphicModel):
    status = models.CharField(max_length=40)

    created = models.DateTimeField(default=timezone.now)
    updated = models.DateTimeField(auto_now=True)
    transition_date = models.DateTimeField(null=True, blank=True)
    contribution_date = models.DateTimeField()

    activity = models.ForeignKey(Activity, related_name='contributions', on_delete=NON_POLYMORPHIC_CASCADE)
    user = models.ForeignKey('members.Member', verbose_name=_('user'), null=True, blank=True)

    @property
    def owner(self):
        return self.user

    @property
    def date(self):
        return self.activity.contribution_date

    def save(self, *args, **kwargs):
        if not self.contribution_date:
            self.contribution_date = self.date

        super(Contribution, self).save(*args, **kwargs)

    class Meta:
        ordering = ('-created',)


class Organizer(Contribution):
    class Meta:
        verbose_name = _("Organizer")
        verbose_name_plural = _("Organizers")

    class JSONAPIMeta:
        resource_name = 'contributions/organizers'

    def save(self, *args, **kwargs):
        if not self.contribution_date:
            self.contribution_date = self.activity.created

        super(Organizer, self).save()

    def __unicode__(self):
        if self.user:
            return unicode(_("Organizer: {name}".format(name=self.user.full_name)))
        else:
            return _('Organizer')


from bluebottle.activities.signals import *  # noqa
from bluebottle.activities.wallposts import *  # noqa
from bluebottle.activities.states import *  # noqa<|MERGE_RESOLUTION|>--- conflicted
+++ resolved
@@ -99,20 +99,10 @@
         self.description = clean_html(self.description)
 
         super(Activity, self).save(**kwargs)
-<<<<<<< HEAD
-=======
 
         if not self.segments.count():
             for segment in self.owner.segments.all():
                 self.segments.add(segment)
-
-        Organizer.objects.update_or_create(
-            activity=self,
-            defaults={
-                'user': self.owner
-            }
-        )
->>>>>>> 3e011fcd
 
     def get_absolute_url(self):
         domain = get_current_host()
