from django.db import models
from django.template.defaultfilters import slugify
from django.utils.html import format_html
from django.utils.translation import ugettext_lazy as _
from django.utils import timezone
from django.contrib.contenttypes.fields import GenericRelation

from bluebottle.fsm import FSMField, TransitionsMixin

from polymorphic.models import PolymorphicModel
from bluebottle.initiatives.models import Initiative
from bluebottle.activities.transitions import ActivityTransitions, ContributionTransitions


class Activity(TransitionsMixin, PolymorphicModel):
    owner = models.ForeignKey(
        'members.Member',
        verbose_name=_('owner'),
        related_name='activities',
    )

<<<<<<< HEAD
    highlight = models.BooleanField(default=False,
                                    help_text=_('Highlight this activity to show it on homepage'))
=======
    highlight = models.BooleanField(default=False, help_text=_('Highlight this activity to show it on homepage'))
>>>>>>> a8279d61

    created = models.DateTimeField(default=timezone.now)
    updated = models.DateTimeField(auto_now=True)

    status = FSMField(
        default=ActivityTransitions.values.draft
    )

    initiative = models.ForeignKey(Initiative, related_name='activities')

    title = models.CharField(_('title'), max_length=255)
    slug = models.SlugField(_('slug'), max_length=100, default='new')
    description = models.TextField(
        _('description'), blank=True
    )

    followers = GenericRelation('follow.Follow', object_id_field='instance_id')

    class Meta:
        verbose_name = _("Activity")
        verbose_name_plural = _("Activities")
        permissions = (
            ('api_read_activity', 'Can view activity through the API'),
            ('api_read_own_activity', 'Can view own activity through the API'),
        )

    def __unicode__(self):
        return self.title

    @property
    def contribution_count(self):
        return self.contributions.count()

    def save(self, **kwargs):
        if self.slug == 'new' and self.title:
            self.slug = slugify(self.title)

        if not self.owner_id:
            self.owner = self.initiative.owner

        super(Activity, self).save(**kwargs)

    @property
    def full_url(self):
        return format_html("/initiatives/activities/{}/{}/{}", self.__class__.__name__.lower(), self.pk, self.slug)


class Contribution(TransitionsMixin, PolymorphicModel):
    status = FSMField(
        default=ContributionTransitions.values.new,
    )

    created = models.DateTimeField(default=timezone.now)
    updated = models.DateTimeField(auto_now=True)

    activity = models.ForeignKey(Activity, related_name='contributions')
    user = models.ForeignKey('members.Member', verbose_name=_('user'), null=True)

    @property
    def owner(self):
        return self.user<|MERGE_RESOLUTION|>--- conflicted
+++ resolved
@@ -19,12 +19,8 @@
         related_name='activities',
     )
 
-<<<<<<< HEAD
     highlight = models.BooleanField(default=False,
                                     help_text=_('Highlight this activity to show it on homepage'))
-=======
-    highlight = models.BooleanField(default=False, help_text=_('Highlight this activity to show it on homepage'))
->>>>>>> a8279d61
 
     created = models.DateTimeField(default=timezone.now)
     updated = models.DateTimeField(auto_now=True)
