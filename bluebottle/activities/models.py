import uuid
from builtins import str, object

from django.contrib.contenttypes.fields import GenericRelation
from django.db import models
from django.db.models import SET_NULL
from django.template.defaultfilters import slugify
from django.utils import timezone
from django.utils.translation import gettext_lazy as _
from djchoices.choices import DjangoChoices, ChoiceItem
from future.utils import python_2_unicode_compatible
from polymorphic.models import PolymorphicModel

from django_quill.fields import QuillField

from bluebottle.files.fields import ImageField
from bluebottle.follow.models import Follow
from bluebottle.fsm.triggers import TriggerMixin
from bluebottle.geo.models import Location
from bluebottle.initiatives.models import Initiative, InitiativePlatformSettings
from bluebottle.offices.models import OfficeRestrictionChoices
from bluebottle.utils.models import ValidatedModelMixin
from bluebottle.utils.utils import get_current_host, get_current_language

from bluebottle.organizations.models import Organization


@python_2_unicode_compatible
class Activity(TriggerMixin, ValidatedModelMixin, PolymorphicModel):
    class TeamActivityChoices(DjangoChoices):
        teams = ChoiceItem('teams', label=_("Teams"))
        individuals = ChoiceItem('individuals', label=_("Individuals"))

    owner = models.ForeignKey(
        'members.Member',
        verbose_name=_('activity manager'),
        related_name='activities',
        on_delete=models.CASCADE
    )

    highlight = models.BooleanField(
        default=False,
        help_text=_('Highlight this activity to show it on homepage')
    )

    created = models.DateTimeField(default=timezone.now)
    updated = models.DateTimeField(auto_now=True)
<<<<<<< HEAD
=======
    published = models.DateTimeField(
        _('Published date'),
        help_text=_('Date that the activity went online.'),
        null=True, blank=True
    )
    transition_date = models.DateTimeField(
        _('Transition date'),
        help_text=_('Date of the last transition.'),
        null=True, blank=True
    )
>>>>>>> 905b15ce

    status = models.CharField(max_length=40)

    review_status = models.CharField(max_length=40, default='draft')

    initiative = models.ForeignKey(
        Initiative,
        related_name='activities',
        on_delete=models.CASCADE,
        null=True,
        blank=True
    )

    theme = models.ForeignKey(
        'initiatives.Theme', null=True, blank=True, on_delete=SET_NULL
    )
    organization = models.ForeignKey(
        Organization,
        null=True,
        blank=True,
        on_delete=SET_NULL,
        related_name='activities'
    )

    office_location = models.ForeignKey(
        'geo.Location', verbose_name=_('Host office'),
        null=True, blank=True, on_delete=models.SET_NULL)

    office_restriction = models.CharField(
        _('Restrictions'),
        default=OfficeRestrictionChoices.all,
        choices=OfficeRestrictionChoices.choices,
        blank=True, null=True, max_length=100
    )

    has_deleted_data = models.BooleanField(
        _('Has anonymised and/or deleted data'),
        default=False,
        help_text=_('Due to company policies and local laws, user data maybe deleted in this activity.')
    )

    deleted_successful_contributors = models.PositiveIntegerField(
        _('Number of deleted successful contributors'),
        default=0,
        null=True,
        blank=True
    )

    title = models.CharField(_('Title'), max_length=255)
    slug = models.SlugField(_('Slug'), max_length=100, default='new')
    description = QuillField(
        _('Description'), blank=True
    )
    team_activity = models.CharField(
        _('participation'),
        max_length=100,
        default=TeamActivityChoices.individuals,
        choices=TeamActivityChoices.choices,
        blank=True,
        help_text=_("Is this activity open for individuals or can only teams sign up?")
    )
    image = ImageField(blank=True, null=True)

    video_url = models.URLField(
        _('video'),
        max_length=100,
        blank=True,
        null=True,
        default='',
        help_text=_(
            "Make your activity come alive with a video. "
            "You can paste the link to YouTube or Vimeo here."
        )
    )

    next_step_link = models.URLField(
        _('Redirect step link'),
        max_length=2048,
        blank=True,
        null=True,
        default='',
        help_text=_("This link is shown after a user joined as the next step for the activity")
    )

    next_step_title = models.CharField(
        _('Redirect step title'),
        max_length=100,
        blank=True,
        null=True,
        default='',
        help_text=_("The title in the popup after a user joined the activity")
    )

    next_step_button_label = models.CharField(
        _('Redirect step button label'),
        max_length=100,
        blank=True,
        null=True,
        default='',
        help_text=_("The title on the next link button")
    )

    next_step_description = models.TextField(
        _('Redirect step description'),
        blank=True,
        null=True,
        default='',
        help_text=_("A description to explain what the next step is")
    )

    segments = models.ManyToManyField(
        'segments.segment',
        verbose_name=_('Segment'),
        related_name='activities',
        blank=True
    )

    followers = GenericRelation('follow.Follow', object_id_field='instance_id')
    messages = GenericRelation('notifications.Message')

    follows = GenericRelation(Follow, object_id_field='instance_id')

    activity_type = _('Activity')

    auto_approve = True

    @property
    def owners(self):
        if self.owner_id:
            yield self.owner
        if self.initiative:
            yield self.initiative.owner
            for manager in self.initiative.activity_managers.all():
                yield manager

    @property
    def owners(self):
        yield self.owner

        if self.initiative:
            yield self.initiative.owner

            for manager in self.initiative.activity_managers.all():
                yield manager

    @property
    def succeeded_contributor_count(self):
        raise NotImplementedError

    @property
    def activity_date(self):
        raise NotImplementedError

    @property
    def stats(self):
        return {}

    @property
    def required_fields(self):
        fields = []
        if Location.objects.count():
            fields.append('office_location')
            if InitiativePlatformSettings.load().enable_office_regions:
                fields.append('office_restriction')
        return fields

    class Meta(object):
        verbose_name = _("Activity")
        verbose_name_plural = _("Activities")
        permissions = (
            ('api_read_activity', 'Can view activity through the API'),
            ('api_read_own_activity', 'Can view own activity through the API'),
        )

    def __str__(self):
        return self.title or str(_('-empty-'))

    def save(self, **kwargs):
        if self.slug in ['', 'new']:
            if self.title and slugify(self.title):
                self.slug = slugify(self.title)
            else:
                self.slug = 'new'

        if not self.owner_id:
            self.owner = self.initiative.owner

        super(Activity, self).save(**kwargs)

        if not self.segments.count():
            for segment in self.owner.segments.filter(segment_type__inherit=True).all():
                self.segments.add(segment)

    def get_absolute_url(self):
        domain = get_current_host()
        language = get_current_language()
        type = self.get_real_instance().__class__.__name__.lower()
        if type != "collectactivity":
            return (
                f"{domain}/{language}/activities/details/{type}/{self.id}/{self.slug}"
            )
        else:
            return f"{domain}/{language}/initiatives/activities/details/collectactivity/{self.id}/{self.slug}"

    @property
    def organizer(self):
        if self.pk:
            return self.contributors.instance_of(Organizer).first()


def NON_POLYMORPHIC_CASCADE(collector, field, sub_objs, using):
    # This fixing deleting related polymorphic objects through admin
    if hasattr(sub_objs, 'non_polymorphic'):
        sub_objs = sub_objs.non_polymorphic()
    return models.CASCADE(collector, field, sub_objs, using)


@python_2_unicode_compatible
class Contributor(TriggerMixin, PolymorphicModel):
    status = models.CharField(max_length=40)

    created = models.DateTimeField(default=timezone.now)
    updated = models.DateTimeField(auto_now=True)
    contributor_date = models.DateTimeField(null=True, blank=True)

    activity = models.ForeignKey(
        Activity, related_name='contributors', on_delete=NON_POLYMORPHIC_CASCADE
    )

    team = models.ForeignKey(
        'activities.Team', verbose_name=_('Old team'),
        null=True, blank=True, related_name='members', on_delete=models.SET_NULL
    )
    user = models.ForeignKey(
        'members.Member', verbose_name=_('user'),
        null=True, blank=True, on_delete=models.SET_NULL
    )

    @property
    def contributor(self):
        return self

    @property
    def status_label(self):
        if self.states.current_state:
            return self.states.current_state.name

    @property
    def owner(self):
        return self.user

    @property
    def is_team_captain(self):
        return self.team and self.user == self.team.owner

    @property
    def date(self):
        return self.activity.contributor_date

    class Meta(object):
        ordering = ('-created',)
        verbose_name = _('Contribution')
        verbose_name_plural = _('Contributions')

    @property
    def type(self):
        return self.polymorphic_ctype.model_class()._meta.verbose_name

    def __str__(self):
        if self.user:
            return str(self.user)
        return str(_('Anonymous'))


@python_2_unicode_compatible
class Organizer(Contributor):
    class Meta(object):
        verbose_name = _("Activity owner")
        verbose_name_plural = _("Activity owners")

    class JSONAPIMeta(object):
        resource_name = 'contributors/organizers'


class Contribution(TriggerMixin, PolymorphicModel):
    status = models.CharField(max_length=40)

    created = models.DateTimeField(default=timezone.now)
    start = models.DateTimeField(_('start'), null=True, blank=True)
    end = models.DateTimeField(_('end'), null=True, blank=True)

    contributor = models.ForeignKey(
        Contributor,
        related_name='contributions',
        on_delete=SET_NULL,
        null=True,
        blank=True
    )

    @property
    def owner(self):
        return self.contributor.user

    class Meta(object):
        ordering = ('-created',)
        verbose_name = _("Contribution amount")
        verbose_name_plural = _("Contribution amounts")

    def __str__(self):
        return str(_('Contribution amount'))


class EffortContribution(Contribution):
    class ContributionTypeChoices(DjangoChoices):
        organizer = ChoiceItem('organizer', label=_("Activity Organizer"))
        deed = ChoiceItem('deed', label=_("Deed participant"))

    contribution_type = models.CharField(
        _('Contribution type'),
        max_length=20,
        choices=ContributionTypeChoices.choices,
    )

    class Meta(object):
        verbose_name = _("Effort")
        verbose_name_plural = _("Contributions")


class Invite(models.Model):
    id = models.UUIDField(default=uuid.uuid4, primary_key=True)

    class JSONAPIMeta(object):
        resource_name = 'activities/invites'


class Team(TriggerMixin, models.Model):
    status = models.CharField(max_length=40)

    activity = models.ForeignKey(
        Activity, related_name='old_teams', on_delete=NON_POLYMORPHIC_CASCADE
    )

    created = models.DateTimeField(default=timezone.now)

    owner = models.ForeignKey(
        'members.Member', related_name='teams', null=True, on_delete=models.SET_NULL
    )

    @property
    def accepted_participants(self):
        return self.members.filter(status='accepted')

    @property
    def accepted_participants_count(self):
        return len(self.accepted_participants)

    class Meta(object):
        ordering = ('-created',)
        verbose_name = _("Team")

        permissions = (
            ('api_read_team', 'Can view team through the API'),
            ('api_change_team', 'Can change team through the API'),
            ('api_change_own_team', 'Can change own team through the API'),
        )

    @property
    def name(self):
        return _("Team {name}").format(
            name=self.owner.full_name if self.owner_id else _("Anonymous")
        )

    def __str__(self):
        return self.name


from bluebottle.activities.signals import *  # noqa
from bluebottle.activities.states import *  # noqa<|MERGE_RESOLUTION|>--- conflicted
+++ resolved
@@ -45,19 +45,6 @@
 
     created = models.DateTimeField(default=timezone.now)
     updated = models.DateTimeField(auto_now=True)
-<<<<<<< HEAD
-=======
-    published = models.DateTimeField(
-        _('Published date'),
-        help_text=_('Date that the activity went online.'),
-        null=True, blank=True
-    )
-    transition_date = models.DateTimeField(
-        _('Transition date'),
-        help_text=_('Date of the last transition.'),
-        null=True, blank=True
-    )
->>>>>>> 905b15ce
 
     status = models.CharField(max_length=40)
 
@@ -190,16 +177,6 @@
             yield self.owner
         if self.initiative:
             yield self.initiative.owner
-            for manager in self.initiative.activity_managers.all():
-                yield manager
-
-    @property
-    def owners(self):
-        yield self.owner
-
-        if self.initiative:
-            yield self.initiative.owner
-
             for manager in self.initiative.activity_managers.all():
                 yield manager
 
