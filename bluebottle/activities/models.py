--- conflicted
+++ resolved
@@ -14,11 +14,7 @@
 from bluebottle.utils.utils import get_current_host, get_current_language
 
 
-<<<<<<< HEAD
-class Activity(TransitionsMixin, AnonymizationMixin, ValidatedModelMixin, PolymorphicModel):
-=======
-class Activity(TriggerMixin, ValidatedModelMixin, PolymorphicModel):
->>>>>>> d2c895c3
+class Activity(TriggerMixin, AnonymizationMixin, ValidatedModelMixin, PolymorphicModel):
     owner = models.ForeignKey(
         'members.Member',
         verbose_name=_('owner'),
@@ -97,21 +93,14 @@
     def organizer(self):
         return self.contributions.instance_of(Organizer).first()
 
-<<<<<<< HEAD
+
 def NON_POLYMORPHIC_CASCADE(collector, field, sub_objs, using):
     # This fixing deleting related polymorphic objects through admin
     return models.CASCADE(collector, field, sub_objs.non_polymorphic(), using)
 
 
-class Contribution(TransitionsMixin, AnonymizationMixin, PolymorphicModel):
-    status = FSMField(
-        default=ContributionTransitions.values.new,
-    )
-=======
-
-class Contribution(TriggerMixin, PolymorphicModel):
+class Contribution(TriggerMixin, AnonymizationMixin, PolymorphicModel):
     status = models.CharField(max_length=40)
->>>>>>> d2c895c3
 
     created = models.DateTimeField(default=timezone.now)
     updated = models.DateTimeField(auto_now=True)
