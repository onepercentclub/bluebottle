from builtins import object
from rest_framework_json_api.relations import PolymorphicResourceRelatedField
from rest_framework_json_api.serializers import PolymorphicModelSerializer, ModelSerializer

from bluebottle.activities.models import Contribution, Activity
from bluebottle.assignments.serializers import (
    AssignmentListSerializer, AssignmentSerializer,
    ApplicantListSerializer, TinyAssignmentSerializer
)
from bluebottle.events.serializers import (
    EventListSerializer, EventSerializer,
    ParticipantListSerializer, TinyEventSerializer
)
from bluebottle.time_based.serializers import (
    DateActivityListSerializer,
    PeriodActivityListSerializer,

    DateActivitySerializer,
<<<<<<< HEAD
    PeriodActivitySerializer,
=======
    PeriodActivitySerializer, OnADateApplicationSerializer, PeriodApplicationSerializer,
    OnADateApplicationListSerializer, PeriodApplicationListSerializer,
>>>>>>> 3bcbd5b2
)
from bluebottle.files.models import RelatedImage
from bluebottle.files.serializers import ImageSerializer, ImageField
from bluebottle.fsm.serializers import TransitionSerializer
from bluebottle.funding.serializers import (
    FundingListSerializer, FundingSerializer,
    DonationListSerializer, TinyFundingSerializer
)


class ActivityImageSerializer(ImageSerializer):
    sizes = {
        'preview': '300x168',
        'small': '320x180',
        'large': '600x337',
        'cover': '960x540'
    }
    content_view_name = 'activity-image'
    relationship = 'activity_set'


class ActivityListSerializer(PolymorphicModelSerializer):

    polymorphic_serializers = [
        EventListSerializer,
        FundingListSerializer,
        AssignmentListSerializer,

        DateActivityListSerializer,
        PeriodActivityListSerializer,
    ]

    included_serializers = {
        'owner': 'bluebottle.initiatives.serializers.MemberSerializer',
        'initiative': 'bluebottle.initiatives.serializers.InitiativeSerializer',
        'image': 'bluebottle.activities.serializers.ActivityImageSerializer',
        'location': 'bluebottle.geo.serializers.GeolocationSerializer',
        'initiative.image': 'bluebottle.initiatives.serializers.InitiativeImageSerializer',
        'initiative.location': 'bluebottle.geo.serializers.LocationSerializer',
        'initiative.place': 'bluebottle.geo.serializers.GeolocationSerializer',
        'goals': 'bluebottle.impact.serializers.ImpactGoalSerializer',
    }

    class Meta(object):
        model = Activity
        meta_fields = (
            'permissions',
            'transitions',
            'created',
            'updated',
        )

    class JSONAPIMeta(object):
        included_resources = [
            'owner',
            'initiative',
            'location',
            'image',
            'goals',
            'goals.type',
            'initiative.image',
            'initiative.place',
        ]


class ActivitySerializer(PolymorphicModelSerializer):

    polymorphic_serializers = [
        EventSerializer,
        FundingSerializer,
        AssignmentSerializer,

        DateActivitySerializer,
        PeriodActivitySerializer,
    ]

    included_serializers = {
        'owner': 'bluebottle.initiatives.serializers.MemberSerializer',
        'initiative': 'bluebottle.initiatives.serializers.InitiativeSerializer',
        'goals': 'bluebottle.impact.serializers.ImpactGoalSerializer',
        'goals.type': 'bluebottle.impact.serializers.ImpactTypeSerializer',
        'location': 'bluebottle.geo.serializers.GeolocationSerializer',
        'image': 'bluebottle.activities.serializers.ActivityImageSerializer',
        'initiative.image': 'bluebottle.initiatives.serializers.InitiativeImageSerializer',
        'initiative.location': 'bluebottle.geo.serializers.LocationSerializer',
        'initiative.place': 'bluebottle.geo.serializers.GeolocationSerializer',
        'initiative.organization': 'bluebottle.organizations.serializers.OrganizationSerializer',
        'initiative.organization_contact': 'bluebottle.organizations.serializers.OrganizationContactSerializer',
    }

    class Meta(object):
        model = Activity
        meta_fields = (
            'permissions',
            'transitions',
            'created',
            'updated',
            'errors',
            'required',
        )

    class JSONAPIMeta(object):
        included_resources = [
            'owner',
            'image',
            'initiative',
            'goals',
            'goals.type',
            'location',
            'initiative.image',
            'initiative.place',
            'initiative.location',
            'initiative.organization',
            'initiative.organization_contact',
        ]


class TinyActivityListSerializer(PolymorphicModelSerializer):
    polymorphic_serializers = [
        TinyEventSerializer,
        TinyAssignmentSerializer,
        TinyFundingSerializer,

        DateActivityListSerializer,
        PeriodActivityListSerializer,
    ]

    class Meta(object):
        model = Activity
        fields = ('id', 'slug', 'title', )
        meta_fields = (
            'created', 'updated',
        )


class ContributionSerializer(PolymorphicModelSerializer):
    polymorphic_serializers = [
        ParticipantListSerializer,
        ApplicantListSerializer,
        DonationListSerializer,

        OnADateApplicationSerializer,
        PeriodApplicationSerializer
    ]

    included_serializers = {
        'activity': 'bluebottle.activities.serializers.ActivityListSerializer',
        'user': 'bluebottle.initiatives.serializers.MemberSerializer',
    }

    class JSONAPIMeta(object):
        included_resources = [
            'user',
            'activity',
        ]

    class Meta(object):
        model = Contribution
        meta_fields = (
            'created', 'updated',
        )


class ContributionListSerializer(PolymorphicModelSerializer):
    polymorphic_serializers = [
        ParticipantListSerializer,
        ApplicantListSerializer,
        DonationListSerializer,

        OnADateApplicationListSerializer,
        PeriodApplicationListSerializer
    ]

    included_serializers = {
        'activity': 'bluebottle.activities.serializers.TinyActivityListSerializer',
        'user': 'bluebottle.initiatives.serializers.MemberSerializer',
    }

    class JSONAPIMeta(object):
        included_resources = [
            'user',
            'activity',
        ]

    class Meta(object):
        model = Contribution
        meta_fields = (
            'created', 'updated',
        )


class ActivityTransitionSerializer(TransitionSerializer):
    resource = PolymorphicResourceRelatedField(ActivitySerializer, queryset=Activity.objects.all())
    field = 'states'

    included_serializers = {
        'resource': 'bluebottle.activities.serializers.ActivitySerializer',
    }

    class JSONAPIMeta(object):
        included_resources = ['resource']
        resource_name = 'activities/transitions'


class RelatedActivityImageSerializer(ModelSerializer):
    image = ImageField(required=False, allow_null=True)
    resource = PolymorphicResourceRelatedField(
        ActivitySerializer,
        queryset=Activity.objects.all(),
        source='content_object'
    )

    included_serializers = {
        'resource': 'bluebottle.activities.serializers.ActivitySerializer',
        'image': 'bluebottle.activities.serializers.RelatedActivityImageContentSerializer',
    }

    class Meta(object):
        model = RelatedImage
        fields = ('image', 'resource', )

    class JSONAPIMeta(object):
        included_resources = [
            'resource', 'image',
        ]

        resource_name = 'related-activity-images'


class RelatedActivityImageContentSerializer(ImageSerializer):
    sizes = {
        'large': '600',
    }
    content_view_name = 'related-activity-image-content'
    relationship = 'relatedimage_set'<|MERGE_RESOLUTION|>--- conflicted
+++ resolved
@@ -16,12 +16,8 @@
     PeriodActivityListSerializer,
 
     DateActivitySerializer,
-<<<<<<< HEAD
-    PeriodActivitySerializer,
-=======
     PeriodActivitySerializer, OnADateApplicationSerializer, PeriodApplicationSerializer,
     OnADateApplicationListSerializer, PeriodApplicationListSerializer,
->>>>>>> 3bcbd5b2
 )
 from bluebottle.files.models import RelatedImage
 from bluebottle.files.serializers import ImageSerializer, ImageField
