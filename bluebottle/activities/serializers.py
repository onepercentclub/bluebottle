from builtins import object

from rest_framework_json_api.relations import PolymorphicResourceRelatedField
from rest_framework_json_api.serializers import PolymorphicModelSerializer, ModelSerializer

from bluebottle.activities.models import Contributor, Activity
<<<<<<< HEAD
from bluebottle.assignments.serializers import (
    AssignmentListSerializer, AssignmentSerializer,
    ApplicantListSerializer, TinyAssignmentSerializer
)
from bluebottle.deeds.serializers import DeedListSerializer, DeedSerializer
from bluebottle.events.serializers import (
    EventListSerializer, EventSerializer,
    ParticipantListSerializer, TinyEventSerializer
=======
from bluebottle.files.models import RelatedImage
from bluebottle.files.serializers import ImageSerializer, ImageField
from bluebottle.fsm.serializers import TransitionSerializer
from bluebottle.funding.serializers import (
    FundingListSerializer, FundingSerializer,
    DonorListSerializer, TinyFundingSerializer
>>>>>>> 72dfda8b
)
from bluebottle.time_based.serializers import (
    DateActivityListSerializer,
    PeriodActivityListSerializer,

    DateActivitySerializer,
    PeriodActivitySerializer, DateParticipantSerializer, PeriodParticipantSerializer,
    DateParticipantListSerializer, PeriodParticipantListSerializer,
)


class ActivityImageSerializer(ImageSerializer):
    sizes = {
        'preview': '300x168',
        'small': '320x180',
        'large': '600x337',
        'cover': '960x540'
    }
    content_view_name = 'activity-image'
    relationship = 'activity_set'


class ActivityListSerializer(PolymorphicModelSerializer):

    polymorphic_serializers = [
        FundingListSerializer,
<<<<<<< HEAD
        AssignmentListSerializer,

        DeedListSerializer,
=======
>>>>>>> 72dfda8b
        DateActivityListSerializer,
        PeriodActivityListSerializer,
    ]

    included_serializers = {
        'owner': 'bluebottle.initiatives.serializers.MemberSerializer',
        'initiative': 'bluebottle.initiatives.serializers.InitiativeSerializer',
        'image': 'bluebottle.activities.serializers.ActivityImageSerializer',
        'location': 'bluebottle.geo.serializers.GeolocationSerializer',
        'initiative.image': 'bluebottle.initiatives.serializers.InitiativeImageSerializer',
        'initiative.location': 'bluebottle.geo.serializers.LocationSerializer',
        'initiative.place': 'bluebottle.geo.serializers.GeolocationSerializer',
        'goals': 'bluebottle.impact.serializers.ImpactGoalSerializer',
        'slots': 'bluebottle.time_based.serializers.DateActivitySlotSerializer',
        'slots.location': 'bluebottle.geo.serializers.GeolocationSerializer',
    }

    class Meta(object):
        model = Activity
        meta_fields = (
            'permissions',
            'transitions',
            'created',
            'updated',
        )

    class JSONAPIMeta(object):
        included_resources = [
            'owner',
            'initiative',
            'location',
            'image',
            'goals',
            'goals.type',
            'initiative.image',
            'initiative.place',
            'initiative.location',
            'slots',
            'slots.location',
        ]


class ActivitySerializer(PolymorphicModelSerializer):

    polymorphic_serializers = [
        FundingSerializer,
<<<<<<< HEAD
        AssignmentSerializer,
        DeedSerializer,
=======
>>>>>>> 72dfda8b
        DateActivitySerializer,
        PeriodActivitySerializer,
    ]

    included_serializers = {
        'owner': 'bluebottle.initiatives.serializers.MemberSerializer',
        'initiative': 'bluebottle.initiatives.serializers.InitiativeSerializer',
        'goals': 'bluebottle.impact.serializers.ImpactGoalSerializer',
        'goals.type': 'bluebottle.impact.serializers.ImpactTypeSerializer',
        'location': 'bluebottle.geo.serializers.GeolocationSerializer',
        'image': 'bluebottle.activities.serializers.ActivityImageSerializer',
        'initiative.activity_manager': 'bluebottle.initiatives.serializers.MemberSerializer',
        'initiative.promoter': 'bluebottle.initiatives.serializers.MemberSerializer',
        'initiative.image': 'bluebottle.initiatives.serializers.InitiativeImageSerializer',
        'initiative.location': 'bluebottle.geo.serializers.LocationSerializer',
        'initiative.place': 'bluebottle.geo.serializers.GeolocationSerializer',
        'initiative.organization': 'bluebottle.organizations.serializers.OrganizationSerializer',
        'initiative.organization_contact': 'bluebottle.organizations.serializers.OrganizationContactSerializer',
    }

    class Meta(object):
        model = Activity
        meta_fields = (
            'permissions',
            'transitions',
            'created',
            'updated',
            'errors',
            'required',
        )

    class JSONAPIMeta(object):
        included_resources = [
            'owner',
            'image',
            'initiative',
            'goals',
            'goals.type',
            'location',
            'initiative.image',
            'initiative.place',
            'initiative.location',
            'initiative.activity_manager',
            'initiative.promoter',
            'initiative.organization',
            'initiative.organization_contact',
        ]


class TinyActivityListSerializer(PolymorphicModelSerializer):
    polymorphic_serializers = [
        TinyFundingSerializer,
        DateActivityListSerializer,
        PeriodActivityListSerializer,
    ]

    class Meta(object):
        model = Activity
        fields = ('id', 'slug', 'title', )
        meta_fields = (
            'created', 'updated',
        )


class ContributorSerializer(PolymorphicModelSerializer):
    polymorphic_serializers = [
        DonorListSerializer,
        DateParticipantSerializer,
        PeriodParticipantSerializer
    ]

    included_serializers = {
        'activity': 'bluebottle.activities.serializers.ActivityListSerializer',
        'user': 'bluebottle.initiatives.serializers.MemberSerializer',
    }

    class JSONAPIMeta(object):
        included_resources = [
            'user',
            'activity',
        ]

    class Meta(object):
        model = Contributor
        meta_fields = (
            'created', 'updated',
        )


class ContributorListSerializer(PolymorphicModelSerializer):
    polymorphic_serializers = [
        DonorListSerializer,

        DateParticipantListSerializer,
        PeriodParticipantListSerializer
    ]

    included_serializers = {
        'activity': 'bluebottle.activities.serializers.TinyActivityListSerializer',
        'user': 'bluebottle.initiatives.serializers.MemberSerializer',
    }

    class JSONAPIMeta(object):
        included_resources = [
            'user',
            'activity',
        ]

    class Meta(object):
        model = Contributor
        meta_fields = (
            'created', 'updated',
        )


class ActivityTransitionSerializer(TransitionSerializer):
    resource = PolymorphicResourceRelatedField(ActivitySerializer, queryset=Activity.objects.all())
    field = 'states'

    included_serializers = {
        'resource': 'bluebottle.activities.serializers.ActivitySerializer',
    }

    class JSONAPIMeta(object):
        included_resources = ['resource']
        resource_name = 'activities/transitions'


class RelatedActivityImageSerializer(ModelSerializer):
    image = ImageField(required=False, allow_null=True)
    resource = PolymorphicResourceRelatedField(
        ActivitySerializer,
        queryset=Activity.objects.all(),
        source='content_object'
    )

    included_serializers = {
        'resource': 'bluebottle.activities.serializers.ActivitySerializer',
        'image': 'bluebottle.activities.serializers.RelatedActivityImageContentSerializer',
    }

    class Meta(object):
        model = RelatedImage
        fields = ('image', 'resource', )

    class JSONAPIMeta(object):
        included_resources = [
            'resource', 'image',
        ]

        resource_name = 'related-activity-images'


class RelatedActivityImageContentSerializer(ImageSerializer):
    sizes = {
        'large': '600',
    }
    content_view_name = 'related-activity-image-content'
    relationship = 'relatedimage_set'<|MERGE_RESOLUTION|>--- conflicted
+++ resolved
@@ -4,23 +4,13 @@
 from rest_framework_json_api.serializers import PolymorphicModelSerializer, ModelSerializer
 
 from bluebottle.activities.models import Contributor, Activity
-<<<<<<< HEAD
-from bluebottle.assignments.serializers import (
-    AssignmentListSerializer, AssignmentSerializer,
-    ApplicantListSerializer, TinyAssignmentSerializer
-)
 from bluebottle.deeds.serializers import DeedListSerializer, DeedSerializer
-from bluebottle.events.serializers import (
-    EventListSerializer, EventSerializer,
-    ParticipantListSerializer, TinyEventSerializer
-=======
 from bluebottle.files.models import RelatedImage
 from bluebottle.files.serializers import ImageSerializer, ImageField
 from bluebottle.fsm.serializers import TransitionSerializer
 from bluebottle.funding.serializers import (
     FundingListSerializer, FundingSerializer,
     DonorListSerializer, TinyFundingSerializer
->>>>>>> 72dfda8b
 )
 from bluebottle.time_based.serializers import (
     DateActivityListSerializer,
@@ -47,12 +37,7 @@
 
     polymorphic_serializers = [
         FundingListSerializer,
-<<<<<<< HEAD
-        AssignmentListSerializer,
-
         DeedListSerializer,
-=======
->>>>>>> 72dfda8b
         DateActivityListSerializer,
         PeriodActivityListSerializer,
     ]
@@ -99,11 +84,7 @@
 
     polymorphic_serializers = [
         FundingSerializer,
-<<<<<<< HEAD
-        AssignmentSerializer,
         DeedSerializer,
-=======
->>>>>>> 72dfda8b
         DateActivitySerializer,
         PeriodActivitySerializer,
     ]
