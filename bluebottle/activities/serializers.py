--- conflicted
+++ resolved
@@ -82,13 +82,6 @@
     collect_type = serializers.SerializerMethodField()
 
     def get_start(self, obj):
-<<<<<<< HEAD
-        if obj.start and len(obj.start) == 1:
-            return obj.start[0]
-
-    def get_end(self, obj):
-        if obj.end and len(obj.end) == 1:
-=======
         if obj.slots:
             slots = self.get_filtered_slots(obj)
             if slots:
@@ -104,7 +97,6 @@
                 return slots[0].end
 
         elif obj.end and len(obj.end) == 1:
->>>>>>> caf3b4a0
             return obj.end[0]
 
     def get_expertise(self, obj):
@@ -146,18 +138,12 @@
             slots = self.get_filtered_slots(obj)
             if len(slots) == 1:
                 location = slots[0]
-<<<<<<< HEAD
-        elif obj.location:
-            order = ['location', 'office', 'place', 'initiative_office', 'impact_location']
-
-=======
         elif type == 'funding':
             places = [location for location in obj.location if location.type == 'place']
             if places:
                 location = places[0]
         else:
             order = ['location', 'office', 'place', 'initiative_office', 'impact_location']
->>>>>>> caf3b4a0
             location = sorted(obj.location, key=lambda l: order.index(l.type))[0]
 
         if location:
@@ -198,22 +184,14 @@
 
         if obj.is_online:
             matching['location'] = True
-<<<<<<< HEAD
-        elif self.context['location'] and len(obj.position):
-=======
         elif self.context['location'] and obj.position:
             positions = [obj.position] if 'lat' in obj.position else obj.position
 
->>>>>>> caf3b4a0
             dist = min(
                 distance(
                     lonlat(pos['lon'], pos['lat']),
                     lonlat(*self.context['location'].position.tuple)
-<<<<<<< HEAD
-                ) for pos in obj.position
-=======
                 ) for pos in positions
->>>>>>> caf3b4a0
 
             )
 
