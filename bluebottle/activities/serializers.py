from rest_framework_json_api.relations import PolymorphicResourceRelatedField
from rest_framework_json_api.serializers import PolymorphicModelSerializer, ModelSerializer

from bluebottle.activities.models import Contribution, Activity
from bluebottle.assignments.serializers import (
    AssignmentListSerializer, AssignmentSerializer,
    ApplicantListSerializer, TinyAssignmentSerializer
)
from bluebottle.events.serializers import (
    EventListSerializer, EventSerializer,
    ParticipantListSerializer, TinyEventSerializer
)
from bluebottle.files.models import RelatedImage
from bluebottle.files.serializers import ImageSerializer, ImageField
from bluebottle.funding.serializers import (
    FundingListSerializer, FundingSerializer,
    DonationListSerializer, TinyFundingSerializer
)


class ActivityListSerializer(PolymorphicModelSerializer):

    polymorphic_serializers = [
        EventListSerializer,
        FundingListSerializer,
        AssignmentListSerializer
    ]

    included_serializers = {
        'owner': 'bluebottle.initiatives.serializers.MemberSerializer',
        'initiative': 'bluebottle.initiatives.serializers.InitiativeSerializer',
        'location': 'bluebottle.geo.serializers.GeolocationSerializer',
        'initiative.image': 'bluebottle.initiatives.serializers.InitiativeImageSerializer',
        'initiative.location': 'bluebottle.geo.serializers.LocationSerializer',
        'initiative.place': 'bluebottle.geo.serializers.GeolocationSerializer',
    }

    class Meta:
        model = Activity
        meta_fields = (
            'permissions',
            'transitions',
            'created', 'updated',
        )

    class JSONAPIMeta:
        included_resources = [
            'owner',
            'initiative',
            'location',
            'initiative.image',
            'initiative.place',
            'initiative.location',
        ]


class ActivitySerializer(PolymorphicModelSerializer):

    polymorphic_serializers = [
        EventSerializer,
        FundingSerializer,
        AssignmentSerializer
    ]

    included_serializers = {
        'owner': 'bluebottle.initiatives.serializers.MemberSerializer',
        'initiative': 'bluebottle.initiatives.serializers.InitiativeSerializer',
        'location': 'bluebottle.geo.serializers.GeolocationSerializer',
        'initiative.image': 'bluebottle.initiatives.serializers.InitiativeImageSerializer',
        'initiative.location': 'bluebottle.geo.serializers.LocationSerializer',
        'initiative.place': 'bluebottle.geo.serializers.GeolocationSerializer',
        'initiative.organization': 'bluebottle.organizations.serializers.OrganizationSerializer',
        'initiative.organization_contact': 'bluebottle.organizations.serializers.OrganizationContactSerializer',
    }

    class Meta:
        model = Activity
        meta_fields = (
            'permissions',
            'transitions',
            'created', 'updated',
            'errors', 'required',
        )

    class JSONAPIMeta:
        included_resources = [
            'owner',
            'initiative',
            'location',
            'initiative.image',
            'initiative.place',
            'initiative.location',
            'initiative.organization',
            'initiative.organization_contact',
        ]


class TinyActivityListSerializer(PolymorphicModelSerializer):
    polymorphic_serializers = [
        TinyEventSerializer,
        TinyAssignmentSerializer,
        TinyFundingSerializer
    ]

    class Meta:
        model = Activity
        fields = ('id', 'slug', 'title', )
        meta_fields = (
            'created', 'updated',
        )


class ContributionSerializer(PolymorphicModelSerializer):
    polymorphic_serializers = [
        ParticipantListSerializer,
        ApplicantListSerializer,
        DonationListSerializer
    ]

    included_serializers = {
        'activity': 'bluebottle.activities.serializers.ActivityListSerializer',
        'user': 'bluebottle.initiatives.serializers.MemberSerializer',
    }

    class JSONAPIMeta:
        included_resources = [
            'user',
            'activity',
        ]

    class Meta:
        model = Contribution
        meta_fields = (
            'created', 'updated',
        )


class ContributionListSerializer(PolymorphicModelSerializer):
    polymorphic_serializers = [
        ParticipantListSerializer,
        ApplicantListSerializer,
        DonationListSerializer
    ]

    included_serializers = {
        'activity': 'bluebottle.activities.serializers.TinyActivityListSerializer',
        'user': 'bluebottle.initiatives.serializers.MemberSerializer',
    }

    class JSONAPIMeta:
        included_resources = [
            'user',
            'activity',
        ]

    class Meta:
        model = Contribution
        meta_fields = (
            'created', 'updated',
        )


<<<<<<< HEAD
=======
class ActivityTransitionSerializer(TransitionSerializer):
    resource = PolymorphicResourceRelatedField(ActivitySerializer, queryset=Activity.objects.all())
    field = 'states'

    included_serializers = {
        'resource': 'bluebottle.activities.serializers.ActivitySerializer',
    }

    class JSONAPIMeta:
        included_resources = ['resource']
        resource_name = 'activities/transitions'


>>>>>>> 01d312fc
class RelatedActivityImageSerializer(ModelSerializer):
    image = ImageField(required=False, allow_null=True)
    resource = PolymorphicResourceRelatedField(
        ActivitySerializer,
        queryset=Activity.objects.all(),
        source='content_object'
    )

    included_serializers = {
        'resource': 'bluebottle.activities.serializers.ActivitySerializer',
        'image': 'bluebottle.activities.serializers.RelatedActivityImageContentSerializer',
    }

    class Meta:
        model = RelatedImage
        fields = ('image', 'resource', )

    class JSONAPIMeta:
        included_resources = [
            'resource', 'image',
        ]

        resource_name = 'related-activity-images'


class RelatedActivityImageContentSerializer(ImageSerializer):
    sizes = {
        'large': '600',
    }
    content_view_name = 'related-activity-image-content'
    relationship = 'relatedimage_set'<|MERGE_RESOLUTION|>--- conflicted
+++ resolved
@@ -12,6 +12,7 @@
 )
 from bluebottle.files.models import RelatedImage
 from bluebottle.files.serializers import ImageSerializer, ImageField
+from bluebottle.fsm.serializers import TransitionSerializer
 from bluebottle.funding.serializers import (
     FundingListSerializer, FundingSerializer,
     DonationListSerializer, TinyFundingSerializer
@@ -160,8 +161,6 @@
         )
 
 
-<<<<<<< HEAD
-=======
 class ActivityTransitionSerializer(TransitionSerializer):
     resource = PolymorphicResourceRelatedField(ActivitySerializer, queryset=Activity.objects.all())
     field = 'states'
@@ -175,7 +174,6 @@
         resource_name = 'activities/transitions'
 
 
->>>>>>> 01d312fc
 class RelatedActivityImageSerializer(ModelSerializer):
     image = ImageField(required=False, allow_null=True)
     resource = PolymorphicResourceRelatedField(
