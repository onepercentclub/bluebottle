--- conflicted
+++ resolved
@@ -54,13 +54,8 @@
         meta_fields = (
             'permissions',
             'transitions',
-<<<<<<< HEAD
-            'created', 'updated',
-=======
-            'review_transitions',
             'created',
-            'updated'
->>>>>>> 3e011fcd
+            'updated',
         )
 
     class JSONAPIMeta:
@@ -103,16 +98,10 @@
         meta_fields = (
             'permissions',
             'transitions',
-<<<<<<< HEAD
-            'created', 'updated',
-            'errors', 'required',
-=======
-            'review_transitions',
             'created',
             'updated',
             'errors',
             'required',
->>>>>>> 3e011fcd
         )
 
     class JSONAPIMeta:
