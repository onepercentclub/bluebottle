from django.utils.translation import gettext_lazy as _

from bluebottle.activities.models import EffortContribution, Organizer
from bluebottle.fsm.state import (
    AllStates,
    EmptyState,
    ModelStateMachine,
    State,
    Transition,
    register,
)
from bluebottle.initiatives.models import InitiativePlatformSettings


class ActivityStateMachine(ModelStateMachine):
    draft = State(
        _("draft"),
        "draft",
        _(
            "The activity has been created, but not yet completed. An activity manager is still editing the activity."
        ),
    )
    submitted = State(
        _("submitted"),
        "submitted",
        _("The activity has been submitted and is ready to be reviewed."),
    )
    needs_work = State(
        _("needs work"),
        "needs_work",
        _(
            "The activity needs changes before it can be approved."
        ),
    )
    rejected = State(
        _("rejected"),
        "rejected",
        _(
            "The activity does not fit the programme or does not comply with the rules. "
            "The activity does not appear on the platform, but counts in the report. "
            "The activity cannot be edited by an activity manager."
        ),
    )
    deleted = State(
        _("deleted"),
        "deleted",
        _(
            "The activity has been removed. The activity does not appear on "
            "the platform and does not count in the report. "
            "The activity cannot be edited by an activity manager."
        ),
    )
    cancelled = State(
        _("cancelled"),
        "cancelled",
        _(
            "The activity is not executed. The activity does not appear on the platform, "
            "but counts in the report. The activity cannot be edited by an activity manager."
        ),
    )

    expired = State(
        _("expired"),
        "expired",
        _(
            "The activity has ended, but did have any contributions . The activity does not appear on the platform, "
            "but counts in the report. The activity cannot be edited by an activity manager."
        ),
    )
    open = State(_("open"), "open", _("The activity is accepting new contributions."))
    succeeded = State(
        _("succeeded"), "succeeded", _("The activity has ended successfully.")
    )

    def is_complete(self):
        """all required information has been submitted"""
        return not list(self.instance.required)

    def is_valid(self):
        """all fields passed validation and are correct"""
        return not list(self.instance.errors)

    def initiative_is_approved(self):
        """the initiative has been approved"""
        if not self.instance.initiative_id:
            return True
        return self.instance.initiative.status == "approved"

    def initiative_is_submitted(self):
        """the initiative has been submitted"""
        return not self.instance.initiative_id or self.instance.initiative.status in (
            "submitted",
            "approved",
        )

    def initiative_is_not_approved(self):
        """the initiative has not yet been approved"""
        return not self.initiative_is_approved()

    def can_publish(self):
        """the activity can be published. Activities can be published if they are reviewed or if reviewing is disabled.
        Funding activities cannot be published"""
        from bluebottle.funding.models import Funding

        if isinstance(self.instance, Funding):
            return False

        if not self.instance.initiative_id:
            if not InitiativePlatformSettings.load().enable_reviewing:
                return True
            return False

        if self.instance.initiative.status == "approved":
            return True

        return False

    def can_submit(self):
        """the activity can be submitted"""
        from bluebottle.funding.models import Funding

        if isinstance(self.instance, Funding):
            if not self.instance.initiative_id:
                return True
            if (
                self.instance.initiative.status == "approved"
                or self.instance.initiative.status == "submitted"
            ):
                return True
            return False
        if not InitiativePlatformSettings.load().enable_reviewing:
            return False
        if not self.instance.initiative_id:
            return True
        if self.instance.initiative.status in ["submitted"]:
            return True
        return False

    def is_staff(self, user):
        """user is a staff member"""
        return user.is_staff or user.is_superuser

    def is_owner(self, user):
        """user is the owner"""
        return (
            user in self.instance.owners
            or user.is_superuser
            or user.is_staff
        )

    def should_auto_approve(self):
        """the activity should be approved automatically"""
        return self.instance.auto_approve

    initiate = Transition(
        EmptyState(),
        draft,
        name=_("Create"),
        description=_("The activity will be created."),
    )

    submit = Transition(
        [
            draft,
            needs_work,
        ],
        submitted,
        description=_("The activity will be submitted for review."),
        automatic=False,
        name=_("Submit"),
        permission=is_owner,
        conditions=[is_complete, is_valid, can_submit],
    )

    auto_submit = Transition(
        [
            draft,
            needs_work,
        ],
        submitted,
        description=_("The activity will be submitted for review."),
        automatic=True,
        name=_("Submit"),
        conditions=[is_complete, is_valid],
    )

    reject = Transition(
        AllStates(),
        rejected,
        name=_("Reject"),
        description=_(
            "Reject if the activity does not align with your program or guidelines "
            "The activity manager will not be able to edit or resubmit it, and it will "
            "not appear on the search page in the frontend. The activity will still "
            "be available in the back office and appear in your reporting."
        ),
        automatic=False,
        permission=is_staff,
    )

    publish = Transition(
        [
            submitted,
            draft,
            needs_work,
        ],
        open,
        name=_("Publish"),
        description=_("Your activity will be open to contributions."),
        automatic=False,
        passed_label=_("published"),
        permission=is_owner,
        conditions=[is_complete, is_valid, can_publish],
    )

    auto_publish = Transition(
        [
            submitted,
            draft,
            needs_work,
        ],
        open,
        description=_("Automatically publish activity when initiative is approved"),
        automatic=True,
        name=_("Auto-publish"),
        conditions=[is_complete, is_valid, should_auto_approve],
    )

    auto_approve = Transition(
        [submitted, rejected],
        open,
        name=_("Approve"),
        automatic=True,
        conditions=[is_complete, is_valid, should_auto_approve],
        description=_(
            "The activity will be visible in the frontend and people can apply to "
            "the activity."
        ),
    )

    approve = Transition(
<<<<<<< HEAD
        [submitted, needs_work, draft],
        open,
        name=_("Approve"),
        automatic=False,
        permissions=[is_staff],
=======
        [
            submitted,
            needs_work,
            draft
        ],
        open,
        name=_("Approve"),
        automatic=False,
        permissions=is_staff,
>>>>>>> f0d38d3f
        description=_(
            "The activity will be published and visible in the frontend for people to contribute to,"
        ),
    )

    request_changes = Transition(
        submitted,
        needs_work,
        name=_('Request changes'),
        description=_(
            "The activity needs changes before it can be approved. "
            "Inform the activity manager of the changes required. "
            "The activity manager will then be able to edit and resubmit the activity."
        ),
        conditions=[],
        automatic=False,
        permission=is_staff,
    )

    cancel = Transition(
        [
            open,
            succeeded,
        ],
        cancelled,
        name=_("Cancel"),
        description=_(
            "Cancel if the activity will not be executed. "
            "An activity manager will no longer be able edit the activity "
            "and it won't show up on the search page in the frontend. "
            "The activity will still be visible in the back office "
            "and appear in your reporting."
        ),
        description_front_end=_(
            "The activity ends and people no longer register. All current participants will fail too."
        ),
        permission=is_owner,
        automatic=False,
    )

    restore = Transition(
        [
            rejected,
            cancelled,
            deleted,
        ],
        needs_work,
        name=_("Restore"),
        description=_(
            "The activity status is changed to 'Needs work'. "
            "Then you can make changes to the activity and submit it again."
        ),
        description_front_end=_(
            "The activity will be set to the status ‘Needs work’. "
            "Then you can make changes to the activity and submit it again."
        ),
        automatic=False,
        permission=is_owner,
    )

    expire = Transition(
        [open, submitted, succeeded],
        expired,
        name=_("Expire"),
        description=_(
            "The activity will be cancelled because no one has signed up for the registration deadline."
        ),
        automatic=True,
    )

    delete = Transition(
        [draft, needs_work],
        deleted,
        name=_("Delete"),
        automatic=False,
        permission=is_owner,
        hide_from_admin=True,
        description=_(
            "Delete the activity if you do not want it to be included in the report. "
            "The activity will no longer be visible on the platform, "
            "but will still be available in the back office."
        ),
        description_front_end=_(
            "Delete the activity. You will not be able to retrieve it afterwards."
        ),
    )

    succeed = Transition(
        open,
        succeeded,
        name=_("Succeed"),
        automatic=True,
    )


class ContributorStateMachine(ModelStateMachine):
    new = State(_("New"), "new", _("The user started a contribution"))
    succeeded = State(
        _("Succeeded"), "succeeded", _("The contribution was successful.")
    )
    failed = State(_("Failed"), "failed", _("The contribution failed."))

    def is_user(self, user):
        return self.instance.user == user

    initiate = Transition(
        EmptyState(),
        new,
        name=_("Initiate"),
        description=_("The contribution was created."),
    )
    fail = Transition(
        (
            new,
            succeeded,
            failed,
        ),
        failed,
        name=_("Fail"),
        description=_("The contribution failed. It will not be visible in reports."),
    )


class ContributionStateMachine(ModelStateMachine):
    new = State(_("new"), "new", _("The user started a contribution"))
    succeeded = State(
        _("succeeded"), "succeeded", _("The contribution was successful.")
    )
    failed = State(_("failed"), "failed", _("The contribution failed."))

    def is_user(self, user):
        return self.instance.user == user

    initiate = Transition(
        EmptyState(),
        new,
        name=_("initiate"),
        description=_("The contribution was created."),
    )

    fail = Transition(
        [new, succeeded],
        failed,
        name=_("fail"),
        description=_("The contribution failed. It will not be visible in reports."),
    )

    succeed = Transition(
        [new, failed],
        succeeded,
        name=_("succeed"),
        description=_("The contribution succeeded. It will be visible in reports."),
    )

    reset = Transition(
        [failed, succeeded],
        new,
        name=_("reset"),
        description=_("The contribution is reset."),
    )


@register(Organizer)
class OrganizerStateMachine(ContributorStateMachine):
    succeed = Transition(
        [ContributorStateMachine.new, ContributorStateMachine.failed],
        ContributorStateMachine.succeeded,
        name=_("succeed"),
        description=_("The organizer was successful in setting up the activity."),
    )
    fail = Transition(
        AllStates(),
        ContributorStateMachine.failed,
        name=_("fail"),
        description=_("The organizer failed to set up the activity."),
    )
    reset = Transition(
        [ContributorStateMachine.succeeded, ContributorStateMachine.failed],
        ContributorStateMachine.new,
        name=_("reset"),
        description=_("The organizer is still busy setting up the activity."),
    )


@register(EffortContribution)
class EffortContributionStateMachine(ContributionStateMachine):
    pass<|MERGE_RESOLUTION|>--- conflicted
+++ resolved
@@ -239,13 +239,6 @@
     )
 
     approve = Transition(
-<<<<<<< HEAD
-        [submitted, needs_work, draft],
-        open,
-        name=_("Approve"),
-        automatic=False,
-        permissions=[is_staff],
-=======
         [
             submitted,
             needs_work,
@@ -255,7 +248,6 @@
         name=_("Approve"),
         automatic=False,
         permissions=is_staff,
->>>>>>> f0d38d3f
         description=_(
             "The activity will be published and visible in the frontend for people to contribute to,"
         ),
