{% extends "mails/messages/activity_base.txt" %}
{% load i18n %}{%load nobreaks %}
{% block message %}
{% blocktrans context 'email' %}
Here’s your monthly digest with activities on {{ site }} that need your support to make the world a little bit better. These activities are selected based on your profile.
{% endblocktrans %}{% for activity in activities %}

{% nobreaks %}
{{activity.title}}
{{activity.when}}
{% if activity.theme %}{{activity.theme}}{% endif %}

{% if activity.expertise %}{{activity.expertise}}{% endif %}

{% if activity.is_online %}
{% trans "Online / Remote" %}
{% elif activity.location %}
{{activity.location}}
{% endif %}
{% endnobreaks %}
<<<<<<< HEAD
click here {{activity.url?utm_source=matching_email&utm_medium=email&utm_campaign=matching}}
{% endfor %}{% endblock %}

{% block unsubscribe %}
{% if profile_incomplete%}
{% trans "Complete your profile, so that we can select even more relevant activities for you" %}:
{{site}}/member/profile
{% endif %}
{% trans "Don't want to receive this monthly update anymore? Unsubscribe via your profile page" %}:
{{site}}/member/profile
{% endblock %}`
=======

click here {{activity.url}}
{% endfor %}{% endblock %}
>>>>>>> 93120f7e
<|MERGE_RESOLUTION|>--- conflicted
+++ resolved
@@ -18,7 +18,7 @@
 {{activity.location}}
 {% endif %}
 {% endnobreaks %}
-<<<<<<< HEAD
+
 click here {{activity.url?utm_source=matching_email&utm_medium=email&utm_campaign=matching}}
 {% endfor %}{% endblock %}
 
@@ -29,9 +29,4 @@
 {% endif %}
 {% trans "Don't want to receive this monthly update anymore? Unsubscribe via your profile page" %}:
 {{site}}/member/profile
-{% endblock %}`
-=======
-
-click here {{activity.url}}
-{% endfor %}{% endblock %}
->>>>>>> 93120f7e
+{% endblock %}`