import io
import json
import re
from builtins import str
from datetime import timedelta

import dateutil
from django.contrib.auth.models import Group, Permission
from django.contrib.gis.geos import Point
from django.test import tag
from django.test.utils import override_settings
from django.urls import reverse
from django.utils.timezone import now
from django_elasticsearch_dsl.test import ESTestCase
from openpyxl import load_workbook
from rest_framework import status

from bluebottle.activities.models import Activity
from bluebottle.activities.serializers import TeamTransitionSerializer
from bluebottle.activities.tests.factories import TeamFactory
from bluebottle.activities.utils import TeamSerializer, InviteSerializer
from bluebottle.collect.tests.factories import CollectActivityFactory, CollectContributorFactory
from bluebottle.deeds.tests.factories import DeedFactory, DeedParticipantFactory
from bluebottle.files.tests.factories import ImageFactory
from bluebottle.funding.tests.factories import FundingFactory, DonorFactory
from bluebottle.initiatives.models import InitiativePlatformSettings
from bluebottle.initiatives.tests.factories import InitiativeFactory
from bluebottle.members.models import MemberPlatformSettings
from bluebottle.segments.tests.factories import SegmentFactory, SegmentTypeFactory
from bluebottle.test.factory_models.accounts import BlueBottleUserFactory
from bluebottle.test.factory_models.categories import CategoryFactory
from bluebottle.test.factory_models.geo import LocationFactory, GeolocationFactory, PlaceFactory, CountryFactory
from bluebottle.test.utils import BluebottleTestCase, JSONAPITestClient, APITestCase
from bluebottle.time_based.serializers import PeriodParticipantSerializer
from bluebottle.time_based.tests.factories import (
    DateActivityFactory, PeriodActivityFactory, DateParticipantFactory, PeriodParticipantFactory,
    DateActivitySlotFactory, SkillFactory, TeamSlotFactory
)


@override_settings(
    ELASTICSEARCH_DSL_AUTOSYNC=True,
    ELASTICSEARCH_DSL_AUTO_REFRESH=True
)
@tag('elasticsearch')
class ActivityListSearchAPITestCase(ESTestCase, BluebottleTestCase):
    def setUp(self):
        super(ActivityListSearchAPITestCase, self).setUp()

        self.client = JSONAPITestClient()
        self.url = reverse('activity-preview-list')
        self.owner = BlueBottleUserFactory.create()

    def test_images(self):
        DateActivityFactory.create(
            owner=self.owner, status='open', image=ImageFactory.create()
        )
        PeriodActivityFactory.create(status='open', image=ImageFactory.create())
        FundingFactory.create(review_status='open', image=ImageFactory.create())

        response = self.client.get(self.url, user=self.owner)

        for activity in response.json()['data']:
            self.assertTrue(
                re.match('^/api/activities/\d+/image/600x337', activity['attributes']['image'])
            )

    def test_deed_preview(self):
        activity = DeedFactory.create(status='open')
        response = self.client.get(self.url, user=self.owner)
        attributes = response.json()['data'][0]['attributes']

        self.assertEqual(attributes['slug'], activity.slug)
        self.assertEqual(attributes['title'], activity.title)
        self.assertEqual(attributes['initiative'], activity.initiative.title)
        self.assertEqual(attributes['status'], activity.status)
        self.assertEqual(attributes['team-activity'], activity.team_activity)
        self.assertEqual(attributes['is-online'], None)
        self.assertEqual(attributes['is-full'], None)
        self.assertEqual(attributes['theme'], activity.initiative.theme.name)

    def test_date_preview(self):
        activity = DateActivityFactory.create(status='open')
        response = self.client.get(self.url, user=self.owner)
        attributes = response.json()['data'][0]['attributes']

        self.assertEqual(attributes['slug'], activity.slug)
        self.assertEqual(attributes['title'], activity.title)
        self.assertEqual(attributes['initiative'], activity.initiative.title)
        self.assertEqual(attributes['status'], activity.status)
        self.assertEqual(attributes['team-activity'], activity.team_activity)
        self.assertEqual(attributes['is-online'], False)
        self.assertEqual(attributes['is-full'], False)
        self.assertEqual(attributes['theme'], activity.initiative.theme.name)
        self.assertEqual(attributes['expertise'], activity.expertise.name)
        self.assertEqual(attributes['slot-count'], 1)
        self.assertEqual(dateutil.parser.parse(attributes['start']), activity.slots.first().start)
        self.assertEqual(dateutil.parser.parse(attributes['end']), activity.slots.first().end)
        self.assertEqual(attributes['has-multiple-locations'], False)
        location = activity.slots.first().location
        self.assertEqual(
            attributes['location'], f'{location.locality}, {location.country.alpha2_code}'
        )

    def test_date_preview_multiple_slots(self):
        activity = DateActivityFactory.create(status='open', slots=[])
        DateActivitySlotFactory.create_batch(3, activity=activity)
        DateActivitySlotFactory.create(
            status='succeeded', activity=activity, start=now() - timedelta(days=10)
        )
        response = self.client.get(self.url, user=self.owner)
        attributes = response.json()['data'][0]['attributes']

        self.assertEqual(attributes['slug'], activity.slug)
        self.assertEqual(attributes['title'], activity.title)
        self.assertEqual(attributes['initiative'], activity.initiative.title)
        self.assertEqual(attributes['status'], activity.status)
        self.assertEqual(attributes['team-activity'], activity.team_activity)
        self.assertEqual(attributes['is-online'], False)
        self.assertEqual(attributes['is-full'], False)
        self.assertEqual(attributes['theme'], activity.initiative.theme.name)
        self.assertEqual(attributes['expertise'], activity.expertise.name)
        self.assertEqual(attributes['slot-count'], 3)
        self.assertEqual(
            dateutil.parser.parse(attributes['start']),
            min([slot.start for slot in activity.slots.all() if slot.start > now()])
        )

        self.assertEqual(
            dateutil.parser.parse(attributes['end']),
            min([slot.end for slot in activity.slots.all() if slot.start > now()])
        )
        self.assertEqual(attributes['has-multiple-locations'], True)
        self.assertIsNone(attributes['location'])

    def test_date_preview_multiple_slots_single_location(self):
        activity = DateActivityFactory.create(status='open', slots=[])
        location = GeolocationFactory.create()
        DateActivitySlotFactory.create_batch(3, activity=activity, location=location)
        response = self.client.get(self.url, user=self.owner)
        attributes = response.json()['data'][0]['attributes']

        self.assertEqual(attributes['slug'], activity.slug)
        self.assertEqual(attributes['title'], activity.title)
        self.assertEqual(attributes['initiative'], activity.initiative.title)
        self.assertEqual(attributes['status'], activity.status)
        self.assertEqual(attributes['team-activity'], activity.team_activity)
        self.assertEqual(attributes['is-online'], False)
        self.assertEqual(attributes['is-full'], False)
        self.assertEqual(attributes['theme'], activity.initiative.theme.name)
        self.assertEqual(attributes['expertise'], activity.expertise.name)
        self.assertEqual(attributes['slot-count'], 3)
        self.assertEqual(attributes['has-multiple-locations'], False)

        self.assertEqual(
            attributes['location'], f'{location.locality}, {location.country.alpha2_code}'
        )

    def test_date_preview_multiple_slots_single_open(self):
        activity = DateActivityFactory.create(status='open', slots=[])
        DateActivitySlotFactory.create(activity=activity, status='draft', is_online=None)
        open_slot = DateActivitySlotFactory.create(activity=activity)

        response = self.client.get(self.url, user=self.owner)
        attributes = response.json()['data'][0]['attributes']

        self.assertEqual(attributes['slot-count'], 1)
        self.assertEqual(attributes['has-multiple-locations'], False)

        self.assertEqual(
            attributes['location'],
            f'{open_slot.location.locality}, {open_slot.location.country.alpha2_code}'
        )

        self.assertEqual(dateutil.parser.parse(attributes['start']), open_slot.start)
        self.assertEqual(dateutil.parser.parse(attributes['end']), open_slot.end)

    def test_date_preview_multiple_slots_filtered(self):
        activity = DateActivityFactory.create(status='open', slots=[])
        DateActivitySlotFactory.create(activity=activity, start=now() + timedelta(days=14))
        DateActivitySlotFactory.create(activity=activity, start=now() + timedelta(days=21))
        current_slot = DateActivitySlotFactory.create(activity=activity, start=now() + timedelta(days=7))

        start = now()
        end = start + timedelta(days=8)
        response = self.client.get(
            self.url + '?filter[start]={}-{}-{}&filter[end]={}-{}-{}'.format(
                start.year, start.month, start.day,
                end.year, end.month, end.day),
        )
        attributes = response.json()['data'][0]['attributes']
        self.assertEqual(attributes['slot-count'], 1)

        self.assertEqual(attributes['has-multiple-locations'], False)
        self.assertEqual(attributes['is-online'], False)
        self.assertEqual(dateutil.parser.parse(attributes['start']), current_slot.start)
        self.assertEqual(dateutil.parser.parse(attributes['end']), current_slot.end)

        location = current_slot.location
        self.assertEqual(
            attributes['location'], f'{location.locality}, {location.country.alpha2_code}'
        )

    def test_date_preview_all_full(self):
        activity = DateActivityFactory.create(status='open', slots=[])
        DateActivitySlotFactory.create_batch(3, activity=activity, status='full')
        response = self.client.get(self.url, user=self.owner)
        attributes = response.json()['data'][0]['attributes']
        self.assertEqual(attributes['is-full'], True)

    def test_date_preview_is_online(self):
        activity = DateActivityFactory.create(status='open', slots=[])
        DateActivitySlotFactory.create_batch(
            3, activity=activity, location=None, is_online=True, status='full'
        )
        response = self.client.get(self.url, user=self.owner)
        attributes = response.json()['data'][0]['attributes']
        self.assertEqual(attributes['is-online'], True)

    def test_date_preview_matching(self):
        activity = DateActivityFactory.create(
            status='open',
            slots=[]
        )
        DateActivitySlotFactory.create(
            activity=activity,
            location=GeolocationFactory.create(position=Point(20.1, 10.1))
        )

        DateActivitySlotFactory.create(
            activity=activity
        )

        self.owner.favourite_themes.add(activity.initiative.theme)
        self.owner.skills.add(activity.expertise)
        self.owner.place = PlaceFactory.create(
            position=Point(20.0, 10.0)
        )
        self.owner.save()

        response = self.client.get(self.url, user=self.owner)
        attributes = response.json()['data'][0]['attributes']
        self.assertEqual(attributes['matching-properties']['theme'], True)
        self.assertEqual(attributes['matching-properties']['skill'], True)
        self.assertEqual(attributes['matching-properties']['location'], True)

    def test_period_preview(self):
        activity = PeriodActivityFactory.create(status='open', is_online=False)
        response = self.client.get(self.url, user=self.owner)
        attributes = response.json()['data'][0]['attributes']

        self.assertEqual(attributes['slug'], activity.slug)
        self.assertEqual(attributes['title'], activity.title)
        self.assertEqual(attributes['initiative'], activity.initiative.title)
        self.assertEqual(attributes['status'], activity.status)
        self.assertEqual(attributes['team-activity'], activity.team_activity)
        self.assertEqual(attributes['is-online'], False)
        self.assertEqual(attributes['is-full'], None)
        self.assertEqual(attributes['theme'], activity.initiative.theme.name)
        self.assertEqual(attributes['expertise'], activity.expertise.name)
        self.assertEqual(attributes['slot-count'], None)
        self.assertEqual(attributes['has-multiple-locations'], False)
        self.assertEqual(attributes['contribution-duration'], {'period': 'overall', 'value': 20.0})

        location = activity.location
        self.assertEqual(
            attributes['location'], f'{location.locality}, {location.country.alpha2_code}'
        )

        self.assertEqual(attributes['matching-properties']['theme'], False)
        self.assertEqual(attributes['matching-properties']['skill'], False)
        self.assertEqual(attributes['matching-properties']['location'], False)

    def test_period_preview_matching(self):
        activity = PeriodActivityFactory.create(
            status='open',
            location=GeolocationFactory.create(position=Point(20.1, 10.1))
        )

        self.owner.favourite_themes.add(activity.initiative.theme)
        self.owner.skills.add(activity.expertise)
        self.owner.place = PlaceFactory.create(
            position=Point(20.0, 10.0)
        )
        self.owner.save()

        response = self.client.get(self.url, user=self.owner)
        attributes = response.json()['data'][0]['attributes']
        self.assertEqual(attributes['matching-properties']['theme'], True)
        self.assertEqual(attributes['matching-properties']['skill'], True)
        self.assertEqual(attributes['matching-properties']['location'], True)

    def test_funding_preview(self):
        activity = FundingFactory.create(status='open')
        response = self.client.get(self.url, user=self.owner)
        attributes = response.json()['data'][0]['attributes']

        self.assertEqual(attributes['slug'], activity.slug)
        self.assertEqual(attributes['title'], activity.title)
        self.assertEqual(attributes['initiative'], activity.initiative.title)
        self.assertEqual(attributes['status'], activity.status)
        self.assertEqual(attributes['team-activity'], activity.team_activity)
        self.assertEqual(attributes['is-online'], None)
        self.assertEqual(attributes['is-full'], None)
        self.assertEqual(attributes['theme'], activity.initiative.theme.name)
        self.assertEqual(attributes['expertise'], None)
        self.assertEqual(attributes['slot-count'], None)
        self.assertEqual(attributes['has-multiple-locations'], False)

        location = activity.initiative.place
        self.assertEqual(
            attributes['location'], f'{location.locality}, {location.country.alpha2_code}'
        )

    def test_collect_preview(self):
        activity = CollectActivityFactory.create(status='open')
        response = self.client.get(self.url, user=self.owner)
        attributes = response.json()['data'][0]['attributes']

        self.assertEqual(attributes['slug'], activity.slug)
        self.assertEqual(attributes['title'], activity.title)
        self.assertEqual(attributes['initiative'], activity.initiative.title)
        self.assertEqual(attributes['status'], activity.status)
        self.assertEqual(attributes['team-activity'], activity.team_activity)
        self.assertEqual(attributes['is-online'], None)
        self.assertEqual(attributes['is-full'], None)
        self.assertEqual(attributes['theme'], activity.initiative.theme.name)
        self.assertEqual(attributes['expertise'], None)
        self.assertEqual(attributes['slot-count'], None)
        self.assertEqual(attributes['has-multiple-locations'], False)
        self.assertEqual(attributes['collect-type'], activity.collect_type.name)

        location = activity.location
        self.assertEqual(
            attributes['location'], f'{location.locality}, {location.country.alpha2_code}'
        )

    def test_collect_preview_dutch(self):
        activity = CollectActivityFactory.create(status='open')
        theme_translation = activity.initiative.theme.translations.get(
            language_code='nl'
        )

        collect_type_translation = activity.collect_type.translations.get(
            language_code='nl'
        )
        response = self.client.get(self.url, HTTP_X_APPLICATION_LANGUAGE='nl')
        attributes = response.json()['data'][0]['attributes']

        self.assertEqual(attributes['theme'], theme_translation.name)
        self.assertEqual(attributes['collect-type'], collect_type_translation.name)

    def setup_closed_segments(self):
        self.closed_segment = SegmentFactory.create(closed=True)
        self.open_segment = SegmentFactory.create()

        self.without_segment = DateActivityFactory.create(status='succeeded')

        self.with_open_segment = DateActivityFactory.create(status='succeeded')
        self.with_open_segment.segments.add(self.open_segment)

        self.with_closed_segment = DateActivityFactory.create(status='open')
        self.with_closed_segment.segments.add(self.closed_segment)

    def test_closed_segments_anonymous(self):
        self.setup_closed_segments()

        response = self.client.get(self.url)
        data = json.loads(response.content)

        self.assertEqual(data['meta']['pagination']['count'], 2)
        self.assertEqual(data['data'][0]['id'], str(self.without_segment.pk))
        self.assertEqual(data['data'][1]['id'], str(self.with_open_segment.pk))

    def test_closed_segments_user(self):
        self.setup_closed_segments()

        user = BlueBottleUserFactory.create()
        user.segments.add(self.closed_segment)

        response = self.client.get(self.url, user=user)

        data = json.loads(response.content)
        self.assertEqual(data['meta']['pagination']['count'], 3)

        self.assertEqual(data['data'][0]['id'], str(self.without_segment.pk))
        self.assertEqual(data['data'][1]['id'], str(self.with_open_segment.pk))
        self.assertEqual(data['data'][2]['id'], str(self.with_closed_segment.pk))

    def test_closed_segments_staff(self):
        self.setup_closed_segments()

        staff = BlueBottleUserFactory.create(is_staff=True)

        response = self.client.get(self.url, user=staff)

        data = json.loads(response.content)
        self.assertEqual(data['meta']['pagination']['count'], 3)

        self.assertEqual(data['data'][0]['id'], str(self.without_segment.pk))
        self.assertEqual(data['data'][1]['id'], str(self.with_open_segment.pk))
        self.assertEqual(data['data'][2]['id'], str(self.with_closed_segment.pk))

    def test_only_owner_permission(self):
        owned = DateActivityFactory.create(owner=self.owner, status='open')
        DateActivityFactory.create(status='open')

        authenticated = Group.objects.get(name='Authenticated')
        authenticated.permissions.remove(
            Permission.objects.get(codename='api_read_activity')
        )
        authenticated.permissions.add(
            Permission.objects.get(codename='api_read_own_activity')
        )

        response = self.client.get(
            self.url,
            user=self.owner
        )

        data = json.loads(response.content)
        self.assertEqual(data['meta']['pagination']['count'], 1)

        self.assertEqual(data['data'][0]['id'], str(owned.pk))

    def test_search(self):
<<<<<<< HEAD
        text = 'consectetur adipiscing elit,'
        title = PeriodActivityFactory.create(
=======
        text = 'some text'
        PeriodActivityFactory.create(
>>>>>>> c3e08ff1
            title=f'title with {text}',
        )
        PeriodActivityFactory.create(
            description=f'description with {text}',
        )

        PeriodActivityFactory.create(
            initiative=InitiativeFactory.create(title=f'title with {text}'),
        )
        PeriodActivityFactory.create(
            initiative=InitiativeFactory.create(story=f'story with {text}'),
        )

        PeriodActivityFactory.create(
            initiative=InitiativeFactory.create(pitch=f'pitch with {text}'),
        )

        slot_title = DateActivityFactory.create()
        DateActivitySlotFactory.create(activity=slot_title, title=f'slot title with {text}')

<<<<<<< HEAD
        response = self.client.get(
            f'{self.url}?filter[search]={text}',
=======
        PeriodActivityFactory.create(
            initiative=InitiativeFactory.create(theme=ThemeFactory.create(name=f'theme name with {text}'))
>>>>>>> c3e08ff1
        )

        data = json.loads(response.content)
        self.assertEqual(data['data'][0]['id'], str(title.pk))
        self.assertEqual(data['data'][1]['id'], str(description.pk))
        self.assertEqual(data['data'][2]['id'], str(initiative_title.pk))

        ids = [int(activity['id']) for activity in data['data']]
        self.assertTrue(initiative_pitch.pk in ids)
        self.assertTrue(initiative_story.pk in ids)
        self.assertTrue(slot_title.pk in ids)

        self.assertEqual(data['meta']['pagination']['count'], 6)

    def test_sort_upcoming(self):
        activities = [


        ]
        text = 'consectetur adipiscing elit,'
        title = PeriodActivityFactory.create(
            title=f'title with {text}',
        )
        description = PeriodActivityFactory.create(
            description=f'description with {text}',
        )

<<<<<<< HEAD
        initiative_title = PeriodActivityFactory.create(
            initiative=InitiativeFactory.create(title=f'title with {text}'),
        )
        initiative_story = PeriodActivityFactory.create(
            initiative=InitiativeFactory.create(story=f'story with {text}'),
        )

        initiative_pitch = PeriodActivityFactory.create(
            initiative=InitiativeFactory.create(pitch=f'pitch with {text}'),
        )
=======
        data = json.loads(response.content)
        self.assertEqual(data['meta']['pagination']['count'], 8)
>>>>>>> c3e08ff1

        slot_title = DateActivityFactory.create()
        DateActivitySlotFactory.create(activity=slot_title, title=f'slot title with {text}')

        response = self.client.get(
            f'{self.url}?filter[search]={text}',
        )

        data = json.loads(response.content)
        self.assertEqual(data['data'][0]['id'], str(title.pk))
        self.assertEqual(data['data'][1]['id'], str(description.pk))
        self.assertEqual(data['data'][2]['id'], str(initiative_title.pk))

        ids = [int(activity['id']) for activity in data['data']]
        self.assertTrue(initiative_pitch.pk in ids)
        self.assertTrue(initiative_story.pk in ids)
        self.assertTrue(slot_title.pk in ids)

        self.assertEqual(data['meta']['pagination']['count'], 6)

    def search(self, filter):
        if isinstance(filter, str):
            url = filter
        else:
            params = '&'.join(
                f'filter[{key}]={value}' for key, value in filter.items()
            )
            url = f'{self.url}?{params}'

        response = self.client.get(
            url,
            user=self.owner
        )

        self.data = json.loads(response.content)

    def assertFound(self, matching, count):
        self.assertEqual(self.data['meta']['pagination']['count'], len(matching))

        if count:
            self.assertEqual(len(self.data['data']), count)

        ids = set(str(activity.pk) for activity in matching) 

        for activity in self.data['data']:
            self.assertTrue(activity['id'] in ids)

    def assertFacets(self, filter, facets):
        facets = dict(
            (facet['value'], facet['count']) for facet in self.data['meta']['facets'][filter]
        )

        for key, value in facets.items():
            self.assertEqual(facets[key], value)

    def test_no_filter(self):
        activities = DeedFactory.create_batch(15)

        self.search({})

        self.assertFound(activities, 8)
        __import__('ipdb').set_trace()

        self.search(self.data['links']['next'])

        self.assertFound(activities, 7)

    def test_filter_type(self):
        matching = (
            DateActivityFactory.create_batch(3, status='open') +
            PeriodActivityFactory.create_batch(2, status='open')
        )
        funding = FundingFactory.create_batch(1, status='open') 
        deed = DeedFactory.create_batch(3, status='open') 
        collect = CollectActivityFactory.create_batch(4, status='open')


        self.search({'activity-type': 'time'})

        self.assertFacets(
            'activity-type',
            {
                'time': len(matching),
                'funding': len(funding),
                'collect': len(collect),
                'deed': len(deed),

            }
        )

        self.assertFound(matching)

    def test_filter_segment(self):
        segment_type = SegmentTypeFactory.create_batch(is_active=True, enable_search=True)
        matching_segment, other_segment = SegmentFactory.create_batch(2, segment_type=segment_type)

        matching = [
            DateActivityFactory.create(status='open'),
            CollectActivityFactory.create(status='open')
        ]
        for activity in matching:
            activity.segments.add(matching_segment)

        other = [
            DateActivityFactory.create(status='open'),
            CollectActivityFactory.create(status='open')
        ]
        for activity in other:
            activity.segments.add(other_segment)

        self.search({f'segment.{segment_type.slug}': matching_segment.slug})

        self.assertFacets(
            f'segment.{segment_type.slug}',
            {
                f'segments.{matching_segment.pk}': len(matching),
                f'segments.{other_segment.pk}': len(other)
            }
        )
        self.assertFound(matching)

    def test_filter_theme(self):
        InitiativePlatformSettings.objects.create(activity_search_filters=['theme'])

        matching_initiative, other_initiative = InitiativeFactory.create_batch(2, status='approved')

        matching = DeedFactory.create_batch(3, initiative=matching_initiative)
        other = DeedFactory.create_batch(2, initiative=other_initiative)

        self.search({
            'theme': matching_initiative[0].theme.pk
        })

        self.assertFacets(
            'theme',
            {
                matching_initiative.theme.pk: len(matching),
                other_initiative.theme.pk: len(other)
            }
        ) 
        self.assertFound(matching)

    def test_filter_upcoming(self):
        matching = (
            PeriodActivityFactory.create_batch(2, status='open') +
            PeriodActivityFactory.create_batch(2, status='full')
        )
        other = (
            PeriodActivityFactory.create_batch(2, status='draft') +
            PeriodActivityFactory.create_batch(2, status='succeeded') +
            PeriodActivityFactory.create_batch(2, status='needs_works')
        )

        self.search({'upcoming': 'true'})

        self.assertFacets('upcoming', {0: len(other), 1: len(matching)})
        self.assertFound(matching)

    def test_filter_team(self):
        InitiativePlatformSettings.objects.create(activity_search_filters=['team_activity'])

        matching = PeriodActivityFactory.create_batch(2, team_activity='teams')
        other = PeriodActivityFactory.create_batch(3, team_activity='individual')

        self.search({'team_activity': 'teams'})

        self.assertFacets('team_activity', {'teams': len(matching), 'individual': len(other)})
        self.assertFound(matching)

    def test_filter_category(self):
        InitiativePlatformSettings.objects.create(activity_search_filters=['category'])
        matching_category = CategoryFactory.create()
        other_category = CategoryFactory.create()

        matching = PeriodActivityFactory.create_batch(2, status='open')
        for activity in matching:
            activity.initiative.categories.add(matching_category)

        other = PeriodActivityFactory.create_batch(3, status='open')
        for activity in other:
            activity.initiative.categories.add(other_category)

        self.search({'category': matching_category.pk})

        self.assertFacets(
            'category', 
            {matching_category.pk: len(matching), other_category.pk: len(other)}
        )
        self.assertFound(matching)

    def test_filter_skill(self):
        InitiativePlatformSettings.objects.create(activity_search_filters=['skill'])
        matching_skill = SkillFactory.create()
        other_skill = SkillFactory.create()

        matching = PeriodActivityFactory.create_batch(
            2,
            expertise=matching_skill,
            status='open',
        )

        other = PeriodActivityFactory.create_batch(
            3,
            expertise=other_skill,
            status='open',
        )

        self.search({'skill': matching_skill.pk})

        self.assertFacets(
            'skill', 
            {matching_skill.pk: len(matching), other_skill.pk: len(other)}
        )
        self.assertFound(matching)

    def test_filter_country(self):
        InitiativePlatformSettings.objects.create(activity_search_filters=['country'])
        matching_country = CountryFactory.create()
        other_country = CountryFactory.create()

        matching = PeriodActivityFactory.create_batch(
            2,
            office_location=LocationFactory.create(country=matching_country),
            status='open',
        )

        other = PeriodActivityFactory.create_batch(
            3,
            office_location=LocationFactory.create(country=other_country),
            status='open',
        )

        self.search({'country': matching_country.pk})

        self.assertFacets(
            'country', 
            {matching_country.pk: len(matching), other_country.pk: len(other)}
        )
        self.assertFound(matching)

    def test_filter_office(self):
        InitiativePlatformSettings.objects.create(activity_search_filters=['location'])
        matching_office = LocationFactory.create()
        other_office = LocationFactory.create()

        matching = PeriodActivityFactory.create_batch(
            2,
            office_location=matching_office,
            status='open',
        )

        other = PeriodActivityFactory.create_batch(
            3,
            office_location=other_office,
            status='open',
        )

        self.search({'location': matching_office.pk})

        self.assertFacets(
            'location', 
            {matching_office.pk: len(matching), other_office.pk: len(other)}
        )
        self.assertFound(matching)

    def test_filter_highlight(self):
        matching = PeriodActivityFactory.create_batch(
            2,
            highlight=True,
            status='open',
        )

        other = PeriodActivityFactory.create_batch(
            3,
            highlight=False,
            status='open',
        )
        self.search({'highlight': 'true'})

        self.assertFacets(
            'highlight', 
            {1: len(matching), 0: len(other)}
        )
        self.assertFound(matching)

    def test_filter_date(self):
        matching = [
            PeriodActivityFactory.create(start='2025-04-01', deadline='2025-04-02'),
            PeriodActivityFactory.create(start='2025-04-01', deadline='2025-04-03'),
            DeedFactory.create(start='2025-04-05', end='2025-04-07'),
            CollectActivityFactory.create(start='2025-04-05', end='2025-04-07'),
        ]

        PeriodActivityFactory.create(start='2025-05-01', deadline='2025-05-02')
        PeriodActivityFactory.create(start='2025-05-01', deadline='2025-05-03')
        DeedFactory.create(start='2025-05-05', end='2025-05-07')
        CollectActivityFactory.create(start='2025-05-05', end='2025-05-07')

        self.search({'highlight': 'true'})

        self.assertFacets(
            'date', 
            {
                '2025-04-01': 2,
                '2025-04-02': 2,
                '2025-04-03': 1,
                '2025-04-04': 0,
                '2025-04-05': 2,
                '2025-04-06': 2,
                '2025-04-07': 2,
            }
        )

        self.assertFound(matching)


class ActivityRelatedImageAPITestCase(BluebottleTestCase):
    def setUp(self):
        super(ActivityRelatedImageAPITestCase, self).setUp()
        self.client = JSONAPITestClient()
        self.owner = BlueBottleUserFactory.create()
        self.funding = FundingFactory.create(
            owner=self.owner,
        )
        self.related_image_url = reverse('related-activity-image-list')

        file_path = './bluebottle/files/tests/files/test-image.png'

        with open(file_path, 'rb') as test_file:
            response = self.client.post(
                reverse('image-list'),
                test_file.read(),
                content_type="image/png",
                format=None,
                HTTP_CONTENT_DISPOSITION='attachment; filename="some_file.jpg"',
                user=self.owner
            )

        self.file_data = json.loads(response.content)

    def test_create(self):
        data = {
            'data': {
                'type': 'related-activity-images',
                'relationships': {
                    'image': {
                        'data': {
                            'type': 'images',
                            'id': self.file_data['data']['id']
                        }
                    },
                    'resource': {
                        'data': {
                            'type': 'activities/fundings',
                            'id': self.funding.pk,
                        }
                    }
                }
            }
        }
        response = self.client.post(
            self.related_image_url,
            data=json.dumps(data),
            user=self.owner
        )

        self.assertEqual(response.status_code, status.HTTP_201_CREATED)

        self.assertEqual(
            response.json()['included'][1]['attributes']['links']['large'].split('?')[0],
            u'/api/activities/{}/related-image/600'.format(response.json()['data']['id'])
        )

    def test_create_non_owner(self):
        data = {
            'data': {
                'type': 'related-activity-images',
                'relationships': {
                    'image': {
                        'data': {
                            'type': 'images',
                            'id': self.file_data['data']['id']
                        }
                    },
                    'resource': {
                        'data': {
                            'type': 'activities/fundings',
                            'id': self.funding.pk,
                        }
                    }
                }
            }
        }
        response = self.client.post(
            self.related_image_url,
            data=json.dumps(data),
            user=BlueBottleUserFactory.create()
        )

        self.assertEqual(response.status_code, status.HTTP_403_FORBIDDEN)


class ContributorListAPITestCase(BluebottleTestCase):
    def setUp(self):
        super(ContributorListAPITestCase, self).setUp()
        self.client = JSONAPITestClient()
        self.user = BlueBottleUserFactory.create()

        participants = DateParticipantFactory.create_batch(2, user=self.user)
        for participant in participants:
            slot = DateActivitySlotFactory.create(activity=participant.activity)
            slot.slot_participants.all()[0].states.remove(save=True)

        PeriodParticipantFactory.create_batch(2, user=self.user)
        DonorFactory.create_batch(2, user=self.user, status='succeeded')
        DonorFactory.create_batch(2, user=self.user, status='new')
        DeedParticipantFactory.create_batch(2, user=self.user)
        CollectContributorFactory.create_batch(2, user=self.user)

        DateParticipantFactory.create()
        PeriodParticipantFactory.create()
        DonorFactory.create()
        DeedParticipantFactory.create()
        CollectContributorFactory.create()

        self.url = reverse('contributor-list')

    def test_get(self):
        response = self.client.get(
            self.url,
            user=self.user
        )

        self.assertEqual(response.status_code, status.HTTP_200_OK)
        data = response.json()

        self.assertEqual(len(data['data']), 10)

        for contributor in data['data']:
            self.assertTrue(
                contributor['type'] in (
                    'contributors/time-based/date-participants',
                    'contributors/time-based/period-participants',
                    'contributors/collect/contributors',
                    'contributors/deeds/participant',
                    'contributors/donations',
                )
            )
            self.assertTrue(contributor['type'])
            self.assertTrue(
                contributor['relationships']['activity']['data']['type'] in (
                    'activities/fundings',
                    'activities/deeds',
                    'activities/time-based/dates',
                    'activities/time-based/periods',
                    'activities/collects'
                )
            )

            if contributor['type'] == 'contributors/time-based/date-participants':
                self.assertEqual(contributor['attributes']['total-duration'], '02:00:00')

        self.assertEqual(
            len([
                resource for resource in data['included']
                if resource['type'] == 'activities/time-based/periods'
            ]),
            2
        )

        self.assertEqual(
            len([
                resource for resource in data['included']
                if resource['type'] == 'activities/time-based/dates'
            ]),
            2
        )

        self.assertEqual(
            len([
                resource for resource in data['included']
                if resource['type'] == 'activities/deeds'
            ]),
            2
        )

        self.assertEqual(
            len([
                resource for resource in data['included']
                if resource['type'] == 'activities/fundings'
            ]),
            2
        )

    def test_get_anonymous(self):
        response = self.client.get(
            self.url
        )

        self.assertEqual(response.status_code, status.HTTP_401_UNAUTHORIZED)

    def test_get_other_user(self):
        response = self.client.get(
            self.url,
            user=BlueBottleUserFactory.create()
        )

        self.assertEqual(response.status_code, status.HTTP_200_OK)
        data = response.json()

        self.assertEqual(len(data['data']), 0)


@override_settings(
    ELASTICSEARCH_DSL_AUTOSYNC=True,
    ELASTICSEARCH_DSL_AUTO_REFRESH=True
)
@tag('elasticsearch')
class ActivityAPIAnonymizationTestCase(ESTestCase, BluebottleTestCase):
    anonymous_resource = {
        'id': 'anonymous',
        'type': 'members',
        'attributes': {
            'is-anonymous': True
        }
    }

    def setUp(self):
        super(ActivityAPIAnonymizationTestCase, self).setUp()
        self.member_settings = MemberPlatformSettings.load()

        self.client = JSONAPITestClient()
        self.owner = BlueBottleUserFactory.create()

    def test_activity_over_max_age(self):
        self.member_settings.anonymization_age = 300
        self.member_settings.save()

        activity = DateActivityFactory.create(
            created=now() - timedelta(days=400),
            status='open'
        )

        data = self.client.get(
            reverse('date-detail', args=(activity.id,))
        ).json()

        self.assertEqual(
            data['data']['relationships']['owner']['data']['id'], 'anonymous'
        )

        self.assertTrue(self.anonymous_resource in data['included'])

    def test_activity_not_over_max_age(self):
        self.member_settings.anonymization_age = 300
        self.member_settings.save()

        activity = DateActivityFactory.create(
            created=now() - timedelta(days=200),
            status='open'
        )

        data = self.client.get(
            reverse('date-detail', args=(activity.id,))
        ).json()

        self.assertEqual(
            data['data']['relationships']['owner']['data']['id'], str(activity.owner.pk)
        )

        self.assertTrue(self.anonymous_resource not in data['included'])

    def test_initiative_over_max_age(self):
        self.member_settings.anonymization_age = 300
        self.member_settings.save()

        initiative = InitiativeFactory.create(
            status='open',
            promoter=BlueBottleUserFactory.create(),
            reviewer=BlueBottleUserFactory.create(),
        )

        initiative.created = now() - timedelta(days=400)
        initiative.save()

        DateActivityFactory.create(
            initiative=initiative,
            created=now() - timedelta(days=400),
            status='open'
        )
        data = self.client.get(
            reverse('initiative-detail', args=(initiative.id,))
        ).json()

        self.assertEqual(
            data['data']['relationships']['owner']['data']['id'], 'anonymous'
        )

        self.assertEqual(
            data['data']['relationships']['activity-managers']['data'][0]['id'], 'anonymous'
        )

        self.assertEqual(
            data['data']['relationships']['reviewer']['data']['id'], 'anonymous'
        )

    def test_initiative_not_over_max_age(self):
        self.member_settings.anonymization_age = 300
        self.member_settings.save()

        initiative = InitiativeFactory.create(
            status='open',
            promoter=BlueBottleUserFactory.create(),
            reviewer=BlueBottleUserFactory.create(),
        )

        initiative.created = now() - timedelta(days=200)
        initiative.save()

        DateActivityFactory.create(
            initiative=initiative,
            status='open'
        )
        data = self.client.get(
            reverse('initiative-detail', args=(initiative.id,))
        ).json()

        self.assertEqual(
            data['data']['relationships']['owner']['data']['id'], str(initiative.owner.pk)
        )

        self.assertEqual(
            data['data']['relationships']['activity-managers']['data'][0]['id'],
            str(initiative.activity_managers.first().pk)
        )

        self.assertEqual(
            data['data']['relationships']['reviewer']['data']['id'], str(initiative.reviewer.pk)
        )

    def test_participants_over_max_age(self):
        self.member_settings.anonymization_age = 300
        self.member_settings.save()

        activity = DateActivityFactory.create(
            created=now() - timedelta(days=400),
            status='open'
        )

        activity_data = self.client.get(
            reverse('date-detail', args=(activity.id,))
        ).json()

        DateParticipantFactory.create(
            activity=activity,
            created=now() - timedelta(days=350),
        )
        new_participant = DateParticipantFactory.create(
            activity=activity
        )

        data = self.client.get(
            activity_data['data']['relationships']['contributors']['links']['related'],
            user=self.owner
        ).json()
        self.assertEqual(
            data['data'][1]['relationships']['user']['data']['id'],
            'anonymous'
        )
        self.assertEqual(
            data['data'][0]['relationships']['user']['data']['id'],
            str(new_participant.user.pk)
        )


class TeamListViewAPITestCase(APITestCase):
    serializer = TeamSerializer

    def setUp(self):
        super().setUp()

        self.activity = PeriodActivityFactory.create(status='open')

        self.approved_teams = TeamFactory.create_batch(5, activity=self.activity)
        for team in self.approved_teams:
            PeriodParticipantFactory.create(activity=self.activity, team=team, user=team.owner)

        for team in self.approved_teams[:2]:
            TeamSlotFactory.create(activity=self.activity, team=team, start=now() + timedelta(days=5))

        TeamSlotFactory.create(
            activity=self.activity, team=self.approved_teams[2], start=now() - timedelta(days=5)
        )

        self.cancelled_teams = TeamFactory.create_batch(
            5, activity=self.activity, status='cancelled'
        )
        for team in self.cancelled_teams:
            PeriodParticipantFactory.create(activity=self.activity, team=team, user=team.owner)
            PeriodParticipantFactory.create(activity=self.activity, team=team)

        self.url = "{}?filter[activity_id]={}".format(
            reverse('team-list'),
            self.activity.pk
        )

        settings = InitiativePlatformSettings.objects.get()
        settings.team_activities = True
        settings.enable_participant_exports = True
        settings.save()

    def test_get_activity_owner(self):
        self.perform_get(user=self.activity.owner)

        self.assertStatus(status.HTTP_200_OK)
        self.assertTotal(len(self.approved_teams) + len(self.cancelled_teams))
        self.assertObjectList(self.approved_teams)
        self.assertRelationship('owner')

        self.assertMeta('status')
        self.assertMeta('transitions')
        for resource in self.response.json()['data']:
            self.assertTrue(resource['meta']['participants-export-url'] is not None)
        team_ids = [t["id"] for t in self.response.json()["data"]]
        self.assertEqual(
            len(team_ids),
            len(set(team_ids)),
            'We should have a unique list of team ids'
        )

    def test_get_filtered_status(self):
        new_teams = TeamFactory.create_batch(2, activity=self.activity, status='new')
        self.perform_get(user=self.activity.owner, query={'filter[status]': 'new'})

        self.assertStatus(status.HTTP_200_OK)
        for resource in self.response.json()['data']:
            self.assertTrue(
                resource['id'] in [str(team.pk) for team in new_teams]
            )

    def test_get_filtered_has_no_slot(self):
        self.perform_get(user=self.activity.owner, query={'filter[has_slot]': 'false'})

        self.assertStatus(status.HTTP_200_OK)
        for resource in self.response.json()['data']:
            self.assertIsNone(resource['relationships']['slot']['data'])

    def test_get_filtered_future(self):
        self.perform_get(user=self.activity.owner, query={'filter[start]': 'future'})

        self.assertStatus(status.HTTP_200_OK)
        for resource in self.response.json()['data']:
            self.assertTrue(
                resource['id'] in [str(team.pk) for team in self.approved_teams[:2]]
            )

    def test_get_filtered_passed(self):
        self.perform_get(user=self.activity.owner, query={'filter[start]': 'passed'})

        self.assertStatus(status.HTTP_200_OK)
        for resource in self.response.json()['data']:
            self.assertEqual(
                resource['id'], str(self.approved_teams[2].pk)
            )

    def test_get_cancelled_team_captain(self):
        team = self.cancelled_teams[0]
        self.perform_get(user=team.owner)

        self.assertStatus(status.HTTP_200_OK)

        self.assertTotal(len(self.approved_teams) + 1)
        self.assertObjectList(self.approved_teams + [team])
        self.assertRelationship('owner')

        self.assertEqual(
            self.response.json()['data'][0]['relationships']['owner']['data']['id'],
            str(team.owner.pk)
        )

    def test_get_team_captain(self):
        team = self.approved_teams[0]
        self.perform_get(user=team.owner)

        self.assertStatus(status.HTTP_200_OK)
        self.assertTotal(len(self.approved_teams))
        self.assertObjectList(self.approved_teams)
        self.assertRelationship('owner')

        self.assertEqual(
            self.response.json()['data'][0]['relationships']['owner']['data']['id'],
            str(team.owner.pk)
        )

        for resource in self.response.json()['data']:
            if resource['relationships']['owner']['data']['id'] == str(team.owner.pk):
                self.assertTrue(resource['meta']['participants-export-url'] is not None)
            else:
                self.assertTrue(resource['meta']['participants-export-url'] is None)

    def test_get_anonymous(self):
        self.perform_get()

        self.assertStatus(status.HTTP_200_OK)
        self.assertTotal(len(self.approved_teams))
        self.assertObjectList(self.approved_teams)
        self.assertRelationship('owner')
        for resource in self.response.json()['data']:
            self.assertTrue(resource['meta']['participants-export-url'] is None)

    def test_pagination(self):
        extra_teams = TeamFactory.create_batch(
            10, activity=self.activity
        )
        self.perform_get()
        self.assertStatus(status.HTTP_200_OK)
        self.assertTotal(len(self.approved_teams) + len(extra_teams))
        self.assertSize(8)
        self.assertPages(2)

    def test_other_user_anonymous(self):
        self.perform_get(BlueBottleUserFactory.create())

        self.assertStatus(status.HTTP_200_OK)
        self.assertTotal(len(self.approved_teams))
        self.assertObjectList(self.approved_teams)
        self.assertRelationship('owner')

    def test_get_anonymous_closed_site(self):
        with self.closed_site():
            self.perform_get()

        self.assertStatus(status.HTTP_401_UNAUTHORIZED)

    def test_get_user_closed_site(self):
        with self.closed_site():
            self.perform_get(BlueBottleUserFactory.create())

        self.assertStatus(status.HTTP_200_OK)


class TeamTransitionListViewAPITestCase(APITestCase):
    url = reverse('team-transition-list')
    serializer = TeamTransitionSerializer

    def setUp(self):
        super().setUp()

        self.team = TeamFactory.create()

        self.defaults = {
            'resource': self.team,
            'transition': 'cancel',
        }

        self.fields = ['resource', 'transition', ]

    def test_cancel_owner(self):
        self.perform_create(user=self.team.owner)
        self.assertStatus(status.HTTP_400_BAD_REQUEST)

        self.team.refresh_from_db()
        self.assertEqual(self.team.status, 'open')

    def test_cancel_activity_manager(self):
        self.perform_create(user=self.team.activity.owner)

        self.assertStatus(status.HTTP_201_CREATED)
        self.assertIncluded('resource', self.team)

        self.team.refresh_from_db()
        self.assertEqual(self.team.status, 'cancelled')

    def test_cancel_other_user(self):
        self.perform_create(user=BlueBottleUserFactory.create())
        self.assertStatus(status.HTTP_400_BAD_REQUEST)

        self.team.refresh_from_db()
        self.assertEqual(self.team.status, 'open')

    def test_cancel_no_user(self):
        self.perform_create()
        self.assertStatus(status.HTTP_400_BAD_REQUEST)

        self.team.refresh_from_db()
        self.assertEqual(self.team.status, 'open')

    def test_withdraw_owner(self):
        self.defaults['transition'] = 'withdraw'

        self.perform_create(user=self.team.owner)

        self.assertStatus(status.HTTP_201_CREATED)
        self.assertIncluded('resource', self.team)

        self.team.refresh_from_db()
        self.assertEqual(self.team.status, 'withdrawn')

    def test_withdraw_activity_manager(self):
        self.defaults['transition'] = 'withdraw'

        self.perform_create(user=self.team.activity.owner)

        self.assertStatus(status.HTTP_400_BAD_REQUEST)
        self.team.refresh_from_db()

        self.assertEqual(self.team.status, 'open')

    def test_withdraw_other_user(self):
        self.defaults['transition'] = 'withdraw'

        self.perform_create(user=BlueBottleUserFactory.create())
        self.assertStatus(status.HTTP_400_BAD_REQUEST)

        self.team.refresh_from_db()
        self.assertEqual(self.team.status, 'open')

    def test_withdraw_no_user(self):
        self.defaults['transition'] = 'withdraw'

        self.perform_create()
        self.assertStatus(status.HTTP_400_BAD_REQUEST)

        self.team.refresh_from_db()
        self.assertEqual(self.team.status, 'open')


class InviteDetailViewAPITestCase(APITestCase):
    serializer = InviteSerializer

    def setUp(self):
        super().setUp()
        activity = PeriodActivityFactory.create(status='open', team_activity='teams')
        self.contributor = PeriodParticipantFactory.create(activity=activity)

        self.url = reverse('invite-detail', args=(self.contributor.invite.pk, ))

    def test_get_anonymous(self):
        self.perform_get()
        self.assertStatus(status.HTTP_200_OK)

        self.assertIncluded('team', self.contributor.team)
        self.assertIncluded('team.owner', self.contributor.team.owner)

    def test_get_anonymous_closed_site(self):
        with self.closed_site():
            self.perform_get()

        self.assertStatus(status.HTTP_401_UNAUTHORIZED)

    def test_get_anonymous_user(self):
        with self.closed_site():
            self.perform_get(user=BlueBottleUserFactory.create())

        self.assertStatus(status.HTTP_200_OK)


class TeamMemberExportViewAPITestCase(APITestCase):
    def setUp(self):
        super().setUp()

        settings = InitiativePlatformSettings.load()
        settings.team_activities = True
        settings.enable_participant_exports = True
        settings.save()

        self.activity = PeriodActivityFactory.create(team_activity='teams')

        self.team_captain = PeriodParticipantFactory(activity=self.activity)

        self.team_members = PeriodParticipantFactory.create_batch(
            3,
            activity=self.activity,
            accepted_invite=self.team_captain.invite
        )

        self.non_team_members = PeriodParticipantFactory.create_batch(
            3,
            activity=self.activity,
        )

        self.url = "{}?filter[activity_id]={}".format(reverse('team-list'), self.activity.pk)

    @property
    def export_url(self):
        for team in self.response.json()['data']:
            if team['id'] == str(self.team_captain.team.pk) and team['meta']['participants-export-url']:
                return team['meta']['participants-export-url']['url']

    def test_get_owner(self):
        self.perform_get(user=self.activity.owner)
        self.assertStatus(status.HTTP_200_OK)
        self.assertTrue(self.export_url)
        response = self.client.get(self.export_url)

        sheet = load_workbook(filename=io.BytesIO(response.content)).get_active_sheet()
        rows = list(sheet.values)

        self.assertEqual(
            rows[0],
            ('Email', 'Name', 'Registration Date', 'Status', 'Team Captain')
        )

        self.assertEqual(len(rows), 5)

        for team_member in self.team_members:
            self.assertTrue(team_member.user.email in [row[0] for row in rows[1:]])

        self.assertEqual(
            [
                row[4] for row in rows
                if row[0] == self.team_captain.user.email
            ][0],
            True
        )

    def test_team_captain(self):
        self.perform_get(user=self.team_captain.user)
        self.assertStatus(status.HTTP_200_OK)
        self.assertTrue(self.export_url)
        response = self.client.get(self.export_url)
        sheet = load_workbook(filename=io.BytesIO(response.content)).get_active_sheet()
        rows = list(sheet.values)

        self.assertEqual(
            rows[0],
            ('Email', 'Name', 'Registration Date', 'Status', 'Team Captain')
        )

    def test_get_owner_incorrect_hash(self):
        self.perform_get(user=self.activity.owner)
        self.assertStatus(status.HTTP_200_OK)
        response = self.client.get(self.export_url + 'test')
        self.assertEqual(response.status_code, status.HTTP_404_NOT_FOUND)

    def test_get_contributor(self):
        self.perform_get(user=self.team_members[0].user)
        self.assertIsNone(self.export_url)

    def test_get_other_user(self):
        self.perform_get(user=BlueBottleUserFactory.create())
        self.assertIsNone(self.export_url)

    def test_get_no_user(self):
        self.perform_get()
        self.assertIsNone(self.export_url)


class TeamMemberListViewAPITestCase(APITestCase):
    serializer = PeriodParticipantSerializer

    def setUp(self):
        super().setUp()

        settings = InitiativePlatformSettings.objects.get()
        settings.team_activities = True
        settings.save()

        self.activity = PeriodActivityFactory.create(status='open', team_activity='teams')

        self.team_captain = PeriodParticipantFactory.create(
            activity=self.activity
        )
        self.team = self.team_captain.team

        self.accepted_members = PeriodParticipantFactory.create_batch(
            3,
            activity=self.activity,
            accepted_invite=self.team_captain.invite
        )
        self.withdrawn_members = PeriodParticipantFactory.create_batch(
            3,
            activity=self.activity,
            accepted_invite=self.team_captain.invite
        )

        for member in self.withdrawn_members:
            member.states.withdraw(save=True)

        self.url = reverse('team-members', args=(self.team.pk, ))

    def test_get_activity_owner(self):
        self.perform_get(user=self.activity.owner)

        self.assertStatus(status.HTTP_200_OK)
        self.assertTotal(len(self.accepted_members) + len(self.withdrawn_members) + 1)
        self.assertRelationship('user')

        self.assertAttribute('status')
        self.assertMeta('transitions')

    def test_get_team_captain(self):
        self.perform_get(user=self.team.owner)

        self.assertStatus(status.HTTP_200_OK)
        self.assertTotal(len(self.accepted_members) + len(self.withdrawn_members) + 1)
        ids = [m.id for m in self.accepted_members] + [m.id for m in self.withdrawn_members]

        self.assertEqual(len(set(ids)), 6)
        self.assertObjectList(self.accepted_members + self.withdrawn_members + [self.team_captain])
        self.assertRelationship('user')

        self.assertAttribute('status')
        self.assertMeta('transitions')

        self.assertTrue(
            str(self.team.owner.pk) in
            [m['relationships']['user']['data']['id'] for m in self.response.json()['data']]
        )

    def test_get_team_member(self):
        self.perform_get(user=self.accepted_members[0].user)

        self.assertStatus(status.HTTP_200_OK)
        self.assertTotal(len(self.accepted_members) + 1)

        self.assertObjectList(self.accepted_members + [self.team_captain])
        self.assertRelationship('user')

        self.assertAttribute('status')
        self.assertMeta('transitions')

    def test_get_other_user(self):
        self.perform_get(user=BlueBottleUserFactory.create())

        self.assertStatus(status.HTTP_200_OK)
        self.assertTotal(len(self.accepted_members) + 1)

        self.assertObjectList(self.accepted_members + [self.team_captain])
        self.assertRelationship('user')

        self.assertAttribute('status')
        self.assertMeta('transitions')

    def test_get_anonymous_closed_site(self):
        with self.closed_site():
            self.perform_get()

        self.assertStatus(status.HTTP_401_UNAUTHORIZED)


class ActivityLocationAPITestCase(APITestCase):
    model = Activity

    def setUp(self):
        CollectActivityFactory.create(status='succeeded')
        PeriodActivityFactory.create(status='succeeded')

        date_activity = DateActivityFactory.create(status="succeeded")
        date_activity.slots.add(DateActivitySlotFactory.create(activity=date_activity))

        self.url = reverse('activity-location-list')

    def test_get(self):
        self.perform_get()
        self.assertStatus(status.HTTP_200_OK)
        self.assertTotal(4)
        self.assertAttribute('position')
        self.assertRelationship('activity')

    def test_get_closed_platform(self):
        with self.closed_site():
            self.perform_get()
        self.assertStatus(status.HTTP_401_UNAUTHORIZED)

    def test_get_closed_platform_logged_in(self):
        with self.closed_site():
            self.perform_get(user=BlueBottleUserFactory.create())
        self.assertStatus(status.HTTP_200_OK)<|MERGE_RESOLUTION|>--- conflicted
+++ resolved
@@ -5,7 +5,6 @@
 from datetime import timedelta
 
 import dateutil
-from django.contrib.auth.models import Group, Permission
 from django.contrib.gis.geos import Point
 from django.test import tag
 from django.test.utils import override_settings
@@ -350,114 +349,31 @@
         self.assertEqual(attributes['theme'], theme_translation.name)
         self.assertEqual(attributes['collect-type'], collect_type_translation.name)
 
-    def setup_closed_segments(self):
-        self.closed_segment = SegmentFactory.create(closed=True)
-        self.open_segment = SegmentFactory.create()
-
-        self.without_segment = DateActivityFactory.create(status='succeeded')
-
-        self.with_open_segment = DateActivityFactory.create(status='succeeded')
-        self.with_open_segment.segments.add(self.open_segment)
-
-        self.with_closed_segment = DateActivityFactory.create(status='open')
-        self.with_closed_segment.segments.add(self.closed_segment)
-
-    def test_closed_segments_anonymous(self):
-        self.setup_closed_segments()
-
-        response = self.client.get(self.url)
-        data = json.loads(response.content)
-
-        self.assertEqual(data['meta']['pagination']['count'], 2)
-        self.assertEqual(data['data'][0]['id'], str(self.without_segment.pk))
-        self.assertEqual(data['data'][1]['id'], str(self.with_open_segment.pk))
-
-    def test_closed_segments_user(self):
-        self.setup_closed_segments()
-
-        user = BlueBottleUserFactory.create()
-        user.segments.add(self.closed_segment)
-
-        response = self.client.get(self.url, user=user)
-
-        data = json.loads(response.content)
-        self.assertEqual(data['meta']['pagination']['count'], 3)
-
-        self.assertEqual(data['data'][0]['id'], str(self.without_segment.pk))
-        self.assertEqual(data['data'][1]['id'], str(self.with_open_segment.pk))
-        self.assertEqual(data['data'][2]['id'], str(self.with_closed_segment.pk))
-
-    def test_closed_segments_staff(self):
-        self.setup_closed_segments()
-
-        staff = BlueBottleUserFactory.create(is_staff=True)
-
-        response = self.client.get(self.url, user=staff)
-
-        data = json.loads(response.content)
-        self.assertEqual(data['meta']['pagination']['count'], 3)
-
-        self.assertEqual(data['data'][0]['id'], str(self.without_segment.pk))
-        self.assertEqual(data['data'][1]['id'], str(self.with_open_segment.pk))
-        self.assertEqual(data['data'][2]['id'], str(self.with_closed_segment.pk))
-
-    def test_only_owner_permission(self):
-        owned = DateActivityFactory.create(owner=self.owner, status='open')
-        DateActivityFactory.create(status='open')
-
-        authenticated = Group.objects.get(name='Authenticated')
-        authenticated.permissions.remove(
-            Permission.objects.get(codename='api_read_activity')
-        )
-        authenticated.permissions.add(
-            Permission.objects.get(codename='api_read_own_activity')
-        )
-
-        response = self.client.get(
-            self.url,
-            user=self.owner
-        )
-
-        data = json.loads(response.content)
-        self.assertEqual(data['meta']['pagination']['count'], 1)
-
-        self.assertEqual(data['data'][0]['id'], str(owned.pk))
-
     def test_search(self):
-<<<<<<< HEAD
         text = 'consectetur adipiscing elit,'
         title = PeriodActivityFactory.create(
-=======
-        text = 'some text'
-        PeriodActivityFactory.create(
->>>>>>> c3e08ff1
             title=f'title with {text}',
         )
-        PeriodActivityFactory.create(
+        description = PeriodActivityFactory.create(
             description=f'description with {text}',
         )
 
-        PeriodActivityFactory.create(
+        initiative_title = PeriodActivityFactory.create(
             initiative=InitiativeFactory.create(title=f'title with {text}'),
         )
-        PeriodActivityFactory.create(
+        initiative_story = PeriodActivityFactory.create(
             initiative=InitiativeFactory.create(story=f'story with {text}'),
         )
 
-        PeriodActivityFactory.create(
+        initiative_pitch = PeriodActivityFactory.create(
             initiative=InitiativeFactory.create(pitch=f'pitch with {text}'),
         )
 
         slot_title = DateActivityFactory.create()
         DateActivitySlotFactory.create(activity=slot_title, title=f'slot title with {text}')
 
-<<<<<<< HEAD
         response = self.client.get(
             f'{self.url}?filter[search]={text}',
-=======
-        PeriodActivityFactory.create(
-            initiative=InitiativeFactory.create(theme=ThemeFactory.create(name=f'theme name with {text}'))
->>>>>>> c3e08ff1
         )
 
         data = json.loads(response.content)
@@ -477,48 +393,6 @@
 
 
         ]
-        text = 'consectetur adipiscing elit,'
-        title = PeriodActivityFactory.create(
-            title=f'title with {text}',
-        )
-        description = PeriodActivityFactory.create(
-            description=f'description with {text}',
-        )
-
-<<<<<<< HEAD
-        initiative_title = PeriodActivityFactory.create(
-            initiative=InitiativeFactory.create(title=f'title with {text}'),
-        )
-        initiative_story = PeriodActivityFactory.create(
-            initiative=InitiativeFactory.create(story=f'story with {text}'),
-        )
-
-        initiative_pitch = PeriodActivityFactory.create(
-            initiative=InitiativeFactory.create(pitch=f'pitch with {text}'),
-        )
-=======
-        data = json.loads(response.content)
-        self.assertEqual(data['meta']['pagination']['count'], 8)
->>>>>>> c3e08ff1
-
-        slot_title = DateActivityFactory.create()
-        DateActivitySlotFactory.create(activity=slot_title, title=f'slot title with {text}')
-
-        response = self.client.get(
-            f'{self.url}?filter[search]={text}',
-        )
-
-        data = json.loads(response.content)
-        self.assertEqual(data['data'][0]['id'], str(title.pk))
-        self.assertEqual(data['data'][1]['id'], str(description.pk))
-        self.assertEqual(data['data'][2]['id'], str(initiative_title.pk))
-
-        ids = [int(activity['id']) for activity in data['data']]
-        self.assertTrue(initiative_pitch.pk in ids)
-        self.assertTrue(initiative_story.pk in ids)
-        self.assertTrue(slot_title.pk in ids)
-
-        self.assertEqual(data['meta']['pagination']['count'], 6)
 
     def search(self, filter):
         if isinstance(filter, str):
@@ -536,13 +410,13 @@
 
         self.data = json.loads(response.content)
 
-    def assertFound(self, matching, count):
+    def assertFound(self, matching, count=None):
         self.assertEqual(self.data['meta']['pagination']['count'], len(matching))
 
         if count:
             self.assertEqual(len(self.data['data']), count)
 
-        ids = set(str(activity.pk) for activity in matching) 
+        ids = set(str(activity.pk) for activity in matching)
 
         for activity in self.data['data']:
             self.assertTrue(activity['id'] in ids)
@@ -561,7 +435,6 @@
         self.search({})
 
         self.assertFound(activities, 8)
-        __import__('ipdb').set_trace()
 
         self.search(self.data['links']['next'])
 
@@ -572,10 +445,9 @@
             DateActivityFactory.create_batch(3, status='open') +
             PeriodActivityFactory.create_batch(2, status='open')
         )
-        funding = FundingFactory.create_batch(1, status='open') 
-        deed = DeedFactory.create_batch(3, status='open') 
+        funding = FundingFactory.create_batch(1, status='open')
+        deed = DeedFactory.create_batch(3, status='open')
         collect = CollectActivityFactory.create_batch(4, status='open')
-
 
         self.search({'activity-type': 'time'})
 
@@ -639,7 +511,7 @@
                 matching_initiative.theme.pk: len(matching),
                 other_initiative.theme.pk: len(other)
             }
-        ) 
+        )
         self.assertFound(matching)
 
     def test_filter_upcoming(self):
@@ -685,7 +557,7 @@
         self.search({'category': matching_category.pk})
 
         self.assertFacets(
-            'category', 
+            'category',
             {matching_category.pk: len(matching), other_category.pk: len(other)}
         )
         self.assertFound(matching)
@@ -710,7 +582,7 @@
         self.search({'skill': matching_skill.pk})
 
         self.assertFacets(
-            'skill', 
+            'skill',
             {matching_skill.pk: len(matching), other_skill.pk: len(other)}
         )
         self.assertFound(matching)
@@ -735,7 +607,7 @@
         self.search({'country': matching_country.pk})
 
         self.assertFacets(
-            'country', 
+            'country',
             {matching_country.pk: len(matching), other_country.pk: len(other)}
         )
         self.assertFound(matching)
@@ -760,7 +632,7 @@
         self.search({'location': matching_office.pk})
 
         self.assertFacets(
-            'location', 
+            'location',
             {matching_office.pk: len(matching), other_office.pk: len(other)}
         )
         self.assertFound(matching)
@@ -780,7 +652,7 @@
         self.search({'highlight': 'true'})
 
         self.assertFacets(
-            'highlight', 
+            'highlight',
             {1: len(matching), 0: len(other)}
         )
         self.assertFound(matching)
@@ -801,7 +673,7 @@
         self.search({'highlight': 'true'})
 
         self.assertFacets(
-            'date', 
+            'date',
             {
                 '2025-04-01': 2,
                 '2025-04-02': 2,
