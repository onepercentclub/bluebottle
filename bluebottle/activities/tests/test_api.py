--- conflicted
+++ resolved
@@ -853,21 +853,12 @@
 
         DateParticipantFactory.create_batch(2, user=self.user)
         PeriodParticipantFactory.create_batch(2, user=self.user)
-<<<<<<< HEAD
-        DonationFactory.create_batch(2, user=self.user, status='succeeded')
-        DonationFactory.create_batch(2, user=self.user, status='new')
-
-        DateParticipantFactory.create()
-        PeriodParticipantFactory.create()
-        DonationFactory.create()
-=======
         DonorFactory.create_batch(2, user=self.user, status='succeeded')
         DonorFactory.create_batch(2, user=self.user, status='new')
 
         DateParticipantFactory.create()
         PeriodParticipantFactory.create()
         DonorFactory.create()
->>>>>>> b53ad681
 
         self.url = reverse('contributor-list')
 
