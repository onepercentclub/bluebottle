--- conflicted
+++ resolved
@@ -175,28 +175,18 @@
         )
 
         response = self.client.get(
-<<<<<<< HEAD
             self.url + '?filter[date]={}-{}-{}'.format(after.year, after.month, after.day),
-            HTTP_AUTHORIZATION="JWT {0}".format(self.owner.get_jwt_token())
-=======
-            self.url + '?filter[date]=2019-04-01',
-            user=self.owner
->>>>>>> 3e011fcd
+            user=self.owner
         )
 
         data = json.loads(response.content)
         self.assertEqual(data['meta']['pagination']['count'], 3)
 
         response = self.client.get(
-<<<<<<< HEAD
             self.url + '?filter[date]={}-{}-{}'.format(
                 next_month.year, next_month.month, next_month.day
             ),
-            HTTP_AUTHORIZATION="JWT {0}".format(self.owner.get_jwt_token())
-=======
-            self.url + '?filter[date]=2019-01-01',
-            user=self.owner
->>>>>>> 3e011fcd
+            user=self.owner
         )
 
         data = json.loads(response.content)
