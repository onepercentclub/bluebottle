from builtins import str
import json
from datetime import timedelta
import dateutil

from django.contrib.auth.models import Group, Permission
from django.contrib.gis.geos import Point
from django.test import tag
from django.test.utils import override_settings
from django.urls import reverse
from django.utils.timezone import now
from django_elasticsearch_dsl.test import ESTestCase
from rest_framework import status
from bluebottle.files.tests.factories import ImageFactory

from bluebottle.funding.tests.factories import FundingFactory, DonationFactory
from bluebottle.time_based.tests.factories import (
<<<<<<< HEAD
    DateActivityFactory, PeriodActivityFactory
=======
    DateActivityFactory, PeriodActivityFactory, OnADateApplicationFactory, PeriodApplicationFactory
>>>>>>> 3bcbd5b2
)
from bluebottle.initiatives.tests.factories import InitiativeFactory
from bluebottle.members.models import MemberPlatformSettings
from bluebottle.segments.tests.factories import SegmentFactory
from bluebottle.test.factory_models.accounts import BlueBottleUserFactory
from bluebottle.test.factory_models.geo import LocationFactory, GeolocationFactory, PlaceFactory, CountryFactory
from bluebottle.test.factory_models.projects import ProjectThemeFactory
from bluebottle.test.factory_models.tasks import SkillFactory
from bluebottle.test.utils import BluebottleTestCase, JSONAPITestClient


@override_settings(
    ELASTICSEARCH_DSL_AUTOSYNC=True,
    ELASTICSEARCH_DSL_AUTO_REFRESH=True
)
@tag('elasticsearch')
class ActivityListSearchAPITestCase(ESTestCase, BluebottleTestCase):
    def setUp(self):
        super(ActivityListSearchAPITestCase, self).setUp()

        self.client = JSONAPITestClient()
        self.url = reverse('activity-list')
        self.owner = BlueBottleUserFactory.create()

    def test_images(self):
        DateActivityFactory.create(
            owner=self.owner, review_status='approved', image=ImageFactory.create()
        )
        PeriodActivityFactory.create(review_status='approved', image=ImageFactory.create())
        FundingFactory.create(review_status='approved', image=ImageFactory.create())

        response = self.client.get(self.url, user=self.owner)

        for activity in response.json()['data']:
            self.assertEqual(
                activity['relationships']['image']['data']['type'],
                'images'
            )

    def test_no_filter(self):
        succeeded = DateActivityFactory.create(
            owner=self.owner, status='succeeded'
        )
        open = DateActivityFactory.create(status='open')
        DateActivityFactory.create(status='submitted')
        DateActivityFactory.create(status='closed')
        DateActivityFactory.create(status='cancelled')

        response = self.client.get(self.url, user=self.owner)
        data = json.loads(response.content)
        self.assertEqual(data['meta']['pagination']['count'], 2)
        self.assertEqual(data['data'][1]['id'], str(succeeded.pk))
        self.assertEqual(data['data'][0]['id'], str(open.pk))

        self.assertTrue('meta' in data['data'][0])

    def test_anonymous(self):
        succeeded = DateActivityFactory.create(
            owner=self.owner, status='succeeded'
        )
        open = DateActivityFactory.create(status='open')
        DateActivityFactory.create(status='submitted')
        DateActivityFactory.create(status='closed')

        response = self.client.get(self.url)
        data = json.loads(response.content)
        self.assertEqual(data['meta']['pagination']['count'], 2)
        self.assertEqual(data['data'][1]['id'], str(succeeded.pk))
        self.assertEqual(data['data'][0]['id'], str(open.pk))

        self.assertTrue('meta' in data['data'][0])

    def test_filter_owner(self):
        DateActivityFactory.create(owner=self.owner, status='open')
        DateActivityFactory.create(status='open')

        response = self.client.get(
            self.url + '?filter[owner.id]={}'.format(self.owner.pk),
            user=self.owner
        )

        data = json.loads(response.content)
        self.assertEqual(data['meta']['pagination']['count'], 1)
        self.assertEqual(data['data'][0]['relationships']['owner']['data']['id'], str(self.owner.pk))

    def test_only_owner_permission(self):
        DateActivityFactory.create(owner=self.owner, status='open')
        DateActivityFactory.create(status='open')

        authenticated = Group.objects.get(name='Authenticated')
        authenticated.permissions.remove(
            Permission.objects.get(codename='api_read_activity')
        )
        authenticated.permissions.add(
            Permission.objects.get(codename='api_read_own_activity')
        )

        response = self.client.get(
            self.url,
            user=self.owner
        )

        data = json.loads(response.content)
        self.assertEqual(data['meta']['pagination']['count'], 1)

        self.assertEqual(data['data'][0]['relationships']['owner']['data']['id'], str(self.owner.pk))

    def test_initiative_location(self):
        location = LocationFactory.create()
        initiative = InitiativeFactory.create(status='open', location=location)
        activity = DateActivityFactory.create(status='open', initiative=initiative)
        DateActivityFactory.create(status='open')

        response = self.client.get(
            self.url + '?filter[initiative_location.id]={}'.format(location.pk),
            user=self.owner
        )

        data = json.loads(response.content)
        self.assertEqual(data['meta']['pagination']['count'], 1)
        self.assertEqual(data['data'][0]['id'], str(activity.pk))

    def test_activity_date_filter(self):
        next_month = now() + dateutil.relativedelta.relativedelta(months=1)
        after = now() + dateutil.relativedelta.relativedelta(months=2)

        event = DateActivityFactory.create(
            status='open',
            start=next_month
        )
        DateActivityFactory.create(
            status='open',
            start=after
        )

        assignment = PeriodActivityFactory.create(
            status='open',
            deadline=next_month
        )
        PeriodActivityFactory.create(
            status='open',
            deadline=after
        )

        # Feature is not dealing with time. Disabling timezone check for test
        funding = FundingFactory.create(
            status='open',
            deadline=next_month
        )
        FundingFactory.create(
            status='open',
            deadline=after
        )

        start = next_month - dateutil.relativedelta.relativedelta(weeks=2)
        end = next_month + dateutil.relativedelta.relativedelta(weeks=2)
        response = self.client.get(
            self.url + '?filter[start]={}-{}-{}&filter[end]={}-{}-{}'.format(
                start.year, start.month, start.day,
                end.year, end.month, end.day),
            user=self.owner
        )

        data = json.loads(response.content)
        self.assertEqual(data['meta']['pagination']['count'], 5)

        found = [item['id'] for item in data['data']]
        self.assertTrue(str(event.pk) in found)
        self.assertTrue(str(assignment.pk) in found)
        self.assertTrue(str(funding.pk) in found)

        start = after - dateutil.relativedelta.relativedelta(weeks=2)
        end = after + dateutil.relativedelta.relativedelta(weeks=2)

        response = self.client.get(
            self.url + '?filter[start]={}-{}-{}&filter[end]={}-{}-{}'.format(
                start.year, start.month, start.day,
                end.year, end.month, end.day),
            user=self.owner
        )

        data = json.loads(response.content)
        self.assertEqual(data['meta']['pagination']['count'], 3)

        found = [item['id'] for item in data['data']]
        self.assertTrue(str(event.pk) not in found)
        self.assertTrue(str(assignment.pk) not in found)
        self.assertTrue(str(funding.pk) not in found)

    def test_filter_segment(self):
        segment = SegmentFactory.create()
        first = DateActivityFactory.create(
            status='open',
        )
        first.segments.add(segment)

        DateActivityFactory.create(
            status='open'
        )

        response = self.client.get(
            self.url + '?filter[segment.{}]={}'.format(
                segment.type.slug, segment.pk
            ),
            user=self.owner
        )

        data = json.loads(response.content)

        self.assertEqual(data['meta']['pagination']['count'], 1)
        self.assertEqual(data['data'][0]['id'], str(first.pk))

    def test_filter_segment_mismatch(self):
        first = DateActivityFactory.create(
            status='open',
        )
        first_segment = SegmentFactory.create()
        first.segments.add(first_segment)
        second_segment = SegmentFactory.create()
        first.segments.add(second_segment)

        DateActivityFactory.create(
            status='open'
        )

        response = self.client.get(
            self.url + '?filter[segment.{}]={}'.format(
                first_segment.type.slug, second_segment.pk
            ),
            user=self.owner
        )

        data = json.loads(response.content)

        self.assertEqual(data['meta']['pagination']['count'], 0)

    def test_search(self):
        first = DateActivityFactory.create(
            title='Lorem ipsum dolor sit amet',
            description="Lorem ipsum",
            status='open'
        )
        second = DateActivityFactory.create(title='Lorem ipsum dolor sit amet', status='open')

        response = self.client.get(
            self.url + '?filter[search]=lorem ipsum',
            user=self.owner
        )

        data = json.loads(response.content)

        self.assertEqual(data['meta']['pagination']['count'], 2)
        self.assertEqual(data['data'][0]['id'], str(first.pk))
        self.assertEqual(data['data'][1]['id'], str(second.pk))

    def test_search_different_type(self):
        first = DateActivityFactory.create(
            title='Lorem ipsum dolor sit amet',
            description="Lorem ipsum",
            status='open'
        )
        second = FundingFactory.create(title='Lorem ipsum dolor sit amet', status='open')

        response = self.client.get(
            self.url + '?filter[search]=lorem ipsum',
            user=self.owner
        )

        data = json.loads(response.content)

        self.assertEqual(data['meta']['pagination']['count'], 2)
        self.assertEqual(data['data'][0]['id'], str(first.pk))
        self.assertEqual(data['data'][0]['type'], 'activities/time-based/date')
        self.assertEqual(data['data'][1]['id'], str(second.pk))
        self.assertEqual(data['data'][1]['type'], 'activities/fundings')

    def test_search_boost(self):
        first = DateActivityFactory.create(
            title='Something else',
            description='Lorem ipsum dolor sit amet',
            status='open'
        )
        second = DateActivityFactory.create(
            title='Lorem ipsum dolor sit amet',
            description="Something else",
            status='open'
        )

        response = self.client.get(
            self.url + '?filter[search]=lorem ipsum',
            user=self.owner
        )

        data = json.loads(response.content)

        self.assertEqual(data['meta']['pagination']['count'], 2)
        self.assertEqual(data['data'][0]['id'], str(second.pk))
        self.assertEqual(data['data'][1]['id'], str(first.pk))

    def test_search_formatted_address(self):
        location = GeolocationFactory.create(formatted_address='Roggeveenstraat')
        first = DateActivityFactory.create(
            location=location,
            status='open'
        )
        second = DateActivityFactory.create(
            title='Roggeveenstraat',
            status='open'
        )
        DateActivityFactory.create(
            status='open'
        )

        response = self.client.get(
            self.url + '?filter[search]=Roggeveenstraat',
            user=self.owner
        )

        data = json.loads(response.content)

        self.assertEqual(data['meta']['pagination']['count'], 2)
        self.assertEqual(data['data'][0]['id'], str(second.pk))
        self.assertEqual(data['data'][1]['id'], str(first.pk))

    def test_search_initiative_title(self):
        first = DateActivityFactory.create(
            initiative=InitiativeFactory.create(title='Test title'),
            status='open'
        )
        second = DateActivityFactory.create(
            title='Test title',
            status='open'
        )
        DateActivityFactory.create(
            status='open'
        )

        response = self.client.get(
            self.url + '?filter[search]=test title',
            user=self.owner
        )

        data = json.loads(response.content)

        self.assertEqual(data['meta']['pagination']['count'], 2)
        self.assertEqual(data['data'][0]['id'], str(second.pk))
        self.assertEqual(data['data'][1]['id'], str(first.pk))

    def test_search_segment_name(self):
        first = DateActivityFactory.create(
            status='open',
        )
        first.segments.add(SegmentFactory(name='Online Marketing'))

        DateActivityFactory.create(
            status='open'
        )

        response = self.client.get(
            self.url + '?filter[search]=marketing',
            user=self.owner
        )

        data = json.loads(response.content)

        self.assertEqual(data['meta']['pagination']['count'], 1)
        self.assertEqual(data['data'][0]['id'], str(first.pk))

    def test_sort_title(self):
        second = DateActivityFactory.create(title='B: something else', status='open')
        first = DateActivityFactory.create(title='A: something', status='open')
        third = DateActivityFactory.create(title='C: More', status='open')

        response = self.client.get(
            self.url + '?sort=alphabetical',
            user=self.owner
        )

        data = json.loads(response.content)

        self.assertEqual(data['meta']['pagination']['count'], 3)
        self.assertEqual(data['data'][0]['id'], str(first.pk))
        self.assertEqual(data['data'][1]['id'], str(second.pk))
        self.assertEqual(data['data'][2]['id'], str(third.pk))

    def test_sort_activity_date(self):
        first = DateActivityFactory.create(
            status='open',
            start=now() + timedelta(days=10)
        )

        second = FundingFactory.create(
            status='open',
            deadline=now() + timedelta(days=9)
        )
        third = PeriodActivityFactory.create(
            status='open',
            deadline=now() + timedelta(days=11)
        )

        response = self.client.get(
            self.url + '?sort=date',
            user=self.owner
        )

        data = json.loads(response.content)

        self.assertEqual(data['meta']['pagination']['count'], 3)

        self.assertEqual(data['data'][0]['id'], str(third.pk))
        self.assertEqual(data['data'][1]['id'], str(first.pk))
        self.assertEqual(data['data'][2]['id'], str(second.pk))

    def test_sort_matching_popularity(self):
        first = DateActivityFactory.create(status='open')
        second = DateActivityFactory.create(status='open')
<<<<<<< HEAD
        ParticipantFactory.create(
            activity=second, created=now() - timedelta(days=7)
        )

        third = DateActivityFactory.create(status='open')
        ParticipantFactory.create(
            activity=third, created=now() - timedelta(days=5)
        )

        fourth = DateActivityFactory.create(status='open')
        ParticipantFactory.create(
            activity=fourth, created=now() - timedelta(days=7)
=======
        OnADateApplicationFactory.create(
            activity=second,
            created=now() - timedelta(days=7),
        )

        third = DateActivityFactory.create(status='open')
        OnADateApplicationFactory.create(
            activity=third,
            created=now() - timedelta(days=5),
        )

        fourth = DateActivityFactory.create(status='open')
        OnADateApplicationFactory.create(
            activity=fourth,
            created=now() - timedelta(days=7),
>>>>>>> 3bcbd5b2
        )
        OnADateApplicationFactory.create(
            activity=fourth,
            created=now() - timedelta(days=5),
        )

        response = self.client.get(
            self.url + '?sort=popularity',
            user=self.owner
        )

        data = json.loads(response.content)

        self.assertEqual(data['meta']['pagination']['count'], 4)
        self.assertEqual(data['data'][0]['id'], str(fourth.pk))
        self.assertEqual(data['data'][1]['id'], str(third.pk))
        self.assertEqual(data['data'][2]['id'], str(second.pk))
        self.assertEqual(data['data'][3]['id'], str(first.pk))

    def test_sort_matching_status(self):
        DateActivityFactory.create(status='closed')
        second = DateActivityFactory.create(status='succeeded')
<<<<<<< HEAD
        ParticipantFactory.create(activity=second)
=======
        OnADateApplicationFactory.create(activity=second)
>>>>>>> 3bcbd5b2
        third = DateActivityFactory.create(
            status='open',
            capacity=1
        )
<<<<<<< HEAD
        ParticipantFactory.create(activity=third)
        fourth = DateActivityFactory.create(status='running')
        ParticipantFactory.create(activity=fourth)
        fifth = DateActivityFactory.create(status='open')
        ParticipantFactory.create(activity=fifth)
=======
        OnADateApplicationFactory.create(activity=third)
        fourth = DateActivityFactory.create(status='running')
        OnADateApplicationFactory.create(activity=fourth)
        fifth = DateActivityFactory.create(status='open')
        OnADateApplicationFactory.create(activity=fifth)
>>>>>>> 3bcbd5b2

        response = self.client.get(
            self.url + '?sort=popularity',
            user=self.owner
        )

        data = json.loads(response.content)

        self.assertEqual(data['meta']['pagination']['count'], 4)

        self.assertEqual(data['data'][0]['id'], str(fifth.pk))
        self.assertEqual(data['data'][1]['id'], str(fourth.pk))
        self.assertEqual(data['data'][2]['id'], str(third.pk))
        self.assertEqual(data['data'][3]['id'], str(second.pk))

    def test_sort_matching_skill(self):
        skill = SkillFactory.create()
        self.owner.skills.add(skill)
        self.owner.save()

        first = PeriodActivityFactory.create(status='full')
<<<<<<< HEAD
        ApplicantFactory.create_batch(3, activity=first, status='accepted')

        second = PeriodActivityFactory.create(status='full', expertise=skill)
        ApplicantFactory.create_batch(3, activity=second, status='accepted')
=======
        PeriodApplicationFactory.create_batch(3, activity=first, status='accepted')

        second = PeriodActivityFactory.create(status='full', expertise=skill)
        PeriodApplicationFactory.create_batch(3, activity=second, status='accepted')
>>>>>>> 3bcbd5b2

        third = PeriodActivityFactory.create(status='open')
        fourth = PeriodActivityFactory.create(status='open', expertise=skill)

        response = self.client.get(
            self.url + '?sort=popularity',
            user=self.owner
        )

        data = json.loads(response.content)

        self.assertEqual(data['meta']['pagination']['count'], 4)

        self.assertEqual(data['data'][0]['id'], str(fourth.pk))
        self.assertEqual(data['data'][1]['id'], str(third.pk))
        self.assertEqual(data['data'][2]['id'], str(second.pk))
        self.assertEqual(data['data'][3]['id'], str(first.pk))

    def test_sort_matching_theme(self):
        theme = ProjectThemeFactory.create()
        self.owner.favourite_themes.add(theme)
        self.owner.save()

        initiative = InitiativeFactory.create(theme=theme)

        first = DateActivityFactory.create(status='open', capacity=1)
<<<<<<< HEAD
        ParticipantFactory.create(activity=first)
=======
        OnADateApplicationFactory.create(activity=first)
>>>>>>> 3bcbd5b2
        second = DateActivityFactory.create(
            status='open',
            initiative=initiative,
            capacity=1
        )
<<<<<<< HEAD
        ParticipantFactory.create(activity=second)
        third = DateActivityFactory.create(status='open')
        ParticipantFactory.create(activity=third)
        fourth = DateActivityFactory.create(status='open', initiative=initiative)
        ParticipantFactory.create(activity=fourth)
=======
        OnADateApplicationFactory.create(activity=second)
        third = DateActivityFactory.create(status='open')
        OnADateApplicationFactory.create(activity=third)
        fourth = DateActivityFactory.create(status='open', initiative=initiative)
        OnADateApplicationFactory.create(activity=fourth)
>>>>>>> 3bcbd5b2

        response = self.client.get(
            self.url + '?sort=popularity',
            user=self.owner
        )

        data = json.loads(response.content)

        self.assertEqual(data['meta']['pagination']['count'], 4)

        self.assertEqual(data['data'][0]['id'], str(fourth.pk))
        self.assertEqual(data['data'][1]['id'], str(third.pk))
        self.assertEqual(data['data'][2]['id'], str(second.pk))
        self.assertEqual(data['data'][3]['id'], str(first.pk))

    def test_sort_matching_location(self):
        PlaceFactory.create(content_object=self.owner, position='10.0, 20.0')

        first = PeriodActivityFactory.create(status='full')
<<<<<<< HEAD
        ApplicantFactory.create_batch(3, activity=first, status='accepted')
=======
        PeriodApplicationFactory.create_batch(3, activity=first, status='accepted')
>>>>>>> 3bcbd5b2

        second = PeriodActivityFactory.create(
            status='full',
            is_online=False,
            location=GeolocationFactory.create(position=Point(20.0, 10))
        )
        PeriodApplicationFactory.create_batch(3, activity=second, status='accepted')

        third = PeriodActivityFactory.create(
            status='open',
            is_online=False,
        )
        fourth = PeriodActivityFactory.create(
            status='open',
            is_online=False,
            location=GeolocationFactory.create(position=Point(21.0, 9.0))
        )
        fifth = PeriodActivityFactory.create(
            is_online=False,
            status='open', location=GeolocationFactory.create(position=Point(20.0, 10.0))
        )

        response = self.client.get(
            self.url + '?sort=popularity',
            user=self.owner
        )

        data = json.loads(response.content)

        self.assertEqual(data['meta']['pagination']['count'], 5)

        self.assertEqual(data['data'][0]['id'], str(fifth.pk))
        self.assertEqual(data['data'][1]['id'], str(fourth.pk))
        self.assertEqual(data['data'][2]['id'], str(third.pk))
        self.assertEqual(data['data'][3]['id'], str(second.pk))
        self.assertEqual(data['data'][4]['id'], str(first.pk))

    def test_filter_country(self):
        country1 = CountryFactory.create()
        country2 = CountryFactory.create()

        initiative1 = InitiativeFactory.create(place=GeolocationFactory.create(country=country1))
        initiative2 = InitiativeFactory.create(place=GeolocationFactory.create(country=country2))
        initiative3 = InitiativeFactory.create(place=GeolocationFactory.create(country=country1))
        initiative4 = InitiativeFactory.create(place=GeolocationFactory.create(country=country2))

<<<<<<< HEAD
        first = PeriodActivityFactory.create(status='full', initiative=initiative1)
        ApplicantFactory.create_batch(3, activity=first, status='accepted')

        second = PeriodActivityFactory.create(status='open', initiative=initiative3)

        third = PeriodActivityFactory.create(status='full', initiative=initiative2)
        ApplicantFactory.create_batch(3, activity=third, status='accepted')
=======
        location1 = GeolocationFactory(country=country1)
        location2 = GeolocationFactory(country=country2)

        first = PeriodActivityFactory.create(status='full', initiative=initiative1, location=location1)
        PeriodApplicationFactory.create_batch(3, activity=first, status='accepted')

        second = PeriodActivityFactory.create(status='open', initiative=initiative3, location=location1)

        third = PeriodActivityFactory.create(status='full', initiative=initiative2, location=location2)
        PeriodApplicationFactory.create_batch(3, activity=third, status='accepted')
>>>>>>> 3bcbd5b2

        PeriodActivityFactory.create(status='open', initiative=initiative4)

        response = self.client.get(
            self.url + '?sort=popularity&filter[country]={}'.format(country1.id),
            user=self.owner
        )

        data = json.loads(response.content)

        self.assertEqual(data['meta']['pagination']['count'], 2)

        self.assertEqual(data['data'][0]['id'], str(second.pk))
        self.assertEqual(data['data'][1]['id'], str(first.pk))

    def test_sort_matching_office_location(self):
        self.owner.location = LocationFactory.create(position='10.0, 20.0')
        self.owner.save()

        first = PeriodActivityFactory.create(status='full')
<<<<<<< HEAD
        ApplicantFactory.create_batch(3, activity=first, status='accepted')
=======
        PeriodApplicationFactory.create_batch(3, activity=first, status='accepted')
>>>>>>> 3bcbd5b2

        second = PeriodActivityFactory.create(
            status='full',
            is_online=False,
            location=GeolocationFactory.create(position=Point(20.0, 10.0))
        )
        PeriodApplicationFactory.create_batch(3, activity=second, status='accepted')

        third = PeriodActivityFactory.create(status='open')
        fourth = PeriodActivityFactory.create(
            status='open',
            is_online=False,
            location=GeolocationFactory.create(position=Point(21.0, 9.0))
        )
        fifth = PeriodActivityFactory.create(
            status='open',
            is_online=False,
            location=GeolocationFactory.create(position=Point(20.0, 10.0))
        )

        response = self.client.get(
            self.url + '?sort=popularity',
            user=self.owner
        )

        data = json.loads(response.content)

        self.assertEqual(data['meta']['pagination']['count'], 5)

        self.assertEqual(data['data'][0]['id'], str(fifth.pk))
        self.assertEqual(data['data'][1]['id'], str(fourth.pk))
        self.assertEqual(data['data'][2]['id'], str(third.pk))
        self.assertEqual(data['data'][3]['id'], str(second.pk))
        self.assertEqual(data['data'][4]['id'], str(first.pk))

    def test_sort_matching_created(self):
        first = DateActivityFactory.create(
            status='open', created=now() - timedelta(days=7)
        )
        second = DateActivityFactory.create(
            status='open', created=now() - timedelta(days=5)
        )
        third = DateActivityFactory.create(status='open', created=now() - timedelta(days=1))

        response = self.client.get(
            self.url + '?sort=popularity',
            user=self.owner
        )

        data = json.loads(response.content)

        self.assertEqual(data['meta']['pagination']['count'], 3)

        self.assertEqual(data['data'][0]['id'], str(third.pk))
        self.assertEqual(data['data'][1]['id'], str(second.pk))
        self.assertEqual(data['data'][2]['id'], str(first.pk))

    def test_sort_matching_combined(self):
        theme = ProjectThemeFactory.create()
        self.owner.favourite_themes.add(theme)

        skill = SkillFactory.create()
        self.owner.skills.add(skill)

        self.owner.location = LocationFactory.create(position='10.0, 20.0')
        self.owner.save()

        initiative = InitiativeFactory.create(theme=theme)

        first = DateActivityFactory.create(
            status='open',
            initiative=initiative,
            is_online=False
        )
        second = PeriodActivityFactory.create(
            status='open',
            location=GeolocationFactory.create(position=Point(21.0, 9.0)),
            initiative=initiative,
            is_online=False
        )
        third = PeriodActivityFactory.create(
            status='open',
            location=GeolocationFactory.create(position=Point(21.0, 9.0)),
            initiative=initiative,
            expertise=skill,
            is_online=False
        )

        response = self.client.get(
            self.url + '?sort=popularity',
            user=self.owner
        )

        data = json.loads(response.content)

        self.assertEqual(data['meta']['pagination']['count'], 3)

        self.assertEqual(data['data'][0]['id'], str(third.pk))
        self.assertEqual(data['data'][1]['id'], str(second.pk))
        self.assertEqual(data['data'][2]['id'], str(first.pk))

    def test_limits(self):
        initiative = InitiativeFactory.create()
        DateActivityFactory.create_batch(
            7,
            status='open',
            initiative=initiative,
        )
        response = self.client.get(
            self.url + '?page[size]=150',
            user=self.owner
        )
        self.assertEqual(len(response.json()['data']), 7)

        response = self.client.get(
            self.url + '?page[size]=3',
            user=self.owner
        )
        self.assertEqual(len(response.json()['data']), 3)


class ActivityRelatedImageAPITestCase(BluebottleTestCase):
    def setUp(self):
        super(ActivityRelatedImageAPITestCase, self).setUp()
        self.client = JSONAPITestClient()
        self.owner = BlueBottleUserFactory.create()
        self.funding = FundingFactory.create(
            owner=self.owner,
        )
        self.related_image_url = reverse('related-activity-image-list')

        file_path = './bluebottle/files/tests/files/test-image.png'

        with open(file_path, 'rb') as test_file:
            response = self.client.post(
                reverse('image-list'),
                test_file.read(),
                content_type="image/png",
                format=None,
                HTTP_CONTENT_DISPOSITION='attachment; filename="some_file.jpg"',
                user=self.owner
            )

        self.file_data = json.loads(response.content)

    def test_create(self):
        data = {
            'data': {
                'type': 'related-activity-images',
                'relationships': {
                    'image': {
                        'data': {
                            'type': 'images',
                            'id': self.file_data['data']['id']
                        }
                    },
                    'resource': {
                        'data': {
                            'type': 'activities/fundings',
                            'id': self.funding.pk,
                        }
                    }
                }
            }
        }
        response = self.client.post(
            self.related_image_url,
            data=json.dumps(data),
            user=self.owner
        )

        self.assertEqual(response.status_code, status.HTTP_201_CREATED)

        self.assertEqual(
            response.json()['included'][1]['attributes']['links']['large'].split('?')[0],
            u'/api/activities/{}/related-image/600'.format(response.json()['data']['id'])
        )

    def test_create_non_owner(self):
        data = {
            'data': {
                'type': 'related-activity-images',
                'relationships': {
                    'image': {
                        'data': {
                            'type': 'images',
                            'id': self.file_data['data']['id']
                        }
                    },
                    'resource': {
                        'data': {
                            'type': 'activities/fundings',
                            'id': self.funding.pk,
                        }
                    }
                }
            }
        }
        response = self.client.post(
            self.related_image_url,
            data=json.dumps(data),
            user=BlueBottleUserFactory.create()
        )

        self.assertEqual(response.status_code, status.HTTP_403_FORBIDDEN)


class ContributionListAPITestCase(BluebottleTestCase):
    def setUp(self):
        super(ContributionListAPITestCase, self).setUp()
        self.client = JSONAPITestClient()
        self.user = BlueBottleUserFactory.create()

        OnADateApplicationFactory.create_batch(2, user=self.user)
        PeriodApplicationFactory.create_batch(2, user=self.user)
        DonationFactory.create_batch(2, user=self.user, status='succeeded')
        DonationFactory.create_batch(2, user=self.user, status='new')

        OnADateApplicationFactory.create()
        PeriodApplicationFactory.create()
        DonationFactory.create()

        self.url = reverse('contribution-list')

    def test_get(self):
        response = self.client.get(
            self.url,
            user=self.user
        )

        self.assertEqual(response.status_code, status.HTTP_200_OK)
        data = response.json()

        self.assertEqual(len(data['data']), 6)
        for contribution in data['data']:
            self.assertTrue(
                contribution['type'] in (
                    'contributions/time-based/date-applications',
                    'contributions/time-based/period-applications',
                    'contributions/donations',
                )
            )
            self.assertTrue(
                contribution['relationships']['activity']['data']['type'] in (
                    'activities/fundings',
                    'activities/time-based/date',
                    'activities/time-based/period'
                )
            )

        for i in data['included']:
            if i['type'] == 'activities/events':
                self.assertTrue('start' in i['attributes'])
                self.assertTrue('duration' in i['attributes'])
                self.assertTrue('slug' in i['attributes'])
                self.assertTrue('title' in i['attributes'])

            if i['type'] == 'activities/assignments':
                self.assertTrue('date' in i['attributes'])
                self.assertTrue('end-date-type' in i['attributes'])
                self.assertTrue('slug' in i['attributes'])
                self.assertTrue('title' in i['attributes'])

            if i['type'] == 'activities/funding':
                self.assertTrue('slug' in i['attributes'])
                self.assertTrue('title' in i['attributes'])

    def test_get_anonymous(self):
        response = self.client.get(
            self.url
        )

        self.assertEqual(response.status_code, status.HTTP_401_UNAUTHORIZED)

    def test_get_other_user(self):
        response = self.client.get(
            self.url,
            user=BlueBottleUserFactory.create()
        )

        self.assertEqual(response.status_code, status.HTTP_200_OK)
        data = response.json()

        self.assertEqual(len(data['data']), 0)


@override_settings(
    ELASTICSEARCH_DSL_AUTOSYNC=True,
    ELASTICSEARCH_DSL_AUTO_REFRESH=True
)
@tag('elasticsearch')
class ActivityAPIAnonymizationTestCase(ESTestCase, BluebottleTestCase):
    def setUp(self):
        super(ActivityAPIAnonymizationTestCase, self).setUp()
        self.member_settings = MemberPlatformSettings.load()

        self.client = JSONAPITestClient()
        self.owner = BlueBottleUserFactory.create()
        last_year = now() - timedelta(days=400)
        self.old_date_activity = DateActivityFactory.create(
            created=last_year,
            status='open'
        )
        OnADateApplicationFactory.create(
            activity=self.old_date_activity,
            created=last_year
        )
        OnADateApplicationFactory.create(
            activity=self.old_date_activity
        )

        self.new_date_activity = DateActivityFactory.create(
            status='open'
        )
        OnADateApplicationFactory.create(
            activity=self.new_date_activity,
            created=last_year
        )
        OnADateApplicationFactory.create(
            activity=self.new_date_activity
        )
        self.new_url = reverse('date-detail', args=(self.new_date_activity.id,))
        self.old_url = reverse('date-detail', args=(self.old_date_activity.id,))

    def _get_members(self, data):
        return [item for item in data['included'] if item['type'] == 'members' and item['attributes']['first-name']]

    def _get_anonymous(self, data):
        return [item for item in data['included'] if item['type'] == 'members' and item['attributes']['is-anonymous']]

    def test_no_max_age(self):
        response = self.client.get(self.old_url, user=self.owner)
        data = json.loads(response.content)
        members = self._get_members(data)
        anonymous = self._get_anonymous(data)
        self.assertEqual(len(members), 3)
        self.assertEqual(len(anonymous), 0)
        response = self.client.get(self.new_url, user=self.owner)
        data = json.loads(response.content)
        members = self._get_members(data)
        anonymous = self._get_anonymous(data)
        self.assertEqual(len(members), 3)
        self.assertEqual(len(anonymous), 0)

    def test_max_age(self):
        self.member_settings.anonymization_age = 300
        self.member_settings.save()
        response = self.client.get(self.old_url, user=self.owner)
        self.assertEqual(response.status_code, 200)
        data = json.loads(response.content)
        members = self._get_members(data)
        anonymous = self._get_anonymous(data)
        self.assertEqual(len(members), 1)
        self.assertEqual(len(anonymous), 2)
        response = self.client.get(self.new_url, user=self.owner)
        data = json.loads(response.content)
        members = self._get_members(data)
        anonymous = self._get_anonymous(data)
        self.assertEqual(len(members), 2)
        self.assertEqual(len(anonymous), 1)<|MERGE_RESOLUTION|>--- conflicted
+++ resolved
@@ -15,11 +15,7 @@
 
 from bluebottle.funding.tests.factories import FundingFactory, DonationFactory
 from bluebottle.time_based.tests.factories import (
-<<<<<<< HEAD
-    DateActivityFactory, PeriodActivityFactory
-=======
     DateActivityFactory, PeriodActivityFactory, OnADateApplicationFactory, PeriodApplicationFactory
->>>>>>> 3bcbd5b2
 )
 from bluebottle.initiatives.tests.factories import InitiativeFactory
 from bluebottle.members.models import MemberPlatformSettings
@@ -436,20 +432,6 @@
     def test_sort_matching_popularity(self):
         first = DateActivityFactory.create(status='open')
         second = DateActivityFactory.create(status='open')
-<<<<<<< HEAD
-        ParticipantFactory.create(
-            activity=second, created=now() - timedelta(days=7)
-        )
-
-        third = DateActivityFactory.create(status='open')
-        ParticipantFactory.create(
-            activity=third, created=now() - timedelta(days=5)
-        )
-
-        fourth = DateActivityFactory.create(status='open')
-        ParticipantFactory.create(
-            activity=fourth, created=now() - timedelta(days=7)
-=======
         OnADateApplicationFactory.create(
             activity=second,
             created=now() - timedelta(days=7),
@@ -465,7 +447,6 @@
         OnADateApplicationFactory.create(
             activity=fourth,
             created=now() - timedelta(days=7),
->>>>>>> 3bcbd5b2
         )
         OnADateApplicationFactory.create(
             activity=fourth,
@@ -488,28 +469,16 @@
     def test_sort_matching_status(self):
         DateActivityFactory.create(status='closed')
         second = DateActivityFactory.create(status='succeeded')
-<<<<<<< HEAD
-        ParticipantFactory.create(activity=second)
-=======
         OnADateApplicationFactory.create(activity=second)
->>>>>>> 3bcbd5b2
         third = DateActivityFactory.create(
             status='open',
             capacity=1
         )
-<<<<<<< HEAD
-        ParticipantFactory.create(activity=third)
-        fourth = DateActivityFactory.create(status='running')
-        ParticipantFactory.create(activity=fourth)
-        fifth = DateActivityFactory.create(status='open')
-        ParticipantFactory.create(activity=fifth)
-=======
         OnADateApplicationFactory.create(activity=third)
         fourth = DateActivityFactory.create(status='running')
         OnADateApplicationFactory.create(activity=fourth)
         fifth = DateActivityFactory.create(status='open')
         OnADateApplicationFactory.create(activity=fifth)
->>>>>>> 3bcbd5b2
 
         response = self.client.get(
             self.url + '?sort=popularity',
@@ -531,17 +500,10 @@
         self.owner.save()
 
         first = PeriodActivityFactory.create(status='full')
-<<<<<<< HEAD
-        ApplicantFactory.create_batch(3, activity=first, status='accepted')
-
-        second = PeriodActivityFactory.create(status='full', expertise=skill)
-        ApplicantFactory.create_batch(3, activity=second, status='accepted')
-=======
         PeriodApplicationFactory.create_batch(3, activity=first, status='accepted')
 
         second = PeriodActivityFactory.create(status='full', expertise=skill)
         PeriodApplicationFactory.create_batch(3, activity=second, status='accepted')
->>>>>>> 3bcbd5b2
 
         third = PeriodActivityFactory.create(status='open')
         fourth = PeriodActivityFactory.create(status='open', expertise=skill)
@@ -568,29 +530,17 @@
         initiative = InitiativeFactory.create(theme=theme)
 
         first = DateActivityFactory.create(status='open', capacity=1)
-<<<<<<< HEAD
-        ParticipantFactory.create(activity=first)
-=======
         OnADateApplicationFactory.create(activity=first)
->>>>>>> 3bcbd5b2
         second = DateActivityFactory.create(
             status='open',
             initiative=initiative,
             capacity=1
         )
-<<<<<<< HEAD
-        ParticipantFactory.create(activity=second)
-        third = DateActivityFactory.create(status='open')
-        ParticipantFactory.create(activity=third)
-        fourth = DateActivityFactory.create(status='open', initiative=initiative)
-        ParticipantFactory.create(activity=fourth)
-=======
         OnADateApplicationFactory.create(activity=second)
         third = DateActivityFactory.create(status='open')
         OnADateApplicationFactory.create(activity=third)
         fourth = DateActivityFactory.create(status='open', initiative=initiative)
         OnADateApplicationFactory.create(activity=fourth)
->>>>>>> 3bcbd5b2
 
         response = self.client.get(
             self.url + '?sort=popularity',
@@ -610,11 +560,7 @@
         PlaceFactory.create(content_object=self.owner, position='10.0, 20.0')
 
         first = PeriodActivityFactory.create(status='full')
-<<<<<<< HEAD
-        ApplicantFactory.create_batch(3, activity=first, status='accepted')
-=======
         PeriodApplicationFactory.create_batch(3, activity=first, status='accepted')
->>>>>>> 3bcbd5b2
 
         second = PeriodActivityFactory.create(
             status='full',
@@ -661,15 +607,6 @@
         initiative3 = InitiativeFactory.create(place=GeolocationFactory.create(country=country1))
         initiative4 = InitiativeFactory.create(place=GeolocationFactory.create(country=country2))
 
-<<<<<<< HEAD
-        first = PeriodActivityFactory.create(status='full', initiative=initiative1)
-        ApplicantFactory.create_batch(3, activity=first, status='accepted')
-
-        second = PeriodActivityFactory.create(status='open', initiative=initiative3)
-
-        third = PeriodActivityFactory.create(status='full', initiative=initiative2)
-        ApplicantFactory.create_batch(3, activity=third, status='accepted')
-=======
         location1 = GeolocationFactory(country=country1)
         location2 = GeolocationFactory(country=country2)
 
@@ -680,7 +617,6 @@
 
         third = PeriodActivityFactory.create(status='full', initiative=initiative2, location=location2)
         PeriodApplicationFactory.create_batch(3, activity=third, status='accepted')
->>>>>>> 3bcbd5b2
 
         PeriodActivityFactory.create(status='open', initiative=initiative4)
 
@@ -701,11 +637,7 @@
         self.owner.save()
 
         first = PeriodActivityFactory.create(status='full')
-<<<<<<< HEAD
-        ApplicantFactory.create_batch(3, activity=first, status='accepted')
-=======
         PeriodApplicationFactory.create_batch(3, activity=first, status='accepted')
->>>>>>> 3bcbd5b2
 
         second = PeriodActivityFactory.create(
             status='full',
