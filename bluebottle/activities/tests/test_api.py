--- conflicted
+++ resolved
@@ -1798,474 +1798,6 @@
         )
 
 
-<<<<<<< HEAD
-=======
-class TeamListViewAPITestCase(APITestCase):
-    serializer = TeamSerializer
-
-    def setUp(self):
-        super().setUp()
-
-        self.activity = PeriodActivityFactory.create(status='open')
-
-        self.approved_teams = TeamFactory.create_batch(5, activity=self.activity)
-        for team in self.approved_teams:
-            PeriodParticipantFactory.create(activity=self.activity, team=team, user=team.owner)
-
-        for team in self.approved_teams[:2]:
-            TeamSlotFactory.create(activity=self.activity, team=team, start=now() + timedelta(days=5))
-
-        TeamSlotFactory.create(
-            activity=self.activity, team=self.approved_teams[2], start=now() - timedelta(days=5)
-        )
-
-        self.cancelled_teams = TeamFactory.create_batch(
-            5, activity=self.activity, status='cancelled'
-        )
-        for team in self.cancelled_teams:
-            PeriodParticipantFactory.create(activity=self.activity, team=team, user=team.owner)
-            PeriodParticipantFactory.create(activity=self.activity, team=team)
-
-        self.url = "{}?filter[activity_id]={}".format(
-            reverse('team-list'),
-            self.activity.pk
-        )
-
-        settings = InitiativePlatformSettings.objects.get()
-        settings.team_activities = True
-        settings.enable_participant_exports = True
-        settings.save()
-
-    def test_get_activity_owner(self):
-        self.perform_get(user=self.activity.owner)
-
-        self.assertStatus(status.HTTP_200_OK)
-        self.assertTotal(len(self.approved_teams) + len(self.cancelled_teams))
-        self.assertObjectList(self.approved_teams)
-        self.assertRelationship('owner')
-
-        self.assertMeta('status')
-        self.assertMeta('transitions')
-        for resource in self.response.json()['data']:
-            self.assertTrue(resource['meta']['participants-export-url'] is not None)
-        team_ids = [t["id"] for t in self.response.json()["data"]]
-        self.assertEqual(
-            len(team_ids),
-            len(set(team_ids)),
-            'We should have a unique list of team ids'
-        )
-
-    def test_get_filtered_status(self):
-        new_teams = TeamFactory.create_batch(2, activity=self.activity, status='new')
-        self.perform_get(user=self.activity.owner, query={'filter[status]': 'new'})
-
-        self.assertStatus(status.HTTP_200_OK)
-        for resource in self.response.json()['data']:
-            self.assertTrue(
-                resource['id'] in [str(team.pk) for team in new_teams]
-            )
-
-    def test_get_filtered_has_no_slot(self):
-        self.perform_get(user=self.activity.owner, query={'filter[has_slot]': 'false'})
-
-        self.assertStatus(status.HTTP_200_OK)
-        for resource in self.response.json()['data']:
-            self.assertIsNone(resource['relationships']['slot']['data'])
-
-    def test_get_filtered_future(self):
-        self.perform_get(user=self.activity.owner, query={'filter[start]': 'future'})
-
-        self.assertStatus(status.HTTP_200_OK)
-        for resource in self.response.json()['data']:
-            self.assertTrue(
-                resource['id'] in [str(team.pk) for team in self.approved_teams[:2]]
-            )
-
-    def test_get_filtered_passed(self):
-        self.perform_get(user=self.activity.owner, query={'filter[start]': 'passed'})
-
-        self.assertStatus(status.HTTP_200_OK)
-        for resource in self.response.json()['data']:
-            self.assertEqual(
-                resource['id'], str(self.approved_teams[2].pk)
-            )
-
-    def test_get_cancelled_team_captain(self):
-        team = self.cancelled_teams[0]
-        self.perform_get(user=team.owner)
-
-        self.assertStatus(status.HTTP_200_OK)
-
-        self.assertTotal(len(self.approved_teams) + 1)
-        self.assertObjectList(self.approved_teams + [team])
-        self.assertRelationship('owner')
-
-        self.assertEqual(
-            self.response.json()['data'][0]['relationships']['owner']['data']['id'],
-            str(team.owner.pk)
-        )
-
-    def test_get_team_captain(self):
-        team = self.approved_teams[0]
-        self.perform_get(user=team.owner)
-
-        self.assertStatus(status.HTTP_200_OK)
-        self.assertTotal(len(self.approved_teams))
-        self.assertObjectList(self.approved_teams)
-        self.assertRelationship('owner')
-
-        self.assertEqual(
-            self.response.json()['data'][0]['relationships']['owner']['data']['id'],
-            str(team.owner.pk)
-        )
-
-        for resource in self.response.json()['data']:
-            if resource['relationships']['owner']['data']['id'] == str(team.owner.pk):
-                self.assertTrue(resource['meta']['participants-export-url'] is not None)
-            else:
-                self.assertTrue(resource['meta']['participants-export-url'] is None)
-
-    def test_get_anonymous(self):
-        self.perform_get()
-
-        self.assertStatus(status.HTTP_200_OK)
-        self.assertTotal(len(self.approved_teams))
-        self.assertObjectList(self.approved_teams)
-        self.assertRelationship('owner')
-        for resource in self.response.json()['data']:
-            self.assertTrue(resource['meta']['participants-export-url'] is None)
-
-    def test_pagination(self):
-        extra_teams = TeamFactory.create_batch(
-            10, activity=self.activity
-        )
-        self.perform_get()
-        self.assertStatus(status.HTTP_200_OK)
-        self.assertTotal(len(self.approved_teams) + len(extra_teams))
-        self.assertSize(8)
-        self.assertPages(2)
-
-    def test_other_user_anonymous(self):
-        self.perform_get(BlueBottleUserFactory.create())
-
-        self.assertStatus(status.HTTP_200_OK)
-        self.assertTotal(len(self.approved_teams))
-        self.assertObjectList(self.approved_teams)
-        self.assertRelationship('owner')
-
-    def test_get_anonymous_closed_site(self):
-        with self.closed_site():
-            self.perform_get()
-
-        self.assertStatus(status.HTTP_401_UNAUTHORIZED)
-
-    def test_get_user_closed_site(self):
-        with self.closed_site():
-            self.perform_get(BlueBottleUserFactory.create())
-
-        self.assertStatus(status.HTTP_200_OK)
-
-
-class TeamTransitionListViewAPITestCase(APITestCase):
-    url = reverse('team-transition-list')
-    serializer = TeamTransitionSerializer
-
-    def setUp(self):
-        super().setUp()
-
-        self.team = TeamFactory.create()
-
-        self.defaults = {
-            'resource': self.team,
-            'transition': 'cancel',
-        }
-
-        self.fields = ['resource', 'transition', ]
-
-    def test_cancel_owner(self):
-        self.perform_create(user=self.team.owner)
-        self.assertStatus(status.HTTP_400_BAD_REQUEST)
-
-        self.team.refresh_from_db()
-        self.assertEqual(self.team.status, 'open')
-
-    def test_cancel_activity_manager(self):
-        self.perform_create(user=self.team.activity.owner)
-
-        self.assertStatus(status.HTTP_201_CREATED)
-        self.assertIncluded('resource', self.team)
-
-        self.team.refresh_from_db()
-        self.assertEqual(self.team.status, 'cancelled')
-
-    def test_cancel_other_user(self):
-        self.perform_create(user=BlueBottleUserFactory.create())
-        self.assertStatus(status.HTTP_400_BAD_REQUEST)
-
-        self.team.refresh_from_db()
-        self.assertEqual(self.team.status, 'open')
-
-    def test_cancel_no_user(self):
-        self.perform_create()
-        self.assertStatus(status.HTTP_400_BAD_REQUEST)
-
-        self.team.refresh_from_db()
-        self.assertEqual(self.team.status, 'open')
-
-    def test_withdraw_owner(self):
-        self.defaults['transition'] = 'withdraw'
-
-        self.perform_create(user=self.team.owner)
-
-        self.assertStatus(status.HTTP_201_CREATED)
-        self.assertIncluded('resource', self.team)
-
-        self.team.refresh_from_db()
-        self.assertEqual(self.team.status, 'withdrawn')
-
-    def test_withdraw_activity_manager(self):
-        self.defaults['transition'] = 'withdraw'
-
-        self.perform_create(user=self.team.activity.owner)
-
-        self.assertStatus(status.HTTP_400_BAD_REQUEST)
-        self.team.refresh_from_db()
-
-        self.assertEqual(self.team.status, 'open')
-
-    def test_withdraw_other_user(self):
-        self.defaults['transition'] = 'withdraw'
-
-        self.perform_create(user=BlueBottleUserFactory.create())
-        self.assertStatus(status.HTTP_400_BAD_REQUEST)
-
-        self.team.refresh_from_db()
-        self.assertEqual(self.team.status, 'open')
-
-    def test_withdraw_no_user(self):
-        self.defaults['transition'] = 'withdraw'
-
-        self.perform_create()
-        self.assertStatus(status.HTTP_400_BAD_REQUEST)
-
-        self.team.refresh_from_db()
-        self.assertEqual(self.team.status, 'open')
-
-
-class InviteDetailViewAPITestCase(APITestCase):
-    serializer = InviteSerializer
-
-    def setUp(self):
-        super().setUp()
-        activity = PeriodActivityFactory.create(status='open', team_activity='teams')
-        self.contributor = PeriodParticipantFactory.create(activity=activity)
-
-        self.url = reverse('invite-detail', args=(self.contributor.invite.pk,))
-
-    def test_get_anonymous(self):
-        self.perform_get()
-        self.assertStatus(status.HTTP_200_OK)
-
-        self.assertIncluded('team', self.contributor.team)
-        self.assertIncluded('team.owner', self.contributor.team.owner)
-
-    def test_get_anonymous_closed_site(self):
-        with self.closed_site():
-            self.perform_get()
-
-        self.assertStatus(status.HTTP_401_UNAUTHORIZED)
-
-    def test_get_anonymous_user(self):
-        with self.closed_site():
-            self.perform_get(user=BlueBottleUserFactory.create())
-
-        self.assertStatus(status.HTTP_200_OK)
-
-
-class TeamMemberExportViewAPITestCase(APITestCase):
-    def setUp(self):
-        super().setUp()
-
-        settings = InitiativePlatformSettings.load()
-        settings.team_activities = True
-        settings.enable_participant_exports = True
-        settings.save()
-
-        self.activity = PeriodActivityFactory.create(team_activity='teams')
-
-        self.team_captain = PeriodParticipantFactory(activity=self.activity)
-
-        self.team_members = PeriodParticipantFactory.create_batch(
-            3,
-            activity=self.activity,
-            accepted_invite=self.team_captain.invite
-        )
-
-        self.non_team_members = PeriodParticipantFactory.create_batch(
-            3,
-            activity=self.activity,
-        )
-
-        self.url = "{}?filter[activity_id]={}".format(reverse('team-list'), self.activity.pk)
-
-    @property
-    def export_url(self):
-        for team in self.response.json()['data']:
-            if team['id'] == str(self.team_captain.team.pk) and team['meta']['participants-export-url']:
-                return team['meta']['participants-export-url']['url']
-
-    def test_get_owner(self):
-        self.perform_get(user=self.activity.owner)
-        self.assertStatus(status.HTTP_200_OK)
-        self.assertTrue(self.export_url)
-        response = self.client.get(self.export_url)
-
-        sheet = load_workbook(filename=io.BytesIO(response.content)).get_active_sheet()
-        rows = list(sheet.values)
-
-        self.assertEqual(
-            rows[0],
-            ('Email', 'Name', 'Registration Date', 'Status', 'Team Captain')
-        )
-
-        self.assertEqual(len(rows), 5)
-
-        for team_member in self.team_members:
-            self.assertTrue(team_member.user.email in [row[0] for row in rows[1:]])
-
-        self.assertEqual(
-            [
-                row[4] for row in rows
-                if row[0] == self.team_captain.user.email
-            ][0],
-            True
-        )
-
-    def test_team_captain(self):
-        self.perform_get(user=self.team_captain.user)
-        self.assertStatus(status.HTTP_200_OK)
-        self.assertTrue(self.export_url)
-        response = self.client.get(self.export_url)
-        sheet = load_workbook(filename=io.BytesIO(response.content)).get_active_sheet()
-        rows = list(sheet.values)
-
-        self.assertEqual(
-            rows[0],
-            ('Email', 'Name', 'Registration Date', 'Status', 'Team Captain')
-        )
-
-    def test_get_owner_incorrect_hash(self):
-        self.perform_get(user=self.activity.owner)
-        self.assertStatus(status.HTTP_200_OK)
-        response = self.client.get(self.export_url + 'test')
-        self.assertEqual(response.status_code, status.HTTP_404_NOT_FOUND)
-
-    def test_get_contributor(self):
-        self.perform_get(user=self.team_members[0].user)
-        self.assertIsNone(self.export_url)
-
-    def test_get_other_user(self):
-        self.perform_get(user=BlueBottleUserFactory.create())
-        self.assertIsNone(self.export_url)
-
-    def test_get_no_user(self):
-        self.perform_get()
-        self.assertIsNone(self.export_url)
-
-
-class TeamMemberListViewAPITestCase(APITestCase):
-    serializer = PeriodParticipantSerializer
-
-    def setUp(self):
-        super().setUp()
-
-        settings = InitiativePlatformSettings.objects.get()
-        settings.team_activities = True
-        settings.save()
-
-        self.activity = PeriodActivityFactory.create(status='open', team_activity='teams')
-
-        self.team_captain = PeriodParticipantFactory.create(
-            activity=self.activity
-        )
-        self.team = self.team_captain.team
-
-        self.accepted_members = PeriodParticipantFactory.create_batch(
-            3,
-            activity=self.activity,
-            accepted_invite=self.team_captain.invite
-        )
-        self.withdrawn_members = PeriodParticipantFactory.create_batch(
-            3,
-            activity=self.activity,
-            accepted_invite=self.team_captain.invite
-        )
-
-        for member in self.withdrawn_members:
-            member.states.withdraw(save=True)
-
-        self.url = reverse('team-members', args=(self.team.pk,))
-
-    def test_get_activity_owner(self):
-        self.perform_get(user=self.activity.owner)
-
-        self.assertStatus(status.HTTP_200_OK)
-        self.assertTotal(len(self.accepted_members) + len(self.withdrawn_members) + 1)
-        self.assertRelationship('user')
-
-        self.assertAttribute('status')
-        self.assertMeta('transitions')
-
-    def test_get_team_captain(self):
-        self.perform_get(user=self.team.owner)
-
-        self.assertStatus(status.HTTP_200_OK)
-        self.assertTotal(len(self.accepted_members) + len(self.withdrawn_members) + 1)
-        ids = [m.id for m in self.accepted_members] + [m.id for m in self.withdrawn_members]
-
-        self.assertEqual(len(set(ids)), 6)
-        self.assertObjectList(self.accepted_members + self.withdrawn_members + [self.team_captain])
-        self.assertRelationship('user')
-
-        self.assertAttribute('status')
-        self.assertMeta('transitions')
-
-        self.assertTrue(
-            str(self.team.owner.pk) in
-            [m['relationships']['user']['data']['id'] for m in self.response.json()['data']]
-        )
-
-    def test_get_team_member(self):
-        self.perform_get(user=self.accepted_members[0].user)
-
-        self.assertStatus(status.HTTP_200_OK)
-        self.assertTotal(len(self.accepted_members) + 1)
-
-        self.assertObjectList(self.accepted_members + [self.team_captain])
-        self.assertRelationship('user')
-
-        self.assertAttribute('status')
-        self.assertMeta('transitions')
-
-    def test_get_other_user(self):
-        self.perform_get(user=BlueBottleUserFactory.create())
-
-        self.assertStatus(status.HTTP_200_OK)
-        self.assertTotal(len(self.accepted_members) + 1)
-
-        self.assertObjectList(self.accepted_members + [self.team_captain])
-        self.assertRelationship('user')
-
-        self.assertAttribute('status')
-        self.assertMeta('transitions')
-
-    def test_get_anonymous_closed_site(self):
-        with self.closed_site():
-            self.perform_get()
-
-        self.assertStatus(status.HTTP_401_UNAUTHORIZED)
-
-
 @override_settings(
     CACHES={
         "default": {
@@ -2273,7 +1805,6 @@
         }
     }
 )
->>>>>>> 1c23aa90
 class ActivityLocationAPITestCase(APITestCase):
     model = Activity
 
