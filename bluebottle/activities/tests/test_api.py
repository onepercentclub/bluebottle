--- conflicted
+++ resolved
@@ -1720,78 +1720,6 @@
 
 
 @override_settings(
-<<<<<<< HEAD
-    ELASTICSEARCH_DSL_AUTOSYNC=True,
-    ELASTICSEARCH_DSL_AUTO_REFRESH=True
-)
-@tag('elasticsearch')
-class ActivityAPIAnonymizationTestCase(ESTestCase, BluebottleTestCase):
-    anonymous_resource = {
-        'id': 'anonymous',
-        'type': 'members',
-        'attributes': {
-            'is-anonymous': True
-        }
-    }
-
-    def setUp(self):
-        super(ActivityAPIAnonymizationTestCase, self).setUp()
-        self.member_settings = MemberPlatformSettings.load()
-
-        self.client = JSONAPITestClient()
-        self.owner = BlueBottleUserFactory.create()
-
-    def test_activity(self):
-        activity = DateActivityFactory.create(
-            created=now() - timedelta(days=200),
-            status='open'
-        )
-
-        data = self.client.get(
-            reverse('date-detail', args=(activity.id,))
-        ).json()
-
-        self.assertEqual(
-            data['data']['relationships']['owner']['data']['id'], str(activity.owner.pk)
-        )
-
-        self.assertTrue(self.anonymous_resource not in data['included'])
-
-    def test_initiative(self):
-        initiative = InitiativeFactory.create(
-            status='open',
-            promoter=BlueBottleUserFactory.create(),
-            reviewer=BlueBottleUserFactory.create(),
-        )
-
-        initiative.created = now() - timedelta(days=200)
-        initiative.save()
-
-        DateActivityFactory.create(
-            initiative=initiative,
-            status='open'
-        )
-        data = self.client.get(
-            reverse('initiative-detail', args=(initiative.id,))
-        ).json()
-
-        self.assertEqual(
-            data['data']['relationships']['owner']['data']['id'], str(initiative.owner.pk)
-        )
-
-        self.assertEqual(
-            data['data']['relationships']['activity-managers']['data'][0]['id'],
-            str(initiative.activity_managers.first().pk)
-        )
-
-        self.assertEqual(
-            data['data']['relationships']['reviewer']['data']['id'], str(initiative.reviewer.pk)
-        )
-
-
-@override_settings(
-=======
->>>>>>> e5012a65
     CACHES={
         "default": {
             "BACKEND": "django.core.cache.backends.dummy.DummyCache",
