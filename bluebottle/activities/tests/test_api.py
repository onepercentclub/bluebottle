import io
from builtins import str
import json
from datetime import timedelta, date
import dateutil
from openpyxl import load_workbook

from django.contrib.auth.models import Group, Permission
from django.contrib.gis.geos import Point
from django.test import tag
from django.test.utils import override_settings
from django.urls import reverse
from django.utils.timezone import now
from django_elasticsearch_dsl.test import ESTestCase
from rest_framework import status

from bluebottle.files.tests.factories import ImageFactory

from bluebottle.deeds.tests.factories import DeedFactory, DeedParticipantFactory
from bluebottle.collect.tests.factories import CollectContributorFactory

from bluebottle.activities.tests.factories import TeamFactory
from bluebottle.activities.utils import TeamSerializer, InviteSerializer
from bluebottle.activities.serializers import TeamTransitionSerializer
from bluebottle.funding.tests.factories import FundingFactory, DonorFactory
from bluebottle.time_based.serializers import PeriodParticipantSerializer
from bluebottle.time_based.tests.factories import (
    DateActivityFactory, PeriodActivityFactory, DateParticipantFactory, PeriodParticipantFactory,
    DateActivitySlotFactory, SkillFactory, TeamSlotFactory
)
from bluebottle.initiatives.tests.factories import InitiativeFactory
from bluebottle.initiatives.models import InitiativePlatformSettings
from bluebottle.members.models import MemberPlatformSettings
from bluebottle.segments.tests.factories import SegmentFactory
from bluebottle.test.factory_models.accounts import BlueBottleUserFactory
from bluebottle.test.factory_models.geo import LocationFactory, GeolocationFactory, PlaceFactory, CountryFactory
from bluebottle.test.factory_models.projects import ThemeFactory
from bluebottle.test.utils import BluebottleTestCase, JSONAPITestClient, APITestCase


@override_settings(
    ELASTICSEARCH_DSL_AUTOSYNC=True,
    ELASTICSEARCH_DSL_AUTO_REFRESH=True
)
@tag('elasticsearch')
class ActivityListSearchAPITestCase(ESTestCase, BluebottleTestCase):
    def setUp(self):
        super(ActivityListSearchAPITestCase, self).setUp()

        self.client = JSONAPITestClient()
        self.url = reverse('activity-list')
        self.owner = BlueBottleUserFactory.create()

    def test_images(self):
        DateActivityFactory.create(
            owner=self.owner, review_status='approved', image=ImageFactory.create()
        )
        PeriodActivityFactory.create(review_status='approved', image=ImageFactory.create())
        FundingFactory.create(review_status='approved', image=ImageFactory.create())

        response = self.client.get(self.url, user=self.owner)

        for activity in response.json()['data']:
            self.assertEqual(
                activity['relationships']['image']['data']['type'],
                'images'
            )

    def test_no_filter(self):
        succeeded = DateActivityFactory.create(
            owner=self.owner, status='succeeded'
        )
        open = DateActivityFactory.create(status='open')
        DateActivityFactory.create(status='submitted')
        DateActivityFactory.create(status='closed')
        DateActivityFactory.create(status='cancelled')
        DateActivityFactory.create(status='rejected')

        response = self.client.get(self.url, user=self.owner)
        data = json.loads(response.content)
        self.assertEqual(data['meta']['pagination']['count'], 2)
        self.assertEqual(data['data'][1]['id'], str(succeeded.pk))
        self.assertEqual(data['data'][0]['id'], str(open.pk))

        self.assertTrue('meta' in data['data'][0])

    def test_anonymous(self):
        succeeded = DateActivityFactory.create(
            owner=self.owner,
        )
        succeeded.initiative.states.submit(save=True)
        succeeded.initiative.states.approve(save=True)
        succeeded.states.submit(save=True)

        slot = succeeded.slots.get()
        slot.start = now() - timedelta(days=10)
        slot.save()

        DateParticipantFactory.create(
            activity=succeeded
        )

        open = DateActivityFactory.create(status='open')
        DateActivityFactory.create(status='submitted')
        DateActivityFactory.create(status='closed')

        response = self.client.get(self.url)
        data = json.loads(response.content)
        self.assertEqual(data['meta']['pagination']['count'], 2)
        self.assertEqual(data['data'][1]['id'], str(succeeded.pk))
        self.assertEqual(data['data'][0]['id'], str(open.pk))

        self.assertTrue('meta' in data['data'][0])

    def setup_closed_segments(self):
        self.closed_segment = SegmentFactory.create(closed=True)
        self.open_segment = SegmentFactory.create()

        self.without_segment = DateActivityFactory.create(status='succeeded')

        self.with_open_segment = DateActivityFactory.create(status='succeeded')
        self.with_open_segment.segments.add(self.open_segment)

        self.with_closed_segment = DateActivityFactory.create(status='open')
        self.with_closed_segment.segments.add(self.closed_segment)

    def test_closed_segments_anonymous(self):
        self.setup_closed_segments()

        response = self.client.get(self.url)
        data = json.loads(response.content)

        self.assertEqual(data['meta']['pagination']['count'], 2)
        self.assertEqual(data['data'][0]['id'], str(self.without_segment.pk))
        self.assertEqual(data['data'][1]['id'], str(self.with_open_segment.pk))

    def test_closed_segments_user(self):
        self.setup_closed_segments()

        user = BlueBottleUserFactory.create()
        user.segments.add(self.closed_segment)

        response = self.client.get(self.url, user=user)

        data = json.loads(response.content)
        self.assertEqual(data['meta']['pagination']['count'], 3)

        self.assertEqual(data['data'][0]['id'], str(self.without_segment.pk))
        self.assertEqual(data['data'][1]['id'], str(self.with_open_segment.pk))
        self.assertEqual(data['data'][2]['id'], str(self.with_closed_segment.pk))

    def test_closed_segments_staff(self):
        self.setup_closed_segments()

        staff = BlueBottleUserFactory.create(is_staff=True)

        response = self.client.get(self.url, user=staff)

        data = json.loads(response.content)
        self.assertEqual(data['meta']['pagination']['count'], 3)

        self.assertEqual(data['data'][0]['id'], str(self.without_segment.pk))
        self.assertEqual(data['data'][1]['id'], str(self.with_open_segment.pk))
        self.assertEqual(data['data'][2]['id'], str(self.with_closed_segment.pk))

    def test_filter_owner(self):
        DateActivityFactory.create(owner=self.owner, status='open')
        DateActivityFactory.create(status='open')

        response = self.client.get(
            self.url + '?filter[owner.id]={}'.format(self.owner.pk),
            user=self.owner
        )

        data = json.loads(response.content)
        self.assertEqual(data['meta']['pagination']['count'], 1)
        self.assertEqual(data['data'][0]['relationships']['owner']['data']['id'], str(self.owner.pk))

    def test_filter_type(self):
        DateActivityFactory.create(status='open')
        PeriodActivityFactory.create(status='open')
        FundingFactory.create(status='open')
        DeedFactory.create(status='open')

        response = self.client.get(
            self.url + '?filter[type]=funding',
            user=self.owner
        )

        data = json.loads(response.content)
        self.assertEqual(data['meta']['pagination']['count'], 1)
        self.assertEqual(data['data'][0]['type'], 'activities/fundings')

        response = self.client.get(
            self.url + '?filter[type]=deed',
            user=self.owner
        )

        data = json.loads(response.content)
        self.assertEqual(data['meta']['pagination']['count'], 1)
        self.assertEqual(data['data'][0]['type'], 'activities/deeds')

        response = self.client.get(
            self.url + '?filter[type]=time_based',
            user=self.owner
        )

        data = json.loads(response.content)
        self.assertEqual(data['meta']['pagination']['count'], 2)
        types = set(resource['type'] for resource in data['data'])
        self.assertEqual(
            types,
            {'activities/time-based/dates', 'activities/time-based/periods'}
        )

    def test_filter_expertise(self):
        skill = SkillFactory.create()

        first = DateActivityFactory.create(status='open', expertise=skill)
        second = PeriodActivityFactory.create(status='open', expertise=skill)
        PeriodActivityFactory.create(status='open')
        PeriodActivityFactory.create(status='open')

        response = self.client.get(
            self.url + '?filter[expertise.id]={}'.format(skill.id),
            user=self.owner
        )

        data = json.loads(response.content)
        self.assertEqual(data['meta']['pagination']['count'], 2)
        ids = [resource['id'] for resource in data['data']]
        self.assertTrue(str(first.pk) in ids)
        self.assertTrue(str(second.pk) in ids)

    def test_filter_expertise_empty(self):
        first = DateActivityFactory.create(status='open', expertise=None)
        second = PeriodActivityFactory.create(status='open', expertise=None)
        PeriodActivityFactory.create(status='open')
        PeriodActivityFactory.create(status='open')

        response = self.client.get(
            self.url + '?filter[expertise.id]=__empty__',
            user=self.owner
        )

        data = json.loads(response.content)
        self.assertEqual(data['meta']['pagination']['count'], 2)
        ids = [resource['id'] for resource in data['data']]
        self.assertTrue(str(first.pk) in ids)
        self.assertTrue(str(second.pk) in ids)

    def test_only_owner_permission(self):
        DateActivityFactory.create(owner=self.owner, status='open')
        DateActivityFactory.create(status='open')

        authenticated = Group.objects.get(name='Authenticated')
        authenticated.permissions.remove(
            Permission.objects.get(codename='api_read_activity')
        )
        authenticated.permissions.add(
            Permission.objects.get(codename='api_read_own_activity')
        )

        response = self.client.get(
            self.url,
            user=self.owner
        )

        data = json.loads(response.content)
        self.assertEqual(data['meta']['pagination']['count'], 1)

        self.assertEqual(data['data'][0]['relationships']['owner']['data']['id'], str(self.owner.pk))

    def test_location_filter(self):
        location = LocationFactory.create()
        initiative = InitiativeFactory.create(status='open', location=location)
        activity = DateActivityFactory.create(status='open', initiative=initiative)
        DateActivityFactory.create(status='open')

        response = self.client.get(
            self.url + '?filter[location.id]={}'.format(location.pk),
            user=self.owner
        )

        data = json.loads(response.content)
        self.assertEqual(data['meta']['pagination']['count'], 1)
        self.assertEqual(data['data'][0]['id'], str(activity.pk))

    def test_location_global_filter(self):
        location = LocationFactory.create()
        initiative = InitiativeFactory.create(status='open', location=location)
        activity = DateActivityFactory.create(
            status='open', initiative=initiative
        )

        global_initiative = InitiativeFactory.create(status='open', is_global=True)
        global_activity = DateActivityFactory.create(
            status='open', initiative=global_initiative, office_location=location
        )
        DateActivityFactory.create(status='open')

        response = self.client.get(
            self.url + '?filter[location.id]={}'.format(location.pk),
            user=self.owner
        )

        data = json.loads(response.content)

        self.assertEqual(data['meta']['pagination']['count'], 2)

        initiative_ids = [resource['id'] for resource in data['data']]
        self.assertTrue(str(activity.pk) in initiative_ids)
        self.assertTrue(str(global_activity.pk) in initiative_ids)

    def test_activity_date_filter(self):
        next_month = now() + dateutil.relativedelta.relativedelta(months=1)
        after = now() + dateutil.relativedelta.relativedelta(months=2)

        event = DateActivityFactory.create(
            status='open', slots=[]
        )
        DateActivitySlotFactory.create(activity=event, start=next_month)
        event_after = DateActivityFactory.create(
            status='open', slots=[]
        )
        DateActivitySlotFactory.create(activity=event_after, start=after)

        assignment = PeriodActivityFactory.create(
            status='open',
            deadline=next_month.date()
        )
        PeriodActivityFactory.create(
            status='open',
            deadline=after.date()
        )

        # Feature is not dealing with time. Disabling timezone check for test
        funding = FundingFactory.create(
            status='open',
            deadline=next_month
        )
        FundingFactory.create(
            status='open',
            deadline=after
        )

        start = next_month - dateutil.relativedelta.relativedelta(weeks=2)
        end = next_month + dateutil.relativedelta.relativedelta(weeks=2)
        response = self.client.get(
            self.url + '?filter[start]={}-{}-{}&filter[end]={}-{}-{}'.format(
                start.year, start.month, start.day,
                end.year, end.month, end.day),
            user=self.owner
        )

        data = json.loads(response.content)
        self.assertEqual(data['meta']['pagination']['count'], 5)

        found = [item['id'] for item in data['data']]
        self.assertTrue(str(event.pk) in found)
        self.assertTrue(str(assignment.pk) in found)
        self.assertTrue(str(funding.pk) in found)

        start = after - dateutil.relativedelta.relativedelta(weeks=2)
        end = after + dateutil.relativedelta.relativedelta(weeks=2)

        response = self.client.get(
            self.url + '?filter[start]={}-{}-{}&filter[end]={}-{}-{}'.format(
                start.year, start.month, start.day,
                end.year, end.month, end.day),
            user=self.owner
        )

        data = json.loads(response.content)
        self.assertEqual(data['meta']['pagination']['count'], 3)

        found = [item['id'] for item in data['data']]
        self.assertTrue(str(event.pk) not in found)
        self.assertTrue(str(assignment.pk) not in found)
        self.assertTrue(str(funding.pk) not in found)

        start = next_month + dateutil.relativedelta.relativedelta(days=2)
        end = next_month - dateutil.relativedelta.relativedelta(days=2)
        response = self.client.get(
            self.url + '?filter[start]={}-{}-{}&filter[end]={}-{}-{}'.format(
                start.year, start.month, start.day,
                end.year, end.month, end.day),
            user=self.owner
        )

        data = json.loads(response.content)
        self.assertEqual(data['meta']['pagination']['count'], 0)

    def test_activity_date_filter_slots(self):
        first = DateActivityFactory.create(
            status='open', slots=[]
        )
        for days in (2, 4, 6):
            DateActivitySlotFactory.create(
                activity=first,
                start=now() + timedelta(days=days)
            )

        second = DateActivityFactory.create(
            status='open', slots=[]
        )
        for days in (6, 8, 10):
            DateActivitySlotFactory.create(
                activity=second,
                status='full',
                start=now() + timedelta(days=days)
            )

        third = DateActivityFactory.create(
            status='open', slots=[]
        )
        for days in (2, 4, 6):
            DateActivitySlotFactory.create(
                activity=third,
                status='cancelled',
                start=now() + timedelta(days=days)

            )
        start = (now() + timedelta(days=2)).strftime('%Y-%m-%d')
        end = (now() + timedelta(days=2)).strftime('%Y-%m-%d')
        data = json.loads(
            self.client.get(
                self.url + '?filter[start]={start}&filter[end]={end}'.format(
                    start=start, end=end
                ),
                user=self.owner
            ).content
        )
        self.assertEqual(data['meta']['pagination']['count'], 1)
        self.assertTrue(str(first.pk) in [item['id'] for item in data['data']])

        start = (now() + timedelta(days=1)).strftime('%Y-%m-%d')
        end = (now() + timedelta(days=5)).strftime('%Y-%m-%d')
        data = json.loads(
            self.client.get(
                self.url + '?filter[start]={start}&filter[end]={end}'.format(
                    start=start, end=end
                ),
                user=self.owner
            ).content
        )
        self.assertEqual(data['meta']['pagination']['count'], 1)
        self.assertTrue(str(first.pk) in [item['id'] for item in data['data']])

        start = (now() + timedelta(days=1)).strftime('%Y-%m-%d')
        end = (now() + timedelta(days=6)).strftime('%Y-%m-%d')
        data = json.loads(
            self.client.get(
                self.url + '?filter[start]={start}&filter[end]={end}'.format(
                    start=start, end=end
                ),
                user=self.owner
            ).content
        )
        self.assertEqual(data['meta']['pagination']['count'], 2)
        self.assertTrue(str(first.pk) in [item['id'] for item in data['data']])
        self.assertTrue(str(second.pk) in [item['id'] for item in data['data']])

        start = (now() + timedelta(days=6)).strftime('%Y-%m-%d')
        end = (now() + timedelta(days=6)).strftime('%Y-%m-%d')
        data = json.loads(
            self.client.get(
                self.url + '?filter[start]={start}&filter[end]={end}'.format(
                    start=start, end=end
                ),
                user=self.owner
            ).content
        )
        self.assertEqual(data['meta']['pagination']['count'], 2)
        self.assertTrue(str(first.pk) in [item['id'] for item in data['data']])
        self.assertTrue(str(second.pk) in [item['id'] for item in data['data']])

        start = (now() + timedelta(days=7)).strftime('%Y-%m-%d')
        end = (now() + timedelta(days=7)).strftime('%Y-%m-%d')
        data = json.loads(
            self.client.get(
                self.url + '?filter[start]={start}&filter[end]={end}'.format(
                    start=start, end=end
                ),
                user=self.owner
            ).content
        )
        self.assertEqual(data['meta']['pagination']['count'], 0)

        start = (now() + timedelta(days=8)).strftime('%Y-%m-%d')
        end = (now() + timedelta(days=10)).strftime('%Y-%m-%d')
        data = json.loads(
            self.client.get(
                self.url + '?filter[start]={start}&filter[end]={end}'.format(
                    start=start, end=end
                ),
                user=self.owner
            ).content
        )
        self.assertEqual(data['meta']['pagination']['count'], 1)
        self.assertTrue(str(second.pk) in [item['id'] for item in data['data']])

        start = (now() + timedelta(days=12)).strftime('%Y-%m-%d')
        end = (now() + timedelta(days=30)).strftime('%Y-%m-%d')
        data = json.loads(
            self.client.get(
                self.url + '?filter[start]={start}&filter[end]={end}'.format(
                    start=start, end=end
                ),
                user=self.owner
            ).content
        )
        self.assertEqual(data['meta']['pagination']['count'], 0)

    def test_activity_date_filter_period(self):
        open_end = PeriodActivityFactory.create(
            status='open',
            start=date.today() + timedelta(days=5),
            deadline=None
        )

        open_start = PeriodActivityFactory.create(
            status='open',
            start=None,
            deadline=date.today() + timedelta(days=20)
        )

        first = PeriodActivityFactory.create(
            status='open',
            start=date.today() + timedelta(days=5),
            deadline=date.today() + timedelta(days=10)
        )

        second = PeriodActivityFactory.create(
            status='open',
            start=date.today() + timedelta(days=10),
            deadline=date.today() + timedelta(days=15)
        )

        third = PeriodActivityFactory.create(
            status='open',
            start=date.today() + timedelta(days=15),
            deadline=date.today() + timedelta(days=20)
        )

        start = (now() + timedelta(days=5)).strftime('%Y-%m-%d')
        end = (now() + timedelta(days=5)).strftime('%Y-%m-%d')
        data = json.loads(
            self.client.get(
                self.url + '?filter[start]={start}&filter[end]={end}'.format(
                    start=start, end=end
                ),
                user=self.owner
            ).content
        )
        self.assertEqual(data['meta']['pagination']['count'], 3)
        self.assertTrue(str(first.pk) in [item['id'] for item in data['data']])
        self.assertTrue(str(open_start.pk) in [item['id'] for item in data['data']])
        self.assertTrue(str(open_end.pk) in [item['id'] for item in data['data']])

        start = (now() + timedelta(days=14)).strftime('%Y-%m-%d')
        end = (now() + timedelta(days=18)).strftime('%Y-%m-%d')
        data = json.loads(
            self.client.get(
                self.url + '?filter[start]={start}&filter[end]={end}'.format(
                    start=start, end=end
                ),
                user=self.owner
            ).content
        )
        self.assertEqual(data['meta']['pagination']['count'], 4)
        self.assertTrue(str(open_start.pk) in [item['id'] for item in data['data']])
        self.assertTrue(str(open_end.pk) in [item['id'] for item in data['data']])
        self.assertTrue(str(second.pk) in [item['id'] for item in data['data']])
        self.assertTrue(str(third.pk) in [item['id'] for item in data['data']])

        start = (now() + timedelta(days=25)).strftime('%Y-%m-%d')
        data = json.loads(
            self.client.get(
                self.url + '?filter[start]={start}'.format(
                    start=start
                ),
                user=self.owner
            ).content
        )
        self.assertEqual(data['meta']['pagination']['count'], 1)
        self.assertTrue(str(open_end.pk) in [item['id'] for item in data['data']])

        end = (now() + timedelta(days=1)).strftime('%Y-%m-%d')
        data = json.loads(
            self.client.get(
                self.url + '?filter[end]={end}'.format(
                    end=end
                ),
                user=self.owner
            ).content
        )
        self.assertEqual(data['meta']['pagination']['count'], 1)
        self.assertTrue(str(open_start.pk) in [item['id'] for item in data['data']])

    def test_activity_invalid_date_filter(self):
        next_month = now() + dateutil.relativedelta.relativedelta(months=1)
        after = now() + dateutil.relativedelta.relativedelta(months=2)

        event = DateActivityFactory.create(
            status='open', slots=[]
        )
        DateActivitySlotFactory.create(activity=event, start=next_month)
        event_after = DateActivityFactory.create(
            status='open', slots=[]
        )
        DateActivitySlotFactory.create(activity=event_after, start=after)

        PeriodActivityFactory.create(
            status='open',
            deadline=next_month.date()
        )
        response = self.client.get(
            self.url + '?filter[start]=0'
        )
        self.assertEqual(response.status_code, status.HTTP_200_OK)
        response = self.client.get(
            self.url + '?filter[end]=2021-02-31'
        )
        self.assertEqual(response.status_code, status.HTTP_200_OK)

    def test_filter_segment(self):
        segment = SegmentFactory.create()
        first = DateActivityFactory.create(
            status='open',
        )
        first.segments.add(segment)

        DateActivityFactory.create(
            status='open'
        )

        response = self.client.get(
            self.url + '?filter[segment.{}]={}'.format(
                segment.segment_type.slug, segment.pk
            ),
            user=self.owner
        )

        data = json.loads(response.content)

        self.assertEqual(data['meta']['pagination']['count'], 1)
        self.assertEqual(data['data'][0]['id'], str(first.pk))

    def test_filter_segment_mismatch(self):
        first = DateActivityFactory.create(
            status='open',
        )
        first_segment = SegmentFactory.create()
        first.segments.add(first_segment)
        second_segment = SegmentFactory.create()
        first.segments.add(second_segment)

        DateActivityFactory.create(
            status='open'
        )

        response = self.client.get(
            self.url + '?filter[segment.{}]={}'.format(
                first_segment.segment_type.slug, second_segment.pk
            ),
            user=self.owner
        )

        data = json.loads(response.content)

        self.assertEqual(data['meta']['pagination']['count'], 0)

    def test_search(self):
        first = DateActivityFactory.create(
            title='Lorem ipsum dolor sit amet',
            description="Lorem ipsum",
            status='open'
        )
        second = DateActivityFactory.create(title='Lorem ipsum dolor sit amet', status='open')

        response = self.client.get(
            self.url + '?filter[search]=lorem ipsum',
            user=self.owner
        )

        data = json.loads(response.content)

        self.assertEqual(data['meta']['pagination']['count'], 2)
        self.assertEqual(data['data'][0]['id'], str(first.pk))
        self.assertEqual(data['data'][1]['id'], str(second.pk))

    def test_search_team_activity(self):
        first = DateActivityFactory.create(
            team_activity='teams',
            status='open'
        )
        DateActivityFactory.create_batch(
            2,
            team_activity='individuals',
            status='open'
        )

        response = self.client.get(
            self.url,
            user=self.owner
        )

        data = json.loads(response.content)
        self.assertEqual(data['meta']['pagination']['count'], 3)

        response = self.client.get(
            self.url + '?filter[team_activity]=teams',
            user=self.owner
        )

        data = json.loads(response.content)
        self.assertEqual(data['meta']['pagination']['count'], 1)
        self.assertEqual(data['data'][0]['id'], str(first.pk))

        response = self.client.get(
            self.url + '?filter[team_activity]=individuals',
            user=self.owner
        )

        data = json.loads(response.content)
        self.assertEqual(data['meta']['pagination']['count'], 2)

    def test_search_page_size(self):
        DateActivityFactory.create_batch(
            12,
            title='Lorem ipsum dolor sit amet',
            description="Lorem ipsum",
            status='open'
        )
        response = self.client.get(
            self.url + '?page[size]=4'
        )
        data = json.loads(response.content)
        self.assertEqual(data['meta']['pagination']['count'], 12)
        self.assertEqual(len(data['data']), 4)

        response = self.client.get(
            self.url + '?page[size]=8'
        )
        data = json.loads(response.content)
        self.assertEqual(data['meta']['pagination']['count'], 12)
        self.assertEqual(len(data['data']), 8)

        response = self.client.get(
            self.url
        )
        data = json.loads(response.content)
        self.assertEqual(data['meta']['pagination']['count'], 12)
        self.assertEqual(len(data['data']), 8)

    def test_search_different_type(self):
        first = DateActivityFactory.create(
            title='Lorem ipsum dolor sit amet',
            description="Lorem ipsum",
            status='open'
        )
        second = PeriodActivityFactory.create(title='Lorem ipsum dolor sit amet', status='open')

        response = self.client.get(
            self.url + '?filter[search]=lorem ipsum',
            user=self.owner
        )

        data = json.loads(response.content)

        self.assertEqual(data['meta']['pagination']['count'], 2)
        self.assertEqual(data['data'][0]['id'], str(first.pk))
        self.assertEqual(data['data'][0]['type'], 'activities/time-based/dates')
        self.assertEqual(data['data'][1]['id'], str(second.pk))
        self.assertEqual(data['data'][1]['type'], 'activities/time-based/periods')

    def test_search_boost(self):
        first = DateActivityFactory.create(
            title='Something else',
            description='Lorem ipsum dolor sit amet',
            status='open'
        )
        second = DateActivityFactory.create(
            title='Lorem ipsum dolor sit amet',
            description="Something else",
            status='open'
        )

        response = self.client.get(
            self.url + '?filter[search]=lorem ipsum',
            user=self.owner
        )

        data = json.loads(response.content)

        self.assertEqual(data['meta']['pagination']['count'], 2)
        self.assertEqual(data['data'][0]['id'], str(second.pk))
        self.assertEqual(data['data'][1]['id'], str(first.pk))

    def test_search_formatted_address(self):
        activity1 = DateActivityFactory.create(
            title='Location! Location!',
            status='open'
        )
        location = GeolocationFactory.create(formatted_address='Roggeveenstraat')
        DateActivitySlotFactory.create(
            location=location,
            activity=activity1
        )
        DateActivitySlotFactory.create(
            activity=activity1,
            location=location)

        activity2 = DateActivityFactory.create(
            title='Nog een!',
            status='open'
        )
        DateActivitySlotFactory.create(
            location=location,
            activity=activity2
        )
        activity3 = DateActivityFactory.create(
            title='Nog een!',
            status='open'
        )
        DateActivitySlotFactory.create(
            activity=activity3
        )

        response = self.client.get(
            self.url + '?filter[search]=Roggeveenstraat',
            user=self.owner
        )

        data = json.loads(response.content)

        self.assertEqual(data['meta']['pagination']['count'], 2)
        self.assertEqual(data['data'][0]['id'], str(activity1.pk))
        self.assertEqual(data['data'][1]['id'], str(activity2.pk))

    def test_search_initiative_title(self):
        first = DateActivityFactory.create(
            initiative=InitiativeFactory.create(title='Test title'),
            status='open'
        )
        second = DateActivityFactory.create(
            title='Test title',
            status='open'
        )
        DateActivityFactory.create(
            status='open'
        )

        response = self.client.get(
            self.url + '?filter[search]=test title',
            user=self.owner
        )

        data = json.loads(response.content)

        self.assertEqual(data['meta']['pagination']['count'], 2)
        self.assertEqual(data['data'][0]['id'], str(second.pk))
        self.assertEqual(data['data'][1]['id'], str(first.pk))

    def test_search_segment_name(self):
        first = DateActivityFactory.create(
            status='open',
        )
        first.segments.add(SegmentFactory(name='Online Marketing'))

        DateActivityFactory.create(
            status='open'
        )

        response = self.client.get(
            self.url + '?filter[search]=marketing',
            user=self.owner
        )

        data = json.loads(response.content)

        self.assertEqual(data['meta']['pagination']['count'], 1)
        self.assertEqual(data['data'][0]['id'], str(first.pk))

    def test_sort_title(self):
        second = DateActivityFactory.create(title='B: something else', status='open')
        first = DateActivityFactory.create(title='A: something', status='open')
        third = DateActivityFactory.create(title='C: More', status='open')

        response = self.client.get(
            self.url + '?sort=alphabetical',
            user=self.owner
        )

        data = json.loads(response.content)

        self.assertEqual(data['meta']['pagination']['count'], 3)
        self.assertEqual(data['data'][0]['id'], str(first.pk))
        self.assertEqual(data['data'][1]['id'], str(second.pk))
        self.assertEqual(data['data'][2]['id'], str(third.pk))

    def test_sort_activity_date(self):
        first = DateActivityFactory.create(
            status='open',
        )
        DateActivitySlotFactory.create(
            activity=first,
            start=now() + timedelta(days=10)
        )

        second = FundingFactory.create(
            status='open',
            deadline=now() + timedelta(days=9)
        )

        third = PeriodActivityFactory.create(
            status='open',
            start=now() + timedelta(days=4),
            deadline=now() + timedelta(days=11)
        )

        response = self.client.get(
            self.url + '?sort=date',
            user=self.owner
        )

        data = json.loads(response.content)

        self.assertEqual(data['meta']['pagination']['count'], 3)

        self.assertEqual(data['data'][0]['id'], str(third.pk))
        self.assertEqual(data['data'][1]['id'], str(first.pk))
        self.assertEqual(data['data'][2]['id'], str(second.pk))

    def test_sort_matching_status(self):
        DateActivityFactory.create(status='closed')

        second = DateActivityFactory.create(
            owner=self.owner,
        )
        second.initiative.states.submit(save=True)
        second.initiative.states.approve(save=True)
        second.states.submit(save=True)

        slot = second.slots.get()
        slot.start = now() - timedelta(days=10)
        slot.save()

        DateParticipantFactory.create(
            activity=second
        )

        third = DateActivityFactory.create(
            status='open',
            capacity=1
        )
        DateParticipantFactory.create(activity=third)
        fourth = DateActivityFactory.create(status='running')
        DateParticipantFactory.create(activity=fourth)
        fifth = DateActivityFactory.create(status='open')
        DateParticipantFactory.create(activity=fifth)

        response = self.client.get(
            self.url + '?sort=popularity',
            user=self.owner
        )

        data = json.loads(response.content)

        self.assertEqual(data['meta']['pagination']['count'], 4)

        self.assertEqual(data['data'][0]['id'], str(fifth.pk))
        self.assertEqual(data['data'][1]['id'], str(fourth.pk))
        self.assertEqual(data['data'][2]['id'], str(third.pk))
        self.assertEqual(data['data'][3]['id'], str(second.pk))

    def test_sort_matching_activity_date(self):
        first = DateActivityFactory.create(
            status='open',
        )
        DateActivitySlotFactory.create(
            activity=first,
            start=now() + timedelta(days=10)
        )

        second = FundingFactory.create(
            status='open',
            deadline=now() + timedelta(days=9)
        )

        third = PeriodActivityFactory.create(
            status='open',
            start=now() + timedelta(days=4),
            deadline=now() + timedelta(days=11)
        )

        fourth = PeriodActivityFactory.create(
            status='open',
            deadline=None,
            start=None
        )

        response = self.client.get(
            self.url + '?sort=popularity'
        )

        data = json.loads(response.content)

        self.assertEqual(data['meta']['pagination']['count'], 4)

        self.assertEqual(data['data'][0]['id'], str(second.pk))
        self.assertEqual(data['data'][1]['id'], str(first.pk))
        self.assertEqual(data['data'][2]['id'], str(third.pk))
        self.assertEqual(data['data'][3]['id'], str(fourth.pk))

    def test_sort_matching_skill(self):
        skill = SkillFactory.create()
        self.owner.skills.add(skill)
        self.owner.save()

        first = PeriodActivityFactory.create(status='full')

        second = PeriodActivityFactory.create(status='full', expertise=skill)

        third = PeriodActivityFactory.create(status='open')
        fourth = PeriodActivityFactory.create(status='open', expertise=skill)
        fifth = PeriodActivityFactory.create(status='open', expertise=None)

        response = self.client.get(
            self.url + '?sort=popularity',
            user=self.owner
        )

        data = json.loads(response.content)

        self.assertEqual(data['meta']['pagination']['count'], 5)

        self.assertEqual(data['data'][0]['id'], str(fourth.pk))
        self.assertEqual(data['data'][1]['id'], str(fifth.pk))
        self.assertEqual(data['data'][2]['id'], str(third.pk))
        self.assertEqual(data['data'][3]['id'], str(second.pk))
        self.assertEqual(data['data'][4]['id'], str(first.pk))

    def test_sort_matching_theme(self):
        theme = ThemeFactory.create()
        self.owner.favourite_themes.add(theme)
        self.owner.save()

        initiative = InitiativeFactory.create(theme=theme)

        first = DateActivityFactory.create(status='open', capacity=1)
        DateParticipantFactory.create(activity=first)
        second = DateActivityFactory.create(
            status='open',
            initiative=initiative,
            capacity=1
        )
        DateParticipantFactory.create(activity=second)
        third = DateActivityFactory.create(status='open')
        DateParticipantFactory.create(activity=third)
        fourth = DateActivityFactory.create(status='open', initiative=initiative)

        response = self.client.get(
            self.url + '?sort=popularity',
            user=self.owner
        )

        data = json.loads(response.content)

        self.assertEqual(data['meta']['pagination']['count'], 4)

        self.assertEqual(data['data'][0]['id'], str(fourth.pk))
        self.assertEqual(data['data'][1]['id'], str(third.pk))
        self.assertEqual(data['data'][2]['id'], str(second.pk))
        self.assertEqual(data['data'][3]['id'], str(first.pk))

    def test_sort_matching_location(self):
        self.owner.place = PlaceFactory.create(
            position=Point(20.0, 10.0)
        )
        self.owner.save()

        first = PeriodActivityFactory.create(status='full')

        second = PeriodActivityFactory.create(
            status='full',
            is_online=False,
            location=GeolocationFactory.create(position=Point(20.1, 10.1))
        )

        third = PeriodActivityFactory.create(
            status='open',
            is_online=False,
        )
        fourth = PeriodActivityFactory.create(
            status='open',
            is_online=False,
            location=GeolocationFactory.create(position=Point(20.1, 10.1))
        )

        fifth = PeriodActivityFactory.create(
            is_online=True,
            status='open',
            location=None
        )

        response = self.client.get(
            self.url + '?sort=popularity',
            user=self.owner
        )

        data = json.loads(response.content)

        self.assertEqual(data['meta']['pagination']['count'], 5)

        self.assertEqual(data['data'][0]['id'], str(fourth.pk))
        self.assertEqual(data['data'][1]['id'], str(fifth.pk))
        self.assertEqual(data['data'][2]['id'], str(third.pk))
        self.assertEqual(data['data'][3]['id'], str(second.pk))
        self.assertEqual(data['data'][4]['id'], str(first.pk))

    def test_sort_contribution_count(self):

        deadline = now() + timedelta(days=2)
        first = FundingFactory.create(status='open', deadline=deadline)
        deadline = now() + timedelta(days=10)
        second = FundingFactory.create(status='open', deadline=deadline)
        third = FundingFactory.create(status='open', deadline=deadline)
        fourth = FundingFactory.create(status='open', deadline=deadline)
        fifth = FundingFactory.create(status='open', deadline=deadline)

        DonorFactory.create_batch(10, activity=fourth, status='succeeded')
        DonorFactory.create_batch(5, activity=fifth, status='succeeded')
        DonorFactory.create_batch(3, activity=third, status='succeeded')

        response = self.client.get(
            self.url + '?sort=popularity'
        )

        data = json.loads(response.content)

        self.assertEqual(data['meta']['pagination']['count'], 5)
        self.assertEqual(data['data'][0]['id'], str(first.pk))
        self.assertEqual(data['data'][1]['id'], str(fourth.pk))
        self.assertEqual(data['data'][2]['id'], str(fifth.pk))
        self.assertEqual(data['data'][3]['id'], str(third.pk))
        self.assertEqual(data['data'][4]['id'], str(second.pk))

    def test_filter_country(self):
        country1 = CountryFactory.create()
        country2 = CountryFactory.create()

        initiative1 = InitiativeFactory.create(place=GeolocationFactory.create(country=country1))
        initiative2 = InitiativeFactory.create(place=GeolocationFactory.create(country=country2))
        initiative3 = InitiativeFactory.create(place=GeolocationFactory.create(country=country1))
        initiative4 = InitiativeFactory.create(place=GeolocationFactory.create(country=country2))

        location1 = GeolocationFactory(country=country1)
        location2 = GeolocationFactory(country=country2)

        first = PeriodActivityFactory.create(status='full', initiative=initiative1, location=location1)
        PeriodParticipantFactory.create_batch(3, activity=first, status='accepted')

        second = PeriodActivityFactory.create(status='open', initiative=initiative3, location=location1)

        third = PeriodActivityFactory.create(status='full', initiative=initiative2, location=location2)
        PeriodParticipantFactory.create_batch(3, activity=third, status='accepted')

        PeriodActivityFactory.create(status='open', initiative=initiative4)

        response = self.client.get(
            self.url + '?sort=popularity&filter[country]={}'.format(country1.id),
            user=self.owner
        )

        data = json.loads(response.content)

        self.assertEqual(data['meta']['pagination']['count'], 2)

        self.assertEqual(data['data'][0]['id'], str(second.pk))
        self.assertEqual(data['data'][1]['id'], str(first.pk))

    def test_filter_office_country(self):
        country1 = CountryFactory.create()
        country2 = CountryFactory.create()
        office1 = LocationFactory.create(country=country1)
        office2 = LocationFactory.create(country=country2)

        initiative1 = InitiativeFactory.create(location=office1, place=None)
        initiative2 = InitiativeFactory.create(location=office2, place=None)
        initiative3 = InitiativeFactory.create(location=office1, place=None)
        initiative4 = InitiativeFactory.create(location=office2, place=None)

        location1 = GeolocationFactory(country=country1)

        first = PeriodActivityFactory.create(status='full', initiative=initiative1, is_online=True)
        PeriodParticipantFactory.create_batch(3, activity=first, status='accepted')

        second = PeriodActivityFactory.create(status='open', initiative=initiative3, is_online=True)

        third = PeriodActivityFactory.create(status='full', initiative=initiative2, location=location1)
        PeriodParticipantFactory.create_batch(3, activity=third, status='accepted')

        PeriodActivityFactory.create(status='open', initiative=initiative4, is_online=True)
        date = DateActivityFactory.create(status='open', initiative=initiative1)
        DateActivitySlotFactory.create(activity=date, status='open', is_online=True)

        response = self.client.get(
            self.url + '?sort=popularity&filter[country]={}'.format(country1.id),
            user=self.owner
        )

        data = json.loads(response.content)
        # Country filter should activities with initiative with office with that country,
        # but also activities with a (geo)location in that country
        self.assertEqual(data['meta']['pagination']['count'], 4)
        self.assertEqual(data['data'][0]['id'], str(second.pk))
        self.assertEqual(data['data'][1]['id'], str(date.pk))
        self.assertEqual(data['data'][2]['id'], str(first.pk))

    def test_filter_mixed_country(self):
        country1 = CountryFactory.create()
        country2 = CountryFactory.create()
        office1 = LocationFactory.create(country=country1)
        office2 = LocationFactory.create(country=country2)
        location1 = GeolocationFactory(country=country1)

        initiative1 = InitiativeFactory.create(location=office1, place=None)
        initiative2 = InitiativeFactory.create(location=office2, place=None)
        initiative3 = InitiativeFactory.create(is_global=True, place=None)
        initiative4 = InitiativeFactory.create(place=location1)

        PeriodActivityFactory.create(status='full', initiative=initiative1, is_online=True)
        date1 = DateActivityFactory.create(status='open', initiative=initiative2)
        date2 = DateActivityFactory.create(status='open', initiative=initiative3, office_location=office1)
        PeriodActivityFactory.create(status='full', initiative=initiative4, is_online=True)

        DateActivitySlotFactory.create(activity=date1, status='open', is_online=False, location=location1)
        DateActivitySlotFactory.create(activity=date2, status='open', is_online=True)

        response = self.client.get(
            self.url + '?sort=popularity&filter[country]={}'.format(country1.id),
            user=self.owner
        )

        data = json.loads(response.content)
        self.assertEqual(data['meta']['pagination']['count'], 4)

    def test_sort_matching_office_location(self):
        self.owner.location = LocationFactory.create(position=Point(20.0, 10.0))
        self.owner.save()

        first = PeriodActivityFactory.create(status='full')

        second = PeriodActivityFactory.create(
            status='full',
            is_online=False,
            location=GeolocationFactory.create(position=Point(20.1, 10.1))
        )

        third = PeriodActivityFactory.create(status='open')
        fourth = PeriodActivityFactory.create(
            status='open',
            is_online=True,
        )
        fifth = PeriodActivityFactory.create(
            status='open',
            is_online=False,
            location=GeolocationFactory.create(position=Point(20.1, 10.1))
        )

        response = self.client.get(
            self.url + '?sort=popularity',
            user=self.owner
        )

        data = json.loads(response.content)

        self.assertEqual(data['meta']['pagination']['count'], 5)

        self.assertEqual(data['data'][0]['id'], str(fifth.pk))
        self.assertEqual(data['data'][1]['id'], str(fourth.pk))
        self.assertEqual(data['data'][2]['id'], str(third.pk))
        self.assertEqual(data['data'][3]['id'], str(second.pk))
        self.assertEqual(data['data'][4]['id'], str(first.pk))

    def test_sort_matching_combined(self):
        theme = ThemeFactory.create()
        self.owner.favourite_themes.add(theme)

        skill = SkillFactory.create()
        self.owner.skills.add(skill)

        self.owner.location = LocationFactory.create(position=Point(20.0, 10.0))
        self.owner.save()

        initiative = InitiativeFactory.create(theme=theme)

        first = DateActivityFactory.create(
            status='open',
            initiative=initiative,
        )
        DateActivitySlotFactory.create(
            activity=first,
            is_online=False
        )

        second = PeriodActivityFactory.create(
            status='open',
            location=GeolocationFactory.create(position=Point(20.1, 10.1)),
            initiative=initiative,
            is_online=False
        )
        third = PeriodActivityFactory.create(
            status='open',
            location=GeolocationFactory.create(position=Point(20.1, 10.1)),
            initiative=initiative,
            expertise=skill,
            is_online=False
        )

        response = self.client.get(
            self.url + '?sort=popularity',
            user=self.owner
        )

        data = json.loads(response.content)

        self.assertEqual(data['meta']['pagination']['count'], 3)

        self.assertEqual(data['data'][0]['id'], str(third.pk))
        self.assertEqual(data['data'][1]['id'], str(second.pk))
        self.assertEqual(data['data'][2]['id'], str(first.pk))

    def test_limits(self):
        initiative = InitiativeFactory.create()
        DateActivityFactory.create_batch(
            7,
            status='open',
            initiative=initiative,
        )
        response = self.client.get(
            self.url + '?page[size]=150',
            user=self.owner
        )
        self.assertEqual(len(response.json()['data']), 7)

        response = self.client.get(
            self.url + '?page[size]=3',
            user=self.owner
        )
        self.assertEqual(len(response.json()['data']), 3)


class ActivityRelatedImageAPITestCase(BluebottleTestCase):
    def setUp(self):
        super(ActivityRelatedImageAPITestCase, self).setUp()
        self.client = JSONAPITestClient()
        self.owner = BlueBottleUserFactory.create()
        self.funding = FundingFactory.create(
            owner=self.owner,
        )
        self.related_image_url = reverse('related-activity-image-list')

        file_path = './bluebottle/files/tests/files/test-image.png'

        with open(file_path, 'rb') as test_file:
            response = self.client.post(
                reverse('image-list'),
                test_file.read(),
                content_type="image/png",
                format=None,
                HTTP_CONTENT_DISPOSITION='attachment; filename="some_file.jpg"',
                user=self.owner
            )

        self.file_data = json.loads(response.content)

    def test_create(self):
        data = {
            'data': {
                'type': 'related-activity-images',
                'relationships': {
                    'image': {
                        'data': {
                            'type': 'images',
                            'id': self.file_data['data']['id']
                        }
                    },
                    'resource': {
                        'data': {
                            'type': 'activities/fundings',
                            'id': self.funding.pk,
                        }
                    }
                }
            }
        }
        response = self.client.post(
            self.related_image_url,
            data=json.dumps(data),
            user=self.owner
        )

        self.assertEqual(response.status_code, status.HTTP_201_CREATED)

        self.assertEqual(
            response.json()['included'][1]['attributes']['links']['large'].split('?')[0],
            u'/api/activities/{}/related-image/600'.format(response.json()['data']['id'])
        )

    def test_create_non_owner(self):
        data = {
            'data': {
                'type': 'related-activity-images',
                'relationships': {
                    'image': {
                        'data': {
                            'type': 'images',
                            'id': self.file_data['data']['id']
                        }
                    },
                    'resource': {
                        'data': {
                            'type': 'activities/fundings',
                            'id': self.funding.pk,
                        }
                    }
                }
            }
        }
        response = self.client.post(
            self.related_image_url,
            data=json.dumps(data),
            user=BlueBottleUserFactory.create()
        )

        self.assertEqual(response.status_code, status.HTTP_403_FORBIDDEN)


class ContributorListAPITestCase(BluebottleTestCase):
    def setUp(self):
        super(ContributorListAPITestCase, self).setUp()
        self.client = JSONAPITestClient()
        self.user = BlueBottleUserFactory.create()

        DateParticipantFactory.create_batch(2, user=self.user)
        PeriodParticipantFactory.create_batch(2, user=self.user)
        DonorFactory.create_batch(2, user=self.user, status='succeeded')
        DonorFactory.create_batch(2, user=self.user, status='new')
        DeedParticipantFactory.create_batch(2, user=self.user)
        CollectContributorFactory.create_batch(2, user=self.user)

        DateParticipantFactory.create()
        PeriodParticipantFactory.create()
        DonorFactory.create()
        DeedParticipantFactory.create()
        CollectContributorFactory.create()

        self.url = reverse('contributor-list')

    def test_get(self):
        response = self.client.get(
            self.url,
            user=self.user
        )

        self.assertEqual(response.status_code, status.HTTP_200_OK)
        data = response.json()

        self.assertEqual(len(data['data']), 10)

        for contributor in data['data']:
            self.assertTrue(
                contributor['type'] in (
                    'contributors/time-based/date-participants',
                    'contributors/time-based/period-participants',
                    'contributors/collect/contributors',
                    'contributors/deeds/participant',
                    'contributors/donations',
                )
            )
            self.assertTrue(contributor['type'])
            self.assertTrue(
                contributor['relationships']['activity']['data']['type'] in (
                    'activities/fundings',
                    'activities/deeds',
                    'activities/time-based/dates',
                    'activities/time-based/periods',
                    'activities/collects'
                )
            )

            if contributor['type'] == 'activities/time-based/date-participants':
                self.assertTrue('related' in contributor['relationships']['slots']['links'])

        self.assertEqual(
            len([
                resource for resource in data['included']
                if resource['type'] == 'activities/time-based/periods'
            ]),
            2
        )

        self.assertEqual(
            len([
                resource for resource in data['included']
                if resource['type'] == 'activities/time-based/dates'
            ]),
            2
        )

        self.assertEqual(
            len([
                resource for resource in data['included']
                if resource['type'] == 'activities/deeds'
            ]),
            2
        )

        self.assertEqual(
            len([
                resource for resource in data['included']
                if resource['type'] == 'activities/fundings'
            ]),
            2
        )

    def test_get_anonymous(self):
        response = self.client.get(
            self.url
        )

        self.assertEqual(response.status_code, status.HTTP_401_UNAUTHORIZED)

    def test_get_other_user(self):
        response = self.client.get(
            self.url,
            user=BlueBottleUserFactory.create()
        )

        self.assertEqual(response.status_code, status.HTTP_200_OK)
        data = response.json()

        self.assertEqual(len(data['data']), 0)


@override_settings(
    ELASTICSEARCH_DSL_AUTOSYNC=True,
    ELASTICSEARCH_DSL_AUTO_REFRESH=True
)
@tag('elasticsearch')
class ActivityAPIAnonymizationTestCase(ESTestCase, BluebottleTestCase):
    anonymous_resource = {
        'id': 'anonymous',
        'type': 'members',
        'attributes': {
            'is-anonymous': True
        }
    }

    def setUp(self):
        super(ActivityAPIAnonymizationTestCase, self).setUp()
        self.member_settings = MemberPlatformSettings.load()

        self.client = JSONAPITestClient()
        self.owner = BlueBottleUserFactory.create()

    def test_activity_over_max_age(self):
        self.member_settings.anonymization_age = 300
        self.member_settings.save()

        activity = DateActivityFactory.create(
            created=now() - timedelta(days=400),
            status='open'
        )

        data = self.client.get(
            reverse('date-detail', args=(activity.id,))
        ).json()

        self.assertEqual(
            data['data']['relationships']['owner']['data']['id'], 'anonymous'
        )

        self.assertTrue(self.anonymous_resource in data['included'])

    def test_activity_not_over_max_age(self):
        self.member_settings.anonymization_age = 300
        self.member_settings.save()

        activity = DateActivityFactory.create(
            created=now() - timedelta(days=200),
            status='open'
        )

        data = self.client.get(
            reverse('date-detail', args=(activity.id,))
        ).json()

        self.assertEqual(
            data['data']['relationships']['owner']['data']['id'], str(activity.owner.pk)
        )

        self.assertTrue(self.anonymous_resource not in data['included'])

    def test_initiative_over_max_age(self):
        self.member_settings.anonymization_age = 300
        self.member_settings.save()

        initiative = InitiativeFactory.create(
            status='open',
            promoter=BlueBottleUserFactory.create(),
            reviewer=BlueBottleUserFactory.create(),
        )

        initiative.created = now() - timedelta(days=400)
        initiative.save()

        DateActivityFactory.create(
            initiative=initiative,
            created=now() - timedelta(days=400),
            status='open'
        )
        data = self.client.get(
            reverse('initiative-detail', args=(initiative.id,))
        ).json()

        self.assertEqual(
            data['data']['relationships']['owner']['data']['id'], 'anonymous'
        )

        self.assertEqual(
            data['data']['relationships']['activity-managers']['data'][0]['id'], 'anonymous'
        )

        self.assertEqual(
            data['data']['relationships']['reviewer']['data']['id'], 'anonymous'
        )

        included_activity = [
            included for included in data['included'] if
            included['type'] == 'activities/time-based/dates'
        ][0]

        self.assertEqual(
            included_activity['relationships']['owner']['data']['id'], 'anonymous'
        )

    def test_initiative_not_over_max_age(self):
        self.member_settings.anonymization_age = 300
        self.member_settings.save()

        initiative = InitiativeFactory.create(
            status='open',
            promoter=BlueBottleUserFactory.create(),
            reviewer=BlueBottleUserFactory.create(),
        )

        initiative.created = now() - timedelta(days=200)
        initiative.save()

        activity = DateActivityFactory.create(
            initiative=initiative,
            status='open'
        )
        data = self.client.get(
            reverse('initiative-detail', args=(initiative.id,))
        ).json()

        self.assertEqual(
            data['data']['relationships']['owner']['data']['id'], str(initiative.owner.pk)
        )

        self.assertEqual(
            data['data']['relationships']['activity-managers']['data'][0]['id'],
            str(initiative.activity_managers.first().pk)
        )

        self.assertEqual(
            data['data']['relationships']['reviewer']['data']['id'], str(initiative.reviewer.pk)
        )

        included_activity = [
            included for included in data['included'] if
            included['type'] == 'activities/time-based/dates'
        ][0]

        self.assertEqual(
            included_activity['relationships']['owner']['data']['id'], str(activity.owner.pk)
        )

    def test_participants_over_max_age(self):
        self.member_settings.anonymization_age = 300
        self.member_settings.save()

        activity = DateActivityFactory.create(
            created=now() - timedelta(days=400),
            status='open'
        )

        activity_data = self.client.get(
            reverse('date-detail', args=(activity.id,))
        ).json()

        DateParticipantFactory.create(
            activity=activity,
            created=now() - timedelta(days=350),
        )
        new_participant = DateParticipantFactory.create(
            activity=activity
        )

        data = self.client.get(
            activity_data['data']['relationships']['contributors']['links']['related'],
            user=self.owner
        ).json()
        self.assertEqual(
            data['data'][1]['relationships']['user']['data']['id'],
            'anonymous'
        )
        self.assertEqual(
            data['data'][0]['relationships']['user']['data']['id'],
            str(new_participant.user.pk)
        )


class TeamListViewAPITestCase(APITestCase):
    serializer = TeamSerializer

    def setUp(self):
        super().setUp()

        self.activity = PeriodActivityFactory.create(status='open')

        self.approved_teams = TeamFactory.create_batch(5, activity=self.activity)
        for team in self.approved_teams:
            PeriodParticipantFactory.create(activity=self.activity, team=team, user=team.owner)

        for team in self.approved_teams[:2]:
            TeamSlotFactory.create(activity=self.activity, team=team, start=now() + timedelta(days=5))

        TeamSlotFactory.create(
            activity=self.activity, team=self.approved_teams[2], start=now() - timedelta(days=5)
        )

        self.cancelled_teams = TeamFactory.create_batch(
            5, activity=self.activity, status='cancelled'
        )
        for team in self.cancelled_teams:
            PeriodParticipantFactory.create(activity=self.activity, team=team, user=team.owner)
            PeriodParticipantFactory.create(activity=self.activity, team=team)

<<<<<<< HEAD
        self.url = f"{reverse('team-list')}?activity_id={self.activity.pk}"
=======
        self.url = "{}?filter[activity_id]={}".format(
            reverse('team-list'),
            self.activity.pk
        )
>>>>>>> f03789dd

        settings = InitiativePlatformSettings.objects.get()
        settings.team_activities = True
        settings.enable_participant_exports = True
        settings.save()

    def test_get_activity_owner(self):
        self.perform_get(user=self.activity.owner)

        self.assertStatus(status.HTTP_200_OK)
        self.assertTotal(len(self.approved_teams) + len(self.cancelled_teams))
        self.assertObjectList(self.approved_teams)
        self.assertRelationship('activity', [self.activity])
        self.assertRelationship('owner')

        self.assertMeta('status')
        self.assertMeta('transitions')
        for resource in self.response.json()['data']:
            self.assertTrue(resource['meta']['participants-export-url'] is not None)
        team_ids = [t["id"] for t in self.response.json()["data"]]
        self.assertEqual(
            len(team_ids),
            len(set(team_ids)),
            'We should have a unique list of team ids'
        )

    def test_get_filtered_status(self):
        new_teams = TeamFactory.create_batch(2, activity=self.activity, status='new')
        self.perform_get(user=self.activity.owner, query={'filter[status]': 'new'})

        self.assertStatus(status.HTTP_200_OK)
        for resource in self.response.json()['data']:
            self.assertTrue(
                resource['id'] in [str(team.pk) for team in new_teams]
            )

    def test_get_filtered_has_slot(self):
        self.perform_get(user=self.activity.owner, query={'filter[has_slot]': 'false'})

        self.assertStatus(status.HTTP_200_OK)
        for resource in self.response.json()['data']:
            self.assertIsNone(resource['relationships']['slot']['data'])

    def test_get_filtered_future(self):
        self.perform_get(user=self.activity.owner, query={'filter[start]': 'future'})

        self.assertStatus(status.HTTP_200_OK)
        for resource in self.response.json()['data']:
            self.assertTrue(
                resource['id'] in [str(team.pk) for team in self.approved_teams[:2]]
            )

    def test_get_filtered_passed(self):
        self.perform_get(user=self.activity.owner, query={'filter[start]': 'passed'})

        self.assertStatus(status.HTTP_200_OK)
        for resource in self.response.json()['data']:
            self.assertEqual(
                resource['id'], str(self.approved_teams[2].pk)
            )

    def test_get_cancelled_team_captain(self):
        team = self.cancelled_teams[0]
        self.perform_get(user=team.owner)

        self.assertStatus(status.HTTP_200_OK)

        self.assertTotal(len(self.approved_teams) + 1)
        self.assertObjectList(self.approved_teams + [team])
        self.assertRelationship('activity', [self.activity])
        self.assertRelationship('owner')

        self.assertEqual(
            self.response.json()['data'][0]['relationships']['owner']['data']['id'],
            str(team.owner.pk)
        )

    def test_get_team_captain(self):
        team = self.approved_teams[0]
        self.perform_get(user=team.owner)

        self.assertStatus(status.HTTP_200_OK)
        self.assertTotal(len(self.approved_teams))
        self.assertObjectList(self.approved_teams)
        self.assertRelationship('activity', [self.activity])
        self.assertRelationship('owner')

        self.assertEqual(
            self.response.json()['data'][0]['relationships']['owner']['data']['id'],
            str(team.owner.pk)
        )

        for resource in self.response.json()['data']:
            if resource['relationships']['owner']['data']['id'] == str(team.owner.pk):
                self.assertTrue(resource['meta']['participants-export-url'] is not None)
            else:
                self.assertTrue(resource['meta']['participants-export-url'] is None)

    def test_get_anonymous(self):
        self.perform_get()

        self.assertStatus(status.HTTP_200_OK)
        self.assertTotal(len(self.approved_teams))
        self.assertObjectList(self.approved_teams)
        self.assertRelationship('activity', [self.activity])
        self.assertRelationship('owner')
        for resource in self.response.json()['data']:
            self.assertTrue(resource['meta']['participants-export-url'] is None)

    def test_pagination(self):
        extra_teams = TeamFactory.create_batch(
            10, activity=self.activity
        )
        self.perform_get()
        self.assertStatus(status.HTTP_200_OK)
        self.assertTotal(len(self.approved_teams) + len(extra_teams))
        self.assertSize(8)
        self.assertPages(2)

    def test_other_user_anonymous(self):
        self.perform_get(BlueBottleUserFactory.create())

        self.assertStatus(status.HTTP_200_OK)
        self.assertTotal(len(self.approved_teams))
        self.assertObjectList(self.approved_teams)
        self.assertRelationship('activity', [self.activity])
        self.assertRelationship('owner')

    def test_get_anonymous_closed_site(self):
        with self.closed_site():
            self.perform_get()

        self.assertStatus(status.HTTP_401_UNAUTHORIZED)

    def test_get_user_closed_site(self):
        with self.closed_site():
            self.perform_get(BlueBottleUserFactory.create())

        self.assertStatus(status.HTTP_200_OK)


class TeamTransitionListViewAPITestCase(APITestCase):
    url = reverse('team-transition-list')
    serializer = TeamTransitionSerializer

    def setUp(self):
        super().setUp()

        self.team = TeamFactory.create()

        self.defaults = {
            'resource': self.team,
            'transition': 'cancel',
        }

        self.fields = ['resource', 'transition', ]

    def test_cancel_owner(self):
        self.perform_create(user=self.team.owner)
        self.assertStatus(status.HTTP_400_BAD_REQUEST)

        self.team.refresh_from_db()
        self.assertEqual(self.team.status, 'open')

    def test_cancel_activity_manager(self):
        self.perform_create(user=self.team.activity.owner)

        self.assertStatus(status.HTTP_201_CREATED)
        self.assertIncluded('resource', self.team)

        self.team.refresh_from_db()
        self.assertEqual(self.team.status, 'cancelled')

    def test_cancel_other_user(self):
        self.perform_create(user=BlueBottleUserFactory.create())
        self.assertStatus(status.HTTP_400_BAD_REQUEST)

        self.team.refresh_from_db()
        self.assertEqual(self.team.status, 'open')

    def test_cancel_no_user(self):
        self.perform_create()
        self.assertStatus(status.HTTP_400_BAD_REQUEST)

        self.team.refresh_from_db()
        self.assertEqual(self.team.status, 'open')

    def test_withdraw_owner(self):
        self.defaults['transition'] = 'withdraw'

        self.perform_create(user=self.team.owner)

        self.assertStatus(status.HTTP_201_CREATED)
        self.assertIncluded('resource', self.team)

        self.team.refresh_from_db()
        self.assertEqual(self.team.status, 'withdrawn')

    def test_withdraw_activity_manager(self):
        self.defaults['transition'] = 'withdraw'

        self.perform_create(user=self.team.activity.owner)

        self.assertStatus(status.HTTP_400_BAD_REQUEST)
        self.team.refresh_from_db()

        self.assertEqual(self.team.status, 'open')

    def test_withdraw_other_user(self):
        self.defaults['transition'] = 'withdraw'

        self.perform_create(user=BlueBottleUserFactory.create())
        self.assertStatus(status.HTTP_400_BAD_REQUEST)

        self.team.refresh_from_db()
        self.assertEqual(self.team.status, 'open')

    def test_withdraw_no_user(self):
        self.defaults['transition'] = 'withdraw'

        self.perform_create()
        self.assertStatus(status.HTTP_400_BAD_REQUEST)

        self.team.refresh_from_db()
        self.assertEqual(self.team.status, 'open')


class InviteDetailViewAPITestCase(APITestCase):
    serializer = InviteSerializer

    def setUp(self):
        super().setUp()
        activity = PeriodActivityFactory.create(status='open', team_activity='teams')
        self.contributor = PeriodParticipantFactory.create(activity=activity)

        self.url = reverse('invite-detail', args=(self.contributor.invite.pk, ))

    def test_get_anonymous(self):
        self.perform_get()
        self.assertStatus(status.HTTP_200_OK)

        self.assertIncluded('team', self.contributor.team)
        self.assertIncluded('team.owner', self.contributor.team.owner)

    def test_get_anonymous_closed_site(self):
        with self.closed_site():
            self.perform_get()

        self.assertStatus(status.HTTP_401_UNAUTHORIZED)

    def test_get_anonymous_user(self):
        with self.closed_site():
            self.perform_get(user=BlueBottleUserFactory.create())

        self.assertStatus(status.HTTP_200_OK)


class TeamMemberExportViewAPITestCase(APITestCase):
    def setUp(self):
        super().setUp()

        settings = InitiativePlatformSettings.load()
        settings.team_activities = True
        settings.enable_participant_exports = True
        settings.save()

        self.activity = PeriodActivityFactory.create(team_activity='teams')

        self.team_captain = PeriodParticipantFactory(activity=self.activity)

        self.team_members = PeriodParticipantFactory.create_batch(
            3,
            activity=self.activity,
            accepted_invite=self.team_captain.invite
        )

        self.non_team_members = PeriodParticipantFactory.create_batch(
            3,
            activity=self.activity,
        )

        self.url = "{}?filter[activity_id]={}".format(reverse('team-list'), self.activity.pk)

    @property
    def export_url(self):
        for team in self.response.json()['data']:
            if team['id'] == str(self.team_captain.team.pk) and team['meta']['participants-export-url']:
                return team['meta']['participants-export-url']['url']

    def test_get_owner(self):
        self.perform_get(user=self.activity.owner)
        self.assertStatus(status.HTTP_200_OK)
        self.assertTrue(self.export_url)
        response = self.client.get(self.export_url)

        sheet = load_workbook(filename=io.BytesIO(response.content)).get_active_sheet()
        rows = list(sheet.values)

        self.assertEqual(
            rows[0],
            ('Email', 'Name', 'Registration Date', 'Status', 'Team Captain')
        )

        self.assertEqual(len(rows), 5)

        for team_member in self.team_members:
            self.assertTrue(team_member.user.email in [row[0] for row in rows[1:]])

        self.assertEqual(
            [
                row[4] for row in rows
                if row[0] == self.team_captain.user.email
            ][0],
            True
        )

    def test_team_captain(self):
        self.perform_get(user=self.team_captain.user)
        self.assertStatus(status.HTTP_200_OK)
        self.assertTrue(self.export_url)
        response = self.client.get(self.export_url)
        sheet = load_workbook(filename=io.BytesIO(response.content)).get_active_sheet()
        rows = list(sheet.values)

        self.assertEqual(
            rows[0],
            ('Email', 'Name', 'Registration Date', 'Status', 'Team Captain')
        )

    def test_get_owner_incorrect_hash(self):
        self.perform_get(user=self.activity.owner)
        self.assertStatus(status.HTTP_200_OK)
        response = self.client.get(self.export_url + 'test')
        self.assertEqual(response.status_code, status.HTTP_404_NOT_FOUND)

    def test_get_contributor(self):
        self.perform_get(user=self.team_members[0].user)
        self.assertIsNone(self.export_url)

    def test_get_other_user(self):
        self.perform_get(user=BlueBottleUserFactory.create())
        self.assertIsNone(self.export_url)

    def test_get_no_user(self):
        self.perform_get()
        self.assertIsNone(self.export_url)


class TeamMemberListViewAPITestCase(APITestCase):
    serializer = PeriodParticipantSerializer

    def setUp(self):
        super().setUp()

        settings = InitiativePlatformSettings.objects.get()
        settings.team_activities = True
        settings.save()

        self.activity = PeriodActivityFactory.create(status='open', team_activity='teams')

        self.team_captain = PeriodParticipantFactory.create(
            activity=self.activity
        )
        self.team = self.team_captain.team

        self.accepted_members = PeriodParticipantFactory.create_batch(
            3,
            activity=self.activity,
            accepted_invite=self.team_captain.invite
        )
        self.withdrawn_members = PeriodParticipantFactory.create_batch(
            3,
            activity=self.activity,
            accepted_invite=self.team_captain.invite
        )

        for member in self.withdrawn_members:
            member.states.withdraw(save=True)

        self.url = reverse('team-members', args=(self.team.pk, ))

    def test_get_activity_owner(self):
        self.perform_get(user=self.activity.owner)

        self.assertStatus(status.HTTP_200_OK)
        self.assertTotal(len(self.accepted_members) + len(self.withdrawn_members) + 1)
        self.assertRelationship('user')

        self.assertAttribute('status')
        self.assertMeta('transitions')

    def test_get_team_captain(self):
        self.perform_get(user=self.team.owner)

        self.assertStatus(status.HTTP_200_OK)
        self.assertTotal(len(self.accepted_members) + len(self.withdrawn_members) + 1)
        self.assertObjectList(self.accepted_members + self.withdrawn_members + [self.team_captain])
        self.assertRelationship('user')

        self.assertAttribute('status')
        self.assertMeta('transitions')

        self.assertEqual(
            self.response.json()['data'][0]['relationships']['user']['data']['id'],
            str(self.team.owner.pk)
        )

    def test_get_team_member(self):
        self.perform_get(user=self.accepted_members[0].user)

        self.assertStatus(status.HTTP_200_OK)
        self.assertTotal(len(self.accepted_members) + 1)

        self.assertObjectList(self.accepted_members + [self.team_captain])
        self.assertRelationship('user')

        self.assertAttribute('status')
        self.assertMeta('transitions')

    def test_get_other_user(self):
        self.perform_get(user=BlueBottleUserFactory.create())

        self.assertStatus(status.HTTP_200_OK)
        self.assertTotal(len(self.accepted_members) + 1)

        self.assertObjectList(self.accepted_members + [self.team_captain])
        self.assertRelationship('user')

        self.assertAttribute('status')
        self.assertMeta('transitions')

    def test_get_anonymous_closed_site(self):
        with self.closed_site():
            self.perform_get()

        self.assertStatus(status.HTTP_401_UNAUTHORIZED)<|MERGE_RESOLUTION|>--- conflicted
+++ resolved
@@ -1752,14 +1752,10 @@
             PeriodParticipantFactory.create(activity=self.activity, team=team, user=team.owner)
             PeriodParticipantFactory.create(activity=self.activity, team=team)
 
-<<<<<<< HEAD
-        self.url = f"{reverse('team-list')}?activity_id={self.activity.pk}"
-=======
         self.url = "{}?filter[activity_id]={}".format(
             reverse('team-list'),
             self.activity.pk
         )
->>>>>>> f03789dd
 
         settings = InitiativePlatformSettings.objects.get()
         settings.team_activities = True
