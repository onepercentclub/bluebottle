from bluebottle.activities.effects import (
    CreateOrganizer, CreateOrganizerContribution, SetContributionDateEffect, DeleteRelatedContributionsEffect,
    SetPublishedDateEffect, )
from bluebottle.activities.models import Organizer, EffortContribution
from bluebottle.activities.states import (
    ActivityStateMachine, OrganizerStateMachine,
    EffortContributionStateMachine
)
from bluebottle.fsm.effects import TransitionEffect, RelatedTransitionEffect
from bluebottle.fsm.triggers import (
    TriggerManager, TransitionTrigger, ModelDeletedTrigger, register
)
from bluebottle.funding.models import Funding
from bluebottle.impact.effects import UpdateImpactGoalEffect
from bluebottle.initiatives.models import InitiativePlatformSettings
from bluebottle.time_based.states import ParticipantStateMachine


<<<<<<< HEAD
def initiative_is_approved(effect):
    """
    The initiative is approved
    """
    return effect.instance.initiative and effect.instance.initiative.status == 'approved'
=======
def should_approve_instantly(effect):
    if isinstance(effect.instance, Funding):
        return False
    review = InitiativePlatformSettings.load().enable_reviewing
    if effect.instance.initiative is None:
        return not review
    return effect.instance.initiative.status == 'approved'
>>>>>>> 905b15ce


def has_organizer(effect):
    """
    Has an organizer
    """
    return getattr(effect.instance, 'organizer', False)


class ActivityTriggers(TriggerManager):
    triggers = [
        TransitionTrigger(
            ActivityStateMachine.initiate,
            effects=[
                CreateOrganizer
            ]
        ),

        TransitionTrigger(
            ActivityStateMachine.submit,
            effects=[
                TransitionEffect(
                    ActivityStateMachine.auto_approve,
                    conditions=[should_approve_instantly]
                )
            ]
        ),

        TransitionTrigger(
            ActivityStateMachine.auto_submit,
            effects=[
                TransitionEffect(
                    ActivityStateMachine.auto_approve,
                    conditions=[should_approve_instantly]
                )
            ]
        ),

        TransitionTrigger(
            ActivityStateMachine.reject,
            effects=[
                RelatedTransitionEffect(
                    'organizer',
                    OrganizerStateMachine.fail,
                    conditions=[has_organizer]
                )
            ]
        ),

        TransitionTrigger(
            ActivityStateMachine.auto_approve,
            effects=[
                SetPublishedDateEffect,
                RelatedTransitionEffect(
                    'organizer',
                    OrganizerStateMachine.succeed,
                    conditions=[has_organizer]
                ),
            ]
        ),

        TransitionTrigger(
            ActivityStateMachine.publish,
            effects=[
                SetPublishedDateEffect,
                RelatedTransitionEffect(
                    'organizer',
                    OrganizerStateMachine.succeed,
                    conditions=[has_organizer]
                ),
            ]
        ),

        TransitionTrigger(
            ActivityStateMachine.cancel,
            effects=[
                RelatedTransitionEffect(
                    'organizer',
                    OrganizerStateMachine.fail,
                    conditions=[has_organizer]
                )
            ]
        ),

        TransitionTrigger(
            ActivityStateMachine.expire,
            effects=[
                RelatedTransitionEffect(
                    'organizer',
                    OrganizerStateMachine.fail,
                    conditions=[has_organizer]),
            ]
        ),

        TransitionTrigger(
            ActivityStateMachine.restore,
            effects=[
                RelatedTransitionEffect(
                    'organizer',
                    OrganizerStateMachine.reset,
                    conditions=[has_organizer]
                )
            ]
        ),

        TransitionTrigger(
            ActivityStateMachine.delete,
            effects=[
                RelatedTransitionEffect(
                    'organizer',
                    OrganizerStateMachine.fail,
                    conditions=[has_organizer]
                )
            ]
        ),
    ]


class ContributorTriggers(TriggerManager):
    triggers = [
        ModelDeletedTrigger(
            effects=[
                DeleteRelatedContributionsEffect
            ]
        )
    ]


class ContributionTriggers(TriggerManager):
    triggers = []


@register(Organizer)
class OrganizerTriggers(TriggerManager):
    triggers = [
        TransitionTrigger(
            OrganizerStateMachine.initiate,
            effects=[
                CreateOrganizerContribution
            ]
        ),
        TransitionTrigger(
            OrganizerStateMachine.fail,
            effects=[
                RelatedTransitionEffect(
                    'contributions', EffortContributionStateMachine.fail, display=False
                )
            ]
        ),
        TransitionTrigger(
            OrganizerStateMachine.reset,
            effects=[
                RelatedTransitionEffect(
                    'contributions', EffortContributionStateMachine.reset, display=False
                )
            ]
        ),
        TransitionTrigger(
            OrganizerStateMachine.succeed,
            effects=[
                RelatedTransitionEffect(
                    'contributions', EffortContributionStateMachine.succeed, display=False
                )
            ]
        ),
    ]


def contributor_is_succeeded(effect):
    return effect.instance.contributor.status == 'succeeded'


@register(EffortContribution)
class EffortContributionTriggers(TriggerManager):
    triggers = [
        TransitionTrigger(
            EffortContributionStateMachine.initiate,
            effects=[
                UpdateImpactGoalEffect,
                TransitionEffect(
                    EffortContributionStateMachine.succeed,
                    conditions=[contributor_is_succeeded]
                )
            ]
        ),
        TransitionTrigger(
            EffortContributionStateMachine.succeed,
            effects=[
                SetContributionDateEffect,
                UpdateImpactGoalEffect
            ]
        ),

        TransitionTrigger(
            EffortContributionStateMachine.reset,
            effects=[
                UpdateImpactGoalEffect
            ]
        ),

        TransitionTrigger(
            EffortContributionStateMachine.fail,
            effects=[
                UpdateImpactGoalEffect
            ]
        ),

        ModelDeletedTrigger(
            effects=[
                UpdateImpactGoalEffect
            ]
        ),
    ]


def activity_is_active(contribution):
    """activity is not cancelled, expired or rejected"""
    return contribution.contributor.activity.status not in [
        ActivityStateMachine.cancelled.value,
        ActivityStateMachine.expired.value,
        ActivityStateMachine.rejected.value
    ]


def contributor_is_active(contribution):
    """contributor is accepted"""
    return contribution.contributor.status in [
        ParticipantStateMachine.accepted.value
    ]


def needs_review(effect):
    """
    needs review
    """
    return hasattr(effect.instance.activity, 'review') and effect.instance.activity.review<|MERGE_RESOLUTION|>--- conflicted
+++ resolved
@@ -16,13 +16,6 @@
 from bluebottle.time_based.states import ParticipantStateMachine
 
 
-<<<<<<< HEAD
-def initiative_is_approved(effect):
-    """
-    The initiative is approved
-    """
-    return effect.instance.initiative and effect.instance.initiative.status == 'approved'
-=======
 def should_approve_instantly(effect):
     if isinstance(effect.instance, Funding):
         return False
@@ -30,7 +23,6 @@
     if effect.instance.initiative is None:
         return not review
     return effect.instance.initiative.status == 'approved'
->>>>>>> 905b15ce
 
 
 def has_organizer(effect):
