--- conflicted
+++ resolved
@@ -1,23 +1,16 @@
 from django.conf.urls import url
 
 from bluebottle.activities.views import (
-<<<<<<< HEAD
-    ActivityList, ActivityDetail,
-=======
     ActivityList, ActivityDetail, ActivityTransitionList,
->>>>>>> 01d312fc
     ContributionList, RelatedActivityImageList,
     RelatedActivityImageContent,
 )
 
 urlpatterns = [
-<<<<<<< HEAD
-=======
     url(
         r'^/transitions$',
         ActivityTransitionList.as_view(),
         name='activity-transition-list'),
->>>>>>> 01d312fc
     url(r'^$',
         ActivityList.as_view(),
         name='activity-list'),
