from django.urls import re_path

from bluebottle.activities.views import (
    ActivityLocationList, ActivityPreviewList, ActivityDetail, ActivityTransitionList,
    RelatedActivityImageList,
    RelatedActivityImageContent, ActivityImage,
    InviteDetailView, ContributionList, ActivityList
)

urlpatterns = [
    re_path(
        r'^/transitions$',
        ActivityTransitionList.as_view(),
        name='activity-transition-list'),
<<<<<<< HEAD
=======

>>>>>>> 3a33820c
    re_path(
        r'^/search$',
        ActivityPreviewList.as_view(),
        name='activity-preview-list'
    ),

    re_path(
        r'^/contributions$',
        ContributionList.as_view(),
        name='contribution-list'
    ),

    re_path(
        r'^/(?P<pk>\d+)$',
        ActivityDetail.as_view(),
        name='activity-detail'
    ),

    re_path(
        r'^/$',
        ActivityList.as_view(),
        name='activity-list'
    ),

    re_path(
        r'^/(?P<pk>\d+)/image/(?P<size>\d+(x\d+)?)$',
        ActivityImage.as_view(),
        name='activity-image'
    ),

    re_path(
        r'^/related-images$',
        RelatedActivityImageList.as_view(),
        name='related-activity-image-list'
    ),
    re_path(
        r'^/(?P<pk>\d+)/related-image/(?P<size>\d+(x\d+)?)$',
        RelatedActivityImageContent.as_view(),
        name='related-activity-image-content'
    ),

    re_path(
        r'^/invites/(?P<pk>[\w\-]+)/$',
        InviteDetailView.as_view(),
        name='invite-detail'
    ),

    re_path(
        r'^/locations/$',
        ActivityLocationList.as_view(),
        name='activity-location-list'
    ),
]<|MERGE_RESOLUTION|>--- conflicted
+++ resolved
@@ -12,10 +12,7 @@
         r'^/transitions$',
         ActivityTransitionList.as_view(),
         name='activity-transition-list'),
-<<<<<<< HEAD
-=======
 
->>>>>>> 3a33820c
     re_path(
         r'^/search$',
         ActivityPreviewList.as_view(),
