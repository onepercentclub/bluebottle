from bluebottle.collect.models import CollectContribution
from django.conf import settings
from builtins import object

from django.db.models import Count, Sum, Q
from django.utils.translation import gettext_lazy as _
from moneyed import Money
from rest_framework import serializers
from rest_framework_json_api.relations import ResourceRelatedField
from rest_framework_json_api.serializers import ModelSerializer

from geopy.distance import distance, lonlat

from bluebottle.activities.models import Activity, Contributor, Contribution, Organizer, EffortContribution
from bluebottle.clients import properties
from bluebottle.funding.models import MoneyContribution
from bluebottle.impact.models import ImpactGoal
from bluebottle.members.models import Member
from bluebottle.fsm.serializers import AvailableTransitionsField
from bluebottle.time_based.models import TimeContribution
from bluebottle.utils.exchange_rates import convert
from bluebottle.utils.fields import FSMField, ValidationErrorsField, RequiredErrorsField

from bluebottle.utils.serializers import ResourcePermissionField, AnonymizedResourceRelatedField


class MatchingPropertiesField(serializers.ReadOnlyField):
    def __init__(self, **kwargs):
        kwargs['source'] = '*'
        super().__init__(**kwargs)

    def to_representation(self, obj):
        user = self.context['request'].user
        matching = {'skill': None, 'theme': None, 'location': None}

        if user.is_authenticated:
            if obj.status != 'open':
                return {'skill': False, 'theme': False, 'location': False}

            if 'skills' not in self.context:
                self.context['skills'] = user.skills.all()

            if 'themes' not in self.context:
                self.context['themes'] = user.favourite_themes.all()

            if 'location' not in self.context:
                self.context['location'] = user.location or user.place

            if self.context['skills']:
                matching['skill'] = False
                try:
                    if obj.expertise in self.context['skills']:
                        matching['skill'] = True
                except AttributeError:
                    pass

            if self.context['themes']:
                matching['theme'] = False
                try:
                    if obj.initiative.theme in self.context['themes']:
                        matching['theme'] = True
                except AttributeError:
                    pass

            if self.context['location']:
                matching['location'] = False

                try:
                    if obj.is_online:
                        matching['location'] = True
                except AttributeError:
                    try:
                        if any(slot.is_online for slot in obj.slots.all()):
                            matching['location'] = True
                    except AttributeError:
                        pass

                positions = []
                try:
                    if obj.location and not obj.is_online:
                        positions = [obj.location.position.tuple]
                except AttributeError:
                    try:
                        positions = [
                            slot.location.position.tuple for slot in obj.slots.all()
                            if slot.location and not slot.is_online
                        ]
                    except AttributeError:
                        pass

                if positions and self.context['location'].position:
                    dist = min(
                        distance(
                            lonlat(*pos),
                            lonlat(*self.context['location'].position.tuple)
                        ) for pos in positions
                    )

                    if dist.km < settings.MATCHING_DISTANCE:
                        matching['location'] = True

        return matching


# This can't be in serializers because of circular imports
class BaseActivitySerializer(ModelSerializer):
    title = serializers.CharField(allow_blank=True, required=False)
    status = FSMField(read_only=True)
    owner = AnonymizedResourceRelatedField(read_only=True)
    permissions = ResourcePermissionField('activity-detail', view_args=('pk',))
    transitions = AvailableTransitionsField(source='states')
    contributor_count = serializers.SerializerMethodField()
    is_follower = serializers.SerializerMethodField()
    type = serializers.CharField(read_only=True, source='JSONAPIMeta.resource_name')
    stats = serializers.OrderedDict(read_only=True)
    goals = ResourceRelatedField(required=False, many=True, queryset=ImpactGoal.objects.all())
    slug = serializers.CharField(read_only=True)

    matching_properties = MatchingPropertiesField()

    errors = ValidationErrorsField()
    required = RequiredErrorsField()

    included_serializers = {
        'owner': 'bluebottle.initiatives.serializers.MemberSerializer',
        'initiative': 'bluebottle.initiatives.serializers.InitiativeSerializer',
        'goals': 'bluebottle.impact.serializers.ImpactGoalSerializer',
        'goals.type': 'bluebottle.impact.serializers.ImpactTypeSerializer',
        'image': 'bluebottle.activities.serializers.ActivityImageSerializer',
<<<<<<< HEAD
        'segments': 'bluebottle.segments.serializers.SegmentSerializer',
=======
        'segments': 'bluebottle.segments.serializers.SegmentListSerializer',
>>>>>>> 42230ff0
        'segments.segment_type': 'bluebottle.segments.serializers.SegmentTypeSerializer',
        'initiative.image': 'bluebottle.initiatives.serializers.InitiativeImageSerializer',
        'initiative.categories': 'bluebottle.categories.serializers.CategorySerializer',
        'initiative.theme': 'bluebottle.initiatives.serializers.ThemeSerializer',
        'initiative.location': 'bluebottle.geo.serializers.LocationSerializer',
        'initiative.activity_managers': 'bluebottle.initiatives.serializers.MemberSerializer',
        'initiative.promoter': 'bluebottle.initiatives.serializers.MemberSerializer',
    }

    def get_is_follower(self, instance):
        user = self.context['request'].user
        return bool(user.is_authenticated) and instance.followers.filter(user=user).exists()

    def get_contributor_count(self, instance):
        return instance.contributors.not_instance_of(Organizer).filter(
            status__in=['accepted', 'succeeded', 'activity_refunded']
        ).count()

    class Meta(object):
        model = Activity
        fields = (
            'type',  # Needed for old style API endpoints like pages / page blocks
            'slug',
            'id',
            'image',
            'video_url',
            'initiative',
            'goals',
            'owner',
            'title',
            'description',
            'is_follower',
            'status',
            'stats',
            'errors',
            'required',
            'goals',
            'office_location',
            'segments'
        )

        meta_fields = (
            'permissions',
            'transitions',
            'created',
            'updated',
            'errors',
            'required',
            'matching_properties',
            'contributor_count'
        )

    class JSONAPIMeta(object):
        included_resources = [
            'owner',
            'image',
            'initiative',
            'goals',
            'goals.type',
            'initiative.owner',
            'initiative.place',
            'initiative.location',
            'initiative.activity_managers',
            'initiative.promoter',
            'initiative.image',
            'initiative.categories',
            'initiative.theme',
            'segments',
            'segments.segment_type'
        ]
        resource_name = 'activities'


class BaseActivityListSerializer(ModelSerializer):
    title = serializers.CharField(allow_blank=True, required=False)
    status = FSMField(read_only=True)
    permissions = ResourcePermissionField('activity-detail', view_args=('pk',))
    owner = AnonymizedResourceRelatedField(read_only=True)
    is_follower = serializers.SerializerMethodField()
    type = serializers.CharField(read_only=True, source='JSONAPIMeta.resource_name')
    stats = serializers.OrderedDict(read_only=True)
    goals = ResourceRelatedField(required=False, many=True, queryset=ImpactGoal.objects.all())
    slug = serializers.CharField(read_only=True)
    matching_properties = MatchingPropertiesField()

    included_serializers = {
        'initiative': 'bluebottle.initiatives.serializers.InitiativeListSerializer',
        'initiative.location': 'bluebottle.geo.serializers.LocationSerializer',
        'image': 'bluebottle.activities.serializers.ActivityImageSerializer',
        'owner': 'bluebottle.initiatives.serializers.MemberSerializer',
        'goals': 'bluebottle.impact.serializers.ImpactGoalSerializer',
        'goals.type': 'bluebottle.impact.serializers.ImpactTypeSerializer',
    }

    def get_is_follower(self, instance):
        user = self.context['request'].user
        return bool(user.is_authenticated) and instance.followers.filter(user=user).exists()

    class Meta(object):
        model = Activity
        fields = (
            'type',  # Needed for old style API endpoints like pages / page blocks
            'slug',
            'id',
            'image',
            'initiative',
            'owner',
            'title',
            'description',
            'is_follower',
            'status',
            'stats',
            'goals',
        )

        meta_fields = (
            'permissions',
            'created',
            'updated',
            'matching_properties',
        )

    class JSONAPIMeta(object):
        included_resources = [
            'owner',
            'initiative',
            'image',
            'initiative.image',
            'initiative.location',
            'initiative.place',
            'goals',
            'goals.type',
        ]
        resource_name = 'activities'


class BaseTinyActivitySerializer(ModelSerializer):
    title = serializers.CharField(allow_blank=True, required=False)
    slug = serializers.CharField(read_only=True)

    class Meta(object):
        model = Activity
        fields = (
            'slug',
            'id',
            'title',
        )

        meta_fields = (
            'created',
            'updated',
        )

    class JSONAPIMeta(object):
        pass


class ActivitySubmitSerializer(ModelSerializer):
    owner = serializers.PrimaryKeyRelatedField(required=True, queryset=Member.objects.all())
    title = serializers.CharField(required=True)
    description = serializers.CharField(
        required=True,
        error_messages={
            'blank': _('Description is required'),
            'null': _('Description is required')
        }
    )

    class Meta(object):
        model = Activity
        fields = (
            'owner',
            'title',
            'description',
        )


# This can't be in serializers because of circular imports
class BaseContributorListSerializer(ModelSerializer):
    status = FSMField(read_only=True)
    user = AnonymizedResourceRelatedField(read_only=True, default=serializers.CurrentUserDefault())

    included_serializers = {
        'activity': 'bluebottle.activities.serializers.TinyActivityListSerializer',
        'user': 'bluebottle.initiatives.serializers.MemberSerializer',
    }

    class Meta(object):
        model = Contributor
        fields = ('user', 'activity', 'status', 'created', 'updated', )
        meta_fields = ('created', 'updated', )

    class JSONAPIMeta(object):
        included_resources = [
            'user',
            'activity',
        ]
        resource_name = 'contributors'


# This can't be in serializers because of circular imports
class BaseContributorSerializer(ModelSerializer):
    status = FSMField(read_only=True)
    user = AnonymizedResourceRelatedField(read_only=True, default=serializers.CurrentUserDefault())

    transitions = AvailableTransitionsField(source='states')

    included_serializers = {
        'activity': 'bluebottle.activities.serializers.ActivityListSerializer',
        'user': 'bluebottle.initiatives.serializers.MemberSerializer',
    }

    class Meta(object):
        model = Contributor
        fields = ('user', 'activity', 'status', )
        meta_fields = ('transitions', 'created', 'updated', )

    class JSONAPIMeta(object):
        included_resources = [
            'user',
            'activity',
        ]
        resource_name = 'contributors'


# This can't be in serializers because of circular imports
class BaseContributionSerializer(ModelSerializer):
    status = FSMField(read_only=True)

    class Meta(object):
        model = Contribution
        fields = ('value', 'status', )
        meta_fields = ('created', )

    class JSONAPIMeta(object):
        resource_name = 'contributors'


def get_stats_for_activities(activities):

    ids = activities.values_list('id', flat=True)

    default_currency = properties.DEFAULT_CURRENCY

    effort = EffortContribution.objects.filter(
        contribution_type='deed',
        status='succeeded',
        contributor__activity__id__in=ids
    ).aggregate(
        count=Count('id', distinct=True),
        activities=Count('contributor__activity', distinct=True)
    )

    time = TimeContribution.objects.filter(
        status='succeeded',
        contributor__activity__id__in=ids
    ).aggregate(
        count=Count('id', distinct=True),
        activities=Count('contributor__activity', distinct=True),
        value=Sum('value')
    )

    money = MoneyContribution.objects.filter(
        status='succeeded',
        contributor__activity__id__in=ids
    ).aggregate(
        count=Count('id', distinct=True),
        activities=Count('contributor__activity', distinct=True)
    )

    collect = CollectContribution.objects.filter(
        status='succeeded',
        contributor__user__isnull=False,
        contributor__activity__id__in=ids
    ).aggregate(
        count=Count('id', distinct=True),
        activities=Count('contributor__activity', distinct=True)
    )

    amounts = MoneyContribution.objects.filter(
        status='succeeded',
        contributor__activity__id__in=ids
    ).values(
        'value_currency'
    ).annotate(
        amount=Sum('value')
    ).order_by()

    contributor_count = Contributor.objects.filter(
        user__isnull=False,
        activity__id__in=ids,
        contributions__status='succeeded',
    ).exclude(
        Q(instance_of=Organizer)
    ).values('user_id').distinct().count()

    anonymous_donations = MoneyContribution.objects.filter(
        contributor__user__isnull=True,
        status='succeeded',
        contributor__activity__id__in=ids
    ).count()

    contributor_count += anonymous_donations

    collected = CollectContribution.objects.filter(
        status='succeeded',
        contributor__activity__id__in=ids
    ).values(
        'type_id'
    ).annotate(
        amount=Sum('value')
    ).order_by()

    amount = {
        'amount': sum(
            convert(
                Money(c['amount'], c['value_currency']),
                default_currency
            ).amount
            for c in amounts if c['amount']
        ),
        'currency': default_currency
    }

    return {
        'hours': time['value'].total_seconds() / 3600 if time['value'] else 0,
        'effort': effort['count'],
        'collected': dict((stat['type_id'], stat['amount']) for stat in collected),
        'activities': sum(stat['activities'] for stat in [effort, time, money, collect]),
        'contributors': contributor_count,
        'amount': amount
    }<|MERGE_RESOLUTION|>--- conflicted
+++ resolved
@@ -127,11 +127,7 @@
         'goals': 'bluebottle.impact.serializers.ImpactGoalSerializer',
         'goals.type': 'bluebottle.impact.serializers.ImpactTypeSerializer',
         'image': 'bluebottle.activities.serializers.ActivityImageSerializer',
-<<<<<<< HEAD
-        'segments': 'bluebottle.segments.serializers.SegmentSerializer',
-=======
         'segments': 'bluebottle.segments.serializers.SegmentListSerializer',
->>>>>>> 42230ff0
         'segments.segment_type': 'bluebottle.segments.serializers.SegmentTypeSerializer',
         'initiative.image': 'bluebottle.initiatives.serializers.InitiativeImageSerializer',
         'initiative.categories': 'bluebottle.categories.serializers.CategorySerializer',
