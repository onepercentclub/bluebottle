<<<<<<< HEAD
from django.db.models import Sum, Q
=======
>>>>>>> fb607c17
from django.contrib.contenttypes.models import ContentType
from django.db.models import Sum, Q, ExpressionWrapper, BooleanField
from rest_framework.permissions import IsAuthenticated
from rest_framework_json_api.views import AutoPrefetchMixin

from bluebottle.activities.filters import ActivitySearchFilter
from bluebottle.activities.models import Activity, Contributor, Team, Invite
from bluebottle.activities.permissions import ActivityOwnerPermission
from bluebottle.activities.serializers import (
    ActivitySerializer,
    ActivityTransitionSerializer,
    RelatedActivityImageSerializer,
    ActivityListSerializer,
    ContributorListSerializer,
    TeamTransitionSerializer,
)
from bluebottle.activities.utils import TeamSerializer, InviteSerializer
from bluebottle.collect.models import CollectContributor
from bluebottle.deeds.models import DeedParticipant
from bluebottle.files.models import RelatedImage
from bluebottle.files.views import ImageContentView
from bluebottle.funding.models import Donor
from bluebottle.time_based.models import DateParticipant, PeriodParticipant
from bluebottle.time_based.serializers import PeriodParticipantSerializer
from bluebottle.transitions.views import TransitionList
from bluebottle.members.models import MemberPlatformSettings
from bluebottle.utils.permissions import (
<<<<<<< HEAD
    OneOf, ResourcePermission, ResourceOwnerPermission
=======
    OneOf, ResourcePermission, ResourceOwnerPermission, TenantConditionalOpenClose
>>>>>>> fb607c17
)
from bluebottle.utils.views import (
    ListAPIView, JsonApiViewMixin, RetrieveUpdateDestroyAPIView,
    CreateAPIView, RetrieveAPIView, ExportView
)


class ActivityList(JsonApiViewMixin, ListAPIView):
    queryset = Activity.objects.select_related(
        'owner',
        'initiative',
        'initiative__owner',
        'initiative__location',
        'initiative__theme',
        'initiative__place',
        'initiative__image',
        'initiative__location__country',
        'initiative__organization',
    ).prefetch_related('initiative__activity_managers')
    serializer_class = ActivityListSerializer
    model = Activity

    filter_backends = (
        ActivitySearchFilter,
    )

    permission_classes = (
        OneOf(ResourcePermission, ActivityOwnerPermission),
    )

    prefetch_for_includes = {
        'initiative': ['initiative'],
        'location': ['location'],
        'country': ['country'],
        'owner': ['owner'],
    }


class ActivityDetail(JsonApiViewMixin, AutoPrefetchMixin, RetrieveUpdateDestroyAPIView):
    queryset = Activity.objects.all()
    serializer_class = ActivitySerializer
    model = Activity
    lookup_field = 'pk'

    permission_classes = (
        OneOf(ResourcePermission, ActivityOwnerPermission),
    )

    prefetch_for_includes = {
        'initiative': ['initiative'],
        'location': ['location'],
        'owner': ['owner'],
        'contributors': ['contributors']
    }


class ContributorList(JsonApiViewMixin, ListAPIView):
    model = Contributor

    def get_queryset(self):
        return Contributor.objects.prefetch_related(
            'user', 'activity', 'contributions'
        ).instance_of(
            Donor,
            DateParticipant,
            PeriodParticipant,
            DeedParticipant,
            CollectContributor,
        ).filter(
            user=self.request.user
        ).exclude(
            status__in=['rejected', 'failed']
        ).exclude(
            donor__status__in=['new']
        ).order_by(
            '-created'
        ).annotate(
            total_duration=Sum('contributions__timecontribution__value'),
        )

    serializer_class = ContributorListSerializer

    pagination_class = None

    permission_classes = (IsAuthenticated, )


class ActivityImage(ImageContentView):
    queryset = Activity.objects
    field = 'image'


class RelatedActivityImageList(JsonApiViewMixin, AutoPrefetchMixin, CreateAPIView):
    def get_queryset(self):
        return RelatedImage.objects.filter(
            content_type=ContentType.objects.get_for_model(Activity)
        )

    serializer_class = RelatedActivityImageSerializer

    related_permission_classes = {
        'content_object': [
            OneOf(ResourcePermission, ActivityOwnerPermission),
        ]
    }

    permission_classes = []


class RelatedActivityImageContent(ImageContentView):
    def get_queryset(self):
        return RelatedImage.objects.filter(
            content_type__in=[
                ContentType.objects.get_by_natural_key('time_based', 'dateactivity'),
                ContentType.objects.get_by_natural_key('time_based', 'periodactivity'),
                ContentType.objects.get_by_natural_key('funding', 'funding'),
                ContentType.objects.get_by_natural_key('assignments', 'assignment'),
                ContentType.objects.get_by_natural_key('events', 'event'),
                ContentType.objects.get_by_natural_key('deeds', 'deed'),
                ContentType.objects.get_by_natural_key('collect', 'collectactivity'),
            ]
        )

    field = 'image'


class ActivityTransitionList(TransitionList):
    serializer_class = ActivityTransitionSerializer
    queryset = Activity.objects.all()


<<<<<<< HEAD
class RelatedContributorListView(JsonApiViewMixin, ListAPIView):
    permission_classes = (
        OneOf(ResourcePermission, ResourceOwnerPermission),
    )
    pagination_class = None

    def get_serializer_context(self, **kwargs):
        context = super().get_serializer_context(**kwargs)
        context['display_member_names'] = MemberPlatformSettings.objects.get().display_member_names

        activity = Activity.objects.get(pk=self.kwargs['activity_id'])
        context['owners'] = [activity.owner] + list(activity.initiative.activity_managers.all())

        if self.request.user and self.request.user in context['owners']:
            context['display_member_names'] = 'full_name'

        return context

    def get_queryset(self):
        if self.request.user.is_authenticated:
            queryset = self.queryset.filter(
                Q(user=self.request.user) |
                Q(activity__owner=self.request.user) |
                Q(activity__initiative__activity_manager=self.request.user) |
                Q(status__in=('accepted', 'succeeded', ))
            )
        else:
            queryset = self.queryset.filter(
                status__in=('accepted', 'succeeded', )
            )

        return queryset.filter(
            activity_id=self.kwargs['activity_id']
        )
=======
class RelatedTeamList(JsonApiViewMixin, ListAPIView):
    queryset = Team.objects.all()
    serializer_class = TeamSerializer

    pemrission_classes = [OneOf(ResourcePermission, ActivityOwnerPermission), ]

    def get_queryset(self, *args, **kwargs):
        queryset = super(RelatedTeamList, self).get_queryset(*args, **kwargs)
        if self.request.user.is_authenticated:
            queryset = queryset.filter(
                Q(activity__initiative__activity_managers=self.request.user) |
                Q(activity__owner=self.request.user) |
                Q(owner=self.request.user) |
                Q(status='open')
            ).annotate(
                current_user=ExpressionWrapper(
                    Q(members__user=self.request.user),
                    output_field=BooleanField()
                )
            ).order_by('-current_user', '-id')
        else:
            queryset = self.queryset.filter(
                status='open'
            )

        return queryset.filter(
            activity_id=self.kwargs['activity_id']
        )


class TeamTransitionList(TransitionList):
    serializer_class = TeamTransitionSerializer
    queryset = Team.objects.all()


class TeamMembersList(JsonApiViewMixin, ListAPIView):
    permission_classes = (
        OneOf(ResourcePermission, ResourceOwnerPermission),
    )
    queryset = PeriodParticipant.objects

    def get_queryset(self):
        if self.request.user.is_authenticated:
            queryset = self.queryset.order_by('-current_user', '-id').filter(
                Q(user=self.request.user) |
                Q(team__owner=self.request.user) |
                Q(team__activity__owner=self.request.user) |
                Q(team__activity__initiative__activity_managers=self.request.user) |
                Q(status='accepted')
            ).annotate(
                current_user=ExpressionWrapper(
                    Q(user=self.request.user),
                    output_field=BooleanField()
                )
            )
        else:
            queryset = self.queryset.filter(
                status='accepted'
            )

        return queryset.filter(
            team_id=self.kwargs['team_id']
        )

    serializer_class = PeriodParticipantSerializer


class InviteDetailView(JsonApiViewMixin, RetrieveAPIView):
    permission_classes = [TenantConditionalOpenClose]
    queryset = Invite.objects.all()

    serializer_class = InviteSerializer


class TeamMembersExportView(ExportView):
    fields = (
        ('user__email', 'Email'),
        ('user__full_name', 'Name'),
        ('created', 'Registration Date'),
        ('status', 'Status'),
        ('is_team_captain', 'Team Captain'),
    )

    filename = 'team participants'
    model = Team

    def get_instances(self):
        return self.get_object().members.all()
>>>>>>> fb607c17
<|MERGE_RESOLUTION|>--- conflicted
+++ resolved
@@ -1,7 +1,3 @@
-<<<<<<< HEAD
-from django.db.models import Sum, Q
-=======
->>>>>>> fb607c17
 from django.contrib.contenttypes.models import ContentType
 from django.db.models import Sum, Q, ExpressionWrapper, BooleanField
 from rest_framework.permissions import IsAuthenticated
@@ -24,16 +20,12 @@
 from bluebottle.files.models import RelatedImage
 from bluebottle.files.views import ImageContentView
 from bluebottle.funding.models import Donor
+from bluebottle.members.models import MemberPlatformSettings
 from bluebottle.time_based.models import DateParticipant, PeriodParticipant
 from bluebottle.time_based.serializers import PeriodParticipantSerializer
 from bluebottle.transitions.views import TransitionList
-from bluebottle.members.models import MemberPlatformSettings
 from bluebottle.utils.permissions import (
-<<<<<<< HEAD
-    OneOf, ResourcePermission, ResourceOwnerPermission
-=======
     OneOf, ResourcePermission, ResourceOwnerPermission, TenantConditionalOpenClose
->>>>>>> fb607c17
 )
 from bluebottle.utils.views import (
     ListAPIView, JsonApiViewMixin, RetrieveUpdateDestroyAPIView,
@@ -165,7 +157,6 @@
     queryset = Activity.objects.all()
 
 
-<<<<<<< HEAD
 class RelatedContributorListView(JsonApiViewMixin, ListAPIView):
     permission_classes = (
         OneOf(ResourcePermission, ResourceOwnerPermission),
@@ -189,6 +180,7 @@
             queryset = self.queryset.filter(
                 Q(user=self.request.user) |
                 Q(activity__owner=self.request.user) |
+                Q(team__owner=self.request.user) |
                 Q(activity__initiative__activity_manager=self.request.user) |
                 Q(status__in=('accepted', 'succeeded', ))
             )
@@ -200,7 +192,8 @@
         return queryset.filter(
             activity_id=self.kwargs['activity_id']
         )
-=======
+
+
 class RelatedTeamList(JsonApiViewMixin, ListAPIView):
     queryset = Team.objects.all()
     serializer_class = TeamSerializer
@@ -288,5 +281,4 @@
     model = Team
 
     def get_instances(self):
-        return self.get_object().members.all()
->>>>>>> fb607c17
+        return self.get_object().members.all()