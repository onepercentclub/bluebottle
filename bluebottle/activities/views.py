--- conflicted
+++ resolved
@@ -194,14 +194,9 @@
         else:
             queryset = self.queryset.filter(
                 status='open'
-<<<<<<< HEAD
-            )
-        return queryset.filter(activity_id=self.kwargs['activity_id'])
-=======
             ).order_by('-id')
 
         return queryset
->>>>>>> 1570aea9
 
 
 class TeamTransitionList(TransitionList):
