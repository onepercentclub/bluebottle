from django.contrib.contenttypes.models import ContentType
from rest_framework.permissions import IsAuthenticated
from rest_framework_json_api.views import AutoPrefetchMixin

from bluebottle.activities.filters import ActivitySearchFilter
from bluebottle.activities.models import Activity, Contribution
from bluebottle.activities.permissions import ActivityOwnerPermission
from bluebottle.activities.serializers import (
    ActivitySerializer,
<<<<<<< HEAD
=======
    ActivityTransitionSerializer,
>>>>>>> 01d312fc
    RelatedActivityImageSerializer,
    ActivityListSerializer,
    ContributionListSerializer
)
from bluebottle.assignments.models import Applicant
from bluebottle.events.models import Participant
from bluebottle.files.models import RelatedImage
from bluebottle.files.views import ImageContentView
from bluebottle.funding.models import Donation
from bluebottle.utils.permissions import (
    OneOf, ResourcePermission
)
from bluebottle.utils.views import (
    ListAPIView, JsonApiViewMixin, RetrieveUpdateDestroyAPIView,
    CreateAPIView
)


class ActivityList(JsonApiViewMixin, ListAPIView):
    queryset = Activity.objects.select_related(
        'owner', 'initiative',
        'initiative__owner',
        'initiative__location', 'initiative__theme',
        'initiative__place', 'initiative__image',
        'initiative__activity_manager',
        'initiative__location__country',
        'initiative__organization',
    )
    serializer_class = ActivityListSerializer
    model = Activity

    filter_backends = (
        ActivitySearchFilter,
    )

    permission_classes = (
        OneOf(ResourcePermission, ActivityOwnerPermission),
    )

    prefetch_for_includes = {
        'initiative': ['initiative'],
        'location': ['location'],
        'country': ['country'],
        'owner': ['owner'],
    }


class ActivityDetail(JsonApiViewMixin, AutoPrefetchMixin, RetrieveUpdateDestroyAPIView):
    queryset = Activity.objects.all()
    serializer_class = ActivitySerializer
    model = Activity
    lookup_field = 'pk'

    permission_classes = (
        OneOf(ResourcePermission, ActivityOwnerPermission),
    )

    prefetch_for_includes = {
        'initiative': ['initiative'],
        'location': ['location'],
        'owner': ['owner'],
        'contributions': ['contributions']
    }


class ContributionList(JsonApiViewMixin, ListAPIView):
    model = Contribution

    def get_queryset(self):
        return Contribution.objects.prefetch_related(
            'user', 'activity'
        ).instance_of(
            Donation, Applicant, Participant
        ).filter(
            user=self.request.user
        ).exclude(
            status__in=['closed', 'failed']
        ).exclude(
            donation__status__in=['new']
        ).order_by('-created')

    serializer_class = ContributionListSerializer

    pagination_class = None

    permission_classes = (IsAuthenticated, )


class RelatedActivityImageList(JsonApiViewMixin, AutoPrefetchMixin, CreateAPIView):
    def get_queryset(self):
        return RelatedImage.objects.filter(
            content_type=ContentType.objects.get_for_model(Activity)
        )

    serializer_class = RelatedActivityImageSerializer

    related_permission_classes = {
        'content_object': [
            OneOf(ResourcePermission, ActivityOwnerPermission),
        ]
    }

    permission_classes = []


class RelatedActivityImageContent(ImageContentView):
    def get_queryset(self):
        return RelatedImage.objects.filter(
            content_type__in=[
                ContentType.objects.get_by_natural_key('events', 'event'),
                ContentType.objects.get_by_natural_key('funding', 'funding'),
                ContentType.objects.get_by_natural_key('assignments', 'assignment'),
            ]
        )

<<<<<<< HEAD
    field = 'image'
=======
    field = 'image'


class ActivityTransitionList(TransitionList):
    serializer_class = ActivityTransitionSerializer
    queryset = Activity.objects.all()
>>>>>>> 01d312fc
<|MERGE_RESOLUTION|>--- conflicted
+++ resolved
@@ -7,10 +7,7 @@
 from bluebottle.activities.permissions import ActivityOwnerPermission
 from bluebottle.activities.serializers import (
     ActivitySerializer,
-<<<<<<< HEAD
-=======
     ActivityTransitionSerializer,
->>>>>>> 01d312fc
     RelatedActivityImageSerializer,
     ActivityListSerializer,
     ContributionListSerializer
@@ -20,6 +17,7 @@
 from bluebottle.files.models import RelatedImage
 from bluebottle.files.views import ImageContentView
 from bluebottle.funding.models import Donation
+from bluebottle.transitions.views import TransitionList
 from bluebottle.utils.permissions import (
     OneOf, ResourcePermission
 )
@@ -126,13 +124,9 @@
             ]
         )
 
-<<<<<<< HEAD
-    field = 'image'
-=======
     field = 'image'
 
 
 class ActivityTransitionList(TransitionList):
     serializer_class = ActivityTransitionSerializer
-    queryset = Activity.objects.all()
->>>>>>> 01d312fc
+    queryset = Activity.objects.all()