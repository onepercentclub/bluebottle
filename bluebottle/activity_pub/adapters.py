import logging
from io import BytesIO

import requests
from bluebottle.activity_links.models import LinkedActivity
from celery import shared_task
from django.db import connection
from django.db.models.signals import post_save
from django.dispatch import receiver
from requests_http_signature import HTTPSignatureAuth, algorithms

from bluebottle.activity_links.serializers import LinkedDeedSerializer
from bluebottle.activity_pub.authentication import key_resolver
<<<<<<< HEAD
from bluebottle.activity_pub.models import Follow, Activity, Publish, Event, Update
=======
from bluebottle.activity_pub.models import Follow, Publish, Recipient, Event
>>>>>>> 167661ad
from bluebottle.activity_pub.models import Organization
from bluebottle.activity_pub.models import Recipient
from bluebottle.activity_pub.parsers import JSONLDParser
from bluebottle.activity_pub.renderers import JSONLDRenderer
from bluebottle.activity_pub.utils import get_platform_actor, is_local
from bluebottle.clients.utils import LocalTenant
from bluebottle.webfinger.client import client

logger = logging.getLogger(__name__)


class JSONLDAdapter():
    def __init__(self):
        self.parser = JSONLDParser()
        self.renderer = JSONLDRenderer()

    def get_auth(self, actor):
        auth = HTTPSignatureAuth(
            key_id=actor.pub_url,
            key_resolver=key_resolver,
            signature_algorithm=algorithms.ED25519
        )
        return auth

    def execute(self, method, url, data=None, auth=None):
        kwargs = {'headers': {'Content-Type': 'application/ld+json'}, 'auth': auth}
        if data:
            kwargs['data'] = data

        response = getattr(requests, method)(url, **kwargs)
        response.raise_for_status()
        stream = BytesIO(response.content)
        return (stream, response.headers.get("content-type"))

    def do_request(self, method, url, data=None, auth=None):
        if is_local(url):
            raise TypeError(f'Trying to {method} to local url: {url}')

        (stream, media_type) = self.execute(method, url, data=data, auth=auth)
        if stream and media_type:
            return self.parser.parse(stream, media_type)

    def get(self, url, auth=None):
        return self.do_request("get", url, auth=auth)

    def post(self, url, data, auth):
        rendered_data = self.renderer.render(data)
        return self.do_request('post', url, data=rendered_data, auth=auth)

    def fetch(self, url):
        auth = self.get_auth(get_platform_actor())
        return self.get(url, auth=auth)

    def follow(self, url):
        from bluebottle.activity_pub.serializers.json_ld import OrganizationSerializer

        discovered_url = client.get(url)
        data = self.fetch(discovered_url)

        serializer = OrganizationSerializer(data=data)
        serializer.is_valid(raise_exception=True)
        actor = serializer.save()
        return Follow.objects.create(object=actor)

    @shared_task(
        autoretry_for=(Exception,), retry_backoff=True, retry_kwargs={'max_retries': 5},
        name="bluebottle.activity_pub.adapters.publish_to_recipient"
    )
    def publish(self, recipient, tenant):
        from bluebottle.activity_pub.serializers.json_ld import ActivitySerializer

        with LocalTenant(tenant, clear_tenant=True):
            activity = recipient.activity
            actor = recipient.actor
            inbox = getattr(actor, "inbox", None)

            if not activity.is_local:
                raise TypeError('Only local activities can be published')

            if recipient.send:
                raise TypeError('Already published activity to actor')

            if inbox is None or inbox.is_local:
                logger.warning(f"Actor {actor} has no inbox, skipping publish")
                pass

            try:
                data = ActivitySerializer().to_representation(activity)
                auth = adapter.get_auth(activity.actor)
                adapter.post(inbox.iri, data=data, auth=auth)
                recipient.send = True
                recipient.save()
            except Exception as e:
                logger.error(f"Error in publish_to_recipient: {type(e).__name__}: {str(e)}", exc_info=True)
                raise

    def adopt(self, event, request):
        from bluebottle.activity_pub.serializers.federated_activities import FederatedActivitySerializer
        from bluebottle.activity_pub.serializers.json_ld import EventSerializer

        data = EventSerializer(instance=event).data
        serializer = FederatedActivitySerializer(data=data, context={'request': request})
        serializer.is_valid(raise_exception=True)

        follow = Follow.objects.get(object=event.source)
        organization = Publish.objects.filter(object=event).first().actor.organization

        return serializer.save(owner=follow.default_owner, host_organization=organization)

    def create_event(self, activity):
        from bluebottle.activities.models import Activity as BluebottleActivity
        from bluebottle.activity_pub.serializers.federated_activities import FederatedActivitySerializer
        from bluebottle.activity_pub.serializers.json_ld import EventSerializer

        if not isinstance(activity, BluebottleActivity):
            raise TypeError('Activity must be a BluebottleActivity')

        try:
            instance = activity.event
        except Event.DoesNotExist:
            instance = None

        federated_serializer = FederatedActivitySerializer(activity)

        serializer = EventSerializer(
            data=federated_serializer.data, instance=instance
        )
        serializer.is_valid(raise_exception=True)
        event = serializer.save(activity=activity)

        if not event.publish_set.exists():
            Publish.objects.create(actor=get_platform_actor(), object=event)
        return event

    def link(self, event, instance=None, request=None):
        from bluebottle.activity_pub.serializers.json_ld import EventSerializer

        data = EventSerializer(instance=event).data
        serializer = LinkedDeedSerializer(data=data, context={'request': request}, instance=instance)
        serializer.is_valid(raise_exception=True)

        organization = Publish.objects.filter(object=event).first().actor.organization

        return serializer.save(
            event=event, host_organization=organization, status='open'
        )


adapter = JSONLDAdapter()


<<<<<<< HEAD
@shared_task(
    autoretry_for=(Exception,), retry_backoff=True, retry_kwargs={'max_retries': 5},
    name="bluebottle.activity_pub.adapters.publish_to_recipient"
)
def publish_to_recipient(activity, recipient, tenant):
    from bluebottle.activity_pub.serializers.json_ld import ActivitySerializer

    with LocalTenant(tenant, clear_tenant=True):
        actor = recipient.actor
        inbox = getattr(actor, "inbox", None)
        if recipient.send:
            pass
        actor = recipient.actor
        if inbox is None or inbox.is_local:
            logger.warning(f"Actor {actor} has no inbox, skipping publish")
            pass
        try:
            data = ActivitySerializer().to_representation(activity)
            auth = adapter.get_auth(activity.actor)
            adapter.post(inbox.iri, data=data, auth=auth)
            recipient.send = True
            recipient.save()
        except Exception as e:
            print(e)
            logger.error(f"Error in publish_to_recipient: {type(e).__name__}: {str(e)}", exc_info=True)
            raise


@receiver([post_save])
def publish_activity(sender, instance, **kwargs):
    try:
        if (
            isinstance(instance, Activity)
            and not isinstance(instance, Publish)
            and kwargs['created']
            and instance.is_local
        ):
            for recipient in instance.default_recipients:
                Recipient.objects.get_or_create(
                    actor=recipient,
                    activity=instance,
                )
            adapter.publish(instance)
    except Exception as e:
        logger.error(f"Failed to publish activity: {str(e)}", exc_info=True)
=======
@receiver(post_save, sender=Recipient)
def publish_recipient(instance, created, **kwargs):
    if created:
        adapter.publish.delay(adapter, instance, connection.tenant)
>>>>>>> 167661ad


@receiver(post_save, sender=Publish)
def auto_adopt_event(sender, instance, created, **kwargs):
    try:
        if not instance.is_local and created:
            try:
                follow = Follow.objects.get(object=instance.actor)

                if follow.adoption_mode == 'LinkAdoptionMode':
                    adapter.link(instance.object)
            except Follow.DoesNotExist:
                logger.debug(f"No follow found for actor: {instance.actor}")
    except Exception as e:
        logger.error(f"Failed to auto-adopt event: {str(e)}")


@receiver(post_save, sender=Update)
def update_event(sender, instance, created, **kwargs):
    from bluebottle.activity_pub.serializers.json_ld import EventSerializer
    try:
        if not instance.is_local and created:
            try:
                follow = Follow.objects.get(object=instance.actor)

                if follow.adoption_mode == 'LinkAdoptionMode':
                    serializer = EventSerializer(
                        instance=instance.object, data=adapter.fetch(instance.object.iri)
                    )
                    serializer.is_valid(raise_exception=True)
                    event = serializer.save()

                    link = LinkedActivity.objects.get(event=event)

                    adapter.link(event, instance=link)
            except Follow.DoesNotExist:
                logger.debug(f"No follow found for actor: {instance.actor}")
    except Exception as e:
        logger.error(f"Failed to auto-adopt event: {str(e)}")

@receiver([post_save])
def create_organization(sender, instance, **kwargs):
    try:
        if isinstance(instance, Organization) and kwargs['created'] and not instance.organization_id:
            from bluebottle.activity_pub.serializers.federated_activities import (
                OrganizationSerializer as FederatedOrganizationSerializer
            )

            from bluebottle.activity_pub.serializers.json_ld import (
                OrganizationSerializer
            )
            data = OrganizationSerializer(instance=instance).data
            serializer = FederatedOrganizationSerializer(data=data)
            serializer.is_valid(raise_exception=True)
            organization = serializer.save()
            instance.organization = organization
            instance.save(update_fields=['organization'])

    except Exception as e:
        logger.error(f"Failed to create related organization: {str(e)}")<|MERGE_RESOLUTION|>--- conflicted
+++ resolved
@@ -2,20 +2,15 @@
 from io import BytesIO
 
 import requests
-from bluebottle.activity_links.models import LinkedActivity
 from celery import shared_task
 from django.db import connection
-from django.db.models.signals import post_save
+from django.db.models.signals import post_save, pre_save
 from django.dispatch import receiver
 from requests_http_signature import HTTPSignatureAuth, algorithms
 
 from bluebottle.activity_links.serializers import LinkedDeedSerializer
 from bluebottle.activity_pub.authentication import key_resolver
-<<<<<<< HEAD
-from bluebottle.activity_pub.models import Follow, Activity, Publish, Event, Update
-=======
-from bluebottle.activity_pub.models import Follow, Publish, Recipient, Event
->>>>>>> 167661ad
+from bluebottle.activity_pub.models import Follow, Publish, Event, Update
 from bluebottle.activity_pub.models import Organization
 from bluebottle.activity_pub.models import Recipient
 from bluebottle.activity_pub.parsers import JSONLDParser
@@ -150,114 +145,27 @@
             Publish.objects.create(actor=get_platform_actor(), object=event)
         return event
 
-    def link(self, event, instance=None, request=None):
-        from bluebottle.activity_pub.serializers.json_ld import EventSerializer
-
-        data = EventSerializer(instance=event).data
-        serializer = LinkedDeedSerializer(data=data, context={'request': request}, instance=instance)
-        serializer.is_valid(raise_exception=True)
-
-        organization = Publish.objects.filter(object=event).first().actor.organization
-
-        return serializer.save(
-            event=event, host_organization=organization, status='open'
-        )
-
 
 adapter = JSONLDAdapter()
 
 
-<<<<<<< HEAD
-@shared_task(
-    autoretry_for=(Exception,), retry_backoff=True, retry_kwargs={'max_retries': 5},
-    name="bluebottle.activity_pub.adapters.publish_to_recipient"
-)
-def publish_to_recipient(activity, recipient, tenant):
-    from bluebottle.activity_pub.serializers.json_ld import ActivitySerializer
-
-    with LocalTenant(tenant, clear_tenant=True):
-        actor = recipient.actor
-        inbox = getattr(actor, "inbox", None)
-        if recipient.send:
-            pass
-        actor = recipient.actor
-        if inbox is None or inbox.is_local:
-            logger.warning(f"Actor {actor} has no inbox, skipping publish")
-            pass
-        try:
-            data = ActivitySerializer().to_representation(activity)
-            auth = adapter.get_auth(activity.actor)
-            adapter.post(inbox.iri, data=data, auth=auth)
-            recipient.send = True
-            recipient.save()
-        except Exception as e:
-            print(e)
-            logger.error(f"Error in publish_to_recipient: {type(e).__name__}: {str(e)}", exc_info=True)
-            raise
-
-
-@receiver([post_save])
-def publish_activity(sender, instance, **kwargs):
-    try:
-        if (
-            isinstance(instance, Activity)
-            and not isinstance(instance, Publish)
-            and kwargs['created']
-            and instance.is_local
-        ):
-            for recipient in instance.default_recipients:
-                Recipient.objects.get_or_create(
-                    actor=recipient,
-                    activity=instance,
-                )
-            adapter.publish(instance)
-    except Exception as e:
-        logger.error(f"Failed to publish activity: {str(e)}", exc_info=True)
-=======
 @receiver(post_save, sender=Recipient)
 def publish_recipient(instance, created, **kwargs):
     if created:
         adapter.publish.delay(adapter, instance, connection.tenant)
->>>>>>> 167661ad
 
 
-@receiver(post_save, sender=Publish)
-def auto_adopt_event(sender, instance, created, **kwargs):
-    try:
-        if not instance.is_local and created:
-            try:
-                follow = Follow.objects.get(object=instance.actor)
-
-                if follow.adoption_mode == 'LinkAdoptionMode':
-                    adapter.link(instance.object)
-            except Follow.DoesNotExist:
-                logger.debug(f"No follow found for actor: {instance.actor}")
-    except Exception as e:
-        logger.error(f"Failed to auto-adopt event: {str(e)}")
-
-
-@receiver(post_save, sender=Update)
+@receiver(pre_save, sender=Update)
 def update_event(sender, instance, created, **kwargs):
     from bluebottle.activity_pub.serializers.json_ld import EventSerializer
-    try:
-        if not instance.is_local and created:
-            try:
-                follow = Follow.objects.get(object=instance.actor)
 
-                if follow.adoption_mode == 'LinkAdoptionMode':
-                    serializer = EventSerializer(
-                        instance=instance.object, data=adapter.fetch(instance.object.iri)
-                    )
-                    serializer.is_valid(raise_exception=True)
-                    event = serializer.save()
+    if not instance.is_local and created:
+        serializer = EventSerializer(
+            instance=instance.object, data=adapter.fetch(instance.object.iri)
+        )
+        serializer.is_valid(raise_exception=True)
+        event = serializer.save()
 
-                    link = LinkedActivity.objects.get(event=event)
-
-                    adapter.link(event, instance=link)
-            except Follow.DoesNotExist:
-                logger.debug(f"No follow found for actor: {instance.actor}")
-    except Exception as e:
-        logger.error(f"Failed to auto-adopt event: {str(e)}")
 
 @receiver([post_save])
 def create_organization(sender, instance, **kwargs):
