from urllib.parse import urlparse

import requests
from io import BytesIO

<<<<<<< HEAD
from requests_http_signature import HTTPSignatureAuth, algorithms, HTTPSignatureKeyResolver

=======
from rest_framework.reverse import reverse
from requests_http_signature import HTTPSignatureAuth, algorithms, HTTPSignatureKeyResolver

from django.db import connection
>>>>>>> c5643ec8
from django.urls import resolve

from bluebottle.activity_pub.parsers import JSONLDParser
from bluebottle.activity_pub.renderers import JSONLDRenderer
from bluebottle.activity_pub.models import Actor
from bluebottle.activity_pub.utils import is_local

from cryptography.hazmat.primitives.serialization import load_pem_public_key, load_pem_private_key


class JSONLDKeyResolver(HTTPSignatureKeyResolver):
    def get_actor(self, url):
        if is_local(url):
            resolved_url = resolve(urlparse(url).path)
            return Actor.objects.get(**resolved_url.kwargs)
        else:
<<<<<<< HEAD
            from bluebottle.activity_pub.serializers import ActorSerializer
            return adapter.sync(url, ActorSerializer)
=======
            from bluebottle.activity_pub.serializers import PersonSerializer
            return adapter.sync(url, PersonSerializer)
>>>>>>> c5643ec8

    def resolve_public_key(self, key_id):
        actor = self.get_actor(key_id)

        return load_pem_public_key(
            bytes(actor.public_key.public_key_pem, encoding='utf-8')
        )

    def resolve_private_key(self, key_id):
        actor = self.get_actor(key_id)

        return load_pem_private_key(
            bytes(actor.public_key.private_key.private_key_pem, encoding='utf-8'), password=None
        )


key_resolver = JSONLDKeyResolver()


class JSONLDAdapter():
    def __init__(self):
        self.parser = JSONLDParser()
        self.renderer = JSONLDRenderer()

    def get_auth(self, actor):
<<<<<<< HEAD
        auth = HTTPSignatureAuth(
            key_id=actor.pub_url,
=======
        key_id = connection.tenant.build_absolute_url(
            reverse(
                'json-ld:person',
                args=[actor.pk],
            )
        )

        auth = HTTPSignatureAuth(
            key_id=key_id,
>>>>>>> c5643ec8
            key_resolver=key_resolver,
            signature_algorithm=algorithms.ED25519
        )
        return auth

    def execute(self, method, url, data=None, auth=None):
        kwargs = {'headers': {'Content-Type': 'application/ld+json'}, 'auth': auth}
        if data:
            kwargs['data'] = data

        auth = self.get_auth('http://example.com')

        response = getattr(requests, method)(url, **kwargs)
        stream = BytesIO(response.content)
        return (stream, response.headers["content-type"])

    def do_request(self, method, url, data=None, auth=None):
        (stream, media_type) = self.execute(method, url, data=data, auth=auth)
        return self.parser.parse(stream, media_type)

    def get(self, url):
        return self.do_request("get", url)

    def post(self, url, data, auth):
        return self.do_request('post', url, data=self.renderer.render(data), auth=auth)

    def sync(self, url, serializer, force=True):
        data = self.get(url)
        serializer = serializer(data=data)
        serializer.is_valid(raise_exception=True)

        return serializer.save()

    def publish(self, activity):
        from bluebottle.activity_pub.serializers import ActivitySerializer

        if activity.url:
            raise TypeError('Only local activities can be published')

        data = ActivitySerializer().to_representation(activity)
        auth = self.get_auth(activity.actor)

        for actor in activity.audience:
            self.post(actor.inbox.url, data=data, auth=auth)


adapter = JSONLDAdapter()<|MERGE_RESOLUTION|>--- conflicted
+++ resolved
@@ -3,15 +3,8 @@
 import requests
 from io import BytesIO
 
-<<<<<<< HEAD
 from requests_http_signature import HTTPSignatureAuth, algorithms, HTTPSignatureKeyResolver
 
-=======
-from rest_framework.reverse import reverse
-from requests_http_signature import HTTPSignatureAuth, algorithms, HTTPSignatureKeyResolver
-
-from django.db import connection
->>>>>>> c5643ec8
 from django.urls import resolve
 
 from bluebottle.activity_pub.parsers import JSONLDParser
@@ -28,13 +21,8 @@
             resolved_url = resolve(urlparse(url).path)
             return Actor.objects.get(**resolved_url.kwargs)
         else:
-<<<<<<< HEAD
             from bluebottle.activity_pub.serializers import ActorSerializer
             return adapter.sync(url, ActorSerializer)
-=======
-            from bluebottle.activity_pub.serializers import PersonSerializer
-            return adapter.sync(url, PersonSerializer)
->>>>>>> c5643ec8
 
     def resolve_public_key(self, key_id):
         actor = self.get_actor(key_id)
@@ -60,20 +48,8 @@
         self.renderer = JSONLDRenderer()
 
     def get_auth(self, actor):
-<<<<<<< HEAD
         auth = HTTPSignatureAuth(
             key_id=actor.pub_url,
-=======
-        key_id = connection.tenant.build_absolute_url(
-            reverse(
-                'json-ld:person',
-                args=[actor.pk],
-            )
-        )
-
-        auth = HTTPSignatureAuth(
-            key_id=key_id,
->>>>>>> c5643ec8
             key_resolver=key_resolver,
             signature_algorithm=algorithms.ED25519
         )
