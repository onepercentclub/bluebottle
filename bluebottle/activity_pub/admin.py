--- conflicted
+++ resolved
@@ -517,12 +517,8 @@
         # "organizer",
         "actor",
         "activity",
-<<<<<<< HEAD
-        "url",
-=======
         "place",  # Add place
         "iri",
->>>>>>> c9c43bd3
         "pub_url",
         # "activity_type"
     )
@@ -588,7 +584,7 @@
 
         try:
 
-            
+
             if event.activity_type == 'deed':
                 serializer = DeedEventSerializer(data=model_to_dict(event))
             elif event.activity_type == 'deadline':
