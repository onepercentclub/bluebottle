--- conflicted
+++ resolved
@@ -239,11 +239,7 @@
 
     class Meta:
         model = Following
-<<<<<<< HEAD
         fields = ['platform_url', 'default_owner']
-=======
-        fields = ['default_owner', 'platform_url']
->>>>>>> bb9ebccd
 
     def __init__(self, *args, **kwargs):
         # Always create a new instance when adding
@@ -251,18 +247,6 @@
             kwargs['instance'] = Following()
 
         super().__init__(*args, **kwargs)
-        
-        # Set up the default_owner field
-        from bluebottle.members.models import Member
-        self.fields['default_owner'].queryset = Member.objects.all()
-        
-        # Apply raw_id widget to default_owner field
-        if 'default_owner' in self.fields:
-            from django.contrib.admin.widgets import ForeignKeyRawIdWidget
-            from django.contrib.admin.sites import site
-            # Get the foreign key relation for the default_owner field
-            field = Following._meta.get_field('default_owner')
-            self.fields['default_owner'].widget = ForeignKeyRawIdWidget(field.remote_field, site)
 
     def clean(self):
         super().clean()
@@ -285,7 +269,7 @@
     readonly_fields = ['object', 'accepted']
     fields = ('default_owner', 'platform_url', 'object', 'accepted')
     raw_id_fields = ('default_owner',)
-    
+
     def get_fields(self, request, obj=None):
         """Show platform_url field when adding new Following objects"""
         if obj is None:
@@ -340,7 +324,7 @@
         if obj is None:
             return FollowingAddForm
         return super().get_form(request, obj, **kwargs)
-    
+
     def formfield_for_foreignkey(self, db_field, request, **kwargs):
         """Ensure raw_id_fields work for the custom add form"""
         if db_field.name in self.raw_id_fields:
@@ -765,13 +749,8 @@
     inlines = (SubEventInline,)
 
     def get_inline_instances(self, request, obj=None):
-<<<<<<< HEAD
         inlines =  super(DoGoodEventAdmin, self).get_inline_instances(request, obj)
         if obj.sub_event.count():
-=======
-        inlines = super(DoGoodEventAdmin, self).get_inline_instances(request, obj)
-        if obj.sub_events.count():
->>>>>>> bb9ebccd
             return inlines
         else:
             return []
