--- conflicted
+++ resolved
@@ -27,12 +27,8 @@
     Person,
     PublicKey,
     Publish,
-<<<<<<< HEAD
-    PubOrganization,
-=======
     Announce,
     Organization,
->>>>>>> c6f4746d
 )
 from bluebottle.activity_pub.serializers import DeedEventSerializer, ActivityEventSerializer
 from bluebottle.activity_pub.serializers import OrganizationSerializer
