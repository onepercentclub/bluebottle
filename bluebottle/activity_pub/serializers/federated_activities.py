import datetime
from io import BytesIO

import pytz
import requests
from django.contrib.gis.geos import Point
from django.core.files import File
from django.db import connection, models
from django.urls import reverse
from rest_framework import serializers, exceptions
from rest_polymorphic.serializers import PolymorphicSerializer

from bluebottle.activity_pub.models import EventAttendanceModeChoices, Image as ActivityPubImage
from bluebottle.activity_pub.serializers.base import (
    FederatedObjectSerializer
)
from bluebottle.deeds.models import Deed
from bluebottle.files.models import Image
from bluebottle.files.serializers import ORIGINAL_SIZE
from bluebottle.funding.models import Funding
from bluebottle.geo.models import Country, Geolocation
from bluebottle.organizations.models import Organization
from bluebottle.time_based.models import DateActivitySlot, DeadlineActivity, DateActivity
from bluebottle.utils.fields import RichTextField
from bluebottle.utils.serializers import Money


class IdField(serializers.CharField):
    def __init__(self, url_name):
        self.url_name = url_name
        super().__init__(source='*')

    def to_representation(self, value):
        return value.activity_pub_url

    def to_internal_value(self, value):
        return {'id': value}


class ImageSerializer(FederatedObjectSerializer):
    id = IdField('json-ld:image')
    url = serializers.SerializerMethodField()
    name = serializers.CharField()

    def get_url(self, instance):
        return connection.tenant.build_absolute_url(
            reverse('activity-image', args=(instance.activity_set.first().pk, ORIGINAL_SIZE))
        )

    def create(self, validated_data):
        if not validated_data:
            return None
        validated_data['owner'] = self.context['request'].user
        image = ActivityPubImage.objects.get(iri=validated_data['id'])
        response = requests.get(image.url, timeout=30)
        response.raise_for_status()

        validated_data['file'] = File(BytesIO(response.content), name=validated_data['name'])

        return super().create(validated_data)

    class Meta:
        model = Image
        fields = FederatedObjectSerializer.Meta.fields + (
            'url', 'name'
        )


class DateField(serializers.Field):
    def to_internal_value(self, data):
        try:
            return datetime.datetime.fromisoformat(data).date()
        except ValueError as e:
            raise exceptions.ValidationError(str(e))

    def to_representation(self, value):
        if isinstance(value, datetime.date):
            value = pytz.utc.localize(
                datetime.datetime(
                    value.year, value.month, value.day
                )
            )

        return value


class CountryField(serializers.CharField):
    def to_internal_value(self, data):
        result = super().to_internal_value(data)

        if result:
            try:
                return Country.objects.get(alpha2_code=result)
            except Country.DoesNotExist:
                raise exceptions.ValidationError(f'Unknown country code: {result}')


class AddressSerializer(FederatedObjectSerializer):
    id = IdField('json-ld:address')

    street_address = serializers.CharField(source='street', required=False, allow_null=True)
    postal_code = serializers.CharField(required=False, allow_null=True)

    address_locality = serializers.CharField(source='locality', required=False, allow_null=True)
    address_region = serializers.CharField(source='province', required=False, allow_null=True)
    address_country = CountryField(source='country.code', required=False, allow_null=True)

    class Meta:
        model = Geolocation
        fields = (
            'id', 'street_address', 'postal_code', 'address_locality',
            'address_region', 'address_country'
        )

    def to_internal_value(self, data):
        result = super().to_internal_value(data)
        del result['id']
        return result


class OrganizationSerializer(serializers.ModelSerializer):
    name = serializers.CharField(allow_null=True)
    summary = serializers.CharField(
        source='description',
        allow_blank=True,
        allow_null=True,
        required=False
    )

    class Meta:
        model = Organization
        fields = ('name', 'summary')


class LocationSerializer(FederatedObjectSerializer):
    id = IdField('json-ld:place')
    latitude = serializers.FloatField(source='position.x', allow_null=True)
    longitude = serializers.FloatField(source='position.y', allow_null=True)
    name = serializers.CharField(source='formatted_address', allow_null=True)

    address = AddressSerializer(source='*', allow_null=True)

    class Meta:
        model = Geolocation
        fields = ('id', 'latitude', 'longitude', 'name', 'address',)

    def create(self, validated_data):
        if not validated_data:
            return None
        try:
            validated_data['country'] = validated_data['country']['code']
        except KeyError:
            pass

        try:
            validated_data['position'] = Point(
                float(validated_data['position']['x']),
                float(validated_data['position']['y'])
            )
        except KeyError:
            pass

        return super().create(validated_data)


class BaseFederatedActivitySerializer(FederatedObjectSerializer):
    name = serializers.CharField(source='title')
    summary = RichTextField(source='description')
    image = ImageSerializer(required=False, allow_null=True)

    class Meta:
        fields = FederatedObjectSerializer.Meta.fields + ('name', 'summary', 'image')


class FederatedDeedSerializer(BaseFederatedActivitySerializer):
    id = IdField('json-ld:good-deed')
    start_time = DateField(source='start', allow_null=True)
    end_time = DateField(source='end', allow_null=True)

    class Meta(BaseFederatedActivitySerializer.Meta):
        model = Deed
        fields = BaseFederatedActivitySerializer.Meta.fields + (
            'start_time', 'end_time'
        )


class FederatedFundingSerializer(BaseFederatedActivitySerializer):
    id = IdField('json-ld:crowd-funding')

    location = LocationSerializer(source='impact_location', allow_null=True)

    end_time = serializers.DateTimeField(source='deadline')
    target = serializers.DecimalField(source='target.amount', decimal_places=2, max_digits=10)
    target_currency = serializers.CharField(source='target.currency')

    class Meta(BaseFederatedActivitySerializer.Meta):
        model = Funding
        fields = BaseFederatedActivitySerializer.Meta.fields + (
            'location', 'end_time', 'target', 'target_currency'
        )

    def create(self, validated_data):
        if validated_data.get('target'):
            validated_data['target'] = Money(**validated_data['target'])

        return super().create(validated_data)


class EventAttendanceModeField(serializers.Field):
    def __init__(self, *args, **kwargs):
        kwargs['source'] = 'is_online'
        super().__init__(*args, **kwargs)

    def to_representation(self, value):
        return (
            EventAttendanceModeChoices.online if value else EventAttendanceModeChoices.offline
        )

    def to_internal_value(self, value):
        if value == EventAttendanceModeChoices.online:
            return True
        elif value == EventAttendanceModeChoices.offline:
            return False


class FederatedDeadlineActivitySerializer(BaseFederatedActivitySerializer):
    id = IdField('json-ld:crowd-funding')

    location = LocationSerializer(allow_null=True)

    start_time = DateField(source='start', allow_null=True)
    end_time = DateField(source='deadline', allow_null=True)

    event_attendance_mode = EventAttendanceModeField()
    duration = serializers.DurationField()

    class Meta(BaseFederatedActivitySerializer.Meta):
        model = DeadlineActivity
        fields = BaseFederatedActivitySerializer.Meta.fields + (
            'location', 'start_time', 'end_time', 'event_attendance_mode', 'duration',
        )


class SlotsSerializer(FederatedObjectSerializer):
    id = IdField('json-ld:sub-event')

    name = serializers.CharField(source='title', required=False, allow_null=True)
    start_time = serializers.DateTimeField(source='start')
    end_time = serializers.DateTimeField(source='end', read_only=True)
    location = LocationSerializer()

    event_attendance_mode = EventAttendanceModeField()

    duration = serializers.DurationField(required=False, allow_null=True)

    def __init__(self, *args, **kwargs):
        kwargs['source'] = 'slots'

        super().__init__(*args, **kwargs)

    class Meta(BaseFederatedActivitySerializer.Meta):
        model = DateActivitySlot

        fields = FederatedObjectSerializer.Meta.fields + (
            'name', 'location', 'start_time', 'end_time', 'event_attendance_mode', 'duration',
        )


class FederatedDateActivitySerializer(BaseFederatedActivitySerializer):
    id = IdField('json-ld:do-good-event')

    sub_event = SlotsSerializer(many=True, source='slots')

    class Meta(BaseFederatedActivitySerializer.Meta):
        model = DateActivity
        fields = BaseFederatedActivitySerializer.Meta.fields + ('sub_event', )

    def create(self, validated_data):
        slots = validated_data.pop('slots', [])
        result = super().create(validated_data)
<<<<<<< HEAD

        field = self.fields['sub_event']
=======
        field = self.fields['sub_events']
>>>>>>> 8fd2368f
        for slot in slots:
            slot['activity'] = result

        validated_data[field.source] = field.create(slots)

        return result


class FederatedActivitySerializer(PolymorphicSerializer):
    resource_type_field_name = 'type'

    polymorphic_serializers = [
        FederatedDeadlineActivitySerializer,
        FederatedDeedSerializer,
        FederatedDateActivitySerializer,
        FederatedFundingSerializer
    ]

    model_type_mapping = {
        Deed: 'GoodDeed',
        Funding: 'CrowdFunding',
        DateActivity: 'DoGoodEvent',
        DeadlineActivity: 'DoGoodEvent',
    }

    def __new__(cls, *args, **kwargs):
        cls.model_serializer_mapping = dict(
            (serializer.Meta.model, serializer) for serializer in cls.polymorphic_serializers
        )

        return super().__new__(cls, *args, **kwargs)

    def __init__(self, *args, **kwargs):
        super().__init__(*args, **kwargs)

        self.resource_type_model_mapping['DeadlineActivity'] = DeadlineActivity
        self.resource_type_model_mapping['DateActivity'] = DateActivity

    def to_resource_type(self, model_or_instance):
        if isinstance(model_or_instance, models.Model):
            model = type(model_or_instance)
        else:
            model = model_or_instance

        return self.model_type_mapping[model]

    def _get_resource_type_from_mapping(self, data):
        if data.get('type') == 'DoGoodEvent':
            if len(data.get('sub_event', [])) > 0:
                return 'DateActivity'
            else:
                return 'DeadlineActivity'

        return super()._get_resource_type_from_mapping(data)

    def save(self, *args, **kwargs):
        if not kwargs.get('owner'):
            kwargs['owner'] = self.context['request'].user

        return super().save(**kwargs)<|MERGE_RESOLUTION|>--- conflicted
+++ resolved
@@ -278,12 +278,8 @@
     def create(self, validated_data):
         slots = validated_data.pop('slots', [])
         result = super().create(validated_data)
-<<<<<<< HEAD
 
         field = self.fields['sub_event']
-=======
-        field = self.fields['sub_events']
->>>>>>> 8fd2368f
         for slot in slots:
             slot['activity'] = result
 
