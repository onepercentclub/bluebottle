--- conflicted
+++ resolved
@@ -198,15 +198,10 @@
             obj.get_absolute_url()
         )
 
-<<<<<<< HEAD
     class Meta:
         fields = FederatedObjectSerializer.Meta.fields + (
             'name', 'summary', 'image', 'organization', 'activity_link'
         )
-=======
-    class Meta(FederatedObjectSerializer.Meta):
-        fields = FederatedObjectSerializer.Meta.fields + ('name', 'summary', 'image', 'organization')
->>>>>>> 5e598cda
 
     def save(self, *args, **kwargs):
         if not kwargs.get('owner'):
