import datetime
from io import BytesIO

import pytz

import requests

from django.core.files import File
from django.db import connection, models
from django.urls import reverse

<<<<<<< HEAD
from django.contrib.gis.geos import Point

=======
>>>>>>> 1761a05a
from rest_framework import serializers, exceptions
from rest_polymorphic.serializers import PolymorphicSerializer

from bluebottle.activity_pub.models import Image as ActivityPubImage
from bluebottle.activity_pub.serializers.base import (

    FederatedObjectSerializer
)
<<<<<<< HEAD
from bluebottle.geo.models import Country, Geolocation
=======
from bluebottle.files.serializers import ORIGINAL_SIZE
from bluebottle.geo.models import Geolocation
>>>>>>> 1761a05a
from bluebottle.time_based.models import DeadlineActivity, DateActivity
from bluebottle.deeds.models import Deed
from bluebottle.files.models import Image
from bluebottle.funding.models import Funding

from bluebottle.utils.fields import RichTextField
from bluebottle.utils.serializers import Money


class IdField(serializers.CharField):
    def __init__(self, url_name):
        self.url_name = url_name
        super().__init__(source='*')

    def to_representation(self, value):
        return value.activity_pub_url

    def to_internal_value(self, value):
        return {'id': value}


class ImageSerializer(FederatedObjectSerializer):
    id = IdField('json-ld:image')
    url = serializers.SerializerMethodField()
    name = serializers.CharField()

    def get_url(self, instance):
        return connection.tenant.build_absolute_url(
            reverse('activity-image', args=(instance.activity_set.first().pk, ORIGINAL_SIZE))

        )

    def create(self, validated_data):
        validated_data['owner'] = self.context['request'].user
        image = ActivityPubImage.objects.get(iri=validated_data['id'])
        response = requests.get(image.url, timeout=30)
        response.raise_for_status()

        validated_data['file'] = File(BytesIO(response.content), name=validated_data['name'])

        return super().create(validated_data)

    class Meta:
        model = Image
        fields = FederatedObjectSerializer.Meta.fields + (
            'url', 'name'
        )


class DateField(serializers.Field):
    def to_internal_value(self, data):
        try:
            return datetime.datetime.fromisoformat(data).date()
        except ValueError as e:
            raise exceptions.ValidationError(str(e))
<<<<<<< HEAD
=======

    def to_representation(self, value):
        if isinstance(value, datetime.date):
            value = pytz.utc.localize(
                datetime.datetime(
                    value.year, value.month, value.day
                )
            )

        return value


class FederatedActivitySerializer(FederatedObjectSerializer):
    name = serializers.CharField(source='title')
    summary = RichTextField(source='description')
>>>>>>> 1761a05a

    def to_representation(self, value):
        if isinstance(value, datetime.date):
            value = pytz.utc.localize(
                datetime.datetime(
                    value.year, value.month, value.day
                )
            )

        return value


class CountryField(serializers.CharField):
    def to_internal_value(self, data):
        result = super().to_internal_value(data)

        if result:
            try:
                return Country.objects.get(alpha2_code=result)
            except Country.DoesNotExist:
                raise exceptions.ValidationError(f'Unknown country code: {result}')


class AddressSerializer(FederatedObjectSerializer):
    id = IdField('json-ld:address')

<<<<<<< HEAD
    street_address = serializers.CharField(source='street', allow_null=True)
    postal_code = serializers.CharField(allow_null=True)

    address_locality = serializers.CharField(source='locality', allow_null=True)
    address_region = serializers.CharField(source='province', allow_null=True)
    address_country = CountryField(source='country.code', allow_null=True)

    class Meta:
        model = Geolocation
        fields = (
            'id', 'street_address', 'postal_code', 'address_locality',
            'address_region', 'address_country'
=======
class FederatedDeedSerializer(FederatedActivitySerializer):
    id = IdField('json-ld:good-deed')
    start_time = DateField(source='start', allow_null=True)
    end_time = DateField(source='end', allow_null=True)
    image = ImageSerializer()

    class Meta:
        model = Deed
        fields = FederatedActivitySerializer.Meta.fields + (
            'start_time', 'end_time'
>>>>>>> 1761a05a
        )

    def to_internal_value(self, data):
        result = super().to_internal_value(data)

        del result['id']
        return result


class LocationSerializer(FederatedObjectSerializer):
    id = IdField('json-ld:place')
    latitude = serializers.FloatField(source='position.x', allow_null=True)
    longitude = serializers.FloatField(source='position.y', allow_null=True)
    name = serializers.CharField(source='formatted_address', allow_null=True)

    address = AddressSerializer(source='*', allow_null=True)

    class Meta:
        model = Geolocation
        fields = ('id', 'latitude', 'longitude', 'name', 'address', )

    def create(self, validated_data):
        try:
            validated_data['country'] = validated_data['country']['code']
        except KeyError:
            pass

        try:
            validated_data['position'] = Point(
                float(validated_data['position']['x']),
                float(validated_data['position']['y'])
            )
        except KeyError:
            pass

        return super().create(validated_data)

<<<<<<< HEAD
=======
    start_time = DateField()
    end_time = DateField()
>>>>>>> 1761a05a

class BaseFederatedActivitySerializer(FederatedObjectSerializer):
    name = serializers.CharField(source='title')
    summary = RichTextField(source='description')
    image = ImageSerializer()

    class Meta:
        fields = FederatedObjectSerializer.Meta.fields + ('name', 'summary', 'image')


class FederatedDeedSerializer(BaseFederatedActivitySerializer):
    id = IdField('json-ld:good-deed')
    start_time = DateField(source='start', allow_null=True)
    end_time = DateField(source='end', allow_null=True)

    class Meta(BaseFederatedActivitySerializer.Meta):
        model = Deed
        fields = BaseFederatedActivitySerializer.Meta.fields + (
            'start_time', 'end_time'
        )


class FederatedFundingSerializer(BaseFederatedActivitySerializer):
    id = IdField('json-ld:crowd-funding')

    location = LocationSerializer(source='impact_location')

    end_time = serializers.DateTimeField(source='deadline')
    target = serializers.DecimalField(source='target.amount', decimal_places=2, max_digits=10)
    target_currency = serializers.CharField(source='target.currency')

    class Meta(BaseFederatedActivitySerializer.Meta):
        model = Funding
        fields = BaseFederatedActivitySerializer.Meta.fields + (
            'location', 'end_time', 'target', 'target_currency'
        )

    def create(self, validated_data):
        if validated_data.get('target'):
            validated_data['target'] = Money(**validated_data['target'])

        return super().create(validated_data)


class FederatedDeadlineActivitySerializer(BaseFederatedActivitySerializer):
    location = LocationSerializer()

    start_time = serializers.DateTimeField()
    end_time = serializers.DateTimeField()

    class Meta(BaseFederatedActivitySerializer.Meta):
        model = DeadlineActivity


class FederatedDateActivitySerializer(BaseFederatedActivitySerializer):
    start = serializers.DateField()
    end = serializers.DateField()

    #  slots = RelatedFederatedObjectField(SlotSerializer)

    class Meta(BaseFederatedActivitySerializer.Meta):
        model = DateActivity


class FederatedActivitySerializer(PolymorphicSerializer):
    resource_type_field_name = 'type'

    polymorphic_serializers = [
        FederatedDeadlineActivitySerializer,
        FederatedDeedSerializer,
        FederatedDateActivitySerializer,
        FederatedDeadlineActivitySerializer,
        FederatedFundingSerializer
    ]

    model_type_mapping = {
        Deed: 'GoodDeed',
        Funding: 'CrowdFunding',
    }

    def __new__(cls, *args, **kwargs):
        cls.model_serializer_mapping = dict(
            (serializer.Meta.model, serializer) for serializer in cls.polymorphic_serializers
        )

        return super().__new__(cls, *args, **kwargs)

    def to_resource_type(self, model_or_instance):
        if isinstance(model_or_instance, models.Model):
            model = type(model_or_instance)
        else:
            model = model_or_instance

        return self.model_type_mapping.get(model, 'unknown')

    def save(self, *args, **kwargs):
        return super().save(owner=self.context['request'].user)<|MERGE_RESOLUTION|>--- conflicted
+++ resolved
@@ -9,11 +9,9 @@
 from django.db import connection, models
 from django.urls import reverse
 
-<<<<<<< HEAD
 from django.contrib.gis.geos import Point
 
-=======
->>>>>>> 1761a05a
+from rest_framework import serializers, exceptions
 from rest_framework import serializers, exceptions
 from rest_polymorphic.serializers import PolymorphicSerializer
 
@@ -22,12 +20,9 @@
 
     FederatedObjectSerializer
 )
-<<<<<<< HEAD
-from bluebottle.geo.models import Country, Geolocation
-=======
 from bluebottle.files.serializers import ORIGINAL_SIZE
 from bluebottle.geo.models import Geolocation
->>>>>>> 1761a05a
+from bluebottle.geo.models import Country, Geolocation
 from bluebottle.time_based.models import DeadlineActivity, DateActivity
 from bluebottle.deeds.models import Deed
 from bluebottle.files.models import Image
@@ -83,8 +78,6 @@
             return datetime.datetime.fromisoformat(data).date()
         except ValueError as e:
             raise exceptions.ValidationError(str(e))
-<<<<<<< HEAD
-=======
 
     def to_representation(self, value):
         if isinstance(value, datetime.date):
@@ -97,22 +90,6 @@
         return value
 
 
-class FederatedActivitySerializer(FederatedObjectSerializer):
-    name = serializers.CharField(source='title')
-    summary = RichTextField(source='description')
->>>>>>> 1761a05a
-
-    def to_representation(self, value):
-        if isinstance(value, datetime.date):
-            value = pytz.utc.localize(
-                datetime.datetime(
-                    value.year, value.month, value.day
-                )
-            )
-
-        return value
-
-
 class CountryField(serializers.CharField):
     def to_internal_value(self, data):
         result = super().to_internal_value(data)
@@ -127,7 +104,6 @@
 class AddressSerializer(FederatedObjectSerializer):
     id = IdField('json-ld:address')
 
-<<<<<<< HEAD
     street_address = serializers.CharField(source='street', allow_null=True)
     postal_code = serializers.CharField(allow_null=True)
 
@@ -140,18 +116,6 @@
         fields = (
             'id', 'street_address', 'postal_code', 'address_locality',
             'address_region', 'address_country'
-=======
-class FederatedDeedSerializer(FederatedActivitySerializer):
-    id = IdField('json-ld:good-deed')
-    start_time = DateField(source='start', allow_null=True)
-    end_time = DateField(source='end', allow_null=True)
-    image = ImageSerializer()
-
-    class Meta:
-        model = Deed
-        fields = FederatedActivitySerializer.Meta.fields + (
-            'start_time', 'end_time'
->>>>>>> 1761a05a
         )
 
     def to_internal_value(self, data):
@@ -189,11 +153,6 @@
 
         return super().create(validated_data)
 
-<<<<<<< HEAD
-=======
-    start_time = DateField()
-    end_time = DateField()
->>>>>>> 1761a05a
 
 class BaseFederatedActivitySerializer(FederatedObjectSerializer):
     name = serializers.CharField(source='title')
