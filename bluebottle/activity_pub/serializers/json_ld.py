--- conflicted
+++ resolved
@@ -140,13 +140,8 @@
     id = IdField(url_name='json-ld:good-deed')
     type = TypeField('GoodDeed')
 
-<<<<<<< HEAD
-    start_time = serializers.DateTimeField(required=False)
-    end_time = serializers.DateTimeField(required=False)
-=======
     start_time = serializers.DateTimeField(required=False, allow_null=True)
     end_time = serializers.DateTimeField(required=False, allow_null=True)
->>>>>>> 1761a05a
 
     class Meta(BaseEventSerializer.Meta):
         model = GoodDeed
@@ -156,7 +151,7 @@
     id = IdField(url_name='json-ld:crowd-funding')
     type = TypeField('CrowdFunding')
 
-    end_time = serializers.DateTimeField(required=False)
+    end_time = serializers.DateTimeField(required=False, allow_null=True)
 
     target = serializers.DecimalField(decimal_places=2, max_digits=10)
     target_currency = serializers.CharField()
