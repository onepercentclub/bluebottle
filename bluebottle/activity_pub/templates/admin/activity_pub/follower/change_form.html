{% extends "admin/change_form.html" %}
{% load i18n admin_urls %}

{% block submit_buttons_bottom %}
    {% if original %}
        {% if is_accepted %}
            <div class="submit-row">
<<<<<<< HEAD
                <p style="color: green; font-weight: bold;">✓ {% trans "This connection has already been accepted" %}</p>
=======
                <p style="color: green; font-weight: bold;">✓ {% trans "This follow request has been accepted" %}</p>
>>>>>>> 328a45cb
            </div>
            {{ block.super }}
        {% else %}
            <div class="submit-row">
                <a href="{{ accept_url }}">
                    <input type="button" value="{% trans 'Accept connection' %}" class="default" name="_accept">
                </a>
            </div>
        {% endif %}
    {% endif %}
{% endblock %}

{% block submit_buttons_top %}
    {% if original %}
        {% if is_accepted %}
            <div class="submit-row">
                <p style="color: green; font-weight: bold;">✓ {% trans "This connection has already been accepted" %}</p>
            </div>
        {% else %}
            <div class="submit-row">
                <a href="{{ accept_url }}">
                    <input type="button" value="{% trans 'Accept connection' %}" class="default" name="_accept">
                </a>
            </div>
        {% endif %}
    {% endif %}
{% endblock %}<|MERGE_RESOLUTION|>--- conflicted
+++ resolved
@@ -5,11 +5,7 @@
     {% if original %}
         {% if is_accepted %}
             <div class="submit-row">
-<<<<<<< HEAD
                 <p style="color: green; font-weight: bold;">✓ {% trans "This connection has already been accepted" %}</p>
-=======
-                <p style="color: green; font-weight: bold;">✓ {% trans "This follow request has been accepted" %}</p>
->>>>>>> 328a45cb
             </div>
             {{ block.super }}
         {% else %}
