import json
import logging
import os
<<<<<<< HEAD

from datetime import datetime
from numbers import Integral
from pytz import UTC
=======
from datetime import datetime
from numbers import Integral
>>>>>>> 578370c6

from influxdb import InfluxDBClient
from influxdb.client import InfluxDBClientError
from pytz import UTC

from .exception import AnalyticsException

from .exception import AnalyticsException

logger = logging.getLogger(__name__)

EPOCH = UTC.localize(datetime.utcfromtimestamp(0))
TIME_PRECISION = 'u'


def _convert_timestamp(timestamp):
    if isinstance(timestamp, Integral):
        # assume precision is correct if timestamp is int
        return timestamp
    if isinstance(timestamp, datetime):
        # convert datetime to unix timestamp (with TIME_PRECISION)
        if not timestamp.tzinfo:
            timestamp = UTC.localize(timestamp)

        sec = (timestamp - EPOCH).total_seconds()

        def _handle_precision():
            if TIME_PRECISION is 'n':
                return sec * 1e9
            elif TIME_PRECISION is 'u':
                return sec * 1e6
            elif TIME_PRECISION is 'ms':
                return sec * 1e3
            elif TIME_PRECISION is 's':
                return sec

            msg = 'Unhandled TIME_PRECISION of \'{}\''.format(TIME_PRECISION)
            raise AnalyticsException(msg)

        return int(_handle_precision())


def to_influx_json(measurement, timestamp, tags, fields):
    tags = tags or {}
    fields = fields or {}

    return [
        {
            "measurement": measurement,
            "time": _convert_timestamp(timestamp),
            "tags": tags,
            "fields": fields
        }
    ]


class InfluxExporter:
    def __init__(self, conf):
        self.measurement = conf['measurement']
        self.host = conf['host']
        self.port = conf['port']
        self.username = conf['username']
        self.password = conf['password']
        self.database = conf['database']
        self.ssl = conf['ssl']

    @property
    def client(self):
        return InfluxDBClient(host=self.host, port=self.port, username=self.username,
                              password=self.password, database=self.database,
                              ssl=self.ssl)

    def process(self, timestamp, tags, fields):
        json_body = to_influx_json(self.measurement, timestamp, tags, fields)

        try:
            self.client.write_points(json_body, time_precision=TIME_PRECISION)
        except InfluxDBClientError as err:
            logger.exception('Failed to write to InfluxDB: %s', err.message,
                             exc_info=1)


class FileExporter:
    def __init__(self, conf):
        self.base_dir = conf['base_dir']
        self.measurement = conf['measurement']

    def process(self, timestamp, tags, fields):
        json_body = to_influx_json(self.measurement, timestamp, tags, fields)
        batch = timestamp.strftime('%Y-%m-%d')

        # NOTE: assuming tags has the tenant included.
        tenant_dir = os.path.join(self.base_dir, tags['tenant'])
        if not os.path.exists(tenant_dir):
            os.makedirs(tenant_dir)
        logname = os.path.join(tenant_dir, '{}.log'.format(batch))

        try:
            with open(logname, 'ab') as log:
                log.write(json.dumps(json_body) + '\n')
        except StandardError as err:
<<<<<<< HEAD
            logger.exception('Failed to write to InfluxDB: %s', err.message,
=======
            logger.exception('Failed to write to InfluxDB log: %s', err.message,
>>>>>>> 578370c6
                             exc_info=1)<|MERGE_RESOLUTION|>--- conflicted
+++ resolved
@@ -1,21 +1,12 @@
 import json
 import logging
 import os
-<<<<<<< HEAD
-
 from datetime import datetime
 from numbers import Integral
-from pytz import UTC
-=======
-from datetime import datetime
-from numbers import Integral
->>>>>>> 578370c6
 
 from influxdb import InfluxDBClient
 from influxdb.client import InfluxDBClientError
 from pytz import UTC
-
-from .exception import AnalyticsException
 
 from .exception import AnalyticsException
 
@@ -111,9 +102,5 @@
             with open(logname, 'ab') as log:
                 log.write(json.dumps(json_body) + '\n')
         except StandardError as err:
-<<<<<<< HEAD
-            logger.exception('Failed to write to InfluxDB: %s', err.message,
-=======
             logger.exception('Failed to write to InfluxDB log: %s', err.message,
->>>>>>> 578370c6
                              exc_info=1)