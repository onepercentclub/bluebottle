--- conflicted
+++ resolved
@@ -6,101 +6,4 @@
 
 @receiver(post_save, weak=False, dispatch_uid='model_analytics')
 def post_save_analytics(sender, instance, **kwargs):
-<<<<<<< HEAD
-    if not getattr(settings, 'ANALYTICS_ENABLED', False):
-        return
-
-    # Return early if instance is a migration.
-    if instance.__class__.__name__ == 'Migration':
-        return
-
-    created = kwargs['created']
-
-    # Check if the instance has an _original_status and whether the status
-    # has changed. If not then skip recording this save event. This can be
-    # skipped if the record has been created as we will always record metrics
-    # for a newly created record.
-    try:
-        if not created and instance._original_status == instance.status:
-            return
-    except AttributeError:
-        pass
-
-    def snakecase(name):
-        return re.sub("([A-Z])", "_\\1", name).lower().lstrip("_")
-
-    try:
-        analytics_cls = instance.Analytics
-        tenant_name = connection.schema_name
-    except AttributeError:
-        return
-
-    analytics = analytics_cls()
-    try:
-        if analytics.skip(instance, created):
-            return
-    except AttributeError:
-        pass
-
-    # _merge_attrs combines the base and instance tag or field values with
-    # the class values. It also handles translateable attrs.
-    def _merge_attrs(data, attrs):
-        try:
-            items = attrs.iteritems()
-        except AttributeError:
-            return
-
-        for label, attr in items:
-            options = {}
-            # If a dict is passed then the key is the dotted
-            # property string and the value is options.
-            try:
-                new_attr = attr.keys()[0]
-                options = attr[new_attr]
-                attr = new_attr
-            except AttributeError:
-                pass
-
-            value = _multi_getattr(instance, attr, default='')
-
-            if options.get('translate', False):
-                with LocalTenant():
-                    # Translate using the default tenant language
-                    with TenantLanguage(getattr(properties, 'LANGUAGE_CODE', 'en')):
-                        # If attr is a string then try to translate
-                        # Note: tag values should always be strings.
-                        value = _(value)
-
-            data[label] = value
-
-    # Check for instance specific tags
-    try:
-        tags = analytics.extra_tags(instance, created)
-    except AttributeError:
-        tags = {}
-
-    tags['type'] = getattr(analytics, 'type', snakecase(instance.__class__.__name__))
-    tags['tenant'] = tenant_name
-
-    # Process tags
-    _merge_attrs(tags, analytics.tags)
-
-    # Check for instance specific fields
-    try:
-        fields = analytics.extra_fields(instance, created)
-    except AttributeError:
-        fields = {}
-
-    # Process fields
-    _merge_attrs(fields, analytics.fields)
-
-    # If enabled, use celery to queue task
-    if getattr(settings, 'CELERY_RESULT_BACKEND', None):
-        queue_analytics_record.delay(timestamp=timezone.now(),
-                                     tags=tags, fields=fields)
-    else:
-        queue_analytics_record(timestamp=timezone.now(),
-                               tags=tags, fields=fields)
-=======
-    process(instance, kwargs['created'])
->>>>>>> 578370c6
+    process(instance, kwargs['created'])