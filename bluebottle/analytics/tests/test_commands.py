import os
from argparse import ArgumentTypeError
from datetime import datetime
from pendulum import Pendulum

import pytz
from django.conf import settings
from django.core.management import call_command
from django.core.urlresolvers import reverse
from django.test.utils import override_settings
from django.test import TestCase, SimpleTestCase
from mock import patch

from bluebottle.tasks.models import TaskMember
from bluebottle.analytics.models import get_raw_report_model

from bluebottle.analytics.management.commands.create_report_views import (
    Command as CreateReportViewsCommand
)

from bluebottle.analytics.management.commands.export_engagement_metrics import (
    Command as EngagementCommand
)
from bluebottle.analytics.management.commands.export_participation_metrics import (
    Command as ParticipationCommand,
)

from bluebottle.bb_projects.models import ProjectPhase
from bluebottle.test.factory_models.accounts import BlueBottleUserFactory
from bluebottle.test.factory_models.donations import DonationFactory
from bluebottle.test.factory_models.fundraisers import FundraiserFactory
from bluebottle.test.factory_models.orders import OrderFactory
from bluebottle.test.factory_models.projects import ProjectFactory
from bluebottle.test.factory_models.surveys import SurveyFactory, QuestionFactory, AnswerFactory, ResponseFactory
from bluebottle.test.factory_models.tasks import TaskFactory, TaskMemberFactory
from bluebottle.test.factory_models.votes import VoteFactory
from bluebottle.test.factory_models.wallposts import TextWallpostFactory
from bluebottle.test.utils import BluebottleTestCase
from .common import FakeInfluxDBClient
from openpyxl import load_workbook

fake_client = FakeInfluxDBClient()


class TestEngagementMetricsUnit(SimpleTestCase):

    def test_validate_date(self):
        with self.assertRaises(ArgumentTypeError):
            EngagementCommand._validate_date('2017-13-13')
        self.assertEquals('2017-01-01', EngagementCommand._validate_date('2017-01-01'))

    def test_get_engagement_score(self):
        entry = {'comments': 1,
                 'votes': 1,
                 'donations': 1,
                 'tasks': 1,
                 'fundraisers': 1,
                 'projects': 1}

        self.assertEquals(30, EngagementCommand.get_engagement_score(entry))

    def test_get_engagement_rating(self):
        self.assertEquals('not engaged', EngagementCommand.get_engagement_rating(0))
        self.assertEquals('little engaged', EngagementCommand.get_engagement_rating(1))
        self.assertEquals('little engaged', EngagementCommand.get_engagement_rating(4))
        self.assertEquals('engaged', EngagementCommand.get_engagement_rating(5))
        self.assertEquals('engaged', EngagementCommand.get_engagement_rating(8))
        self.assertEquals('very engaged', EngagementCommand.get_engagement_rating(9))
        self.assertEquals('invalid engagement score: test', EngagementCommand.get_engagement_rating('test'))

    @patch('bluebottle.analytics.management.commands.export_engagement_metrics.datetime')
    def test_get_xls_file_name(self, mock_datetime):
        now = datetime(2017, 1, 1)
        mock_datetime.now.return_value = now
        start_date = datetime(2016, 1, 1)
        end_date = datetime(2016, 12, 31)
        self.assertEquals(EngagementCommand.get_xls_file_name(start_date, end_date),
                          'engagement_report_20160101_20161231_generated_20170101-000000.xlsx')


class TestEngagementMetricsXls(BluebottleTestCase):

    def setUp(self):
        super(TestEngagementMetricsXls, self).setUp()
        self.init_projects()

        self.year = datetime.now().year

        # Project Phases
        done_complete = ProjectPhase.objects.get(slug="done-complete")
        done_incomplete = ProjectPhase.objects.get(slug="done-incomplete")

        # Users
        user1 = BlueBottleUserFactory.create()

        # Projects
        project1 = ProjectFactory.create(owner=user1, status=done_complete)
        ProjectFactory.create(owner=user1, status=done_incomplete)

        # Wallposts
        TextWallpostFactory.create(content_object=project1,
                                   author=user1,
                                   editor=user1,
                                   text="test1",
                                   email_followers=False)

        # Votes
        VoteFactory(project=project1, voter=user1)

        # Fundraisers
        fundraiser = FundraiserFactory(project=project1, owner=user1)

        # Donations
        order1 = OrderFactory.create(user=user1)
        DonationFactory(order=order1, fundraiser=fundraiser, project=project1)
        order1.locked()
        order1.save()
        order1.success()
        order1.save()

        order2 = OrderFactory.create(user=None)
        donation2 = DonationFactory(order=order2, fundraiser=fundraiser, project=project1)
        donation2.anonymous = True
        order2.locked()
        order2.save()
        order2.success()
        order2.save()

        # Tasks
        task = TaskFactory.create(author=user1, project=project1, people_needed=2, status='realized')
        task_member = TaskMemberFactory.create(time_spent=10, member=user1, task=task,
                                               status=TaskMember.TaskMemberStatuses.applied)
        task_member.status = TaskMember.TaskMemberStatuses.realized
        task_member.save()

        # Simulate user Login
        jwt_token = user1.get_jwt_token()
        task_member_url = reverse('task-member-detail', kwargs={'pk': task_member.id})
        self.client.get(task_member_url, token="JWT {0}".format(jwt_token))

        # xls export
        self.xls_file_name = 'test.xlsx'
        self.xls_file_path = os.path.join(settings.PROJECT_ROOT, self.xls_file_name)
        self.command = EngagementCommand()

    def test_xls_generation(self):

        with patch.object(self.command, 'get_xls_file_name', return_value=self.xls_file_name):
            call_command(self.command, '--start', '{}-01-01'.format(self.year),
                         '--end', '{}-12-31'.format(self.year), '--export-to', 'xls')
            self.assertTrue(os.path.isfile(self.xls_file_path), True)

            workbook = load_workbook(filename=self.xls_file_path, read_only=True)
            worksheet = workbook['Engagement Aggregated Data']

            # Test Headers
            self.assertEqual(worksheet.cell(row=1, column=1).value, 'organisation')
            self.assertEqual(worksheet.cell(row=1, column=2).value, 'total no. of platforms')
            self.assertEqual(worksheet.cell(row=1, column=3).value, 'total members')
            self.assertEqual(worksheet.cell(row=1, column=4).value, 'not engaged members (engagement score: 0)')
            self.assertEqual(worksheet.cell(row=1, column=5).value, 'little engaged members (engagement score: 1-3)')
            self.assertEqual(worksheet.cell(row=1, column=6).value, 'engaged members (engagement score: 4-8)')
            self.assertEqual(worksheet.cell(row=1, column=7).value, 'very engaged members (engagement score: >8)')
            self.assertEqual(worksheet.cell(row=1, column=8).value, 'total engaged members (engagement score: >4)')
            self.assertEqual(worksheet.cell(row=1, column=9).value, '% total engaged members (engagement score: >4)')
            self.assertEqual(worksheet.cell(row=1, column=10).value, 'Projects Realised')
            self.assertEqual(worksheet.cell(row=1, column=11).value, 'Projects Done')
            self.assertEqual(worksheet.cell(row=1, column=12).value, 'Guest Donations')

            # Test Tenant test2
            self.assertEqual(worksheet.cell(row=2, column=1).value, 'test2')
            self.assertEqual(worksheet.cell(row=2, column=2).value, 1, msg='no. of platforms')
            self.assertEqual(worksheet.cell(row=2, column=3).value, 1, msg='total members')
            self.assertEqual(worksheet.cell(row=2, column=4).value, 1, msg='not engaged members')
            self.assertEqual(worksheet.cell(row=2, column=5).value, 0, msg='little engaged members')
            self.assertEqual(worksheet.cell(row=2, column=6).value, 0, msg='engaged members')
            self.assertEqual(worksheet.cell(row=2, column=7).value, 0, msg='very engaged members')
            self.assertEqual(worksheet.cell(row=2, column=8).value, 0, msg='total engaged members')
            self.assertEqual(worksheet.cell(row=2, column=9).value, 0, msg='% total engaged members')
            self.assertEqual(worksheet.cell(row=2, column=10).value, 0, msg='projects realised')
            self.assertEqual(worksheet.cell(row=2, column=11).value, 0, msg='projects done')
            self.assertEqual(worksheet.cell(row=2, column=12).value, 0, msg='guest donations')

            # Test Tenant test
            self.assertEqual(worksheet.cell(row=3, column=1).value, 'test')
            self.assertEqual(worksheet.cell(row=3, column=2).value, 1, msg='no. of platforms')
            self.assertEqual(worksheet.cell(row=3, column=3).value, 2, msg='total members')
            self.assertEqual(worksheet.cell(row=3, column=4).value, 1, msg='not engaged members')
            self.assertEqual(worksheet.cell(row=3, column=5).value, 0, msg='little engaged members')
            self.assertEqual(worksheet.cell(row=3, column=6).value, 0, msg='engaged members')
            self.assertEqual(worksheet.cell(row=3, column=7).value, 1, msg='very engaged members')
            self.assertEqual(worksheet.cell(row=3, column=8).value, 1, msg='total engaged members')
            self.assertEqual(worksheet.cell(row=3, column=9).value, 50, msg='% total engaged members')
            self.assertEqual(worksheet.cell(row=3, column=10).value, 1, msg='projects realised')
            self.assertEqual(worksheet.cell(row=3, column=11).value, 1, msg='projects done')
            self.assertEqual(worksheet.cell(row=3, column=12).value, 1, msg='guest donations')

    def tearDown(self):
        os.remove(self.xls_file_path)


class TestParticipationXls(BluebottleTestCase):

    def setUp(self):
        super(TestParticipationXls, self).setUp()
        self.init_projects()
        self.year = datetime.now().year

        # Project Phases
        done_complete = ProjectPhase.objects.get(slug="done-complete")
        done_incomplete = ProjectPhase.objects.get(slug="done-incomplete")

        # Users
        self.users = BlueBottleUserFactory.create_batch(200)

        # Projects
        some_day = datetime(year=self.year, month=2, day=27, tzinfo=pytz.UTC)
        project1 = ProjectFactory.create(
            owner=self.users[0],
            status=done_complete,
            campaign_ended=some_day
        )
        ProjectFactory.create(owner=self.users[0], status=done_incomplete)

        # Tasks
        task = TaskFactory.create(author=self.users[0], project=project1, people_needed=2, status='realized')

        for month in range(1, 12):
            for x in range(1, 10):

                task_member = TaskMemberFactory.create(
                    time_spent=10,
                    member=self.users[month * 10 + x],
                    task=task,
                    status=TaskMember.TaskMemberStatuses.applied
                )
                task_member.status = TaskMember.TaskMemberStatuses.realized
                task_member.save()

        # Survey
        self.survey = SurveyFactory(title="My Questionnaire")
        self.questions = QuestionFactory.create_batch(10, survey=self.survey)
        responses = ResponseFactory.create_batch(10, survey=self.survey, project=project1)
        for response in responses:
            for question in self.questions:
                AnswerFactory.create(question=question, response=response)

        # xls export
        self.xls_file_name = 'test.xlsx'
        self.xls_file_path = os.path.join(settings.PROJECT_ROOT, self.xls_file_name)
        self.command = ParticipationCommand()

    def test_export_is_broken(self):
        with patch('pendulum.now', return_value=Pendulum(self.year, 1, 6)):
            with patch.object(self.command, 'get_xls_file_name', return_value=self.xls_file_name):
                with self.assertRaises(TypeError):
                    call_command(self.command, '--start', self.year, '--end', self.year, '--tenant', 'test')

<<<<<<< HEAD
            # Check participants
            self.assertEqual(workbook.worksheets[0]['A1'].value, 'Email Address')
            self.assertEqual(workbook.worksheets[0]['A2'].value, self.users[0].email)
            self.assertEqual(workbook.worksheets[0]['A3'].value, self.users[11].email)

            # Check some sheet titles
            self.assertEqual(workbook.worksheets[0].title, 'Participants - {}'.format(self.year))
            self.assertEqual(workbook.worksheets[1].title, 'Totals - {}'.format(self.year))
            self.assertEqual(workbook.worksheets[6].title, 'Location Segmentation - {}'.format(self.year))
            self.assertEqual(workbook.worksheets[7].title, 'Theme Segmentation - {}'.format(self.year))
            self.assertEqual(workbook.worksheets[8].title, 'Impact Survey - {}'.format(self.year))

            # Check survey responses (should be 10, all in February)
            self.assertEqual(workbook.worksheets[8]['G1'].value, 'Number responses for My Questionnaire')
            self.assertEqual(workbook.worksheets[8]['G3'].value, 10)
            self.assertEqual(workbook.worksheets[8]['D5'].value, 'January')
            self.assertEqual(workbook.worksheets[8]['G5'].value, 0)
            self.assertEqual(workbook.worksheets[8]['D6'].value, 'February')
            self.assertEqual(workbook.worksheets[8]['G6'].value, 10)


@override_settings(TENANT_APPS=('django_nose',),
                   TENANT_MODEL='client.clients',
                   DATABASE_ROUTERS=('tenant_schemas.routers.TenantSyncRouter',))
class CreateReportViewTests(TestCase):
    def setUp(self):
        self.cmd = CreateReportViewsCommand()

        super(CreateReportViewTests, self).setUp()

    @override_settings(REPORTING_SQL_DIR=os.path.join(settings.PROJECT_ROOT,
                       'bluebottle', 'analytics', 'tests', 'files'))
    def test_raw_view_creation(self):
        report_sql_path = os.path.join(settings.PROJECT_ROOT, 'bluebottle', 'analytics',
                                       'views', 'report.sql')
        # setup some test files
        call_command(self.cmd, file=report_sql_path)

        ReportModel = get_raw_report_model('v_projects')
        self.assertEqual(len(ReportModel.objects.all()), 0)
=======
    def test_export(self):
        # FIXME: mocking pendulum.now until we fix the participants export to handle a date now
        #        in early January
        with patch('pendulum.now', return_value=Pendulum(self.year, 12, 31)):
            with patch.object(self.command, 'get_xls_file_name', return_value=self.xls_file_name):
                call_command(self.command, '--start', self.year, '--end', self.year, '--tenant', 'test')
                self.assertTrue(os.path.isfile(self.xls_file_path), True)
                workbook = load_workbook(filename=self.xls_file_path, read_only=True)

                # Check participants
                self.assertEqual(workbook.worksheets[0]['A1'].value, 'Email Address')
                self.assertEqual(workbook.worksheets[0]['A2'].value, self.users[0].email)
                self.assertEqual(workbook.worksheets[0]['A3'].value, self.users[11].email)

                # Check some sheet titles
                self.assertEqual(workbook.worksheets[0].title, 'Participants - {}'.format(self.year))
                self.assertEqual(workbook.worksheets[1].title, 'Totals - {}'.format(self.year))
                self.assertEqual(workbook.worksheets[6].title, 'Location Segmentation - {}'.format(self.year))
                self.assertEqual(workbook.worksheets[7].title, 'Theme Segmentation - {}'.format(self.year))
                self.assertEqual(workbook.worksheets[8].title, 'Impact Survey - {}'.format(self.year))

                # Check survey responses (should be 10, all in February)
                self.assertEqual(workbook.worksheets[8]['G1'].value, 'Number responses for My Questionnaire')
                self.assertEqual(workbook.worksheets[8]['G3'].value, 10)
                self.assertEqual(workbook.worksheets[8]['D5'].value, 'January')
                self.assertEqual(workbook.worksheets[8]['G5'].value, 0)
                self.assertEqual(workbook.worksheets[8]['D6'].value, 'February')
                self.assertEqual(workbook.worksheets[8]['G6'].value, 10)
>>>>>>> 04aa3360
<|MERGE_RESOLUTION|>--- conflicted
+++ resolved
@@ -256,48 +256,6 @@
                 with self.assertRaises(TypeError):
                     call_command(self.command, '--start', self.year, '--end', self.year, '--tenant', 'test')
 
-<<<<<<< HEAD
-            # Check participants
-            self.assertEqual(workbook.worksheets[0]['A1'].value, 'Email Address')
-            self.assertEqual(workbook.worksheets[0]['A2'].value, self.users[0].email)
-            self.assertEqual(workbook.worksheets[0]['A3'].value, self.users[11].email)
-
-            # Check some sheet titles
-            self.assertEqual(workbook.worksheets[0].title, 'Participants - {}'.format(self.year))
-            self.assertEqual(workbook.worksheets[1].title, 'Totals - {}'.format(self.year))
-            self.assertEqual(workbook.worksheets[6].title, 'Location Segmentation - {}'.format(self.year))
-            self.assertEqual(workbook.worksheets[7].title, 'Theme Segmentation - {}'.format(self.year))
-            self.assertEqual(workbook.worksheets[8].title, 'Impact Survey - {}'.format(self.year))
-
-            # Check survey responses (should be 10, all in February)
-            self.assertEqual(workbook.worksheets[8]['G1'].value, 'Number responses for My Questionnaire')
-            self.assertEqual(workbook.worksheets[8]['G3'].value, 10)
-            self.assertEqual(workbook.worksheets[8]['D5'].value, 'January')
-            self.assertEqual(workbook.worksheets[8]['G5'].value, 0)
-            self.assertEqual(workbook.worksheets[8]['D6'].value, 'February')
-            self.assertEqual(workbook.worksheets[8]['G6'].value, 10)
-
-
-@override_settings(TENANT_APPS=('django_nose',),
-                   TENANT_MODEL='client.clients',
-                   DATABASE_ROUTERS=('tenant_schemas.routers.TenantSyncRouter',))
-class CreateReportViewTests(TestCase):
-    def setUp(self):
-        self.cmd = CreateReportViewsCommand()
-
-        super(CreateReportViewTests, self).setUp()
-
-    @override_settings(REPORTING_SQL_DIR=os.path.join(settings.PROJECT_ROOT,
-                       'bluebottle', 'analytics', 'tests', 'files'))
-    def test_raw_view_creation(self):
-        report_sql_path = os.path.join(settings.PROJECT_ROOT, 'bluebottle', 'analytics',
-                                       'views', 'report.sql')
-        # setup some test files
-        call_command(self.cmd, file=report_sql_path)
-
-        ReportModel = get_raw_report_model('v_projects')
-        self.assertEqual(len(ReportModel.objects.all()), 0)
-=======
     def test_export(self):
         # FIXME: mocking pendulum.now until we fix the participants export to handle a date now
         #        in early January
@@ -326,4 +284,24 @@
                 self.assertEqual(workbook.worksheets[8]['G5'].value, 0)
                 self.assertEqual(workbook.worksheets[8]['D6'].value, 'February')
                 self.assertEqual(workbook.worksheets[8]['G6'].value, 10)
->>>>>>> 04aa3360
+
+
+@override_settings(TENANT_APPS=('django_nose',),
+                   TENANT_MODEL='client.clients',
+                   DATABASE_ROUTERS=('tenant_schemas.routers.TenantSyncRouter',))
+class CreateReportViewTests(TestCase):
+    def setUp(self):
+        self.cmd = CreateReportViewsCommand()
+
+        super(CreateReportViewTests, self).setUp()
+
+    @override_settings(REPORTING_SQL_DIR=os.path.join(settings.PROJECT_ROOT,
+                       'bluebottle', 'analytics', 'tests', 'files'))
+    def test_raw_view_creation(self):
+        report_sql_path = os.path.join(settings.PROJECT_ROOT, 'bluebottle', 'analytics',
+                                       'views', 'report.sql')
+        # setup some test files
+        call_command(self.cmd, file=report_sql_path)
+
+        ReportModel = get_raw_report_model('v_projects')
+        self.assertEqual(len(ReportModel.objects.all()), 0)