--- conflicted
+++ resolved
@@ -51,7 +51,6 @@
 
     list_display = ('created', 'title_display', 'status', 'highlight')
 
-<<<<<<< HEAD
     detail_fields = (
         'description',
         'capacity',
@@ -62,18 +61,4 @@
         'expertise',
         'is_online',
         'location'
-=======
-    fieldsets = (
-        (_('Basic'), {'fields': (
-            'title', 'slug', 'initiative', 'owner', 'status', 'transitions',
-            'highlight', 'stats_data'
-        )}),
-        (_('Details'), {'fields': (
-            'description', 'capacity',
-            'end_date', 'end_date_type',
-            'registration_deadline',
-            'duration', 'expertise',
-            'is_online', 'location'
-        )}),
->>>>>>> 3902f883
     )