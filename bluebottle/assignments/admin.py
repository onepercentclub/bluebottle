from django.contrib import admin
from django.urls import reverse
from django.utils import translation
from django.utils.html import format_html
from django.utils.translation import ugettext_lazy as _
from django_summernote.widgets import SummernoteWidget

from bluebottle.activities.admin import ActivityChildAdmin, ContributionChildAdmin
from bluebottle.assignments.models import Assignment, Applicant
from bluebottle.assignments.transitions import AssignmentTransitions, ApplicantTransitions
from bluebottle.tasks.models import Skill
from bluebottle.utils.admin import export_as_csv_action, FSMAdmin
from bluebottle.notifications.admin import MessageAdminInline
from bluebottle.utils.forms import FSMModelForm


class AssignmentAdminForm(FSMModelForm):
    class Meta:
        model = Assignment
        fields = '__all__'
        widgets = {
            'description': SummernoteWidget(attrs={'height': 400})
        }


class ApplicantInline(admin.TabularInline):
    model = Applicant

    raw_id_fields = ('user', )
    readonly_fields = ('applicant', 'status', 'created', 'motivation')
    fields = ('applicant', 'user', 'time_spent', 'status', 'created', 'motivation')
    extra = 0

    can_delete = False

    def applicant(self, obj):
        url = reverse('admin:assignments_applicant_change', args=(obj.id,))
        return format_html(u'<a href="{}">{}</a>', url, obj.user.full_name)


class ApplicantAdminForm(FSMModelForm):
    class Meta:
        model = Applicant
        exclude = ['status', ]


@admin.register(Applicant)
class ApplicantAdmin(ContributionChildAdmin):
    model = Applicant
    form = ApplicantAdminForm
    list_display = ['user', 'status', 'time_spent', 'activity_link']
    raw_id_fields = ('user', 'activity')
    list_editable = ['time_spent']

    export_to_csv_fields = (
        ('status', 'Status'),
        ('created', 'Created'),
        ('activity', 'Activity'),
        ('owner', 'Owner'),
        ('motivation', 'Motivation'),
        ('time_spent', 'Time Spent'),
        ('document', 'Document'),
    )

    actions = [
        FSMAdmin.bulk_transition,
        export_as_csv_action(fields=export_to_csv_fields)
    ]


class ExpertiseFilter(admin.SimpleListFilter):
    title = _('Skill')
    parameter_name = 'expertise'

    def lookups(self, request, model_admin):
        language = translation.get_language()
        return [(skill.id, skill.name) for skill in Skill.objects.language(language).order_by('translations__name')]

    def queryset(self, request, queryset):
        if self.value() is not None:
            queryset = queryset.filter(id=self.value())
        return queryset


@admin.register(Assignment)
class AssignmentAdmin(ActivityChildAdmin):
    form = AssignmentAdminForm
    inlines = (ApplicantInline, MessageAdminInline)

    date_hierarchy = 'end_date'

    model = Assignment
    raw_id_fields = ActivityChildAdmin.raw_id_fields + ['location']

    list_display = (
        '__unicode__', 'initiative', 'created', 'status', 'highlight',
        'end_date', 'is_online', 'registration_deadline'
    )
    search_fields = ['title', 'description']
    list_filter = ['status', ExpertiseFilter, 'is_online']

    detail_fields = (
        'description',
        'capacity',
        'end_date',
        'end_date_type',
        'registration_deadline',
        'duration',
        'expertise',
        'is_online',
        'location'
    )

    export_to_csv_fields = (
        ('title', 'Title'),
        ('description', 'Description'),
        ('status', 'Status'),
        ('created', 'Created'),
        ('initiative__title', 'Initiative'),
        ('expertise', 'Expertise'),
        ('end_date_type', 'End Time Type'),
        ('end_date', 'End Date'),
        ('duration', 'Duration'),
        ('registration_deadline', 'Registration Deadline'),
        ('owner', 'Owner'),
        ('capacity', 'Capacity'),
        ('is_online', 'Will be hosted online?'),
        ('location', 'Location'),
    )

<<<<<<< HEAD
    actions = [
        FSMAdmin.bulk_transition,
        export_as_csv_action(fields=export_to_csv_fields)
    ]
=======
    actions = [export_as_csv_action(fields=export_to_csv_fields)]

    def save_formset(self, request, form, formset, change):
        instances = formset.save(commit=False)
        for instance in instances:
            # If we created a new applicant through admin then
            # set it to succeeded when assignment is succeeded
            if (instance.__class__ == Applicant and
                    not instance.pk and
                    form.instance.status == AssignmentTransitions.values.succeeded):
                instance.time_spent = form.instance.duration
                instance.status = ApplicantTransitions.values.succeeded
            instance.save()
        formset.save_m2m()
>>>>>>> 6a6b165c
<|MERGE_RESOLUTION|>--- conflicted
+++ resolved
@@ -128,13 +128,10 @@
         ('location', 'Location'),
     )
 
-<<<<<<< HEAD
     actions = [
         FSMAdmin.bulk_transition,
         export_as_csv_action(fields=export_to_csv_fields)
     ]
-=======
-    actions = [export_as_csv_action(fields=export_to_csv_fields)]
 
     def save_formset(self, request, form, formset, change):
         instances = formset.save(commit=False)
@@ -147,5 +144,4 @@
                 instance.time_spent = form.instance.duration
                 instance.status = ApplicantTransitions.values.succeeded
             instance.save()
-        formset.save_m2m()
->>>>>>> 6a6b165c
+        formset.save_m2m()