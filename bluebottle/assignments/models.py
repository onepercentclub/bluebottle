--- conflicted
+++ resolved
@@ -117,7 +117,6 @@
         ]
         return self.contributions.filter(status__in=accepted_states)
 
-<<<<<<< HEAD
     def deadline_passed(self):
         if self.status in [AssignmentTransitions.values.running,
                            AssignmentTransitions.values.open]:
@@ -125,7 +124,7 @@
                 self.transitions.expire()
             else:
                 self.transitions.succeed()
-=======
+
     def check_capacity(self):
         if self.capacity \
                 and len(self.accepted_applicants) >= self.capacity \
@@ -136,7 +135,6 @@
                 and len(self.accepted_applicants) < self.capacity \
                 and self.status == AssignmentTransitions.values.full:
             self.transitions.reopen()
->>>>>>> 9ba233ba
 
 
 class Applicant(Contribution):
@@ -169,8 +167,5 @@
         super(Applicant, self).save(*args, **kwargs)
         if created:
             follow(self.user, self.activity)
-<<<<<<< HEAD
             self.transitions.submit()
-=======
-        self.activity.check_capacity()
->>>>>>> 9ba233ba
+        self.activity.check_capacity()