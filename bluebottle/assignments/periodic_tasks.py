from datetime import timedelta
from django.db.models.expressions import F
from django.utils import timezone
from django.utils.translation import ugettext_lazy as _

from bluebottle.assignments.messages import AssignmentReminderDeadline, AssignmentReminderOnDate
from bluebottle.assignments.models import Assignment
from bluebottle.assignments.states import AssignmentStateMachine
from bluebottle.assignments.triggers import (
    has_accepted_applicants, has_no_accepted_applicants, is_on_date, has_deadline
)
from bluebottle.fsm.effects import TransitionEffect
from bluebottle.fsm.periodic_tasks import ModelPeriodicTask
from bluebottle.notifications.effects import NotificationEffect


class AssignmentStartOnDateTask(ModelPeriodicTask):

    def get_queryset(self):
        return self.model.objects.filter(
            date__lte=timezone.now(),
            end_date_type='on_date',
            status__in=[
                AssignmentStateMachine.full,
                AssignmentStateMachine.open
            ]
        )

    effects = [
        TransitionEffect(AssignmentStateMachine.start, conditions=[
            has_accepted_applicants
        ]),
<<<<<<< HEAD
        TransitionEffect(AssignmentStateMachine.expire, conditions=[
            has_no_accepted_applicants
        ]),
=======
>>>>>>> b13f1b6c
    ]

    def __unicode__(self):
        return unicode(_("Start a task on a set date."))


class AssignmentStartDeadlineTask(ModelPeriodicTask):

    def get_queryset(self):
        return self.model.objects.filter(
            registration_deadline__lte=timezone.now(),
            end_date_type='deadline',
            status__in=[
                AssignmentStateMachine.full,
                AssignmentStateMachine.open
            ]
        )

    effects = [
        TransitionEffect(AssignmentStateMachine.start, conditions=[
            has_accepted_applicants
        ]),
<<<<<<< HEAD
        TransitionEffect(AssignmentStateMachine.expire, conditions=[
            has_no_accepted_applicants
        ]),
=======
>>>>>>> b13f1b6c
    ]

    def __unicode__(self):
        return unicode(_("Start a task with deadline after registration deadline has passed."))


class AssignmentFinishedDeadlineTask(ModelPeriodicTask):

    def get_queryset(self):
        return self.model.objects.filter(
            date__lt=timezone.now(),
            end_date_type='deadline',
            status__in=[
                AssignmentStateMachine.running,
                AssignmentStateMachine.full,
                AssignmentStateMachine.open
            ]
        )

    effects = [
<<<<<<< HEAD
        TransitionEffect(AssignmentStateMachine.succeed, conditions=[
            has_accepted_applicants
        ]),
        TransitionEffect(AssignmentStateMachine.expire, conditions=[
            has_no_accepted_applicants
=======
        TransitionEffect('succeed', conditions=[
            AssignmentStateMachine.has_new_or_accepted_applicants
        ]),
        TransitionEffect('expire', conditions=[
            AssignmentStateMachine.has_no_new_or_accepted_applicants
>>>>>>> b13f1b6c
        ]),
    ]

    def __unicode__(self):
        return unicode(_("Finish a task when deadline has passed."))


class AssignmentFinishedOnDateTask(ModelPeriodicTask):

    def get_queryset(self):
        return self.model.objects.filter(
            date__lte=timezone.now() - timedelta(hours=1) * F('duration'),
            end_date_type='on_date',
            status__in=[
                AssignmentStateMachine.running,
                AssignmentStateMachine.full,
                AssignmentStateMachine.open
            ]
        )

    effects = [
<<<<<<< HEAD
        TransitionEffect(AssignmentStateMachine.succeed, conditions=[
            has_accepted_applicants
        ]),
        TransitionEffect(AssignmentStateMachine.expire, conditions=[
            has_no_accepted_applicants
=======
        TransitionEffect('succeed', conditions=[
            AssignmentStateMachine.has_new_or_accepted_applicants
        ]),
        TransitionEffect('expire', conditions=[
            AssignmentStateMachine.has_no_new_or_accepted_applicants
>>>>>>> b13f1b6c
        ]),
    ]

    def __unicode__(self):
        return unicode(_("Finish a task after it has ended (date + duration)."))


class AssignmentRegistrationOnDateTask(ModelPeriodicTask):

    def get_queryset(self):
        return self.model.objects.filter(
            registration_deadline__lt=timezone.now(),
            end_date_type='on_date',
            status__in=[
                AssignmentStateMachine.full,
                AssignmentStateMachine.open
            ]
        )

    effects = [
<<<<<<< HEAD
        TransitionEffect(AssignmentStateMachine.lock, conditions=[
            has_accepted_applicants
        ]),
        TransitionEffect(AssignmentStateMachine.expire, conditions=[
            has_no_accepted_applicants
=======
        TransitionEffect('lock', conditions=[
            AssignmentStateMachine.has_new_or_accepted_applicants
        ]),
        TransitionEffect('expire', conditions=[
            AssignmentStateMachine.has_no_new_or_accepted_applicants
>>>>>>> b13f1b6c
        ]),
    ]

    def __unicode__(self):
        return unicode(_("Make sure users can't sign up after registration date has passed on a task with a set date."))


class AssignmentRegistrationReminderTask(ModelPeriodicTask):

    def get_queryset(self):
        return self.model.objects.filter(
            date__lte=timezone.now() + timedelta(days=5),
            status__in=[
                AssignmentStateMachine.full,
                AssignmentStateMachine.open
            ]
        )

    effects = [
        NotificationEffect(
            AssignmentReminderDeadline,
            conditions=[
                has_deadline
            ]
        ),
        NotificationEffect(
            AssignmentReminderOnDate,
            conditions=[
                is_on_date
            ]
        )]

    def __unicode__(self):
        return unicode(_("Send a reminder if the task deadline/date is in 5 days."))


Assignment.periodic_tasks = [
    AssignmentStartOnDateTask,
    AssignmentStartDeadlineTask,
    AssignmentFinishedOnDateTask,
    AssignmentFinishedDeadlineTask,
    AssignmentRegistrationOnDateTask,
    AssignmentRegistrationReminderTask
]<|MERGE_RESOLUTION|>--- conflicted
+++ resolved
@@ -7,7 +7,9 @@
 from bluebottle.assignments.models import Assignment
 from bluebottle.assignments.states import AssignmentStateMachine
 from bluebottle.assignments.triggers import (
-    has_accepted_applicants, has_no_accepted_applicants, is_on_date, has_deadline
+    has_accepted_applicants, has_no_accepted_applicants,
+    has_new_or_accepted_applicants, has_no_new_or_accepted_applicants,
+    is_on_date, has_deadline
 )
 from bluebottle.fsm.effects import TransitionEffect
 from bluebottle.fsm.periodic_tasks import ModelPeriodicTask
@@ -30,12 +32,9 @@
         TransitionEffect(AssignmentStateMachine.start, conditions=[
             has_accepted_applicants
         ]),
-<<<<<<< HEAD
         TransitionEffect(AssignmentStateMachine.expire, conditions=[
             has_no_accepted_applicants
         ]),
-=======
->>>>>>> b13f1b6c
     ]
 
     def __unicode__(self):
@@ -58,12 +57,9 @@
         TransitionEffect(AssignmentStateMachine.start, conditions=[
             has_accepted_applicants
         ]),
-<<<<<<< HEAD
         TransitionEffect(AssignmentStateMachine.expire, conditions=[
             has_no_accepted_applicants
         ]),
-=======
->>>>>>> b13f1b6c
     ]
 
     def __unicode__(self):
@@ -84,20 +80,12 @@
         )
 
     effects = [
-<<<<<<< HEAD
         TransitionEffect(AssignmentStateMachine.succeed, conditions=[
-            has_accepted_applicants
+            has_new_or_accepted_applicants
         ]),
         TransitionEffect(AssignmentStateMachine.expire, conditions=[
-            has_no_accepted_applicants
-=======
-        TransitionEffect('succeed', conditions=[
-            AssignmentStateMachine.has_new_or_accepted_applicants
-        ]),
-        TransitionEffect('expire', conditions=[
-            AssignmentStateMachine.has_no_new_or_accepted_applicants
->>>>>>> b13f1b6c
-        ]),
+            has_no_new_or_accepted_applicants
+        ])
     ]
 
     def __unicode__(self):
@@ -118,19 +106,11 @@
         )
 
     effects = [
-<<<<<<< HEAD
         TransitionEffect(AssignmentStateMachine.succeed, conditions=[
-            has_accepted_applicants
+            has_new_or_accepted_applicants
         ]),
         TransitionEffect(AssignmentStateMachine.expire, conditions=[
-            has_no_accepted_applicants
-=======
-        TransitionEffect('succeed', conditions=[
-            AssignmentStateMachine.has_new_or_accepted_applicants
-        ]),
-        TransitionEffect('expire', conditions=[
-            AssignmentStateMachine.has_no_new_or_accepted_applicants
->>>>>>> b13f1b6c
+            has_no_new_or_accepted_applicants
         ]),
     ]
 
@@ -151,19 +131,11 @@
         )
 
     effects = [
-<<<<<<< HEAD
         TransitionEffect(AssignmentStateMachine.lock, conditions=[
-            has_accepted_applicants
+            has_new_or_accepted_applicants
         ]),
         TransitionEffect(AssignmentStateMachine.expire, conditions=[
-            has_no_accepted_applicants
-=======
-        TransitionEffect('lock', conditions=[
-            AssignmentStateMachine.has_new_or_accepted_applicants
-        ]),
-        TransitionEffect('expire', conditions=[
-            AssignmentStateMachine.has_no_new_or_accepted_applicants
->>>>>>> b13f1b6c
+            has_no_new_or_accepted_applicants
         ]),
     ]
 
