from rest_framework import serializers
from rest_framework.validators import UniqueTogetherValidator
from rest_framework_json_api.relations import ResourceRelatedField

from bluebottle.activities.utils import (
    BaseActivitySerializer, BaseContributionSerializer,
)
from bluebottle.assignments.filters import ApplicantListFilter
from bluebottle.assignments.models import Assignment, Applicant
<<<<<<< HEAD
from bluebottle.events.serializers import LocationValidator, LocationField
from bluebottle.files.serializers import DocumentField, DocumentSerializer
from bluebottle.geo.models import Geolocation
from bluebottle.transitions.serializers import TransitionSerializer
from bluebottle.utils.serializers import RelatedField, ResourcePermissionField, NonModelRelatedResourceField, \
    FilteredRelatedField


class RegistrationDeadlineValidator(object):
    def set_context(self, field):
        self.end_date = field.parent.instance.end_date

    def __call__(self, value):
        if not self.end_date or value > self.end_date:
            raise serializers.ValidationError(
                _('Registration deadline should be before end date'),
                code='registration_deadline'
            )

        return value


class ApplicantDocumentSerializer(DocumentSerializer):
    content_view_name = 'initiative-image'
    relationship = 'applicant_set'


class AssignmentValidationSerializer(ActivityValidationSerializer):
    end_date = serializers.DateField()
    duration = serializers.FloatField()
    registration_deadline = serializers.DateField(
        allow_null=True,
        validators=[RegistrationDeadlineValidator()]
    )
    is_online = serializers.BooleanField()
    end_date_type = serializers.CharField()
    location = LocationField(
        queryset=Geolocation.objects.all(),
        allow_null=True,
        validators=[LocationValidator()]
    )

    class Meta:
        model = Assignment
        fields = ActivityValidationSerializer.Meta.fields + (
            'end_date', 'end_date_type',
            'is_online', 'location', 'duration',
            'registration_deadline',
        )

    class JSONAPIMeta:
        resource_name = 'activities/assignment-validations'
=======
from bluebottle.files.serializers import DocumentField
from bluebottle.transitions.serializers import TransitionSerializer
from bluebottle.utils.serializers import ResourcePermissionField, FilteredRelatedField
>>>>>>> 90897a6f


class AssignmentListSerializer(BaseActivitySerializer):
    permissions = ResourcePermissionField('assignment-detail', view_args=('pk',))

    class Meta(BaseActivitySerializer.Meta):
        model = Assignment
        fields = BaseActivitySerializer.Meta.fields + (
            'is_online',
            'end_date',
            'end_date_type',
            'registration_deadline',
            'capacity',
            'expertise',
            'duration',
            'location',
            'permissions',
        )

    class JSONAPIMeta(BaseActivitySerializer.JSONAPIMeta):
        included_resources = [
            'owner',
            'location',
            'expertise',
            'initiative',
            'initiative.image',
            'initiative.location',
            'initiative.place',
        ]
        resource_name = 'activities/assignments'

    included_serializers = {
        'owner': 'bluebottle.initiatives.serializers.MemberSerializer',
        'expertise': 'bluebottle.tasks.serializers.SkillSerializer',
        'initiative': 'bluebottle.initiatives.serializers.InitiativeSerializer',
        'initiative.image': 'bluebottle.initiatives.serializers.InitiativeImageSerializer',
        'document': 'bluebottle.initiatives.serializers.InitiativeImageSerializer',
        'location': 'bluebottle.geo.serializers.GeolocationSerializer',
    }


class AssignmentSerializer(AssignmentListSerializer):
    contributions = FilteredRelatedField(many=True, filter_backend=ApplicantListFilter)

    class Meta(AssignmentListSerializer.Meta):
        fields = AssignmentListSerializer.Meta.fields + (
            'contributions',
        )

    class JSONAPIMeta(AssignmentListSerializer.JSONAPIMeta):
        included_resources = AssignmentListSerializer.JSONAPIMeta.included_resources + [
            'contributions',
            'contributions.user'
        ]

    included_serializers = dict(
        AssignmentListSerializer.included_serializers,
        **{
            'contributions': 'bluebottle.assignments.serializers.ApplicantSerializer',
        }
    )


class AssignmentTransitionSerializer(TransitionSerializer):
    resource = ResourceRelatedField(queryset=Assignment.objects.all())
    field = 'transitions'
    included_serializers = {
        'resource': 'bluebottle.assignments.serializers.AssignmentSerializer',
    }

    class JSONAPIMeta:
        included_resources = ['resource', ]
        resource_name = 'assignment-transitions'


class ApplicantSerializer(BaseContributionSerializer):
    time_spent = serializers.CharField(required=False, allow_null=True, allow_blank=True)
    motivation = serializers.CharField(required=False, allow_null=True, allow_blank=True)
    document = DocumentField(required=False, allow_null=True)

    class Meta(BaseContributionSerializer.Meta):
        model = Applicant
        fields = BaseContributionSerializer.Meta.fields + (
            'time_spent',
            'motivation',
            'document'
        )

        validators = [
            UniqueTogetherValidator(
                queryset=Applicant.objects.all(),
                fields=('activity', 'user')
            )
        ]

    class JSONAPIMeta(BaseContributionSerializer.JSONAPIMeta):
        resource_name = 'contributions/applicants'
        included_resources = [
            'user',
            'activity'
        ]

    included_serializers = {
        'activity': 'bluebottle.assignments.serializers.AssignmentSerializer',
        'user': 'bluebottle.initiatives.serializers.MemberSerializer',
        'document': 'bluebottle.files.serializers.DocumentSerializer',
    }


class ApplicantTransitionSerializer(TransitionSerializer):
    resource = ResourceRelatedField(queryset=Applicant.objects.all())
    field = 'transitions'
    included_serializers = {
        'resource': 'bluebottle.assignments.serializers.ApplicantSerializer',
        'resource.activity': 'bluebottle.assignments.serializers.AssignmentSerializer',
    }

    class JSONAPIMeta:
        resource_name = 'contributions/applicant-transitions'
        included_resources = [
            'resource',
            'resource.activity',
        ]<|MERGE_RESOLUTION|>--- conflicted
+++ resolved
@@ -7,64 +7,14 @@
 )
 from bluebottle.assignments.filters import ApplicantListFilter
 from bluebottle.assignments.models import Assignment, Applicant
-<<<<<<< HEAD
-from bluebottle.events.serializers import LocationValidator, LocationField
 from bluebottle.files.serializers import DocumentField, DocumentSerializer
-from bluebottle.geo.models import Geolocation
 from bluebottle.transitions.serializers import TransitionSerializer
-from bluebottle.utils.serializers import RelatedField, ResourcePermissionField, NonModelRelatedResourceField, \
-    FilteredRelatedField
-
-
-class RegistrationDeadlineValidator(object):
-    def set_context(self, field):
-        self.end_date = field.parent.instance.end_date
-
-    def __call__(self, value):
-        if not self.end_date or value > self.end_date:
-            raise serializers.ValidationError(
-                _('Registration deadline should be before end date'),
-                code='registration_deadline'
-            )
-
-        return value
+from bluebottle.utils.serializers import ResourcePermissionField, FilteredRelatedField
 
 
 class ApplicantDocumentSerializer(DocumentSerializer):
     content_view_name = 'initiative-image'
     relationship = 'applicant_set'
-
-
-class AssignmentValidationSerializer(ActivityValidationSerializer):
-    end_date = serializers.DateField()
-    duration = serializers.FloatField()
-    registration_deadline = serializers.DateField(
-        allow_null=True,
-        validators=[RegistrationDeadlineValidator()]
-    )
-    is_online = serializers.BooleanField()
-    end_date_type = serializers.CharField()
-    location = LocationField(
-        queryset=Geolocation.objects.all(),
-        allow_null=True,
-        validators=[LocationValidator()]
-    )
-
-    class Meta:
-        model = Assignment
-        fields = ActivityValidationSerializer.Meta.fields + (
-            'end_date', 'end_date_type',
-            'is_online', 'location', 'duration',
-            'registration_deadline',
-        )
-
-    class JSONAPIMeta:
-        resource_name = 'activities/assignment-validations'
-=======
-from bluebottle.files.serializers import DocumentField
-from bluebottle.transitions.serializers import TransitionSerializer
-from bluebottle.utils.serializers import ResourcePermissionField, FilteredRelatedField
->>>>>>> 90897a6f
 
 
 class AssignmentListSerializer(BaseActivitySerializer):
@@ -101,7 +51,6 @@
         'expertise': 'bluebottle.tasks.serializers.SkillSerializer',
         'initiative': 'bluebottle.initiatives.serializers.InitiativeSerializer',
         'initiative.image': 'bluebottle.initiatives.serializers.InitiativeImageSerializer',
-        'document': 'bluebottle.initiatives.serializers.InitiativeImageSerializer',
         'location': 'bluebottle.geo.serializers.GeolocationSerializer',
     }
 
@@ -164,7 +113,8 @@
         resource_name = 'contributions/applicants'
         included_resources = [
             'user',
-            'activity'
+            'activity',
+            'document'
         ]
 
     included_serializers = {
