# -*- coding: utf-8 -*-
import json
from datetime import timedelta
import mock

from django.core import mail
from django.urls import reverse
from django.utils import timezone
from rest_framework import status

from bluebottle.assignments.tests.factories import AssignmentFactory, ApplicantFactory
from bluebottle.files.tests.factories import PrivateDocumentFactory
from bluebottle.initiatives.tests.factories import InitiativeFactory, InitiativePlatformSettingsFactory
from bluebottle.test.factory_models.accounts import BlueBottleUserFactory
from bluebottle.test.factory_models.tasks import SkillFactory
from bluebottle.test.utils import BluebottleTestCase, JSONAPITestClient, get_included


class AssignmentCreateAPITestCase(BluebottleTestCase):

    def setUp(self):
        super(AssignmentCreateAPITestCase, self).setUp()
        self.settings = InitiativePlatformSettingsFactory.create(
            activity_types=['assignment']
        )

        self.client = JSONAPITestClient()
        self.url = reverse('assignment-list')
        self.user = BlueBottleUserFactory()
        self.initiative = InitiativeFactory(owner=self.user)
<<<<<<< HEAD
=======
        self.initiative.states.submit()
>>>>>>> 89bce144
        self.initiative.states.approve()
        self.initiative.save()

    def test_create_assignment(self):
        skill = SkillFactory.create()
        data = {
            'data': {
                'type': 'activities/assignments',
                'attributes': {
                    'title': 'Business plan Young Freddy',
                    'date': str((timezone.now() + timedelta(days=21))),
                    'end_date_type': 'deadline',
                    'duration': 8,
                    'registration_deadline': str((timezone.now() + timedelta(days=14)).date()),
                    'capacity': 2,
                    'description': 'Help Young Freddy write a business plan',
                    'is-online': True,
                },
                'relationships': {
                    'initiative': {
                        'data': {
                            'type': 'initiatives', 'id': self.initiative.id
                        },
                    },
                    'expertise': {
                        'data': {
                            'type': 'skills', 'id': skill.pk
                        },
                    },

                }
            }
        }
        response = self.client.post(self.url, json.dumps(data), user=self.user)

        self.assertEqual(response.status_code, status.HTTP_201_CREATED)
<<<<<<< HEAD
        self.assertEqual(response.data['status'], 'open')
=======
        self.assertEqual(response.data['status'], 'submitted')
>>>>>>> 89bce144
        self.assertEqual(response.data['title'], 'Business plan Young Freddy')

    def test_create_assignment_missing_data(self):
        data = {
            'data': {
                'type': 'activities/assignments',
                'attributes': {
                    'title': '',
                    'date': str((timezone.now() + timedelta(days=21))),
                    'registration_deadline': str((timezone.now() + timedelta(days=14)).date()),
                    'description': 'Help Young Freddy write a business plan'
                },
                'relationships': {
                    'initiative': {
                        'data': {
                            'type': 'initiatives', 'id': self.initiative.id
                        },
                    },
                }
            }
        }

        response = self.client.post(self.url, json.dumps(data), user=self.user)
        self.assertEqual(response.status_code, status.HTTP_201_CREATED)

        self.assertTrue(
            '/data/attributes/title' in (
                error['source']['pointer'] for error in response.json()['data']['meta']['required']
            )
        )
        self.assertTrue(
            '/data/attributes/end-date-type' in (
                error['source']['pointer'] for error in response.json()['data']['meta']['required']
            )
        )

        self.assertTrue(
            '/data/attributes/is-online' in (
                error['source']['pointer'] for error in response.json()['data']['meta']['required']
            )
        )

    def test_create_registration_deadline(self):
        data = {
            'data': {
                'type': 'activities/assignments',
                'attributes': {
                    'title': '',
                    'date': str((timezone.now() + timedelta(days=21))),
                    'registration_deadline': str((timezone.now() + timedelta(days=22)).date()),
                    'description': 'Help Young Freddy write a business plan'
                },
                'relationships': {
                    'initiative': {
                        'data': {
                            'type': 'initiatives', 'id': self.initiative.id
                        },
                    },
                }
            }
        }

        response = self.client.post(self.url, json.dumps(data), user=self.user)
        self.assertEqual(response.status_code, status.HTTP_201_CREATED)
        self.assertTrue(
            '/data/attributes/registration-deadline' in (
                error['source']['pointer'] for error in response.json()['data']['meta']['errors']
            )
        )


class AssignmentDetailAPITestCase(BluebottleTestCase):

    def setUp(self):
        super(AssignmentDetailAPITestCase, self).setUp()
        self.settings = InitiativePlatformSettingsFactory.create(
            activity_types=['assignment']
        )

        self.user = BlueBottleUserFactory()
        self.initiative = InitiativeFactory(owner=self.user)
        self.assignment = AssignmentFactory.create(initiative=self.initiative)

        self.client = JSONAPITestClient()
        self.url = reverse('assignment-detail', args=(self.assignment.id,))

    def test_retrieve_assignment(self):
        response = self.client.get(self.url, user=self.user)

        self.assertEqual(response.status_code, status.HTTP_200_OK)
        self.assertEqual(response.data['status'], 'submitted')


class AssignmentDetailApplicantsAPITestCase(BluebottleTestCase):

    def setUp(self):
        super(AssignmentDetailApplicantsAPITestCase, self).setUp()
        self.settings = InitiativePlatformSettingsFactory.create(
            activity_types=['assignment']
        )

        self.user = BlueBottleUserFactory()
        self.owner = BlueBottleUserFactory()
        self.initiative = InitiativeFactory(owner=self.user)
        self.assignment = AssignmentFactory.create(
            initiative=self.initiative,
            status='open',
            owner=self.owner
        )

        self.client = JSONAPITestClient()
        self.url = reverse('assignment-detail', args=(self.assignment.id,))

        ApplicantFactory.create_batch(
            5,
            activity=self.assignment,
            status='accepted'
        )
        ApplicantFactory.create_batch(
            3,
            activity=self.assignment,
            status='new'
        )
        ApplicantFactory.create_batch(
            2,
            activity=self.assignment,
            status='rejected'
        )

    def test_applicant_list_anonymous(self):
        response = self.client.get(self.url, user=self.user)
        self.assertEqual(response.status_code, status.HTTP_200_OK)
        data = json.loads(response.content)['data']
        self.assertEqual(data['relationships']['contributions']['meta']['count'], 8)

    def test_applicant_list_authenticated(self):
        response = self.client.get(self.url, user=self.user)
        self.assertEqual(response.status_code, status.HTTP_200_OK)
        data = json.loads(response.content)['data']
        self.assertEqual(data['relationships']['contributions']['meta']['count'], 8)

    def test_applicant_list_owner(self):
        response = self.client.get(self.url, user=self.owner)
        self.assertEqual(response.status_code, status.HTTP_200_OK)
        data = json.loads(response.content)['data']
        self.assertEqual(data['relationships']['contributions']['meta']['count'], 10)


class AssignmentTransitionTestCase(BluebottleTestCase):

    def setUp(self):
        super(AssignmentTransitionTestCase, self).setUp()
        self.client = JSONAPITestClient()
        self.owner = BlueBottleUserFactory()
        self.manager = BlueBottleUserFactory()
        self.other_user = BlueBottleUserFactory()

        self.initiative = InitiativeFactory.create(activity_manager=self.manager)
        self.initiative.states.approve(save=True)
        self.assignment_incomplete = AssignmentFactory.create(
            owner=self.owner,
            initiative=self.initiative,
            is_online=None,
            duration=None,
            end_date_type=None,
            date=None
        )
        self.assignment = AssignmentFactory.create(
            owner=self.owner,
            initiative=self.initiative
        )

        self.assignment_incomplete_url = reverse('assignment-detail', args=(self.assignment_incomplete.id,))
        self.assignment_url = reverse('assignment-detail', args=(self.assignment.id,))
        self.transition_url = reverse('assignment-transition-list')

        self.review_data = {
            'data': {
                'type': 'assignment-transitions',
                'attributes': {
                    'transition': 'submit',
                },
                'relationships': {
                    'resource': {
                        'data': {
                            'type': 'activities/assignments',
                            'id': self.assignment_incomplete.pk
                        }
                    }
                }
            }
        }
        self.transition_data = {
            'data': {
                'type': 'assignment-transitions',
                'attributes': {
                    'transition': 'close',
                },
                'relationships': {
                    'resource': {
                        'data': {
                            'type': 'activities/assignments',
                            'id': self.assignment.pk
                        }
                    }
                }
            }
        }

    def test_check_validations_missing_data(self):
        response = self.client.get(
            self.assignment_incomplete_url,
            user=self.owner
        )

        self.assertEqual(response.status_code, status.HTTP_200_OK)
        data = json.loads(response.content)
        transitions = [
            {u'available': True, u'name': u'delete', u'target': u'deleted'},
        ]
        self.assertEqual(data['data']['meta']['transitions'], transitions)

        self.assertTrue(
            '/data/attributes/is-online' in (
                error['source']['pointer'] for error in response.json()['data']['meta']['required']
            )
        )
        self.assertTrue(
            '/data/attributes/end-date-type' in (
                error['source']['pointer'] for error in response.json()['data']['meta']['required']
            )
        )

    def test_check_validations_complete(self):
        response = self.client.get(
            self.assignment_url,
            user=self.owner
        )

        self.assertEqual(response.status_code, status.HTTP_200_OK)
        data = json.loads(response.content)
<<<<<<< HEAD
        self.assertEqual(data['data']['meta']['transitions'], [])
=======
        transitions = [
            {u'available': False, u'name': u'close', u'target': u'closed'},
            {u'available': True, u'name': u'reopen', u'target': u'open'},
            {u'available': True, u'name': u'lock', u'target': u'full'},
            {u'available': True, u'name': u'start', u'target': u'running'},
            {u'available': False, u'name': u'succeed', u'target': u'succeeded'},
            {u'available': False, u'name': u'expire', u'target': u'closed'},
            {u'available': False, u'name': u'close', u'target': u'closed'},
        ]
        self.assertEqual(data['data']['meta']['transitions'], transitions)
>>>>>>> 89bce144
        self.assertEqual(data['data']['meta']['required'], [])
        self.assertEqual(data['data']['meta']['errors'], [])

    def test_check_validations_require_location(self):
        self.assignment.is_online = False
        self.assignment.location = None
        self.assignment.save()

        response = self.client.get(
            self.assignment_url,
            user=self.owner
        )

        self.assertEqual(response.status_code, status.HTTP_200_OK)
        self.assertTrue(
            '/data/attributes/location' in (
                error['source']['pointer'] for error in response.json()['data']['meta']['required']
            )
        )

    def test_delete_by_owner(self):
        # Owner can delete the event

        self.review_data['data']['attributes']['transition'] = 'delete'

        response = self.client.post(
            self.transition_url,
            json.dumps(self.review_data),
            user=self.owner
        )

        self.assertEqual(response.status_code, status.HTTP_201_CREATED)
        data = json.loads(response.content)
        self.assertEqual(data['included'][0]['type'], 'activities/assignments')
        self.assertEqual(data['included'][0]['attributes']['status'], 'deleted')

    def test_approve_owner(self):
        # Owner should not be allowed to approve own assignment
        self.review_data['data']['attributes']['transition'] = 'approve'
        response = self.client.post(
            self.transition_url,
            json.dumps(self.review_data),
            user=self.owner
        )

        self.assertEqual(response.status_code, status.HTTP_400_BAD_REQUEST)
        data = json.loads(response.content)
        self.assertEqual(data['errors'][0], "Transition is not available")

    def test_close(self):
        # Owner should not be allowed to close own assignment
        self.transition_data['data']['attributes']['transition'] = 'close'
        response = self.client.post(
            self.transition_url,
            json.dumps(self.transition_data),
            user=self.owner
        )

        self.assertEqual(response.status_code, status.HTTP_400_BAD_REQUEST)
        data = json.loads(response.content)
        self.assertEqual(data['errors'][0], "Transition is not available")


class ApplicantAPITestCase(BluebottleTestCase):

    def setUp(self):
        super(ApplicantAPITestCase, self).setUp()
        self.settings = InitiativePlatformSettingsFactory.create(
            activity_types=['assignment']
        )

        self.client = JSONAPITestClient()
        self.url = reverse('applicant-list')
        self.owner = BlueBottleUserFactory()
        self.user = BlueBottleUserFactory()
        self.initiative = InitiativeFactory.create(
            owner=self.owner,
            activity_manager=self.owner
        )
<<<<<<< HEAD
=======
        self.initiative.states.submit()
>>>>>>> 89bce144
        self.initiative.states.approve()
        self.initiative.save()
        self.assignment = AssignmentFactory.create(
            initiative=self.initiative,
            duration=4,
            owner=self.owner,
            title="Make coffee")
        self.apply_data = {
            'data': {
                'type': 'contributions/applicants',
                'attributes': {
                    'motivation': 'Pick me! Pick me!',
                },
                'relationships': {
                    'activity': {
                        'data': {
                            'type': 'activities/assignments',
                            'id': self.assignment.id
                        },
                    },
                }
            }
        }
        self.private_document_url = reverse('private-document-list')
        self.document_path = './bluebottle/files/tests/files/test.rtf'
        mail.outbox = []

    def test_apply(self):
        response = self.client.post(self.url, json.dumps(self.apply_data), user=self.user)
        self.assertEqual(response.status_code, status.HTTP_201_CREATED)
        self.assertEqual(response.data['status'], 'new')
        self.assertEqual(response.data['motivation'], 'Pick me! Pick me!')
        self.assertEqual(len(mail.outbox), 1)
        self.assertEqual(mail.outbox[0].subject, u'Someone applied to your task "Make coffee"! 🙌')
        self.assertTrue("Review the application and decide", mail.outbox[0].body)

    def test_apply_with_document(self):
        with open(self.document_path) as test_file:
            response = self.client.post(
                self.private_document_url,
                test_file.read(),
                content_type="text/rtf",
                HTTP_CONTENT_DISPOSITION='attachment; filename="test.rtf"',
                user=self.user
            )

        self.assertEqual(response.status_code, 201)
        data = json.loads(response.content)
        document_id = data['data']['id']
        self.apply_data['data']['relationships']['document'] = {
            'data': {
                'type': 'private-documents',
                'id': document_id
            }
        }
        response = self.client.post(self.url, json.dumps(self.apply_data), user=self.user)
        self.assertEqual(response.status_code, status.HTTP_201_CREATED)
        data = json.loads(response.content)
        self.assertEqual(data['data']['relationships']['document']['data']['id'], document_id)
        document = get_included(response, 'private-documents')
        self.assertTrue('.rtf' in document['meta']['filename'])

    def test_confirm_hours(self):
        self.assertEqual(self.assignment.status, 'open')
        applicant = ApplicantFactory.create(user=self.user, activity=self.assignment)
        applicant.states.accept()
        applicant.save()
        no_show = ApplicantFactory.create(activity=self.assignment)
        no_show.states.accept()
        no_show.save()

<<<<<<< HEAD
        with mock.patch.object(
            timezone, 'now', return_value=self.assignment.date + timedelta(days=5)
        ):
            self.assignment.save()
=======
        self.assignment.date = now()
        self.assignment.states.succeed()
        self.assignment.save()
>>>>>>> 89bce144

        applicant.refresh_from_db()
        self.assertEqual(applicant.status, 'succeeded')
        self.assertEqual(applicant.time_spent, 4)

        url = reverse('applicant-detail', args=(applicant.id,))
        self.apply_data['data']['id'] = applicant.id
        self.apply_data['data']['attributes']['time-spent'] = 8

        # User should not be able to set hours
        response = self.client.patch(url, json.dumps(self.apply_data), user=self.user)
        self.assertEqual(response.status_code, 200)
        applicant.refresh_from_db()
        self.assertEqual(applicant.time_spent, 8)

        # Owner should be able to set hours
        response = self.client.patch(url, json.dumps(self.apply_data), user=self.owner)
        self.assertEqual(response.status_code, 200)
        applicant.refresh_from_db()
        self.assertEqual(applicant.time_spent, 8)

        # Setting zero hours should fail the applicant
        url = reverse('applicant-detail', args=(no_show.id,))
        self.apply_data['data']['id'] = no_show.id
        self.apply_data['data']['attributes']['time-spent'] = 0
        response = self.client.patch(url, json.dumps(self.apply_data), user=self.owner)
        self.assertEqual(response.status_code, 200)
        no_show.refresh_from_db()
        self.assertEqual(no_show.time_spent, 0.0)
        self.assertEqual(no_show.status, 'no_show')

        # And put the no show back to success
        url = reverse('applicant-detail', args=(no_show.id,))
        self.apply_data['data']['id'] = no_show.id
        self.apply_data['data']['attributes']['time-spent'] = 2
        response = self.client.patch(url, json.dumps(self.apply_data), user=self.owner)
        self.assertEqual(response.status_code, 200)
        no_show.refresh_from_db()
        self.assertEqual(no_show.time_spent, 2)
        self.assertEqual(no_show.status, 'succeeded')


class ApplicantTransitionAPITestCase(BluebottleTestCase):

    def setUp(self):
        super(ApplicantTransitionAPITestCase, self).setUp()
        self.settings = InitiativePlatformSettingsFactory.create(
            activity_types=['assignment']
        )

        self.client = JSONAPITestClient()
        self.transition_url = reverse('applicant-transition-list')
        self.user = BlueBottleUserFactory()
        self.someone_else = BlueBottleUserFactory()
        self.manager = BlueBottleUserFactory(first_name="Boss")
        self.owner = BlueBottleUserFactory(first_name="Owner")
        self.initiative = InitiativeFactory.create(activity_manager=self.manager)
<<<<<<< HEAD
=======
        self.initiative.states.submit()
>>>>>>> 89bce144
        self.initiative.states.approve()
        self.initiative.save()
        self.assignment = AssignmentFactory.create(owner=self.owner, initiative=self.initiative)
        self.assignment.save()
        document = PrivateDocumentFactory.create()
        self.applicant = ApplicantFactory.create(activity=self.assignment, document=document, user=self.user)
        self.participant_url = reverse('applicant-detail', args=(self.applicant.id,))
        self.transition_data = {
            'data': {
                'type': 'contributions/applicant-transitions',
                'attributes': {
                    'transition': 'accept',
                },
                'relationships': {
                    'resource': {
                        'data': {
                            'type': 'contributions/applicants',
                            'id': self.applicant.pk
                        }
                    }
                }
            }
        }
        mail.outbox = []

    def test_applicant_document_by_user(self):
        response = self.client.get(self.participant_url, user=self.user)
        self.assertEqual(response.status_code, status.HTTP_200_OK)
        self.assertEqual(response.data['document']['id'], str(self.applicant.document.id))
        document = get_included(response, 'private-documents')
        document_url = document['attributes']['link']

        response = self.client.get(document_url, user=self.user)
        self.assertEqual(response.status_code, status.HTTP_200_OK)

    def test_applicant_document_by_someone_else(self):
        response = self.client.get(self.participant_url, user=self.someone_else)
        self.assertEqual(response.status_code, status.HTTP_200_OK)
        self.assertEqual(response.data['document'], None)
        with self.assertRaises(IndexError):
            get_included(response, 'documents')

    def test_retrieve_document_without_signature(self):
        document_url = reverse('applicant-document', args=(self.applicant.id,))
        response = self.client.get(document_url, user=self.someone_else)
        self.assertEqual(response.status_code, status.HTTP_404_NOT_FOUND)

    def test_accept_open_assignment(self):
        # Accept by activity manager
        response = self.client.post(self.transition_url, json.dumps(self.transition_data), user=self.manager)
        self.assertEqual(response.status_code, status.HTTP_201_CREATED)
        self.applicant.refresh_from_db()
        self.assertEqual(self.applicant.status, 'accepted')

    def test_reject_open_assignment(self):
        # Reject by activity manager
        self.transition_data['data']['attributes']['transition'] = 'reject'
        self.transition_data['data']['attributes']['message'] = "Go away!"
        response = self.client.post(self.transition_url, json.dumps(self.transition_data), user=self.manager)
        self.assertEqual(response.status_code, status.HTTP_201_CREATED)
        self.applicant.refresh_from_db()
        self.assertEqual(self.applicant.status, 'rejected')
        self.assertEqual(len(mail.outbox), 1)
        self.assertTrue("Go away!", mail.outbox[0].body)

    def test_accept_by_owner_assignment(self):
        # Accept by assignment owner
        response = self.client.post(self.transition_url, json.dumps(self.transition_data), user=self.owner)
        self.assertEqual(response.status_code, status.HTTP_201_CREATED)
        self.applicant.refresh_from_db()
        self.assertEqual(self.applicant.status, 'accepted')
        self.assertEqual(len(mail.outbox), 1)
        self.assertTrue("you have been accepted" in mail.outbox[0].body)

    def test_accept_by_owner_assignment_custom_message(self):
        # Accept by assignment owner
        self.transition_data['data']['attributes']['message'] = "See you there!"

        response = self.client.post(self.transition_url, json.dumps(self.transition_data), user=self.owner)
        self.assertEqual(response.status_code, status.HTTP_201_CREATED)
        self.applicant.refresh_from_db()
        self.assertEqual(self.applicant.status, 'accepted')
        self.assertEqual(len(mail.outbox), 1)
        self.assertTrue("See you there!" in mail.outbox[0].body)

    def test_accept_by_self_assignment(self):
        # Applicant should not be able to accept self
        response = self.client.post(self.transition_url, json.dumps(self.transition_data), user=self.user)
        self.assertEqual(response.status_code, status.HTTP_400_BAD_REQUEST)

    def test_accept_by_guest_assignment(self):
        # Applicant should not be able to accept self
        response = self.client.post(self.transition_url, json.dumps(self.transition_data))
        self.assertEqual(response.status_code, status.HTTP_400_BAD_REQUEST)

    def test_reject_by_self_assignment(self):
        # Applicant should not be able to reject self
        self.transition_data['data']['attributes']['transition'] = 'reject'
        response = self.client.post(self.transition_url, json.dumps(self.transition_data), user=self.user)
        self.assertEqual(response.status_code, status.HTTP_400_BAD_REQUEST)

    def test_withdraw_by_self_assignment(self):
        # Withdraw by applicant
        self.transition_data['data']['attributes']['transition'] = 'withdraw'
        response = self.client.post(self.transition_url, json.dumps(self.transition_data), user=self.user)
        self.assertEqual(response.status_code, status.HTTP_201_CREATED)
        self.applicant.refresh_from_db()
        self.assertEqual(self.applicant.status, 'withdrawn')

        # Reapply by applicant
        self.transition_data['data']['attributes']['transition'] = 'reapply'
        response = self.client.post(self.transition_url, json.dumps(self.transition_data), user=self.user)
        self.assertEqual(response.status_code, status.HTTP_201_CREATED)
        self.applicant.refresh_from_db()
        self.assertEqual(self.applicant.status, 'new')

    def test_withdraw_by_owner_assignment(self):
        # Withdraw by owner should not be allowed
        self.transition_data['data']['attributes']['transition'] = 'withdraw'
        response = self.client.post(self.transition_url, json.dumps(self.transition_data), user=self.owner)
        self.assertEqual(response.status_code, status.HTTP_400_BAD_REQUEST)<|MERGE_RESOLUTION|>--- conflicted
+++ resolved
@@ -28,10 +28,6 @@
         self.url = reverse('assignment-list')
         self.user = BlueBottleUserFactory()
         self.initiative = InitiativeFactory(owner=self.user)
-<<<<<<< HEAD
-=======
-        self.initiative.states.submit()
->>>>>>> 89bce144
         self.initiative.states.approve()
         self.initiative.save()
 
@@ -68,11 +64,7 @@
         response = self.client.post(self.url, json.dumps(data), user=self.user)
 
         self.assertEqual(response.status_code, status.HTTP_201_CREATED)
-<<<<<<< HEAD
         self.assertEqual(response.data['status'], 'open')
-=======
-        self.assertEqual(response.data['status'], 'submitted')
->>>>>>> 89bce144
         self.assertEqual(response.data['title'], 'Business plan Young Freddy')
 
     def test_create_assignment_missing_data(self):
@@ -314,20 +306,7 @@
 
         self.assertEqual(response.status_code, status.HTTP_200_OK)
         data = json.loads(response.content)
-<<<<<<< HEAD
         self.assertEqual(data['data']['meta']['transitions'], [])
-=======
-        transitions = [
-            {u'available': False, u'name': u'close', u'target': u'closed'},
-            {u'available': True, u'name': u'reopen', u'target': u'open'},
-            {u'available': True, u'name': u'lock', u'target': u'full'},
-            {u'available': True, u'name': u'start', u'target': u'running'},
-            {u'available': False, u'name': u'succeed', u'target': u'succeeded'},
-            {u'available': False, u'name': u'expire', u'target': u'closed'},
-            {u'available': False, u'name': u'close', u'target': u'closed'},
-        ]
-        self.assertEqual(data['data']['meta']['transitions'], transitions)
->>>>>>> 89bce144
         self.assertEqual(data['data']['meta']['required'], [])
         self.assertEqual(data['data']['meta']['errors'], [])
 
@@ -407,10 +386,6 @@
             owner=self.owner,
             activity_manager=self.owner
         )
-<<<<<<< HEAD
-=======
-        self.initiative.states.submit()
->>>>>>> 89bce144
         self.initiative.states.approve()
         self.initiative.save()
         self.assignment = AssignmentFactory.create(
@@ -482,16 +457,10 @@
         no_show.states.accept()
         no_show.save()
 
-<<<<<<< HEAD
         with mock.patch.object(
             timezone, 'now', return_value=self.assignment.date + timedelta(days=5)
         ):
             self.assignment.save()
-=======
-        self.assignment.date = now()
-        self.assignment.states.succeed()
-        self.assignment.save()
->>>>>>> 89bce144
 
         applicant.refresh_from_db()
         self.assertEqual(applicant.status, 'succeeded')
@@ -549,10 +518,7 @@
         self.manager = BlueBottleUserFactory(first_name="Boss")
         self.owner = BlueBottleUserFactory(first_name="Owner")
         self.initiative = InitiativeFactory.create(activity_manager=self.manager)
-<<<<<<< HEAD
-=======
-        self.initiative.states.submit()
->>>>>>> 89bce144
+
         self.initiative.states.approve()
         self.initiative.save()
         self.assignment = AssignmentFactory.create(owner=self.owner, initiative=self.initiative)
