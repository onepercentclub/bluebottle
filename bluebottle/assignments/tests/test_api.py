# -*- coding: utf-8 -*-
import json

from datetime import timedelta
import mock

from django.core import mail
from django.db import connection
from django.urls import reverse
from django.utils import timezone
from rest_framework import status

from bluebottle.assignments.tasks import assignment_tasks
from bluebottle.assignments.tests.factories import AssignmentFactory, ApplicantFactory
from bluebottle.clients.utils import LocalTenant
from bluebottle.files.tests.factories import PrivateDocumentFactory
from bluebottle.initiatives.tests.factories import InitiativeFactory, InitiativePlatformSettingsFactory
from bluebottle.impact.tests.factories import ImpactGoalFactory
from bluebottle.test.factory_models.accounts import BlueBottleUserFactory
from bluebottle.test.factory_models.tasks import SkillFactory
from bluebottle.test.utils import BluebottleTestCase, JSONAPITestClient, get_included


class AssignmentCreateAPITestCase(BluebottleTestCase):

    def setUp(self):
        super(AssignmentCreateAPITestCase, self).setUp()
        self.settings = InitiativePlatformSettingsFactory.create(
            activity_types=['assignment']
        )

        self.client = JSONAPITestClient()
        self.url = reverse('assignment-list')
        self.user = BlueBottleUserFactory()
        self.initiative = InitiativeFactory(owner=self.user)
        self.initiative.states.submit()
        self.initiative.states.approve(save=True)
        self.initiative.save()

    def test_create_assignment(self):
        skill = SkillFactory.create()
        data = {
            'data': {
                'type': 'activities/assignments',
                'attributes': {
                    'title': 'Business plan Young Freddy',
                    'date': str((timezone.now() + timedelta(days=21))),
                    'end_date_type': 'deadline',
                    'duration': 8,
                    'registration_deadline': str((timezone.now() + timedelta(days=14)).date()),
                    'capacity': 2,
                    'description': 'Help Young Freddy write a business plan',
                    'is-online': True,
                },
                'relationships': {
                    'initiative': {
                        'data': {
                            'type': 'initiatives', 'id': self.initiative.id
                        },
                    },
                    'expertise': {
                        'data': {
                            'type': 'skills', 'id': skill.pk
                        },
                    },

                }
            }
        }
        response = self.client.post(self.url, json.dumps(data), user=self.user)

        self.assertEqual(response.status_code, status.HTTP_201_CREATED)
        self.assertEqual(response.data['status'], 'draft')
        self.assertEqual(response.data['title'], 'Business plan Young Freddy')

    def test_create_assignment_missing_data(self):
        data = {
            'data': {
                'type': 'activities/assignments',
                'attributes': {
                    'title': '',
                    'date': str((timezone.now() + timedelta(days=21))),
                    'registration_deadline': str((timezone.now() + timedelta(days=14)).date()),
                    'description': 'Help Young Freddy write a business plan'
                },
                'relationships': {
                    'initiative': {
                        'data': {
                            'type': 'initiatives', 'id': self.initiative.id
                        },
                    },
                }
            }
        }

        response = self.client.post(self.url, json.dumps(data), user=self.user)
        self.assertEqual(response.status_code, status.HTTP_201_CREATED)

        self.assertTrue(
            '/data/attributes/title' in (
                error['source']['pointer'] for error in response.json()['data']['meta']['required']
            )
        )
        self.assertTrue(
            '/data/attributes/end-date-type' in (
                error['source']['pointer'] for error in response.json()['data']['meta']['required']
            )
        )

        self.assertTrue(
            '/data/attributes/is-online' in (
                error['source']['pointer'] for error in response.json()['data']['meta']['required']
            )
        )

    def test_create_registration_deadline(self):
        data = {
            'data': {
                'type': 'activities/assignments',
                'attributes': {
                    'title': '',
                    'date': str((timezone.now() + timedelta(days=21))),
                    'registration_deadline': str((timezone.now() + timedelta(days=22)).date()),
                    'description': 'Help Young Freddy write a business plan'
                },
                'relationships': {
                    'initiative': {
                        'data': {
                            'type': 'initiatives', 'id': self.initiative.id
                        },
                    },
                }
            }
        }

        response = self.client.post(self.url, json.dumps(data), user=self.user)
        self.assertEqual(response.status_code, status.HTTP_201_CREATED)
        self.assertTrue(
            '/data/attributes/registration-deadline' in (
                error['source']['pointer'] for error in response.json()['data']['meta']['errors']
            )
        )


class AssignmentDetailAPITestCase(BluebottleTestCase):

    def setUp(self):
        super(AssignmentDetailAPITestCase, self).setUp()
        self.settings = InitiativePlatformSettingsFactory.create(
            activity_types=['assignment']
        )

        self.user = BlueBottleUserFactory()
        self.initiative = InitiativeFactory(owner=self.user)
        self.assignment = AssignmentFactory.create(initiative=self.initiative)

        self.client = JSONAPITestClient()
        self.url = reverse('assignment-detail', args=(self.assignment.id,))

        self.data = {
            'data': {
                'type': 'activities/assignments',
                'id': self.assignment.id,
                'attributes': {
                    'title': 'Design Sprint',
                    'start': str(timezone.now() + timedelta(days=21)),
                    'duration': 4,
                    'registration_deadline': str((timezone.now() + timedelta(days=14)).date()),
                    'capacity': 10,
                    'address': 'Zuid-Boulevard Katwijk aan Zee',
                    'description': 'We will clean up the beach south of Katwijk'
                },
                'relationships': {
                    'initiative': {
                        'data': {
                            'type': 'initiatives', 'id': self.initiative.id
                        },
                    },
                }
            }
        }

    def test_retrieve_assignment(self):
        response = self.client.get(self.url, user=self.user)

        self.assertEqual(response.status_code, status.HTTP_200_OK)
        self.assertEqual(response.data['status'], 'draft')

<<<<<<< HEAD
    def test_update(self):
        response = self.client.put(self.url, json.dumps(self.data), user=self.assignment.owner)

        self.assertEqual(response.status_code, status.HTTP_200_OK)
        self.assertEqual(
            response.json()['data']['attributes']['title'],
            self.data['data']['attributes']['title']
        )

    def test_update_unauthenticated(self):
        response = self.client.put(self.url, json.dumps(self.data))

        self.assertEqual(response.status_code, status.HTTP_401_UNAUTHORIZED)

    def test_update_wrong_user(self):
        response = self.client.put(
            self.url, json.dumps(self.data), user=BlueBottleUserFactory.create()
        )

        self.assertEqual(response.status_code, status.HTTP_403_FORBIDDEN)

    def test_update_cancelled(self):
        self.assignment.states.cancel(save=True)
        response = self.client.put(self.url, json.dumps(self.data), user=self.assignment.owner)

        self.assertEqual(response.status_code, status.HTTP_403_FORBIDDEN)

    def test_update_deleted(self):
        self.assignment.states.delete(save=True)
        response = self.client.put(self.url, json.dumps(self.data), user=self.assignment.owner)

        self.assertEqual(response.status_code, status.HTTP_403_FORBIDDEN)

    def test_update_rejected(self):
        self.assignment.states.reject(save=True)
        response = self.client.put(self.url, json.dumps(self.data), user=self.assignment.owner)

        self.assertEqual(response.status_code, status.HTTP_403_FORBIDDEN)
=======
    def test_retrieve_impact(self):
        goals = ImpactGoalFactory.create_batch(2, activity=self.assignment)
        response = self.client.get(self.url, user=self.user)

        self.assertEqual(response.status_code, status.HTTP_200_OK)
        self.assertEqual(
            len(response.json()['data']['relationships']['goals']['data']),
            2
        )
        included_goals = [
            resource['id'] for resource in response.json()['included']
            if resource['type'] == 'activities/impact-goals'
        ]
        for goal in goals:
            self.assertTrue(unicode(goal.pk) in included_goals)
>>>>>>> 5ef16fcc


class AssignmentDetailApplicantsAPITestCase(BluebottleTestCase):

    def setUp(self):
        super(AssignmentDetailApplicantsAPITestCase, self).setUp()
        self.settings = InitiativePlatformSettingsFactory.create(
            activity_types=['assignment']
        )

        self.user = BlueBottleUserFactory()
        self.owner = BlueBottleUserFactory()
        self.initiative = InitiativeFactory(owner=self.user)
        self.assignment = AssignmentFactory.create(
            initiative=self.initiative,
            status='open',
            owner=self.owner
        )

        self.client = JSONAPITestClient()
        self.url = reverse('assignment-detail', args=(self.assignment.id,))

        ApplicantFactory.create_batch(
            5,
            activity=self.assignment,
            status='accepted'
        )
        ApplicantFactory.create_batch(
            3,
            activity=self.assignment,
            status='new'
        )
        ApplicantFactory.create_batch(
            2,
            activity=self.assignment,
            status='rejected'
        )

    def test_applicant_list_anonymous(self):
        response = self.client.get(self.url, user=self.user)
        self.assertEqual(response.status_code, status.HTTP_200_OK)
        data = json.loads(response.content)['data']
        self.assertEqual(data['relationships']['contributions']['meta']['count'], 8)

    def test_applicant_list_authenticated(self):
        response = self.client.get(self.url, user=self.user)
        self.assertEqual(response.status_code, status.HTTP_200_OK)
        data = json.loads(response.content)['data']
        self.assertEqual(data['relationships']['contributions']['meta']['count'], 8)

    def test_applicant_list_owner(self):
        response = self.client.get(self.url, user=self.owner)
        self.assertEqual(response.status_code, status.HTTP_200_OK)
        data = json.loads(response.content)['data']
        self.assertEqual(data['relationships']['contributions']['meta']['count'], 10)


class AssignmentTransitionTestCase(BluebottleTestCase):

    def setUp(self):
        super(AssignmentTransitionTestCase, self).setUp()
        self.client = JSONAPITestClient()
        self.owner = BlueBottleUserFactory()
        self.manager = BlueBottleUserFactory()
        self.other_user = BlueBottleUserFactory()

        self.initiative = InitiativeFactory.create(activity_manager=self.manager)

        self.initiative.states.submit()
        self.initiative.states.approve(save=True)
        self.assignment_incomplete = AssignmentFactory.create(
            owner=self.owner,
            initiative=self.initiative,
            is_online=None,
            duration=None,
            end_date_type=None,
            date=None
        )
        self.assignment = AssignmentFactory.create(
            owner=self.owner,
            initiative=self.initiative
        )

        self.assignment_incomplete_url = reverse('assignment-detail', args=(self.assignment_incomplete.id,))
        self.assignment_url = reverse('assignment-detail', args=(self.assignment.id,))
        self.transition_url = reverse('assignment-transition-list')

        self.review_data = {
            'data': {
                'type': 'assignment-transitions',
                'attributes': {
                    'transition': 'submit',
                },
                'relationships': {
                    'resource': {
                        'data': {
                            'type': 'activities/assignments',
                            'id': self.assignment_incomplete.pk
                        }
                    }
                }
            }
        }
        self.transition_data = {
            'data': {
                'type': 'assignment-transitions',
                'attributes': {
                    'transition': 'cancel',
                },
                'relationships': {
                    'resource': {
                        'data': {
                            'type': 'activities/assignments',
                            'id': self.assignment.pk
                        }
                    }
                }
            }
        }

    def test_check_validations_missing_data(self):
        response = self.client.get(
            self.assignment_incomplete_url,
            user=self.owner
        )

        self.assertEqual(response.status_code, status.HTTP_200_OK)
        data = json.loads(response.content)
        transitions = [
            {u'available': True, u'name': u'cancel', u'target': u'cancelled'},
            {u'available': True, u'name': u'delete', u'target': u'deleted'}
        ]
        self.assertEqual(data['data']['meta']['transitions'], transitions)

        self.assertTrue(
            '/data/attributes/is-online' in (
                error['source']['pointer'] for error in response.json()['data']['meta']['required']
            )
        )
        self.assertTrue(
            '/data/attributes/end-date-type' in (
                error['source']['pointer'] for error in response.json()['data']['meta']['required']
            )
        )

    def test_check_validations_complete(self):
        response = self.client.get(
            self.assignment_url,
            user=self.owner
        )

        self.assertEqual(response.status_code, status.HTTP_200_OK)
        data = json.loads(response.content)
        self.assertEqual(
            data['data']['meta']['transitions'],
            [
                {u'available': True, u'name': u'submit', u'target': u'submitted'},
                {u'available': True, u'name': u'cancel', u'target': u'cancelled'},
                {u'available': True, u'name': u'delete', u'target': u'deleted'}
            ]
        )
        self.assertEqual(data['data']['meta']['required'], [])
        self.assertEqual(data['data']['meta']['errors'], [])

    def test_check_validations_require_location(self):
        self.assignment.is_online = False
        self.assignment.location = None
        self.assignment.save()

        response = self.client.get(
            self.assignment_url,
            user=self.owner
        )

        self.assertEqual(response.status_code, status.HTTP_200_OK)
        self.assertTrue(
            '/data/attributes/location' in (
                error['source']['pointer'] for error in response.json()['data']['meta']['required']
            )
        )

    def test_delete_by_owner(self):
        # Owner can delete the assignment

        self.review_data['data']['attributes']['transition'] = 'delete'

        response = self.client.post(
            self.transition_url,
            json.dumps(self.review_data),
            user=self.owner
        )

        self.assertEqual(response.status_code, status.HTTP_201_CREATED)
        data = json.loads(response.content)
        self.assertEqual(data['included'][0]['type'], 'activities/assignments')
        self.assertEqual(data['included'][0]['attributes']['status'], 'deleted')

    def test_approve_owner(self):
        # Owner should not be allowed to approve own assignment
        self.review_data['data']['attributes']['transition'] = 'approve'
        response = self.client.post(
            self.transition_url,
            json.dumps(self.review_data),
            user=self.owner
        )

        self.assertEqual(response.status_code, status.HTTP_400_BAD_REQUEST)
        data = json.loads(response.content)
        self.assertEqual(data['errors'][0], "Transition is not available")

    def test_cancel(self):
        # Owner should be allowed to cancel own assignment
        self.transition_data['data']['attributes']['transition'] = 'cancel'
        response = self.client.post(
            self.transition_url,
            json.dumps(self.transition_data),
            user=self.owner
        )
        self.assertEqual(response.status_code, status.HTTP_201_CREATED)

    def test_reject(self):
        # Owner should not be allowed to reject own assignment
        self.transition_data['data']['attributes']['transition'] = 'reject'
        response = self.client.post(
            self.transition_url,
            json.dumps(self.transition_data),
            user=self.owner
        )

        self.assertEqual(response.status_code, status.HTTP_400_BAD_REQUEST)
        data = json.loads(response.content)
        self.assertEqual(data['errors'][0], "Transition is not available")


class ApplicantAPITestCase(BluebottleTestCase):

    def setUp(self):
        super(ApplicantAPITestCase, self).setUp()
        self.settings = InitiativePlatformSettingsFactory.create(
            activity_types=['assignment']
        )

        self.client = JSONAPITestClient()
        self.url = reverse('applicant-list')
        self.owner = BlueBottleUserFactory()
        self.user = BlueBottleUserFactory()
        self.initiative = InitiativeFactory.create(
            owner=self.owner,
            activity_manager=self.owner
        )

        self.initiative.states.submit()
        self.initiative.states.approve(save=True)
        self.assignment = AssignmentFactory.create(
            initiative=self.initiative,
            duration=4,
            owner=self.owner,
            title="Make coffee"
        )
        self.assignment.states.submit(save=True)
        self.apply_data = {
            'data': {
                'type': 'contributions/applicants',
                'attributes': {
                    'motivation': 'Pick me! Pick me!',
                },
                'relationships': {
                    'activity': {
                        'data': {
                            'type': 'activities/assignments',
                            'id': self.assignment.id
                        },
                    },
                }
            }
        }
        self.private_document_url = reverse('private-document-list')
        self.php_document_path = './bluebottle/files/tests/files/index.php'
        self.png_document_path = './bluebottle/files/tests/files/test-image.png'
        mail.outbox = []

    def test_apply(self):
        response = self.client.post(self.url, json.dumps(self.apply_data), user=self.user)
        self.assertEqual(response.status_code, status.HTTP_201_CREATED)
        self.assertEqual(response.data['status'], 'new')
        self.assertEqual(response.data['motivation'], 'Pick me! Pick me!')
        self.assertEqual(len(mail.outbox), 1)
        self.assertEqual(mail.outbox[0].subject, u'Someone applied to your task "Make coffee"! 🙌')
        self.assertTrue("Review the application and decide", mail.outbox[0].body)

    def test_apply_with_document(self):
        with open(self.png_document_path) as test_file:
            response = self.client.post(
                self.private_document_url,
                test_file.read(),
                content_type="image/png",
                HTTP_CONTENT_DISPOSITION='attachment; filename="test.rtf"',
                user=self.user
            )

        self.assertEqual(response.status_code, 201)
        data = json.loads(response.content)
        document_id = data['data']['id']
        self.apply_data['data']['relationships']['document'] = {
            'data': {
                'type': 'private-documents',
                'id': document_id
            }
        }
        response = self.client.post(self.url, json.dumps(self.apply_data), user=self.user)
        self.assertEqual(response.status_code, status.HTTP_201_CREATED)
        data = json.loads(response.content)
        self.assertEqual(data['data']['relationships']['document']['data']['id'], document_id)
        document = get_included(response, 'private-documents')
        self.assertTrue('.rtf' in document['meta']['filename'])

    def test_apply_with_document_illegal_type(self):
        with open(self.php_document_path) as test_file:
            response = self.client.post(
                self.private_document_url,
                test_file.read(),
                content_type="text/x-php",
                HTTP_CONTENT_DISPOSITION='attachment; filename="index.php"',
                user=self.user
            )

        self.assertEqual(response.status_code, 400)
        self.assertEqual(
            response.json()['errors'][0],
            u'Mime-type is not allowed for this endpoint'
        )

    def test_apply_with_document_fake_mime(self):
        with open(self.php_document_path) as test_file:
            response = self.client.post(
                self.private_document_url,
                test_file.read(),
                content_type="image/png",
                HTTP_CONTENT_DISPOSITION='attachment; filename="test.png"',
                user=self.user
            )

        self.assertEqual(response.status_code, 400)
        self.assertEqual(
            response.json()['errors'][0],
            u'Mime-type does not match Content-Type'
        )

    def test_confirm_hours(self):
        self.assertEqual(self.assignment.status, 'open')
        applicant = ApplicantFactory.create(user=self.user, activity=self.assignment)
        applicant.states.accept(save=True)
        no_show = ApplicantFactory.create(activity=self.assignment)
        no_show.states.accept(save=True)
        tenant = connection.tenant
        assignment_tasks()

        with mock.patch.object(
            timezone, 'now', return_value=self.assignment.date + timedelta(days=5)
        ):
            assignment_tasks()

        with LocalTenant(tenant, clear_tenant=True):
            applicant.refresh_from_db()
        self.assertEqual(applicant.status, 'succeeded')
        self.assertEqual(applicant.time_spent, 4)

        url = reverse('applicant-detail', args=(applicant.id,))
        self.apply_data['data']['id'] = applicant.id
        self.apply_data['data']['attributes']['time-spent'] = 8

        # User should not be able to set hours
        response = self.client.patch(url, json.dumps(self.apply_data), user=self.user)
        self.assertEqual(response.status_code, 200)
        applicant.refresh_from_db()
        self.assertEqual(applicant.time_spent, 8)

        # Owner should be able to set hours
        response = self.client.patch(url, json.dumps(self.apply_data), user=self.owner)
        self.assertEqual(response.status_code, 200)
        applicant.refresh_from_db()
        self.assertEqual(applicant.time_spent, 8)

        # Setting zero hours should fail the applicant
        url = reverse('applicant-detail', args=(no_show.id,))
        self.apply_data['data']['id'] = no_show.id
        self.apply_data['data']['attributes']['time-spent'] = 0
        response = self.client.patch(url, json.dumps(self.apply_data), user=self.owner)
        self.assertEqual(response.status_code, 200)
        no_show.refresh_from_db()
        self.assertEqual(no_show.time_spent, 0.0)
        self.assertEqual(no_show.status, 'no_show')

        # And put the no show back to success
        url = reverse('applicant-detail', args=(no_show.id,))
        self.apply_data['data']['id'] = no_show.id
        self.apply_data['data']['attributes']['time-spent'] = 2
        response = self.client.patch(url, json.dumps(self.apply_data), user=self.owner)
        self.assertEqual(response.status_code, 200)
        no_show.refresh_from_db()
        self.assertEqual(no_show.time_spent, 2)
        self.assertEqual(no_show.status, 'succeeded')


class ApplicantTransitionAPITestCase(BluebottleTestCase):

    def setUp(self):
        super(ApplicantTransitionAPITestCase, self).setUp()
        self.settings = InitiativePlatformSettingsFactory.create(
            activity_types=['assignment']
        )

        self.client = JSONAPITestClient()
        self.transition_url = reverse('applicant-transition-list')
        self.user = BlueBottleUserFactory()
        self.someone_else = BlueBottleUserFactory()
        self.manager = BlueBottleUserFactory(first_name="Boss")
        self.owner = BlueBottleUserFactory(first_name="Owner")
        self.initiative = InitiativeFactory.create(activity_manager=self.manager)

        self.initiative.states.submit()
        self.initiative.states.approve(save=True)
        self.assignment = AssignmentFactory.create(owner=self.owner, initiative=self.initiative)
        self.assignment.states.submit(save=True)

        document = PrivateDocumentFactory.create()
        self.applicant = ApplicantFactory.create(activity=self.assignment, document=document, user=self.user)
        self.participant_url = reverse('applicant-detail', args=(self.applicant.id,))
        self.transition_data = {
            'data': {
                'type': 'contributions/applicant-transitions',
                'attributes': {
                    'transition': 'accept',
                },
                'relationships': {
                    'resource': {
                        'data': {
                            'type': 'contributions/applicants',
                            'id': self.applicant.pk
                        }
                    }
                }
            }
        }
        mail.outbox = []

    def test_applicant_document_by_user(self):
        response = self.client.get(self.participant_url, user=self.user)
        self.assertEqual(response.status_code, status.HTTP_200_OK)
        self.assertEqual(response.data['document']['id'], str(self.applicant.document.id))
        document = get_included(response, 'private-documents')
        document_url = document['attributes']['link']

        response = self.client.get(document_url, user=self.user)
        self.assertEqual(response.status_code, status.HTTP_200_OK)

    def test_applicant_document_by_someone_else(self):
        response = self.client.get(self.participant_url, user=self.someone_else)
        self.assertEqual(response.status_code, status.HTTP_200_OK)
        self.assertEqual(response.data['document'], None)
        with self.assertRaises(IndexError):
            get_included(response, 'documents')

    def test_retrieve_document_without_signature(self):
        document_url = reverse('applicant-document', args=(self.applicant.id,))
        response = self.client.get(document_url, user=self.someone_else)
        self.assertEqual(response.status_code, status.HTTP_404_NOT_FOUND)

    def test_accept_open_assignment(self):
        # Accept by activity manager
        response = self.client.post(self.transition_url, json.dumps(self.transition_data), user=self.manager)
        self.assertEqual(response.status_code, status.HTTP_201_CREATED)
        self.applicant.refresh_from_db()
        self.assertEqual(self.applicant.status, 'accepted')

    def test_reject_open_assignment(self):
        # Reject by activity manager
        self.transition_data['data']['attributes']['transition'] = 'reject'
        self.transition_data['data']['attributes']['message'] = "Go away!"
        response = self.client.post(self.transition_url, json.dumps(self.transition_data), user=self.manager)
        self.assertEqual(response.status_code, status.HTTP_201_CREATED)
        self.applicant.refresh_from_db()
        self.assertEqual(self.applicant.status, 'rejected')
        self.assertEqual(len(mail.outbox), 1)
        self.assertTrue("Go away!", mail.outbox[0].body)

    def test_accept_by_owner_assignment(self):
        # Accept by assignment owner
        response = self.client.post(self.transition_url, json.dumps(self.transition_data), user=self.owner)
        self.assertEqual(response.status_code, status.HTTP_201_CREATED)
        self.applicant.refresh_from_db()
        self.assertEqual(self.applicant.status, 'accepted')
        self.assertEqual(len(mail.outbox), 1)
        self.assertTrue("you have been accepted" in mail.outbox[0].body)

    def test_accept_by_owner_assignment_custom_message(self):
        # Accept by assignment owner
        self.transition_data['data']['attributes']['message'] = "See you there!"

        response = self.client.post(self.transition_url, json.dumps(self.transition_data), user=self.owner)
        self.assertEqual(response.status_code, status.HTTP_201_CREATED)
        self.applicant.refresh_from_db()
        self.assertEqual(self.applicant.status, 'accepted')
        self.assertEqual(len(mail.outbox), 1)
        self.assertTrue("See you there!" in mail.outbox[0].body)

    def test_accept_by_self_assignment(self):
        # Applicant should not be able to accept self
        response = self.client.post(self.transition_url, json.dumps(self.transition_data), user=self.user)
        self.assertEqual(response.status_code, status.HTTP_400_BAD_REQUEST)

    def test_accept_by_guest_assignment(self):
        # Applicant should not be able to accept self
        response = self.client.post(self.transition_url, json.dumps(self.transition_data))
        self.assertEqual(response.status_code, status.HTTP_400_BAD_REQUEST)

    def test_reject_by_self_assignment(self):
        # Applicant should not be able to reject self
        self.transition_data['data']['attributes']['transition'] = 'reject'
        response = self.client.post(self.transition_url, json.dumps(self.transition_data), user=self.user)
        self.assertEqual(response.status_code, status.HTTP_400_BAD_REQUEST)

    def test_withdraw_by_self_assignment(self):
        # Withdraw by applicant
        self.transition_data['data']['attributes']['transition'] = 'withdraw'
        response = self.client.post(self.transition_url, json.dumps(self.transition_data), user=self.user)
        self.assertEqual(response.status_code, status.HTTP_201_CREATED)
        self.applicant.refresh_from_db()
        self.assertEqual(self.applicant.status, 'withdrawn')

        # Reapply by applicant
        self.transition_data['data']['attributes']['transition'] = 'reapply'
        response = self.client.post(self.transition_url, json.dumps(self.transition_data), user=self.user)
        self.assertEqual(response.status_code, status.HTTP_201_CREATED)
        self.applicant.refresh_from_db()
        self.assertEqual(self.applicant.status, 'new')

    def test_withdraw_by_owner_assignment(self):
        # Withdraw by owner should not be allowed
        self.transition_data['data']['attributes']['transition'] = 'withdraw'
        response = self.client.post(self.transition_url, json.dumps(self.transition_data), user=self.owner)
        self.assertEqual(response.status_code, status.HTTP_400_BAD_REQUEST)<|MERGE_RESOLUTION|>--- conflicted
+++ resolved
@@ -186,7 +186,6 @@
         self.assertEqual(response.status_code, status.HTTP_200_OK)
         self.assertEqual(response.data['status'], 'draft')
 
-<<<<<<< HEAD
     def test_update(self):
         response = self.client.put(self.url, json.dumps(self.data), user=self.assignment.owner)
 
@@ -225,7 +224,7 @@
         response = self.client.put(self.url, json.dumps(self.data), user=self.assignment.owner)
 
         self.assertEqual(response.status_code, status.HTTP_403_FORBIDDEN)
-=======
+
     def test_retrieve_impact(self):
         goals = ImpactGoalFactory.create_batch(2, activity=self.assignment)
         response = self.client.get(self.url, user=self.user)
@@ -241,7 +240,6 @@
         ]
         for goal in goals:
             self.assertTrue(unicode(goal.pk) in included_goals)
->>>>>>> 5ef16fcc
 
 
 class AssignmentDetailApplicantsAPITestCase(BluebottleTestCase):
