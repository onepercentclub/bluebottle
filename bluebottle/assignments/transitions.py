from django.utils.translation import ugettext_lazy as _
from djchoices.choices import ChoiceItem

from bluebottle.activities.transitions import ActivityTransitions, ContributionTransitions
from bluebottle.assignments.messages import ApplicantRejectedMessage, ApplicantAcceptedMessage
from bluebottle.assignments.messages import AssignmentApplicationMessage
from bluebottle.assignments.messages import AssignmentCompletedMessage, AssignmentExpiredMessage, \
    AssignmentClosedMessage
from bluebottle.follow.models import unfollow, follow
from bluebottle.fsm import transition


class AssignmentTransitions(ActivityTransitions):
    class values(ActivityTransitions.values):
        running = ChoiceItem('running', _('running'))
        full = ChoiceItem('full', _('full'))

    @transition(
        field='status',
        source=[values.open, values.full],
        target=values.running,
    )
    def start(self, **kwargs):
        for member in self.instance.accepted_applicants:
            member.transitions.activate()
            member.save()

    @transition(
        field='status',
        source=values.open,
        target=values.full,
    )
    def lock(self, **kwargs):
        pass

    @transition(
        field='status',
        source=[values.full, values.open],
        target=values.open,
    )
    def reopen(self, **kwargs):
        pass

    @transition(
        field='status',
        source=[values.running, values.open],
        target=values.succeeded,
<<<<<<< HEAD
        permissions=[ActivityTransitions.is_system]
=======
        permissions=[ActivityTransitions.is_system],
        messages=[AssignmentCompletedMessage]
>>>>>>> 8827de80
    )
    def succeed(self, **kwargs):
        for member in self.instance.accepted_applicants:
            member.transitions.succeed()
            member.save()

    @transition(
        field='status',
        source=[values.running, values.in_review, values.open],
        target=values.closed,
<<<<<<< HEAD
        permissions=[ActivityTransitions.is_system]
=======
        permissions=[ActivityTransitions.is_system],
        messages=[AssignmentClosedMessage]
>>>>>>> 8827de80
    )
    def close(self, **kwargs):
        for member in self.instance.accepted_applicants:
            member.transitions.fail()
            member.save()

    @transition(
        field='status',
        source=[values.open, values.running],
        target=values.closed,
        permissions=[ActivityTransitions.is_system],
        messages=[AssignmentExpiredMessage]
    )
    def expire(self, **kwargs):
        pass

    @transition(
        field='status',
        source=[
            values.closed,
            values.succeeded,
            values.running
        ],
        target=values.open,
    )
    def extend_end_date(self, **kwargs):
        pass

    @transition(
        field='status',
        source=[
            values.closed,
            values.succeeded
        ],
        target=values.running,
    )
    def extend(self, **kwargs):
        pass


class ApplicantTransitions(ContributionTransitions):
    class values(ContributionTransitions.values):
        accepted = ChoiceItem('accepted', _('accepted'))
        rejected = ChoiceItem('rejected', _('rejected'))
        withdrawn = ChoiceItem('withdrawn', _('withdrawn'))
        active = ChoiceItem('attending', _('attending'))

    default = ContributionTransitions.values.new

    def assignment_is_open(self):
        if self.instance.activity.status != ActivityTransitions.values.open:
            return _('The event is not open')

    @transition(
        source=[ContributionTransitions.values.new],
        target=ContributionTransitions.values.new,
        messages=[AssignmentApplicationMessage]
    )
    def initiate(self):
        pass

    @transition(
        field='status',
        source=[values.new, values.rejected],
        target=values.accepted,
        conditions=[assignment_is_open],
        permissions=[ContributionTransitions.is_activity_manager],
        messages=[ApplicantAcceptedMessage]
    )
    def accept(self):
        pass

    @transition(
        field='status',
        source=[values.new, values.accepted],
        target=values.rejected,
        conditions=[assignment_is_open],
        permissions=[ContributionTransitions.is_activity_manager],
        messages=[ApplicantRejectedMessage]
    )
    def reject(self):
        unfollow(self.instance.user, self.instance.activity)

    @transition(
        field='status',
        source=[values.new, values.accepted],
        target=values.withdrawn,
        conditions=[assignment_is_open],
        permissions=[ContributionTransitions.is_user]
    )
    def withdraw(self):
        unfollow(self.instance.user, self.instance.activity)

    @transition(
        source=values.withdrawn,
        target=values.new,
        conditions=[assignment_is_open],
        permissions=[ContributionTransitions.is_user]
    )
    def reapply(self):
        follow(self.instance.user, self.instance.activity)

    @transition(
        field='status',
        source=values.accepted,
        target=values.active,
        permissions=[ContributionTransitions.is_activity_manager]
    )
    def activate(self):
        pass

    @transition(
        field='status',
        source=[values.active, values.failed, values.accepted],
        target=values.succeeded,
        permissions=[ContributionTransitions.is_activity_manager]
    )
    def succeed(self):
        pass

    @transition(
        field='status',
        source=[values.succeeded, values.accepted, values.active],
        target=values.failed,
        permissions=[ContributionTransitions.is_activity_manager]
    )
    def fail(self):
        unfollow(self.instance.user, self.instance.activity)
        self.instance.time_spent = None<|MERGE_RESOLUTION|>--- conflicted
+++ resolved
@@ -45,12 +45,8 @@
         field='status',
         source=[values.running, values.open],
         target=values.succeeded,
-<<<<<<< HEAD
-        permissions=[ActivityTransitions.is_system]
-=======
         permissions=[ActivityTransitions.is_system],
         messages=[AssignmentCompletedMessage]
->>>>>>> 8827de80
     )
     def succeed(self, **kwargs):
         for member in self.instance.accepted_applicants:
@@ -61,12 +57,8 @@
         field='status',
         source=[values.running, values.in_review, values.open],
         target=values.closed,
-<<<<<<< HEAD
-        permissions=[ActivityTransitions.is_system]
-=======
         permissions=[ActivityTransitions.is_system],
         messages=[AssignmentClosedMessage]
->>>>>>> 8827de80
     )
     def close(self, **kwargs):
         for member in self.instance.accepted_applicants:
