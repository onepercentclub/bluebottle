--- conflicted
+++ resolved
@@ -65,6 +65,16 @@
     return len(effect.instance.accepted_applicants) == 0
 
 
+def has_new_or_accepted_applicants(effect):
+    """there are accepted applicants"""
+    return len(effect.instance.accepted_applicants) > 0 or len(effect.instance.new_applicants) > 0
+
+
+def has_no_new_or_accepted_applicants(effect):
+    """there are no accepted applicants"""
+    return len(effect.instance.accepted_applicants) == 0 and len(effect.instance.new_applicants) == 0
+
+
 def is_not_full(effect):
     """the task is not full"""
     return effect.instance.capacity > len(effect.instance.accepted_applicants)
@@ -106,7 +116,6 @@
                 RelatedTransitionEffect('accepted_applicants', ApplicantStateMachine.activate),
             ]
         ),
-<<<<<<< HEAD
 
         TransitionTrigger(
             AssignmentStateMachine.auto_approve,
@@ -123,20 +132,6 @@
             AssignmentStateMachine.reject,
             effects=[
                 NotificationEffect(AssignmentRejectedMessage),
-=======
-        TransitionEffect(
-            'succeed',
-            conditions=[
-                AssignmentStateMachine.should_finish,
-                AssignmentStateMachine.has_new_or_accepted_applicants
-            ]
-        ),
-        TransitionEffect(
-            'expire',
-            conditions=[
-                AssignmentStateMachine.should_finish,
-                AssignmentStateMachine.has_no_new_or_accepted_applicants
->>>>>>> b13f1b6c
             ]
         ),
 
@@ -198,14 +193,14 @@
                     AssignmentStateMachine.succeed,
                     conditions=[
                         should_finish,
-                        has_accepted_applicants
+                        has_new_or_accepted_applicants
                     ]
                 ),
                 TransitionEffect(
                     AssignmentStateMachine.expire,
                     conditions=[
                         should_finish,
-                        has_no_accepted_applicants
+                        has_no_new_or_accepted_applicants
                     ]
                 ),
                 TransitionEffect(
