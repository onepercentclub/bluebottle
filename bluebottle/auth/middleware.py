--- conflicted
+++ resolved
@@ -284,10 +284,7 @@
 
 
 authorization_logger = logging.getLogger(__name__)
-<<<<<<< HEAD
-=======
-
->>>>>>> e43c9741
+
 
 class LogAuthFailureMiddleWare:
     def process_request(self, request):
