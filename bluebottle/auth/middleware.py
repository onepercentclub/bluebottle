--- conflicted
+++ resolved
@@ -282,12 +282,8 @@
         response.status_code = 401
         return response
 
-<<<<<<< HEAD
 
 authorization_logger = logging.getLogger(__name__)
-=======
-authorization_logger = logging.getLogger('authorization')
->>>>>>> 96f643d9
 
 
 class LogAuthFailureMiddleWare:
