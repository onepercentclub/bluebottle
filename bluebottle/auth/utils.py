--- conflicted
+++ resolved
@@ -52,10 +52,7 @@
 
     if len(fb_link) < 50:
         user.facebook = fb_link
-<<<<<<< HEAD
 
-    user.save()
-=======
     user.save()
 
 
@@ -68,5 +65,4 @@
     print "is new", is_new
     print "email pipe", user.email
     if is_new and valid_email(user.email):
-        send_welcome_mail(user)
->>>>>>> a32636dd
+        send_welcome_mail(user)