import os
import random
import string
import uuid

from django.contrib.auth.models import (
    AbstractBaseUser, PermissionsMixin, BaseUserManager
)
from django.conf import settings
from django.core.mail.message import EmailMessage
from django.db import models
from django.utils import timezone
from django.utils.functional import cached_property
from django.utils.functional import lazy
from django.utils.translation import ugettext_lazy as _
from django_extensions.db.fields import ModificationDateTimeField
from djchoices.choices import DjangoChoices, ChoiceItem
from rest_framework_jwt.settings import api_settings

from bluebottle.bb_accounts.utils import valid_email
from bluebottle.bb_projects.models import ProjectTheme
from bluebottle.clients import properties
from bluebottle.donations.models import Donation
from bluebottle.geo.models import Country
from bluebottle.members.tokens import login_token_generator
from bluebottle.tasks.models import Task, TaskMember
from bluebottle.utils.fields import ImageField
from bluebottle.utils.models import Address
from bluebottle.utils.utils import StatusDefinition


# TODO: Make this generic for all user file uploads.
def generate_picture_filename(instance, filename):
    """
    Creates a random directory and file name for uploaded pictures.

    The random directory allows the uploaded images to be evenly spread over
    1296 directories. This allows us to host more files before hitting bad
    performance of the OS filesystem and/or utility programs which can occur
    when a directory has thousands of files.

    An example return value is of this method is:
        'profiles/tw/tws9ea4eqaj37xnu24svp2vwndsytzysa.jpg'
    """
    # Create the upload directory string.
    char_set = string.ascii_lowercase + string.digits
    random_string = ''.join(random.choice(char_set) for i in range(33))
    upload_directory = os.path.join('profiles', random_string[0:2])

    # Get the file extension from the original filename.
    original_filename = os.path.basename(filename)
    file_extension = os.path.splitext(original_filename)[1]

    # Create the normalized path.
    normalized_filename = random_string + file_extension
    return os.path.normpath(os.path.join(upload_directory, normalized_filename))


# Our custom user model is based on option 3 from Two Scoops of Django
# - Chapter 16: Dealing With the User Model.
class BlueBottleUserManager(BaseUserManager):
    def create_user(self, email, password=None, **extra_fields):
        """
        Creates and saves a User with the given email and password.
        """
        now = timezone.now()
        if not email:
            raise ValueError('The given email address must be set')
        email = BlueBottleUserManager.normalize_email(email)
        user = self.model(email=email, is_staff=False, is_active=True,
                          is_superuser=False,
                          last_login=now, date_joined=now, **extra_fields)
        user.set_password(password)
        user.generate_username()
        user.reset_disable_token()
        user.save(using=self._db)
        return user

    def create_superuser(self, email, password, **extra_fields):
        u = self.create_user(email, password, **extra_fields)
        u.is_staff = True
        u.is_active = True
        u.is_superuser = True
        u.save(using=self._db)
        return u


def get_language_choices():
    """ Lazyly get the language choices."""
    return properties.LANGUAGES


def get_default_language():
    """ Lazyly get the default language."""
    return properties.LANGUAGE_CODE


class BlueBottleBaseUser(AbstractBaseUser, PermissionsMixin):
    """
    Custom user model for BlueBottle.

    When extending the user model, the serializer should extend too.
    We provide a default base serializer in sync with the base user model
    The Django Meta attribute seems the best place for this configuration, so we
    have to add this.
    """
    class Gender(DjangoChoices):
        male = ChoiceItem('male', label=_('Male'))
        female = ChoiceItem('female', label=_('Female'))

    class UserType(DjangoChoices):
        person = ChoiceItem('person', label=_('Person'))
        company = ChoiceItem('company', label=_('Company'))
        foundation = ChoiceItem('foundation', label=_('Foundation'))
        school = ChoiceItem('school', label=_('School'))
        group = ChoiceItem('group', label=_('Club / association'))

    email = models.EmailField(_('email address'), db_index=True, max_length=254, unique=True)
    username = models.CharField(_('username'), max_length=254, unique=True)

    is_staff = models.BooleanField(_('staff status'),
                                   default=False,
                                   help_text=_('Designates whether the user can log into this admin site.'))
    is_active = models.BooleanField(_('active'),
                                    default=False,
                                    help_text=_('Designates whether this user should be treated as active. Unselect '
                                                'this instead of deleting accounts.'))
    disable_token = models.CharField(blank=True, max_length=32, null=True)

    date_joined = models.DateTimeField(_('date joined'), default=timezone.now)
    updated = ModificationDateTimeField()
    last_seen = models.DateTimeField(_('Last Seen'), blank=True, null=True)
    deleted = models.DateTimeField(_('deleted'), blank=True, null=True)

    user_type = models.CharField(_('Member Type'), choices=UserType.choices, default=UserType.person, max_length=25)

    first_name = models.CharField(_('first name'), blank=True, max_length=100)
    last_name = models.CharField(_('last name'), blank=True, max_length=100)
    place = models.CharField(_('Location your at now'), blank=True, max_length=100)
    location = models.ForeignKey('geo.Location', blank=True, help_text=_('Location'),
                                 null=True, on_delete=models.SET_NULL)
    favourite_themes = models.ManyToManyField(ProjectTheme, blank=True)
    skills = models.ManyToManyField('tasks.Skill', blank=True)
    phone_number = models.CharField(_('phone number'), blank=True, max_length=50)
    gender = models.CharField(_('gender'), blank=True, choices=Gender.choices, max_length=6)
    birthdate = models.DateField(_('birthdate'), blank=True, null=True)
    about_me = models.TextField(_('about me'), blank=True, max_length=265)
    # TODO Use generate_picture_filename (or something) for upload_to
    picture = ImageField(_('picture'), blank=True, upload_to='profiles')

    is_co_financer = models.BooleanField(_('Co-financer'),
                                         default=False,
                                         help_text=_('Donations by co-financers are shown in a separate list on the '
                                                     'project page. These donation will always be visible.'))
    can_pledge = models.BooleanField(_('Can pledge'), default=False, help_text=_('User can create a pledge donation.'))

    # Use lazy for the choices and default, so that tenant properties
    # will be correctly loaded
    primary_language = models.CharField(_('primary language'),
                                        choices=lazy(get_language_choices, tuple)(),
                                        default=lazy(get_default_language, str)(),
                                        help_text=_('Language used for website and emails.'),
                                        max_length=5)
    share_time_knowledge = models.BooleanField(_('share time and knowledge'), default=False)
    share_money = models.BooleanField(_('share money'), default=False)
    newsletter = models.BooleanField(_('newsletter'), default=True, help_text=_('Subscribe to newsletter.'))
    campaign_notifications = models.BooleanField(_('Project Notifications'), default=True)

    website = models.URLField(_('website'), blank=True)
    facebook = models.CharField(_('facebook profile'), blank=True, max_length=50)
    twitter = models.CharField(_('twitter profile'), blank=True, max_length=15)
    skypename = models.CharField(_('skype profile'), blank=True, max_length=32)

    partner_organization = models.ForeignKey('organizations.Organization',
                                             blank=True,
                                             help_text=_('When a partner is selected with the drop down or a new one is'
                                                         ' added, that member profile is shown whenever that member '
                                                         'does something on the platform.'),
                                             null=True,
                                             related_name='partner_organization_members',
                                             verbose_name=_('Partner Organization'))

    is_anonymized = models.BooleanField(_('Is anonymized'), default=False)
<<<<<<< HEAD
=======
    welcome_email_is_sent = models.BooleanField(_('Welcome email is sent'), default=False)
>>>>>>> 5495a958

    USERNAME_FIELD = 'email'

    slug_field = 'username'

    objects = BlueBottleUserManager()

    class Meta:
        abstract = True
        verbose_name = _('member')
        verbose_name_plural = _('members')

        permissions = (
            ('api_read_member', 'Can view members through the API'),
            ('api_read_full_member', 'Can view full members through the API'),
            ('api_add_member', 'Can add members through the API'),
            ('api_change_member', 'Can change members through the API'),
            ('api_delete_member', 'Can delete members through the API'),

            ('api_read_own_member', 'Can view own members through the API'),
            ('api_change_own_member', 'Can change own members through the API'),
            ('api_delete_own_member', 'Can delete own members through the API'),
        )

    def update_deleted_timestamp(self):
        """ Automatically set or unset the deleted timestamp."""
        if not self.is_active and self.deleted is None:
            self.deleted = timezone.now()
        elif self.is_active and self.deleted is not None:
            self.deleted = None

    def generate_username(self):
        """ Generate and set a username if it hasn't already been set. """
        if not self.username:
            username = self.email
            original_username = username
            queryset = self.__class__.objects.all()
            if self.pk:
                queryset = queryset.exclude(pk=self.pk)

            # Increase the number while searching for the next valid slug
            # depending on the given slug, clean-up
            next_num = 2
            while queryset.filter(username=username):
                username = original_username
                end = str(next_num)
                username = '{0}_{1}'.format(username, end)
                next_num += 1

            # Finally set the generated username.
            self.username = username

    def clean(self):
        self.update_deleted_timestamp()
        self.generate_username()

    def get_full_name(self):
        """
        Returns the first_name plus the last_name, with a space in between.
        """
        full_name = u'{0} {1}'.format(self.first_name, self.last_name)
        return full_name.strip()

    def anonymize(self):
        self.is_active = False
        self.is_anonymized = True
        self.email = '{}-anonymous@example.com'.format(self.pk)  # disabled emails need to be unique too
        self.username = '{}-anonymous@example.com'.format(self.pk)  # disabled emails need to be unique too
        self.remote_id = '{}-anonymous@example.com'.format(self.pk)  # disabled emails need to be unique too
        self.set_unusable_password()
        self.first_name = 'Deactivated'
        self.last_name = 'Member'
        self.user_name = ''
        self.place = ''
        self.picture = ''
        self.avatar = ''
        self.about_me = ''
        self.gender = ''
        self.birthdate = '1000-01-01'
        self.location = None
        self.website = ''
        self.facebook = ''
        self.twitter = ''
        self.skypename = ''
        self.partner_organization = None
        self.address.delete()

        self.save()

    @property
    def full_name(self):
        return self.get_full_name()

    def get_short_name(self):
        """
        The user is identified by their email address.
        """
        return self.first_name

    def email_user(self, subject, message, from_email=None):
        """
        Sends an email to this User with content type HTML.
        """
        # It's possible to send multi-part text / HTML email by following these
        # instructions: https://docs.djangoproject.com/en/1.5/topics/email
        # /#sending-alternative-content-types
        msg = EmailMessage(subject, message, from_email, [self.email])
        msg.content_subtype = 'html'  # Main content is now text/html
        msg.send()

    def get_jwt_token(self):
        jwt_encode_handler = api_settings.JWT_ENCODE_HANDLER
        jwt_payload_handler = api_settings.JWT_PAYLOAD_HANDLER

        payload = jwt_payload_handler(self)
        token = jwt_encode_handler(payload)
        return token

    def get_login_token(self):
        return login_token_generator.make_token(self)

    @property
    def short_name(self):
        return self.get_short_name()

    def reset_disable_token(self):
        # Generates a random UUID and converts it to a 32-character
        # hexidecimal string
        token = uuid.uuid4().hex
        self.disable_token = token
        self.save()

    def get_disable_token(self):
        if not self.disable_token:
            self.reset_disable_token()
        return self.disable_token

    @property
    def task_count(self):
        """
        Returns the number of tasks a user is the author of  and / or is a
        task member in
        """
        task_count = Task.objects.filter(author=self).count()
        taskmember_count = TaskMember.objects.filter(member=self).count()

        return task_count + taskmember_count

    @property
    def tasks_performed(self):
        """ Returns the number of tasks that the user participated in."""
        return TaskMember.objects.filter(
            member=self, status='realized').count()

    def get_donations_qs(self):
        qs = Donation.objects.filter(order__user=self)
        return qs.filter(order__status__in=[StatusDefinition.PENDING,
                                            StatusDefinition.SUCCESS])

    @property
    def donation_count(self):
        """ Returns the number of donations a user has made """
        return self.get_donations_qs().count()

    @cached_property
    def funding(self):
        """ Returns the number of projects a user has donated to """
        return self.get_donations_qs().distinct('project').count()

    @property
    def projects_supported(self):
        return self.funding + self.sourcing

    def save(self, force_insert=False, force_update=False, using=None,
             update_fields=None):
        self.generate_username()

        super(BlueBottleBaseUser, self).save(force_insert, force_update, using,
                                             update_fields)
        try:
            self.address
        except UserAddress.DoesNotExist:
            self.address = UserAddress.objects.create(user=self)
            self.address.save()

        if self.location:
            self.address.country = self.location.country
            self.address.save()


class UserAddress(Address):
    class AddressType(DjangoChoices):
        primary = ChoiceItem('primary', label=_("Primary"))
        secondary = ChoiceItem('secondary', label=_("Secondary"))

    address_type = models.CharField(_("address type"), max_length=10,
                                    blank=True, choices=AddressType.choices,
                                    default=AddressType.primary)
    user = models.OneToOneField(settings.AUTH_USER_MODEL,
                                verbose_name=_("user"), related_name="address")

    def save(self, *args, **kwargs):
        if not self.country:
            code = getattr(properties, 'DEFAULT_COUNTRY_CODE', None)
            if Country.objects.filter(alpha2_code=code).count():
                self.country = Country.objects.get(alpha2_code=code)
        super(UserAddress, self).save(*args, **kwargs)

    class Meta:
        db_table = 'members_useraddress'
        verbose_name = _("user address")
        verbose_name_plural = _("user addresses")


from django.db.models.signals import post_save
from django.dispatch import receiver
from .utils import send_welcome_mail
from django.conf import settings


@receiver(post_save)
def send_welcome_mail_callback(sender, instance, created, **kwargs):
    from django.contrib.auth import get_user_model

    USER_MODEL = get_user_model()
    if getattr(settings, "SEND_WELCOME_MAIL") and \
            isinstance(instance, USER_MODEL) and \
            created and \
            not instance.welcome_email_is_sent:
        if valid_email(instance.email):
            send_welcome_mail(user=instance)<|MERGE_RESOLUTION|>--- conflicted
+++ resolved
@@ -181,10 +181,7 @@
                                              verbose_name=_('Partner Organization'))
 
     is_anonymized = models.BooleanField(_('Is anonymized'), default=False)
-<<<<<<< HEAD
-=======
     welcome_email_is_sent = models.BooleanField(_('Welcome email is sent'), default=False)
->>>>>>> 5495a958
 
     USERNAME_FIELD = 'email'
 
