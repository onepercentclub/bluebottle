--- conflicted
+++ resolved
@@ -144,10 +144,6 @@
     picture = ImageField(_('picture'), upload_to='profiles', blank=True)
     about = models.TextField(_('about'), max_length=265, blank=True)
     why = models.TextField(_('why'), max_length=265, blank=True)
-<<<<<<< HEAD
-=======
-    availability_old = models.CharField(_('availability_old'), max_length=25, blank=True, choices=Availability.choices)
->>>>>>> e34a83f5
 
     time_available = models.ForeignKey('bb_accounts.TimeAvailable', null=True, blank=True)
     # max length is not entirely clear, however over 50 characters throws errors on facebook
