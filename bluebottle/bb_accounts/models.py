--- conflicted
+++ resolved
@@ -319,17 +319,10 @@
 
     @cached_property
     def is_supporter(self):
-<<<<<<< HEAD
-        from bluebottle.funding.states import DonationStateMachine
-        from bluebottle.funding.models import Donation
-        return bool(self.contributor_set.instance_of(Donation).
-                    filter(status=DonationStateMachine.succeeded.value).count())
-=======
         from bluebottle.funding.states import DonorStateMachine
         from bluebottle.funding.models import Donor
         return bool(self.contributor_set.instance_of(Donor).
                     filter(status=DonorStateMachine.succeeded.value).count())
->>>>>>> b53ad681
 
     @cached_property
     def is_volunteer(self):
@@ -344,13 +337,8 @@
         from bluebottle.funding.states import DonorStateMachine
         from bluebottle.funding.models import Donor
         from bluebottle.funding.utils import calculate_total
-<<<<<<< HEAD
-        donations = self.contributor_set.instance_of(Donation).filter(
-            status=DonationStateMachine.succeeded.value
-=======
         donations = self.contributor_set.instance_of(Donor).filter(
             status=DonorStateMachine.succeeded.value
->>>>>>> b53ad681
         )
         return calculate_total(donations)
 
