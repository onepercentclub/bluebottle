--- conflicted
+++ resolved
@@ -212,11 +212,7 @@
 
         permissions = (
             ('api_read_member', 'Can view members through the API'),
-<<<<<<< HEAD
-            ('api_read_full_member', 'Can view members through the API'),
-=======
             ('api_read_full_member', 'Can view full members through the API'),
->>>>>>> 710ce522
             ('api_add_member', 'Can add members through the API'),
             ('api_change_member', 'Can change members through the API'),
             ('api_delete_member', 'Can delete members through the API'),
