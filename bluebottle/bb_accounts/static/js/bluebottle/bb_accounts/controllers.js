/*
 * Controllers
 */

App.SignupController = Ember.ObjectController.extend(BB.ModalControllerMixin, App.ControllerValidationMixin, {
    createAttempt: false,
    errorDefinitions: [
        {'property': 'email', 'validateProperty': 'matchingEmail', 'message': gettext('Emails don\'t match')},
        {'property': 'password', 'validateProperty': 'validPassword', 'message': gettext('Password needs to be at least 5 charcaters long')}
    ],

    init: function() {
        this._super();

        var user = App.UserCreate.createRecord({
            first_name: '',
            last_name: '',
        });

        this.set('model', user);
    },
    actions: {
        createUser: function(user) {
            var _this = this;
            // Ignoring API errors here, we are passing ignoreApiErrors=true
            _this.set('validationErrors', _this.validateErrors(_this.errorDefinitions, _this.get('model'), true));

            // Check client side errors
            if (_this.get('validationErrors')) {
                return false
            }
            user.save().then(function(newUser) {
                var response = {
                    token: newUser.get('jwt_token')
                };

                return App.AuthJwt.processSuccessResponse(response).then(function (currentUser) {
                    // This is for successfully setting the currentUser.
                    _this.set('currentUser.model', App.CurrentUser.find('current'));
                    _this.send('close');
                    
                    // For now we just transition to home page
                    _this.transitionToRoute('/');
                }, function () {
                    // Handle failure to create currentUser
                    _this.set('validationErrors', _this.validateErrors(_this.errorDefinitions, _this.get('model')));
                });

            }, function (failedUser) {
                // If the user create failed due to a conflict then transition to the 
                // login modal so the user can sign in.
                // We set userMatch = true so the login controller can notify the user.
                if (failedUser.errors.conflict) {
                    var loginObject = Em.Object.create({userMatch: true, username: failedUser.get('email')});

                    _this.send('modalFlip', 'login', loginObject);
                } else {
                    // Handle error message here!
                    _this.set('validationErrors', _this.validateErrors(_this.errorDefinitions, _this.get('model')));
                }
            });
        }
    }
});


App.UserController = Ember.Controller.extend({});


// This is only being used as a means for other controllers to access the currentUser
// This is done by injection in the currentUser intializer.
// TODO: we should just set the currentUser property on the application controller or route
//       and inject that so that it is available from all controllers.
App.CurrentUserController = Ember.ObjectController.extend({});


App.UserProfileController = Ember.ObjectController.extend(App.Editable, {
    availableTimes: function() {
        return App.TimeAvailable.find();
    }.property(),
});


App.UserSettingsController = Em.ObjectController.extend(App.Editable, {
    needs: ['userProfile'],
    userTypeList: (function() {
        var list = Em.A();
        list.addObject({ name: gettext('Person'), value: 'person'});
        list.addObject({ name: gettext('Company'), value: 'company'});
        list.addObject({ name: gettext('Foundation'), value: 'foundation'});
        list.addObject({ name: gettext('School'), value: 'school'});
        list.addObject({ name: gettext('Club / Association'), value: 'group'});
        return list;
    }).property(),
});


App.UserOrdersController = Em.ObjectController.extend(App.Editable, {
    // Don't prompt the user to save if the 'fakeRecord' is set.
    stopEditing: function() {
        var record = this.get('model');
        if (!record.get('fakeRecord')) {
            this._super()
        }
    },

    recurringPaymentActive: '',

    // Initialize recurringPaymentActive
    initRecurringPaymentActive: function() {
        if (this.get('isLoaded')) {
            if (this.get('active')) {
                this.set('recurringPaymentActive', 'on')
            } else {
                this.set('recurringPaymentActive', 'off')
            }
        }
    }.observes('isLoaded'),

    updateActive: function() {
        if (this.get('recurringPaymentActive') != '') {
            this.set('active', (this.get('recurringPaymentActive') == 'on'));
        }
    }.observes('recurringPaymentActive')
});


App.UserModalController = Ember.ObjectController.extend({
    loadProfile: function() {
        var model = this.get('model');
        var id = model.get('id');

        if (id == "current") {
            // Get user id for current user
            id = model.get('id_for_ember');
        }

        this.set('model', App.User.find(id));
    }.observes('model')
});

App.LoginController = Em.ObjectController.extend(BB.ModalControllerMixin, {
    loginTitle: gettext('Log in to <Bluebottle Project>'),

    init: function () {
        this._super();

        this.set('content', Em.Object.create());
    },

    actions: {
        login: function () {
            Ember.assert("LoginController needs implementation of authorizeUser.", this.authorizeUser !== undefined);

            var _this = this;
            return _this.authorizeUser(_this.get('username'), _this.get('password')).then(function (user) {
                _this.set('currentUser.model', user);
                _this.send('closeModal');
                _this.send('setFlash', 'Testing!')
            }, function (error) {
                _this.set('error', error);
            });
        },


    }
});

App.PasswordRequestController = Ember.Controller.extend(BB.ModalControllerMixin, {
    needs: ['login'],
    requestResetPasswordTitle : gettext('Password reset request'),
    contents: null,

    actions: {
        requestReset: function() {
            var _this = this;
            return Ember.RSVP.Promise(function (resolve, reject) {
                var email = _this.get('controllers.login.username'),
                    hash = {
                        url: '/api/users/passwordreset',
                        dataType: "json",
                        type: 'put',
                        data: JSON.stringify({email: email}),
                        contentType: 'application/json; charset=utf-8'
                    };

                hash.success = function (response) {
                    _this.send('modalFlip', 'passwordRequestSuccess');
                    Ember.run(null, resolve, response);
                };

                hash.error = function (response) {
                    var error = $.parseJSON(response.responseText);
                    _this.set('error', error);
                    Ember.run(null, reject, error);
                };

                Ember.$.ajax(hash);
            });
        }
    }
});

App.PasswordRequestSuccessController = Ember.ObjectController.extend(BB.ModalControllerMixin, {
    needs: ['login'],
    successRequestPasswordTitle : gettext("Help is on its way"),
    successMessage: gettext("We have sent a password reset link to")
});

<<<<<<< HEAD
App.PasswordResetController = Ember.ObjectController.extend(BB.ModalControllerMixin, App.ControllerValidationMixin, {
=======
App.PasswordResetController = Ember.ObjectController.extend(BB.ModalControllerMixin, {
>>>>>>> 9e547c52
    needs: ['login'],
    resetPasswordTitle : gettext('Make it one to remember'),
    successMessage: gettext('We\'ve updated your password, you\'re all set!'),

    errorDefinitions: [
        {'property': 'new_password1', 'validateProperty': 'validPassword', 'message': gettext('Password needs to be at least 5 charcaters long')},
        {'property': 'new_password2', 'validateProperty': 'matchingPassword', 'message': gettext('Passwords don\'t match')}
    ],

    resetDisabled: (function() {
        return !(this.get('new_password1') || this.get('new_password2'));
    }).property('new_password1', 'new_password2'),

    actions: {
        resetPassword: function (record) {
            var _this = this,
                model = this.get('model');

            // Ignoring API errors here, we are passing ignoreApiErrors=true
            _this.set('validationErrors', _this.validateErrors(_this.errorDefinitions, _this.get('model'), true));

            // Check client side errors
            if (_this.get('validationErrors')) {
                return false
            }

            return Ember.RSVP.Promise(function (resolve, reject) {
                var token = _this.get('model.id'),
                    hash = {
                        url: '/api/users/passwordset/' + token,
                        dataType: "json",
                        type: 'put',
                        data: JSON.stringify({
                            new_password1: model.get('new_password1'),
                            new_password2: model.get('new_password2')
                        }),
                        contentType: 'application/json; charset=utf-8'
                    };

                hash.success = function (response) {
                    if (!response.token)
                        Ember.run(null, reject, 'JWT token not returned!');

                    App.AuthJwt.processSuccessResponse(response).then(function (user) {
                        debugger
                        // Set the current user and close the modal
                        _this.set('currentUser.model', user);
                        _this.send('close')

                        // Resolve the promise
                        Ember.run(null, resolve, user);
                    }, function (error) {
                        // Reject the promise
                        Ember.run(null, reject, error);
                    });
                };

                hash.error = function (response) {
                    var msg = gettext('Invalid token, try request a new password again')
                    _this.set('error', msg);
                };

                Ember.$.ajax(hash);
            });
        }
    }
});

App.ProfileController = Ember.ObjectController.extend({
    addPhoto: function(file) {
        this.set('model.file', file);
    }
});
<|MERGE_RESOLUTION|>--- conflicted
+++ resolved
@@ -207,11 +207,7 @@
     successMessage: gettext("We have sent a password reset link to")
 });
 
-<<<<<<< HEAD
 App.PasswordResetController = Ember.ObjectController.extend(BB.ModalControllerMixin, App.ControllerValidationMixin, {
-=======
-App.PasswordResetController = Ember.ObjectController.extend(BB.ModalControllerMixin, {
->>>>>>> 9e547c52
     needs: ['login'],
     resetPasswordTitle : gettext('Make it one to remember'),
     successMessage: gettext('We\'ve updated your password, you\'re all set!'),
