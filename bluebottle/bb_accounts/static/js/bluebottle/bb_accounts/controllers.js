--- conflicted
+++ resolved
@@ -174,10 +174,6 @@
             return this.authorizeUser(this.get('username'), this.get('password')).then(function (user) {
                 _this.set('currentUser.model', user);
                 _this.send('closeModal');
-<<<<<<< HEAD
-                _this.send('setFlash', 'Testing!')
-=======
->>>>>>> 2999d8df
             }, function (error) {
                 _this.set('error', error);
             });
