/*
 * Controllers
 */

App.SignupController = Ember.ObjectController.extend({
    createAttempt: false,

    validationErrors: function () {
        // Only check error validations after submitting
        if (!this.get('createAttempt'))
            return;

        var errors = Em.Object.create(this.get('model.errors'))

        if (!this.get('model.matchingEmail')) {
            var msg = gettext('Emails don\'t match');
            if (errors.get('email'))
                errors.get('email').push(msg);
            else
                errors.set('email', [msg]);
        }
        if (!this.get('model.validPassword')) {
            var msg = gettext('Password is too short (at least 5 characters)');
            if (errors.get('password'))
                errors.get('password').push(msg);
            else
                errors.set('password', [msg]);
        }

        return errors
    }.property('model.errors', 'model.matchingEmail', 'model.validPassword'),


    actions: {
        createUser: function(user) {
            var _this = this;

            this.set('createAttempt', true);
            user.save().then(function(createdUser) {
                var response = {
                    token: createdUser.get('jwt_token')
                };

                return App.AuthJwt.processSuccessResponse(response).then(function (currentUser) {
                    // This is for successfully setting the currentUser.
                    _this.set('currentUser.model', App.CurrentUser.find('current'));
                    // TODO: close the modal when we start using one for signup
                    //      _this.send('closeAllModals');
                    // For now we just transition to home page
                    _this.transitionToRoute('/');
                }, function () {
                    // Handle failure to create currentUser
                });
            }, function() {
                // Handle error message here!
            });
        }
    }
});


// Inspiration from:
// http://stackoverflow.com/questions/14388249/accessing-controllers-from-other-controllers
<<<<<<< HEAD
App.CurrentUserController = Ember.ObjectController.extend({
    init: function() {
        debugger
        this._super();
        this.set("model", App.CurrentUser.find('current'));
    }
});
=======
App.CurrentUserController = Ember.ObjectController.extend();
>>>>>>> 9af949c1


App.UserController = Ember.Controller.extend({
    needs: "currentUser"
});


App.UserProfileController = Ember.ObjectController.extend(App.Editable, {

    availableTimes: function() {
        return App.TimeAvailable.find();
    }.property(),

    // updateCurrentUser: function(record) {
    //     var currentUser = App.CurrentUser.find('current');
    //     currentUser.reload();
    // }

});


App.UserSettingsController = Em.ObjectController.extend(App.Editable, {
    needs: ['userProfile'],
    userTypeList: (function() {
        var list = Em.A();
        list.addObject({ name: gettext('Person'), value: 'person'});
        list.addObject({ name: gettext('Company'), value: 'company'});
        list.addObject({ name: gettext('Foundation'), value: 'foundation'});
        list.addObject({ name: gettext('School'), value: 'school'});
        list.addObject({ name: gettext('Club / Association'), value: 'group'});
        return list;
    }).property(),

});


App.UserOrdersController = Em.ObjectController.extend(App.Editable, {

    // Don't prompt the user to save if the 'fakeRecord' is set.
    stopEditing: function() {
        var record = this.get('model');
        if (!record.get('fakeRecord')) {
            this._super()
        }
    },

    recurringPaymentActive: '',

    // Initialize recurringPaymentActive
    initRecurringPaymentActive: function() {
        if (this.get('isLoaded')) {
            if (this.get('active')) {
                this.set('recurringPaymentActive', 'on')
            } else {
                this.set('recurringPaymentActive', 'off')
            }
        }
    }.observes('isLoaded'),

    updateActive: function() {
        if (this.get('recurringPaymentActive') != '') {
            this.set('active', (this.get('recurringPaymentActive') == 'on'));
        }
    }.observes('recurringPaymentActive')
});


App.UserModalController = Ember.ObjectController.extend({
    loadProfile: function() {
        var model = this.get('model');
        var id = model.get('id');

        if (id == "current") {
            // Get user id for current user
            id = model.get('id_for_ember');
        }

        this.set('model', App.User.find(id));
    }.observes('model')
});

App.LoginController = Em.Controller.extend({
    loginTitle: 'Log in to <Bluebottle Project>',
    username: null,
    password: null,

    actions: {
        login: function () {
            Ember.assert("LoginController needs implementation of authorizeUser.", this.authorizeUser !== undefined);

            var _this = this;
            return this.authorizeUser(this.get('username'), this.get('password')).then(function (user) {
                _this.set('currentUser.model', user);
                _this.send('closeAllModals');
            }, function (error) {
                _this.set('error', error);
            });
        },
        requestPasswordReset: function() {
            // Close previous modal, if any.
            $('.close').click();

            var modalPaneTemplate = '<div>{{view templateName="request_password_reset"}}</div>';

            Bootstrap.ModalPane.popup({
                classNames: ['modal'],
                defaultTemplate: Em.Handlebars.compile(modalPaneTemplate),

                callback: function(opts, e) {
                    if (opts.secondary) {
                        var $btn        = $(e.target),
                            $modal      = $btn.closest('.modal'),
                            $emailInput = $modal.find('#passwordResetEmail'),
                            $error      = $modal.find('#passwordResetError'),
                            email       = $emailInput.val();

                        $.ajax({
                            type: 'PUT',
                            url: '/api/users/passwordreset',
                            data: JSON.stringify({email: email}),
                            dataType: 'json',
                            contentType: 'application/json; charset=utf-8',
                            success: function() {
                                var message = gettext("YOU'VE GOT MAIL!<br /><br />We've sent you a link to reset your password, so check your mailbox.<br /><br />(No mail? It might have ended up in your spam folder)");
                                var $success = $("<p>" + message +"</p>");

                                $modal.find('.modal-body').html($success);
                                $btn.remove();
                            },
                            error: function(xhr) {
                                var error = $.parseJSON(xhr.responseText);
                                $error.html(error.email);
                                $error.removeClass('hidden');
                                $error.fadeIn();
                                $emailInput.addClass('error').val();
                                $emailInput.keyUp(function() {
                                    $error.fadeOut();
                                });
                            }
                        });

                        return false;
                    }
                }
            })
        }
    }
});

App.PasswordResetController = Ember.ObjectController.extend({
    needs: ['login'],

    resetDisabled: (function() {
        return !(this.get('new_password1') || this.get('new_password2'));
    }).property('new_password1', 'new_password2'),

    resetPassword: function(record) {
        var passwordResetController = this;

        record.one('didUpdate', function() {
            var loginController = passwordResetController.get('controllers.login');
            var view = App.LoginView.create({
                next: "/"
            });
            view.set('controller', loginController);

            loginController.set('post_password_reset', true);

            var modalPaneTemplate = '{{view view.bodyViewClass}}';

            Bootstrap.ModalPane.popup({
                classNames: ['modal'],
                defaultTemplate: Em.Handlebars.compile(modalPaneTemplate),
                bodyViewClass: view
            });
        });

        record.save();
    }
});


App.ProfileController = Ember.ObjectController.extend({
    addPhoto: function(file) {
        this.set('model.file', file);
    }
});
<|MERGE_RESOLUTION|>--- conflicted
+++ resolved
@@ -59,24 +59,7 @@
 });
 
 
-// Inspiration from:
-// http://stackoverflow.com/questions/14388249/accessing-controllers-from-other-controllers
-<<<<<<< HEAD
-App.CurrentUserController = Ember.ObjectController.extend({
-    init: function() {
-        debugger
-        this._super();
-        this.set("model", App.CurrentUser.find('current'));
-    }
-});
-=======
-App.CurrentUserController = Ember.ObjectController.extend();
->>>>>>> 9af949c1
-
-
-App.UserController = Ember.Controller.extend({
-    needs: "currentUser"
-});
+App.UserController = Ember.Controller.extend({});
 
 
 App.UserProfileController = Ember.ObjectController.extend(App.Editable, {
