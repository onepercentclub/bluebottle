--- conflicted
+++ resolved
@@ -188,7 +188,6 @@
 
 
 App.UserProfileController = Ember.ObjectController.extend(App.Editable, {
-<<<<<<< HEAD
     timeAvailableList: (function() {
         var list = Em.A();
         list.addObject({ name: '- - - - - - - - - - - - - - - - - -', value: ''});
@@ -204,21 +203,6 @@
     }).property(),
 
     label: gettext("Time available")
-=======
-    timeAvailableList: function() {
-        var list = Em.A();
-        list.addObject(Em.Object.create({ name: '- - - - - - - - - - - - - - - - - -', value: ''}));
-        list.addObject(Em.Object.create({ name: gettext('1-4 hours per week'), value: '1-4_hours_week' }));
-        list.addObject(Em.Object.create({ name: gettext('5-8 hours per week'), value: '5-8_hours_week' }));
-        list.addObject(Em.Object.create({ name: gettext('9-16 hours per week'), value: '9-16_hours_week' }));
-        list.addObject(Em.Object.create({ name: gettext('1-4 hours per month'), value: '1-4_hours_month' }));
-        list.addObject(Em.Object.create({ name: gettext('5-8 hours per month'), value: '5-8_hours_month' }));
-        list.addObject(Em.Object.create({ name: gettext('9-16 hours per month'), value: '9-16_hours_month' }));
-        list.addObject(Em.Object.create({ name: gettext('I have all the time in the world. Bring it on!'), value: 'lots_of_time' }));
-        list.addObject(Em.Object.create({ name: gettext('It depends on the content of the tasks. Challenge me!'), value: 'depends' }));
-        return list;
-    }.property(),
->>>>>>> 4b97b16d
 });
 
 
