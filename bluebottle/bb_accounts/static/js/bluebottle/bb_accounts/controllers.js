/*
 * Controllers
 */

App.SignupController = Ember.ObjectController.extend(BB.ModalControllerMixin, App.ControllerValidationMixin, {
    createAttempt: false,
    requiredFields: ['password.length', 'email', 'emailConfirmation', 'first_name', 'last_name'],
    fieldsToWatch: ['password.length', 'email', 'emailConfirmation', 'first_name', 'last_name'],

    init: function() {
        this._super();

        this.set('errorDefinitions', [
            {
                'property': 'first_name',
                'validateProperty': 'validFirstName',
                'message': gettext('First Name can\'t be left empty'),
                'priority': 1
            },
            {
                'property': 'last_name',
                'validateProperty': 'validLastName',
                'message': gettext('Surname can\'t be left empty'),
                'priority': 2
            },
            {
                'property': 'email',
                'validateProperty': 'validEmail',
                'message': gettext('Invalid email address'),
                'priority': 3
            },

            {
                'property': 'emailConfirmation',
                'validateProperty': 'matchingEmail',
                'message': gettext('Emails don\'t match'),
                'priority': 4
            },
            {
                'property': 'password',
                'validateProperty': 'validPassword',
                'message': Em.get(App, 'settings.minPasswordError'),
                'priority': 5
            }
        ]);

        this._clearModel();
    },

    _clearModel: function () {
        var user = App.UserCreate.createRecord({
            first_name: '',
            last_name: ''
        });

        this.set('model', user);
    },

    // pass the to the fieldStrength function the field we want to evaluate
    passwordStrength: function(){
        return this.fieldStrength(this.get('password'));
    }.property('password.length'),

    willClose: function () {
        this._clearModel();

        // Clear the notifications
        this.set('errorsFixed', false);
        this.set('validationErrors', null);
        this.set('isBusy', false);
    },

    didError: function () {
        if (this.get('error')) {
            // Error set so not busy anymore
            this.set('isBusy', false);

            // Call error action on the modal
            this.send('modalError');
        }
    }.observes('error'),

    actions: {
        signup: function() {
            var _this = this,
                user = this.get('model');

            // Enable the validation of errors on fields only after pressing the signup button
            _this.enableValidation();

            // Clear the errors fixed message
            _this.set('errorsFixed', false);

            // Ignoring API errors here, we are passing ignoreApiErrors=true
            _this.set('validationErrors', _this.validateErrors(_this.get('errorDefinitions'), _this.get('model'), true));

            // Check client side errors
            if (_this.get('validationErrors')) {
                this.send('modalError');
                return false;
            }

            // Set is loading property until success or error response
            _this.set('isBusy', true);

            user.save().then(function(newUser) {
                var response = {
                    token: newUser.get('jwt_token')
                };

                return App.AuthJwt.processSuccessResponse(response).then(function (authorizedUser) {
                    // This is for successfully setting the currentUser.
                    _this.set('currentUser.model', authorizedUser);

                    // Register the successful regular signup with Mixpanel
                    var tracker = _this.get('tracker');
                    if (tracker) {
                        tracker.trackEvent("Signup", {"type": "regular"});
                        tracker.alias(authorizedUser.get('id_for_ember'));
                        tracker.peopleSet({
                                "$first_name": authorizedUser.get('first_name'),
                                "$last_name": authorizedUser.get('last_name'),
                                "$email": authorizedUser.get('email'),
                                last_login_type: "regular",
                                facebook_shares: 0,
                                twitter_shares: 0
                         });
                    }

                    // This is the users first login so flash a welcome message
                    _this.send('setFlash', _this.get('currentUser.welcomeMessage'));

                    // Call the loadNextTransition in case the user was unauthenticated and was
                    // shown the sign in / up modal then they should transition to the requests route
                    _this.send('loadNextTransition', null);

                    // Close the modal
                    _this.send('close');
                }, function () {
                    _this.set('isBusy', false);

                    // Handle failure to create currentUser
                    _this.processValidationErrors(_this.get('errorDefinitions'), _this.get('model'));

                });

            }, function (failedUser) {
                _this.set('isBusy', false);

                // If the user create failed due to a conflict then transition to the 
                // login modal so the user can sign in.
                // We set matchType = social / email so the login controller can notify the user.
                if (failedUser.errors.conflict) {
                    var conflict = failedUser.errors.conflict,
                        loginObject = App.UserLogin.create({
                            matchId: conflict.id,
                            matchType: conflict.type,
                            email: failedUser.get('email')
                        });

                    _this.send('modalFlip', 'login', loginObject);
                } else {
                    _this.send('modalError');
                    // Handle error message here!
                    _this.set('validationErrors', _this.validateErrors(_this.get('errorDefinitions'), _this.get('model')));
                }
            });
        }
    }
});


App.UserController = Ember.Controller.extend({});


// This is only being used as a means for other controllers to access the currentUser
// This is done by injection in the currentUser intializer.
// TODO: we should just set the currentUser property on the application controller or route
//       and inject that so that it is available from all controllers.
App.CurrentUserController = Ember.ObjectController.extend(BB.ModalControllerMixin,{
    welcomeMessage: function() {
        var msg1 = gettext('Welcome ') + ' ' + this.get('first_name') + '.',
            msg2 = gettext(' Ready to do some good?'),
            msg = msg1 + ' ' + msg2;
        return msg
    }.property()
});


App.UserProfileController = Ember.ObjectController.extend(App.Editable, {
    timeAvailableList: function() {
        var list = Em.A();
        list.addObject(Em.Object.create({ name: '- - - - - - - - - - - - - - - - - -', value: ''}));
        list.addObject(Em.Object.create({ name: gettext('1-4 hours per week'), value: '1-4_hours_week' }));
        list.addObject(Em.Object.create({ name: gettext('5-8 hours per week'), value: '5-8_hours_week' }));
        list.addObject(Em.Object.create({ name: gettext('9-16 hours per week'), value: '9-16_hours_week' }));
        list.addObject(Em.Object.create({ name: gettext('1-4 hours per month'), value: '1-4_hours_month' }));
        list.addObject(Em.Object.create({ name: gettext('5-8 hours per month'), value: '5-8_hours_month' }));
        list.addObject(Em.Object.create({ name: gettext('9-16 hours per month'), value: '9-16_hours_month' }));
        list.addObject(Em.Object.create({ name: gettext('I have all the time in the world. Bring it on!'), value: 'lots_of_time' }));
        list.addObject(Em.Object.create({ name: gettext('It depends on the content of the tasks. Challenge me!'), value: 'depends' }));
        return list;
    }.property(),
});


App.UserSettingsController = Em.ObjectController.extend(App.Editable, {
    needs: ['userProfile'],
    userTypeList: function() {
        var list = Em.A();
        list.addObject(Em.Object.create({ name: gettext('Person'), value: 'person'}));
        list.addObject(Em.Object.create({ name: gettext('Company'), value: 'company'}));
        list.addObject(Em.Object.create({ name: gettext('Foundation'), value: 'foundation'}));
        list.addObject(Em.Object.create({ name: gettext('School'), value: 'school'}));
        list.addObject(Em.Object.create({ name: gettext('Club / Association'), value: 'group'}));
        return list;
    }.property()
});


App.UserOrdersController = Em.ObjectController.extend(App.Editable, {
    // Don't prompt the user to save if the 'fakeRecord' is set.
    stopEditing: function() {
        var record = this.get('model');
        if (!record.get('fakeRecord')) {
            this._super()
        }
    },

    recurringPaymentActive: '',

    // Initialize recurringPaymentActive
    initRecurringPaymentActive: function() {
        if (this.get('isLoaded')) {
            if (this.get('active')) {
                this.set('recurringPaymentActive', 'on')
            } else {
                this.set('recurringPaymentActive', 'off')
            }
        }
    }.observes('isLoaded'),

    updateActive: function() {
        if (this.get('recurringPaymentActive') != '') {
            this.set('active', (this.get('recurringPaymentActive') == 'on'));
        }
    }.observes('recurringPaymentActive')
});


App.UserModalController = Ember.ObjectController.extend(BB.ModalControllerMixin, {
    loadProfile: function() {
        var model = this.get('model');
        var id = model.get('id');

        if (id == "current") {
            // Get user id for current user
            id = model.get('id_for_ember');
        }

        this.set('model', App.User.find(id));
    }.observes('model')
});

App.LoginController = Em.ObjectController.extend(BB.ModalControllerMixin, App.ControllerValidationMixin, {
    loginTitle: gettext('Log in to <Bluebottle Project>'),
    requiredFields: ['email', 'password'],

    init: function () {
        this._super();

        this.set('errorDefinitions', [
            {
                'property': 'email',
                'validateProperty': 'email.length',
                'message': gettext('Email required'),
                'priority': 1
            },

            {
                'property': 'email',
                'validateProperty': 'validEmail',
                'message': gettext('Invalid email address'),
                'priority': 2
            },

            {
                'property': 'password',
                'validateProperty': 'password.length',
                'message': gettext('Password required'),
                'priority': 3
            }
        ]);

        this._clearModel();
    },

    _clearModel: function () {
        var user = App.UserLogin.create();
        this.set('content', user);
    },

    willClose: function () {
        this.set('password', null);
        this.set('matchType', null);
        this.set('matchId', null);
        this.set('error', null);
        this.set('isBusy', false);
    },

    socialMatch: Em.computed.equal('model.matchType', 'social'),
    emailMatch: Em.computed.equal('model.matchType', 'email'),
    userMatch: Em.computed.or('socialMatch', 'emailMatch'),

    matchedUser: function () {
        if (this.get('matchId'))
            return App.UserPreview.find(this.get('matchId'));
        else
            return null;
    }.property('userMatch'),

    // TODO: Refactor the error handlers into an ember mixin.
    //       Setting/clearing errors should be done in the same
    //       way for all forms.
    didError: function (error) {
        if (this.get('error')) {
            // Error set so not busy anymore
            this.set('isBusy', false);

            // Call error action on the modal
            this.send('modalError');
        }
    }.observes('error'),

    actions: {
        login: function () {
            Ember.assert("LoginController needs implementation of authorizeUser.", this.authorizeUser !== undefined);
            var _this = this;

            if (Em.isEmpty(this.get('email')) && Em.isEmpty(this.get('password'))){
                this.set('notEmpty', false);
            }

            if (!Em.isEmpty(this.get('email')) || !Em.isEmpty(this.get('password'))){
                this.set('notEmpty', true);
            }

            // Enable the validation of errors on fields only after pressing the signup button
            _this.enableValidation();

            // Ignoring API errors here, we are passing ignoreApiErrors=true
            _this.set('validationErrors', _this.validateErrors(_this.get('errorDefinitions'), _this.get('model'), false));

            // Check client side errors
            if (_this.get('validationErrors')) {
                this.send('modalError');
                return false
            }

            // Set is loading property until success or error response
            this.set('isBusy', true);

            return _this.authorizeUser(_this.get('email'), _this.get('password')).then(function (user) {
                _this.set('currentUser.model', user);

                if (_this.get('tracker')) {
                    var tracker = _this.get('tracker');
                    tracker.identify(user.get('id_for_ember'));
                    tracker.trackEvent("Login", {"type": "regular"});
                }

                // Call the loadNextTransition in case the user was unauthenticated and was
                // shown the sign in / up modal then they should transition to the requests route
                _this.send('loadNextTransition');
                // Close the modal
                _this.send('close');

            }, function (error) {
                _this.set('isBusy', false);

                if (error.non_field_errors) {
                    _this.set('validationErrors', {'error':error.non_field_errors[0]});
                    _this.send('modalError');
                }
            });
        },

        signup: function () {
            this.send('modalFlip', 'signup');
        },

        passwordRequest: function () {
            var email = Em.Object.create({email: this.get('email')});
            this.send('modalIEreset', 'normal', 'modalFlip', 'passwordRequest', email);
            this.send('modalSlide', 'passwordRequest', email);
        }
    }
});

App.PasswordRequestController = Ember.ObjectController.extend(App.ControllerValidationMixin, BB.ModalControllerMixin, {
    requestResetPasswordTitle : gettext('Trouble signing in?'),
    fieldsToWatch: ['email.length'],
    requiredFields: ['email.length'],
    content: null,

    init: function () {
        this._super();

        this.set('errorDefinitions', [
            {
                'property': 'email',
                'validateProperty': 'email.length',
                'message': gettext('Email required'),
                'priority': 1
            }
        ]);

        this._clearContent();
    },

    _clearContent: function () {
        this.set('content', Em.Object.create({}));
    },

    willClose: function () {
        this.set('isBusy', false);
    },

    didError: function () {
        if (this.get('error')) {
            // Error set so not busy anymore
            this.set('isBusy', false);

            // Call error action on the modal
            this.send('modalError');
        }
    }.observes('error'),

    actions: {
        requestReset: function() {
            var _this = this;

            _this.enableValidation();

            // Clear the errors fixed message
            _this.set('errorsFixed', false);

            // Ignoring API errors here, we are passing ignoreApiErrors=true
            _this.set('validationErrors', _this.validateErrors(_this.get('errorDefinitions'), _this.get('model'), true));

            // Check client side errors
            if (_this.get('validationErrors')) {
                this.send('modalError');
                return false
            }

            // Set is loading property until success or error response
            _this.set('isBusy', true);


            // Early out if the input is empty
            if (Em.isEmpty(this.get('email'))) {
                this.send('modalError');
                return
            }

            this.set('isBusy', true);
            this.set('error', null);

            return Ember.RSVP.Promise(function (resolve, reject) {
                var hash = {
                        url: '/api/users/passwordreset',
                        dataType: "json",
                        type: 'put',
                        data: JSON.stringify(_this.get('content')),
                        contentType: 'application/json; charset=utf-8'
                    };

                hash.success = function (response) {
                    _this.send('close');
                    _this.send('setFlash', gettext("We\'ve sent a password reset link to your inbox"));
                    Ember.run(null, resolve, response);
                };

                hash.error = function (response) {
                    var msg = JSON.parse(response.responseText).email;
                    _this.set('error', msg);
                    Ember.run(null, reject, msg);
                };

                Ember.$.ajax(hash);
            });
        }
    }
});


App.PasswordResetController = Ember.ObjectController.extend(BB.ModalControllerMixin, App.ControllerValidationMixin, {
    needs: ['login'],
    resetPasswordTitle : gettext('Make it one to remember'),
    successMessage: gettext('We\'ve updated your password, you\'re all set!'),
    requiredFields: ['new_password1','new_password2'],
<<<<<<< HEAD
    fieldsToWatch: ['new_password1','new_password2'],
=======
    fieldsToWatch: ['new_password2'],
>>>>>>> 4164cef1

    init: function() {
        this._super();

        this.set('errorDefinitions', [
            {
                'property': 'new_password1',
                'validateProperty': 'validPassword',
                'message': Em.get(App, 'settings.minPasswordError'),
                'priority': 1
            },
            {
                'property': 'new_password2',
                'validateProperty': 'matchingPassword',
                'message': gettext('Passwords don\'t match'),
                'priority': 2
            }
        ]);
    },

    _clearModel: function () {
        this.set('model', null);
    },

    willOpen: function () {
        this.set('validationEnabled', true);
    },

    willClose: function () {
        this._clearModel();
        this.set('validationEnabled', false);
    },

    didError: function () {
        if (this.get('error')) {
            // Error set so not busy anymore
            this.set('isBusy', false);

            // Call error action on the modal
            this.send('modalError');
        }
    }.observes('error'),

    // pass the to the fieldStrength function the field we want to evaluate
    passwordStrength: function() {
        return this.fieldStrength(this.get('new_password1'));
    }.property('new_password1.length'),

    actions: {
        resetPassword: function (record) {
            var _this = this,
                model = this.get('model');

            // Enable the validation of errors on fields only after pressing the reset button
            _this.enableValidation();

            // Clear the errors fixed message
            _this.set('errorsFixed', false);

            // Ignoring API errors here, we are passing ignoreApiErrors=true
            _this.set('validationErrors', _this.validateErrors(_this.get('errorDefinitions'), _this.get('model'), true));


//            if (Em.isEmpty(this.get('new_password1')) && Em.isEmpty(this.get('new_password2'))){
//                this.set('notEmpty', false);
//            } else {
//                this.set('notEmpty', true);
//            }

            // Check client side errors
            if (_this.get('validationErrors')) {
                this.send('modalError');
                return false;
            }

            this.set('isBusy', true);
            this.set('error', null);

            return Ember.RSVP.Promise(function (resolve, reject) {
                var token = _this.get('model.id'),
                    hash = {
                        url: '/api/users/passwordset/' + token,
                        dataType: "json",
                        type: 'put',
                        data: JSON.stringify({
                            new_password1: model.get('new_password1'),
                            new_password2: model.get('new_password2')
                        }),
                        contentType: 'application/json; charset=utf-8'
                    };

                hash.success = function (response) {
                    if (!response.token)
                        Ember.run(null, reject, 'JWT token not returned!');

                    App.AuthJwt.processSuccessResponse(response).then(function (user) {
                        // Set the current user and close the modal
                        _this.set('currentUser.model', user);
                        _this.send('setFlash', _this.get('successMessage'));
                        _this.send('close');

                        // Resolve the promise
                        Ember.run(null, resolve, user);
                    }, function (error) {
                        _this.processValidationErrors(_this.get('errorDefinitions'), _this.get('model'));
//                        _this.set('validationErrors', _this.validateErrors(_this.get('errorDefinitions'), _this.get('model')));

                        // Reject the promise
                        Ember.run(null, reject, error);
                    });
                };

                hash.error = function (response) {
                    var msg = gettext('Invalid token, try request a new password again');
                    _this.set('error', msg);

                    // Reject the promise
                    Ember.run(null, reject, msg);
                };

                Ember.$.ajax(hash);
            });
        }
    }
});

App.ProfileController = Ember.ObjectController.extend({
    addPhoto: function(file) {
        this.set('model.file', file);
    }
});


App.DisableAccountController = Ember.ObjectController.extend(BB.ModalControllerMixin, {
    disableAccountTitle: gettext('If you leave me now...'),
    successMessage: gettext('The account was disabled'),

    init: function() {
        this._super();
    },

    userPreview: function(){
        return App.User.find(this.get('model.user_id'));
    }.property('model.user_id'),

    actions: {
        disableAccount: function(record){
            var _this = this,
                model = this.get('model');

            return Ember.RSVP.Promise(function (resolve, reject) {
                var user_id = _this.get('model.user_id'),
                    token = _this.get('model.token'),
                    hash = {
                        url: '/api/users/disable-account/' + user_id + '/' + token + '/',
                        type: 'post'
                    };

                hash.success = function (response) {
                    _this.send('setFlash', _this.get('successMessage'));
                    _this.send('close');

                    Ember.run(null, resolve, gettext("Success"));
                    _this.transitionToRoute('/');
                };

                hash.error = function (response) {
                    var msg = gettext('Error, invalid token');
                    _this.set('error', msg);

                    // Reject the promise
                    Ember.run(null, reject, msg);
                };

                Ember.$.ajax(hash);
            });
        },

        cancelDisable: function(){
            this.send('close');
            this.transitionToRoute('/');
        }
    }

});<|MERGE_RESOLUTION|>--- conflicted
+++ resolved
@@ -500,11 +500,8 @@
     resetPasswordTitle : gettext('Make it one to remember'),
     successMessage: gettext('We\'ve updated your password, you\'re all set!'),
     requiredFields: ['new_password1','new_password2'],
-<<<<<<< HEAD
+    fieldsToWatch: ['new_password2'],
     fieldsToWatch: ['new_password1','new_password2'],
-=======
-    fieldsToWatch: ['new_password2'],
->>>>>>> 4164cef1
 
     init: function() {
         this._super();
@@ -565,19 +562,17 @@
             _this.set('errorsFixed', false);
 
             // Ignoring API errors here, we are passing ignoreApiErrors=true
-            _this.set('validationErrors', _this.validateErrors(_this.get('errorDefinitions'), _this.get('model'), true));
-
-
-//            if (Em.isEmpty(this.get('new_password1')) && Em.isEmpty(this.get('new_password2'))){
-//                this.set('notEmpty', false);
-//            } else {
-//                this.set('notEmpty', true);
-//            }
+            _this.set('validationErrors', _this.validateErrors(_this.errorDefinitions, _this.get('model'), true));
+
+            if (Em.isEmpty(this.get('new_password1')) && Em.isEmpty(this.get('new_password2'))){
+                this.set('notEmpty', false);
+            } else {
+                this.set('notEmpty', true);
+            }
 
             // Check client side errors
             if (_this.get('validationErrors')) {
-                this.send('modalError');
-                return false;
+                return false
             }
 
             this.set('isBusy', true);
@@ -609,8 +604,7 @@
                         // Resolve the promise
                         Ember.run(null, resolve, user);
                     }, function (error) {
-                        _this.processValidationErrors(_this.get('errorDefinitions'), _this.get('model'));
-//                        _this.set('validationErrors', _this.validateErrors(_this.get('errorDefinitions'), _this.get('model')));
+                        _this.set('validationErrors', _this.validateErrors(_this.get('errorDefinitions'), _this.get('model')));
 
                         // Reject the promise
                         Ember.run(null, reject, error);
