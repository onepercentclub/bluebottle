--- conflicted
+++ resolved
@@ -262,7 +262,7 @@
     }.property('id_for_ember'),
 
     isAuthenticated: function(){
-        return (this.get('isLoaded') && !!this.get('username'));
+        return (this.get('isLoaded') && this.get('username'));
     }.property('username', 'isLoaded')
 });
 
@@ -290,11 +290,11 @@
     }.property('password.length'),
 
     validFirstName: function() {
-        return this.get('first_name.length');
+        return this.get('first_name.length')
     }.property('first_name.length'),
 
     validLastName: function() {
-        return this.get('last_name.length');
+        return this.get('last_name.length')
     }.property('last_name.length'),
 
     validEmail: Em.computed.match('email', /.+\@.+\..+/i ),
@@ -339,19 +339,10 @@
             return false;
         }
         return !Em.compare(this.get('new_password1'), this.get('new_password2'));
-<<<<<<< HEAD
-    }.property('new_password1', 'new_password2'),
-
-
-
-});
-
-=======
     }.property('new_password1', 'new_password2')
 });
 
 
->>>>>>> 4b97b16d
 App.UserLogin = Em.Object.extend({
     matchId: null,
     matchType: null,
