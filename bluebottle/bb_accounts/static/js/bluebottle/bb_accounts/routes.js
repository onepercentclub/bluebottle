--- conflicted
+++ resolved
@@ -57,11 +57,7 @@
     }
 });
 
-<<<<<<< HEAD
 App.UserSettingsRoute = Em.Route.extend(App.AuthenticatedRouteMixin, {
-=======
-App.UserSettingsRoute = Em.Route.extend({
->>>>>>> 7a42d7bc
     model: function() {
         var route = this;
 
