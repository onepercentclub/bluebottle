--- conflicted
+++ resolved
@@ -17,14 +17,11 @@
         {{view Em.TextField valueBinding="emailConfirmation" type="email" classBinding="validationErrors.email.length:error" placeholder="Re-enter E-mailaddress"}}
         <div class="password">
         {{view Em.TextField valueBinding="password" type="password" classBinding="validationErrors.password.length:error" placeholder="Password"}}
-<<<<<<< HEAD
             <div class="tooltip-holder">
                 <span {{ action 'modalFlipBack' 'passwordRequest' }} class="questionmark">?</span>
             <div class="tooltip input">Lost your password?</div>
         </div>
         <span class="password-strength">weak</span>
-=======
->>>>>>> f6746a20
         </div>
 
         <a {{action 'createUser' model}} class="btn">{% blocktrans %}Join Bluebottle Project{% endblocktrans %}</a>
