--- conflicted
+++ resolved
@@ -5,31 +5,16 @@
     {% tplhandlebars "login" %}
 
         <div class="modal-fullscreen-content">
-<<<<<<< HEAD
-                    <span {{action 'closeAllModals'}} class="modal-fullscreen-close">
-                        <object type="image/svg+xml" data="/static/assets/images/icons/icon-close-modal.svg"
-                                class="modal-close-image"></object>
-                    </span>
-            <h4>{{loginTitle}}</h4>
-
-
-            {{#if error}}
-                <div class="modal-flash-message">
-                    {{error.non_field_errors}}
-                </div>
-=======
             <span {{action 'close'}} class="modal-fullscreen-close">
                 <object type="image/svg+xml" data="/static/assets/images/icons/icon-close-modal.svg" class="modal-close-image"></object>
             </span>
             <h4>{{loginTitle}}</h4>
-            {{error.non_field_errors}}
             {{#if error.non_field_errors.length}}
                 <div class="modal-flash-message">
                     {{#each error.non_field_errors}}
                         {{this}}
                     {{/each}}
-                </p>
->>>>>>> 84032b19
+                </div>
             {{/if}}
 
 
@@ -45,17 +30,11 @@
                     </span>
                 </div>
             </div>
-<<<<<<< HEAD
-
-            <a {{ action 'login' }} class="btn is-inactive">{% trans "Sign in" %}</a>
-
+            <a {{ action 'login' }} class="btn is-inactive" name="login">{% trans "Sign in" %}</a>
             <div class="modal-flash-message success">
                 Sorry, there was an error connecting your
                 Facebook account. Please try again.
             </div>
-=======
-            <a {{ action 'login' }} class="btn is-inactive" name="login">{% trans "Sign in" %}</a>
->>>>>>> 84032b19
         </div>
         <div class="modal-fullscreen-footer">
                 <span class="modal-btn-signup" href="#">
