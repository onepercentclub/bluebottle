--- conflicted
+++ resolved
@@ -23,11 +23,7 @@
     <div class="modal-fullscreen-footer">
         <span class="modal-btn-signup" href="#">
             {% trans "Don’t have an account?" %}
-<<<<<<< HEAD
-            <a {{ action 'modalFlip' 'signup' }}>
-=======
             <a {{ action 'modalFlip' 'signup' }} {{bindAttr class='loading:disable :flip-back'}}>
->>>>>>> f6746a20
                 {% trans "Sign up here" %}
             </a>
         </span>
