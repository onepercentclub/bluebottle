--- conflicted
+++ resolved
@@ -212,13 +212,7 @@
         data = {
             'first_name': 'Nijntje',
             'last_name': 'het Konijntje',
-<<<<<<< HEAD
-=======
-            'address': {
-                'line1': 'test line 1'
-            },
             'subscribed': True
->>>>>>> 2399c671
         }
 
         # Profile should not be able to be updated by anonymous users.
@@ -235,11 +229,6 @@
         self.assertEqual(response.status_code, status.HTTP_200_OK, response.data)
         self.assertEqual(response.data['first_name'], data['first_name'])
         self.assertEqual(response.data['last_name'], data['last_name'])
-<<<<<<< HEAD
-=======
-        self.assertEqual(response.data['address']['line1'], data['address']['line1'])
-        self.assertEqual(response.data['subscribed'], True)
->>>>>>> 2399c671
 
         self.client.logout()
 
