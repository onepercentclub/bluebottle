from django.conf.urls import patterns, url, include
from rest_framework.routers import DefaultRouter

from ..views import (
    UserProfileDetail, CurrentUser, UserSettingsDetail, UserCreate,
    UserActivate, PasswordReset, PasswordSet, DisableAccount)

# Public User API:
#
# User Create (POST):           /users/
# User Detail (GET/PUT):        /users/profiles/<pk>
# User Activate (GET):          /users/activate/<activation_key>
# User Password Reset (PUT):    /users/passwordreset
# User Password Set (PUT):      /users/passwordset/<uid36>-<token>
#
# Authenticated User API:
#
# Logged in user (GET):            /users/current
# User settings Detail (GET/PUT):  /users/settings/<pk>

<<<<<<< HEAD
router = DefaultRouter()
=======
>>>>>>> 4b97b16d

urlpatterns = patterns(
    '',
    url(r'^$', UserCreate.as_view(), name='user-user-create'),
    # url(r'^activate/(?P<activation_key>[a-f0-9]{40})$', UserActivate.as_view()),
    url(r'^disable-account/(?P<user_id>\d+)/(?P<token>[0-9A-Za-z]+)/$', DisableAccount.as_view(), name='disable-account'),
    url(r'^current$', CurrentUser.as_view(), name='user-current'),
    url(r'^passwordreset$', PasswordReset.as_view(), name='password-reset'),
    url(r'^passwordset/(?P<uidb36>[0-9A-Za-z]{1,13})-(?P<token>[0-9A-Za-z]{1,13}-[0-9A-Za-z]{1,20})$',
        PasswordSet.as_view(), name='password-set'),
    url(r'^profiles/(?P<pk>\d+)$', UserProfileDetail.as_view(),
        name='user-profile-detail'),
    url(r'^settings/(?P<pk>\d+)$', UserSettingsDetail.as_view(),
        name='user-settings-detail'),
)<|MERGE_RESOLUTION|>--- conflicted
+++ resolved
@@ -18,10 +18,6 @@
 # Logged in user (GET):            /users/current
 # User settings Detail (GET/PUT):  /users/settings/<pk>
 
-<<<<<<< HEAD
-router = DefaultRouter()
-=======
->>>>>>> 4b97b16d
 
 urlpatterns = patterns(
     '',
