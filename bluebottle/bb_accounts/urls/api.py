from django.conf.urls import url

from ..views import (
    ManageProfileDetail, UserProfileDetail, CurrentUser, UserCreate,
<<<<<<< HEAD
    PasswordReset, PasswordSet, UserVerification
)
=======
    PasswordReset, PasswordSet, DisableAccount, UserVerification, UserDataExport)
>>>>>>> f0fd51bf

# Public User API:
#
# User Create (POST):           /users/
# User Detail (GET/PUT):        /users/profiles/<pk>
# User Activate (GET):          /users/activate/<activation_key>
# User Password Reset (PUT):    /users/passwordreset
# User Password Set (PUT):      /users/passwordset/<uid36>-<token>
#
# Authenticated User API:
#
# Logged in user (GET):            /users/current
# User settings Detail (GET/PUT):  /users/settings/<pk>


urlpatterns = [
    url(r'^$', UserCreate.as_view(), name='user-user-create'),
    url(r'^current$', CurrentUser.as_view(), name='user-current'),
    url(r'^passwordreset$', PasswordReset.as_view(), name='password-reset'),
    url(
        r'^passwordset/(?P<uidb36>[0-9A-Za-z]{1,13})-(?P<token>[0-9A-Za-z]{1,13}-[0-9A-Za-z]{1,20})$',
        PasswordSet.as_view(), name='password-set'),
    url(r'^profiles/manage/(?P<pk>\d+)$', ManageProfileDetail.as_view(),
        name='manage-profile'),
    url(r'^profiles/(?P<pk>\d+)$', UserProfileDetail.as_view(),
        name='user-profile-detail'),
    url(r'^verification/$', UserVerification.as_view(),
        name='user-verification'),
    url(r'^export/$', UserDataExport.as_view(),
        name='user-export'),

]<|MERGE_RESOLUTION|>--- conflicted
+++ resolved
@@ -2,12 +2,7 @@
 
 from ..views import (
     ManageProfileDetail, UserProfileDetail, CurrentUser, UserCreate,
-<<<<<<< HEAD
-    PasswordReset, PasswordSet, UserVerification
-)
-=======
-    PasswordReset, PasswordSet, DisableAccount, UserVerification, UserDataExport)
->>>>>>> f0fd51bf
+    PasswordReset, PasswordSet, UserVerification, UserDataExport)
 
 # Public User API:
 #
