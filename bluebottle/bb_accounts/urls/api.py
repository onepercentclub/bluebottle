from django.conf.urls import url

from ..views import (
    ManageProfileDetail, UserProfileDetail, CurrentUser, UserCreate,
<<<<<<< HEAD
    PasswordReset, PasswordSet, UserVerification, UserDataExport, EmailSetView,
    PasswordSetView, TokenLogin,
=======
    PasswordReset, PasswordSet, UserVerification, UserDataExport,
    TokenLogin, Logout
>>>>>>> 042844d9
)

# Public User API:
#
# User Create (POST):           /users/
# User Detail (GET/PUT):        /users/profiles/<pk>
# User Activate (GET):          /users/activate/<activation_key>
# User Password Reset (PUT):    /users/passwordreset
# User Password Set (PUT):      /users/passwordset/<uid36>-<token>
#
# Authenticated User API:
#
# Logged in user (GET):            /users/current
# User settings Detail (GET/PUT):  /users/settings/<pk>


urlpatterns = [
    url(r'^$', UserCreate.as_view(), name='user-user-create'),
    url(r'^current$', CurrentUser.as_view(), name='user-current'),
<<<<<<< HEAD
    url(r'^email$', EmailSetView.as_view(), name='user-set-email'),
    url(r'^password$', PasswordSetView.as_view(), name='user-set-password'),
=======
    url(r'^logout$', Logout.as_view(), name='user-logout'),
>>>>>>> 042844d9
    url(r'^passwordreset$', PasswordReset.as_view(), name='password-reset'),
    url(
        r'^passwordset/(?P<uidb36>[0-9A-Za-z]{1,13})-(?P<token>[0-9A-Za-z]{1,13}-[0-9A-Za-z]{1,20})$',
        PasswordSet.as_view(), name='password-set'),
    url(r'^profiles/manage/(?P<pk>\d+)$', ManageProfileDetail.as_view(),
        name='manage-profile'),
    url(r'^profiles/(?P<pk>\d+)$', UserProfileDetail.as_view(),
        name='user-profile-detail'),
    url(r'^tokenlogin$', TokenLogin.as_view(), name='token-login'),
    url(r'^verification/$', UserVerification.as_view(),
        name='user-verification'),
    url(r'^export/$', UserDataExport.as_view(),
        name='user-export'),

]<|MERGE_RESOLUTION|>--- conflicted
+++ resolved
@@ -2,13 +2,8 @@
 
 from ..views import (
     ManageProfileDetail, UserProfileDetail, CurrentUser, UserCreate,
-<<<<<<< HEAD
     PasswordReset, PasswordSet, UserVerification, UserDataExport, EmailSetView,
-    PasswordSetView, TokenLogin,
-=======
-    PasswordReset, PasswordSet, UserVerification, UserDataExport,
-    TokenLogin, Logout
->>>>>>> 042844d9
+    PasswordSetView, TokenLogin, Logout
 )
 
 # Public User API:
@@ -28,12 +23,9 @@
 urlpatterns = [
     url(r'^$', UserCreate.as_view(), name='user-user-create'),
     url(r'^current$', CurrentUser.as_view(), name='user-current'),
-<<<<<<< HEAD
     url(r'^email$', EmailSetView.as_view(), name='user-set-email'),
     url(r'^password$', PasswordSetView.as_view(), name='user-set-password'),
-=======
     url(r'^logout$', Logout.as_view(), name='user-logout'),
->>>>>>> 042844d9
     url(r'^passwordreset$', PasswordReset.as_view(), name='password-reset'),
     url(
         r'^passwordset/(?P<uidb36>[0-9A-Za-z]{1,13})-(?P<token>[0-9A-Za-z]{1,13}-[0-9A-Za-z]{1,20})$',
