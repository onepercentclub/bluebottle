--- conflicted
+++ resolved
@@ -2,12 +2,8 @@
 
 from ..views import (
     ManageProfileDetail, UserProfileDetail, CurrentUser, UserCreate,
-<<<<<<< HEAD
     PasswordReset, PasswordSet, UserVerification, UserDataExport, EmailSetView
-=======
-    PasswordReset, PasswordSet, UserVerification, UserDataExport,
     TokenLogin
->>>>>>> 043db28d
 )
 
 # Public User API:
