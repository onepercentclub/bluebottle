--- conflicted
+++ resolved
@@ -10,27 +10,17 @@
 
 def send_welcome_mail(user=None):
 
-<<<<<<< HEAD
-    context = {
-=======
     from bluebottle.members.models import MemberPlatformSettings
     settings = MemberPlatformSettings.objects.get()
 
-    data = {
->>>>>>> 31e7b906
+    context = {
         'email': user.email,
         'site': tenant_url(),
         'site_name': tenant_name(),
         'user': user,
         'first_name': user.first_name,
         'contact_email': properties.CONTACT_EMAIL,
-<<<<<<< HEAD
-        'closed_site': properties.CLOSED_SITE,
-=======
         'closed_site': settings.closed,
-        'token': default_token_generator.make_token(user),
-        'uid': int_to_base36(user.pk),
->>>>>>> 31e7b906
         'LANGUAGE_CODE': user.primary_language,
     }
 
