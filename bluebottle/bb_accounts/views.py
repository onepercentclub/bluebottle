from django.core.exceptions import PermissionDenied
from django.contrib.auth import get_user_model
from django.contrib.auth.forms import SetPasswordForm
from django.contrib.auth.hashers import UNUSABLE_PASSWORD_PREFIX
from django.utils import translation
from django import forms
from django.contrib.auth.models import AnonymousUser
from django.conf import settings
from django.template import loader
from django.contrib.auth.tokens import default_token_generator
from django.http import Http404
from django.utils.http import base36_to_int, int_to_base36
from django.utils.translation import ugettext_lazy as _
from django.utils.importlib import import_module

from rest_framework import status, views, response, generics
from tenant_extras.drf_permissions import TenantConditionalOpenClose

from bluebottle.utils.email_backend import send_mail
from bluebottle.bluebottle_drf2.permissions import IsCurrentUser
from bluebottle.clients.utils import tenant_url, tenant_name
from bluebottle.clients import properties
from bluebottle.members.serializers import (
    UserCreateSerializer, ManageProfileSerializer, UserProfileSerializer,
    PasswordResetSerializer, PasswordSetSerializer)

USER_MODEL = get_user_model()


class UserProfileDetail(generics.RetrieveAPIView):
    """
    Fetch User Details

    """
    model = USER_MODEL
    permission_classes = (TenantConditionalOpenClose,)
    serializer_class = UserProfileSerializer


class ManageProfileDetail(generics.RetrieveUpdateAPIView):
    """
    Manage User Details
    ---
    PUT:
        serializer: ManageProfileSerializer
        omit_serializer: false
        parameters_strategy: merge
        parameters:
            - name: location
              type: geo.Location
              paramType: form
            - name: avatar
              type: file
        responseMessages:
            - code: 401
              message: Not authenticated
        consumes:
            - application/json
            - multipart/form-data
        produces:
            - application/json
    """
    documentable = True
    model = USER_MODEL
    permission_classes = (TenantConditionalOpenClose, IsCurrentUser)
    serializer_class = ManageProfileSerializer

    def pre_save(self, obj):
        if obj.location:
            # When the location changes, make sure we set the user's country.
<<<<<<< HEAD
            # This decided the payment method they use for example
=======
            # This decides the payment method they use for example
>>>>>>> cf1ec0a0
            obj.address.country = obj.location.country

        try:
            # Read only properties come from the TOKEN_AUTH / SAML settings
            assertion_mapping = properties.TOKEN_AUTH['assertion_mapping']
            user_properties = assertion_mapping.keys()

            # Ensure read-only user properties are not being changed
            previous = USER_MODEL.objects.get(pk=obj.pk)
            for prop in user_properties:
                if getattr(previous, prop) != getattr(obj, prop):
                    raise PermissionDenied

        except AttributeError, KeyError:
            # Continue if the tenant doesn't have read-only fields
            super(ManageProfileDetail, self).pre_save(obj)


class CurrentUser(generics.RetrieveAPIView):
    """
    Fetch Current User

    """
    model = USER_MODEL

    def get_serializer_class(self):
        dotted_path = self.model._meta.current_user_serializer
        bits = dotted_path.split('.')
        module_name = '.'.join(bits[:-1])
        module = import_module(module_name)
        cls_name = bits[-1]
        return getattr(module, cls_name)

    def get_object(self, queryset=None):
        if isinstance(self.request.user, AnonymousUser):
            raise Http404()
        return self.request.user


class UserCreate(generics.CreateAPIView):
    """
    Create User

    """
    model = USER_MODEL
    serializer_class = UserCreateSerializer

    def get_name(self):
        return "Users"

    def pre_save(self, obj):
        if not obj.primary_language:
            obj.primary_language = properties.LANGUAGE_CODE

    # Overriding the default create so that we can return extra info in the
    # response
    # if there is already a user with the same email address
    def create(self, request, *args, **kwargs):
        serializer = self.get_serializer(
            data=request.DATA, files=request.FILES)

        if serializer.is_valid():
            self.pre_save(serializer.object)
            self.object = serializer.save(force_insert=True)
            self.post_save(self.object, created=True)
            headers = self.get_success_headers(serializer.data)
            return response.Response(serializer.data,
                                     status=status.HTTP_201_CREATED,
                                     headers=headers)

        # If the error is due to a conflict with an existing user then the API
        # reponse should include these details
        errors = serializer.errors
        try:
            if 'email' in request.DATA:
                user = USER_MODEL.objects.get(email=request.DATA['email'])

                # Return whether the conflict was with a user created via
                # email or social auth
                conflict = {
                    'email': user.email,
                    'id': user.id
                }

                # We assume if they have a social auth associated then they use
                # it
                if user.social_auth.count() > 0:
                    social_auth = user.social_auth.all()[0]
                    conflict['provider'] = social_auth.provider
                    conflict['type'] = 'social'
                else:
                    conflict['type'] = 'email'

                if errors.get('non_field_errors', None):
                  errors['non_field_errors'].append(conflict)
                else:
                  errors['non_field_errors'] = [conflict]

        except USER_MODEL.DoesNotExist:
            pass

        # TODO: should we be returing something like a 409_CONFLICT if there is
        # already
        # an existing user with the same emails address?
        return response.Response(errors, status=status.HTTP_400_BAD_REQUEST)

    def post_save(self, obj, created=False):
        if created:
            # Manually set the is_active flag on a user now that we stopped
            # using the Registration manager
            obj.is_active = True
            obj.save()
            # Sending a welcome mail is now done via a post_save signal on a
            # user model


class PasswordResetForm(forms.Form):
    error_messages = {
        'unknown': _("That email address doesn't have an associated "
                     "user account. Are you sure you've registered?"),
        'unusable': _("The user account associated with this email "
                      "address cannot reset the password."),
    }
    email = forms.EmailField(label=_("Email"), max_length=254)

    def clean_email(self):
        """
        Validates that an active user exists with the given email address.
        """
        email = self.cleaned_data["email"]
        self.users_cache = USER_MODEL._default_manager.filter(
            email__iexact=email)
        if not len(self.users_cache):
            raise forms.ValidationError(self.error_messages['unknown'])
        if not any(user.is_active for user in self.users_cache):
            # none of the filtered users are active
            raise forms.ValidationError(self.error_messages['unknown'])
        if any((user.password == UNUSABLE_PASSWORD_PREFIX)
               for user in self.users_cache):
            raise forms.ValidationError(self.error_messages['unusable'])
        return email


class PasswordReset(views.APIView):
    """
    Allows a password reset to be initiated for valid users in the system. An
    email will be sent to the user with a
    password reset link upon successful submission.
    """
    serializer_class = PasswordResetSerializer

    def save(self, password_reset_form, domain_override=None,
             subject_template_name='bb_accounts/password_reset_subject.txt',
             email_template_name='bb_accounts/password_reset_email',
             use_https=True,
             token_generator=default_token_generator, from_email=None,
             request=None):
        """
        Generates a one-use only link for resetting password and sends to the
        user. This has been ported from the
        Django PasswordResetForm to allow HTML emails instead of plaint text
        emails.
        """
        # TODO: Create a patch to Django to use user.email_user instead of
        # send_email.
        email = password_reset_form.cleaned_data["email"]

        active_users = USER_MODEL._default_manager.filter(
            email__iexact=email, is_active=True)
        for user in active_users:
            if not domain_override:
                site_name = tenant_name()
                domain = tenant_url()
            else:
                site_name = domain = domain_override

            c = {
                'email': user.email,
                'site': domain,
                'site_name': site_name,
                'uid': int_to_base36(user.pk),
                'user': user,
                'token': token_generator.make_token(user),
                'LANGUAGE_CODE': self.request.LANGUAGE_CODE[:2]
            }

            cur_language = translation.get_language()

            if user.primary_language:
                translation.activate(user.primary_language)
            else:
                translation.activate(properties.LANGUAGE_CODE)

            subject = loader.render_to_string(subject_template_name, c)
            # Email subject *must not* contain newlines
            subject = ''.join(subject.splitlines())

            translation.activate(cur_language)

            send_mail(
                template_name=email_template_name,
                to=user,
                subject=subject,
                **c
            )

    def put(self, request, *args, **kwargs):
        password_reset_form = PasswordResetForm()
        serializer = PasswordResetSerializer(
            password_reset_form=password_reset_form, data=request.DATA)
        if serializer.is_valid():
            opts = {
                # Always use https
                'use_https': True,
                'from_email': settings.DEFAULT_FROM_EMAIL,
                'request': request,
            }
            # TODO: When Django Password Reset form uses user.email_user()
            # this can be enabled and the self.save() can
            #       be removed.
            # password_reset_form.save(**opts)  # Sends the email
            self.save(password_reset_form, **opts)  # Sends the email

            return response.Response(status=status.HTTP_200_OK)
        return response.Response(serializer.errors,
                                 status=status.HTTP_400_BAD_REQUEST)


class PasswordSet(views.APIView):
    """
    Allows a new password to be set in the resource that is a valid password
    reset hash.
    """
    serializer_class = PasswordSetSerializer

    def _get_user(self, uidb36):
        try:
            uid_int = base36_to_int(uidb36)
            user = USER_MODEL._default_manager.get(pk=uid_int)
        except (ValueError, OverflowError, USER_MODEL.DoesNotExist):
            user = None

        return user

    def put(self, request, *args, **kwargs):
        # The uidb36 and the token are checked by the URLconf.

        user = self._get_user(self.kwargs.get('uidb36'))
        token = self.kwargs.get('token')

        if user is not None and default_token_generator.check_token(user,
                                                                    token):
            password_set_form = SetPasswordForm(user)
            serializer = PasswordSetSerializer(
                password_set_form=password_set_form, data=request.DATA)
            if serializer.is_valid():
                password_set_form.save()  # Sets the password

                # return a jwt token so the user can be logged in immediately
                return response.Response({'token': user.get_jwt_token()},
                                         status=status.HTTP_200_OK)
            return response.Response(serializer.errors,
                                     status=status.HTTP_400_BAD_REQUEST)

        return response.Response(status=status.HTTP_404_NOT_FOUND)

    def get(self, *args, **kwargs):
        user = self._get_user(self.kwargs.get('uidb36'))
        token = self.kwargs.get('token')

        if user is not None and default_token_generator.check_token(user,
                                                                    token):
            return response.Response(status=status.HTTP_200_OK)
        return response.Response({'message': 'Token expired'},
                                  status=status.HTTP_400_BAD_REQUEST)


class DisableAccount(views.APIView):

    def post(self, request, *args, **kwargs):
        user_id = self.kwargs.get("user_id")
        token = self.kwargs.get("token")

        user = USER_MODEL.objects.get(id=int(user_id))

        if user.get_disable_token() != token:
            return response.Response(status=status.HTTP_400_BAD_REQUEST)

        user.is_active = False
        user.save()
        return response.Response(status=status.HTTP_200_OK)<|MERGE_RESOLUTION|>--- conflicted
+++ resolved
@@ -68,11 +68,7 @@
     def pre_save(self, obj):
         if obj.location:
             # When the location changes, make sure we set the user's country.
-<<<<<<< HEAD
-            # This decided the payment method they use for example
-=======
             # This decides the payment method they use for example
->>>>>>> cf1ec0a0
             obj.address.country = obj.location.country
 
         try:
