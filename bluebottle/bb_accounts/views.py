import json
from datetime import timedelta
import uuid
import requests
from collections import namedtuple

from axes.utils import reset
from django.contrib.auth import get_user_model
from django.contrib.auth.models import AnonymousUser
from django.contrib.auth.tokens import default_token_generator
from django.core.signing import TimestampSigner, SignatureExpired, BadSignature
from django.http import Http404
from django.template import loader
from django.utils import timezone
from django.utils.http import base36_to_int, int_to_base36
from django.utils.timezone import now
from django.utils.translation import gettext_lazy as _
from rest_framework import status, response, generics, parsers
from rest_framework.exceptions import PermissionDenied, NotAuthenticated, ValidationError
from rest_framework.permissions import IsAuthenticated
from rest_framework_json_api.views import AutoPrefetchMixin
from rest_framework_jwt.views import ObtainJSONWebTokenView
from tenant_extras.utils import TenantLanguage

from bluebottle.bb_accounts.permissions import (
    CurrentUserPermission, IsAuthenticatedOrOpenPermission
)
from bluebottle.bb_accounts.utils import send_welcome_mail
from bluebottle.clients import properties
from bluebottle.clients.utils import tenant_url
from bluebottle.initiatives.serializers import MemberSerializer, CurrentMemberSerializer
from bluebottle.members.messages import SignUptokenMessage
from bluebottle.members.models import MemberPlatformSettings
from bluebottle.members.models import UserActivity
from bluebottle.members.serializers import (
    UserCreateSerializer, ManageProfileSerializer, UserProfileSerializer,
    PasswordResetSerializer, CurrentUserSerializer,
    UserVerificationSerializer, UserDataExportSerializer, TokenLoginSerializer,
    EmailSetSerializer, PasswordUpdateSerializer, SignUpTokenSerializer,
    SignUpTokenConfirmationSerializer, UserActivitySerializer,
    CaptchaSerializer, AxesJSONWebTokenSerializer, MemberSignUpSerializer,
    PasswordStrengthSerializer, PasswordResetConfirmSerializer, AuthTokenSerializer, OldUserActivitySerializer
)
from bluebottle.members.tokens import login_token_generator
from bluebottle.utils.email_backend import send_mail
from bluebottle.utils.utils import get_client_ip
from bluebottle.utils.views import RetrieveAPIView, UpdateAPIView, JsonApiViewMixin, CreateAPIView

USER_MODEL = get_user_model()


class AxesObtainJSONWebToken(ObtainJSONWebTokenView):
    """
    API View that receives a POST with a user's username and password.

    Returns a JSON Web Token that can be used for authenticated requests.
    """
    serializer_class = AxesJSONWebTokenSerializer
    parser_classes = (parsers.JSONParser, )


<<<<<<< HEAD
class AxesObtainJSONAPIWebToken(ObtainJSONWebTokenView):
    """
    API View that receives a POST with a user's username and password.

    Returns a JSON Web Token that can be used for authenticated requests.
    """
    serializer_class = AxesJSONWebTokenSerializer
    parser_classes = (parsers.JSONParser, )
=======
class AuthView(JsonApiViewMixin, CreateAPIView):

    def perform_create(self, serializer):
        model = namedtuple('Model', ('pk', 'email', 'password', 'token'))

        serializer.instance = model(
            str(uuid.uuid4()),
            serializer.validated_data['user'].email,
            '**************',
            serializer.validated_data['token']
        )
        return serializer.validated_data

    serializer_class = AuthTokenSerializer
>>>>>>> 6fb168e3


class CaptchaVerification(JsonApiViewMixin, CreateAPIView):
    serializer_class = CaptchaSerializer

    def perform_create(self, serializer):
        ip = get_client_ip(self.request)
        reset(ip=ip)

        model = namedtuple('Model', ('pk', 'token'))

        serializer.instance = model(
            str(uuid.uuid4()),
            serializer.validated_data['token']
        )
        return serializer.validated_data


class UserProfileDetail(RetrieveAPIView):
    """
    Fetch User Details

    """
    queryset = USER_MODEL.objects.all()
    serializer_class = UserProfileSerializer

    permission_classes = [IsAuthenticatedOrOpenPermission]


class OldUserActivityDetail(CreateAPIView):
    """

    """
    queryset = UserActivity.objects.all()
    serializer_class = OldUserActivitySerializer
    permission_classes = [IsAuthenticated]

    def perform_create(self, serializer):
        if self.request.user.is_authenticated:
            serializer.save(user=self.request.user)


class UserActivityDetail(JsonApiViewMixin, CreateAPIView):
    queryset = UserActivity.objects.all()
    serializer_class = UserActivitySerializer
    permission_classes = [IsAuthenticated]

    def perform_create(self, serializer):
        if self.request.user.is_authenticated:
            serializer.save(user=self.request.user)


class ManageProfileDetail(generics.RetrieveUpdateDestroyAPIView):
    """
    Manage User Details
    ---
    PUT:
        serializer: ManageProfileSerializer
        omit_serializer: false
        parameters_strategy: merge
        parameters:
            - name: location
              type: geo.Location
              paramType: form
            - name: avatar
              type: file
        responseMessages:
            - code: 401
              message: Not authenticated
        consumes:
            - application/json
            - multipart/form-data
        produces:
            - application/json
    """
    documentable = True
    queryset = USER_MODEL.objects.all()
    permission_classes = (CurrentUserPermission, )
    serializer_class = ManageProfileSerializer

    def get_serializer(self, *args, **kwargs):
        kwargs['partial'] = True
        return super(ManageProfileDetail, self).get_serializer(
            *args, **kwargs
        )

    def perform_update(self, serializer):
        try:
            # Read only properties come from the TOKEN_AUTH / SAML settings
            assertion_mapping = properties.TOKEN_AUTH['assertion_mapping']
            user_properties = list(assertion_mapping.keys())

            # Ensure read-only user properties are not being changed
            for prop in [prop for prop in user_properties if prop in serializer.validated_data]:
                if getattr(serializer.instance, prop) != serializer.validated_data.get(prop):
                    raise PermissionDenied

        except (AttributeError, KeyError):
            pass

        super(ManageProfileDetail, self).perform_update(serializer)

    def perform_destroy(self, instance):
        instance.anonymize()


class CurrentMemberDetail(JsonApiViewMixin, AutoPrefetchMixin, RetrieveAPIView):
    """
    Retrieve details about the member
    """
    queryset = USER_MODEL.objects.all()
    serializer_class = CurrentMemberSerializer
    permission_classes = [IsAuthenticated]

    def get_object(self, *args, **kwargs):
        return self.request.user


class MemberDetail(JsonApiViewMixin, AutoPrefetchMixin, RetrieveAPIView):
    """
    Retrieve details about the member
    """
    queryset = USER_MODEL.objects.all()
    serializer_class = MemberSerializer

    permission_classes = [IsAuthenticatedOrOpenPermission]


class MemberSignUp(JsonApiViewMixin, AutoPrefetchMixin, CreateAPIView):
    """
    Retrieve details about the member
    """
    queryset = USER_MODEL.objects.all()
    serializer_class = MemberSignUpSerializer

    permission_classes = []

    def perform_create(self, serializer):
        return serializer.save(is_active=True)


class PasswordStrengthDetail(JsonApiViewMixin, generics.CreateAPIView):
    serializer_class = PasswordStrengthSerializer

    def perform_create(self, serializer, *args, **kwargs):
        serializer.is_valid(raise_exception=True)

        model = namedtuple('Model', 'pk')
        serializer.instance = model(str(uuid.uuid4()))


class CurrentUser(RetrieveAPIView):
    """
    Fetch Current User

    """
    queryset = USER_MODEL.objects.all()
    serializer_class = CurrentUserSerializer

    permission_classes = (CurrentUserPermission, )

    def get_object(self):
        if isinstance(self.request.user, AnonymousUser):
            raise Http404()
        return self.request.user


class Logout(generics.CreateAPIView):
    """
    Log the user out

    """
    permission_classes = (IsAuthenticated, )
    parser_classes = (parsers.JSONParser, )

    def create(self, request, *args, **kwargs):
        if self.request.user.is_authenticated:
            self.request.user.last_logout = timezone.now()
            self.request.user.save()

        return response.Response('', status=status.HTTP_204_NO_CONTENT)


class SignUpToken(JsonApiViewMixin, CreateAPIView):
    """
    Request a signup token

    """
    permission_classes = []

    queryset = USER_MODEL.objects.all()
    serializer_class = SignUpTokenSerializer

    def perform_create(self, serializer):
        instance = serializer.save()
        token = TimestampSigner().sign(instance.pk)
        SignUptokenMessage(
            instance,
            custom_message={
                'token': token,
                'url': serializer.validated_data.get('url', ''),
                'segment_id': serializer.validated_data.get('segment_id', '')
            },
        ).compose_and_send()
        return instance


class SignUpTokenConfirmation(JsonApiViewMixin, CreateAPIView):
    """
    Confirm a signup token

    """
    queryset = USER_MODEL.objects.all()
    serializer_class = SignUpTokenConfirmationSerializer
    permission_classes = []

    def perform_create(self, serializer):

        try:
            signer = TimestampSigner()
            member = self.queryset.get(
                pk=signer.unsign(serializer.validated_data['token'], max_age=timedelta(hours=24))
            )

            if member.is_active:
                raise ValidationError({'token': _('The link to activate your account has already been used.')})

        except SignatureExpired:
            raise ValidationError({'token': _('The link to activate your account has expired. Please sign up again.')})
        except BadSignature:
            raise ValidationError({'token': _('Something went wrong on our side. Please sign up again.')})

        serializer.instance = member
        serializer.save(is_active=True)
        send_welcome_mail(serializer.instance)


class UserCreate(generics.CreateAPIView):
    """
    Create User

    """
    queryset = USER_MODEL.objects.all()
    serializer_class = UserCreateSerializer

    def get_name(self):
        return "Users"

    def perform_create(self, serializer):
        settings = MemberPlatformSettings.objects.get()
        if settings.closed:
            raise PermissionDenied()
        if 'primary_language' not in serializer.validated_data:
            serializer.save(primary_language=properties.LANGUAGE_CODE, is_active=True)
        else:
            serializer.save(is_active=True)


class PasswordResetConfirm(JsonApiViewMixin, CreateAPIView):
    """
    Allows a new password to be set in the resource that is a valid password
    reset hash.
    """

    serializer_class = PasswordResetConfirmSerializer

    def perform_create(self, serializer):
        # The uidb36 and the token are checked by the URLconf.
        try:
            uidb36, token = serializer.validated_data['token'].split('-', 1)
        except ValueError:
            raise ValidationError('Invalid token')

        user = USER_MODEL.objects.get(pk=base36_to_int(uidb36))

        if default_token_generator.check_token(user, token):

            user.set_password(serializer.validated_data['password'])
            user.save()

            # return a jwt token so the user can be logged in immediately
            serializer.validated_data['jwt_token'] = user.get_jwt_token()

            model = namedtuple('Model', ('pk', 'password', 'jwt_token', 'token'))
            serializer.instance = model(
                str(uuid.uuid4()),
                '*******',
                serializer.validated_data['jwt_token'],
                serializer.validated_data['token'],
            )
        else:
            raise ValidationError('Token expired')

    def get(self, *args, **kwargs):
        user = self._get_user(self.kwargs.get('uidb36'))
        token = self.kwargs.get('token')

        if user is not None and default_token_generator.check_token(user,
                                                                    token):
            return response.Response(status=status.HTTP_200_OK)
        return response.Response({'message': 'Token expired'},
                                 status=status.HTTP_400_BAD_REQUEST)


class PasswordReset(JsonApiViewMixin, CreateAPIView):
    """
    Allows a password reset to be initiated for valid users in the system. An
    email will be sent to the user with a
    password reset link upon successful submission.
    """
    serializer_class = PasswordResetSerializer

    def perform_create(self, serializer):
        try:
            user = USER_MODEL.objects.get(email__iexact=serializer.validated_data['email'])
            context = {
                'email': user.email,
                'site': tenant_url(),
                'site_name': tenant_url(),
                'uid': int_to_base36(user.pk),
                'user': user,
                'token': default_token_generator.make_token(user),
            }

            with TenantLanguage(user.primary_language):
                subject = loader.render_to_string('bb_accounts/password_reset_subject.txt', context)
                # Email subject *must not* contain newlines
                subject = ''.join(subject.splitlines())

            send_mail(
                template_name='bb_accounts/password_reset_email',
                to=user,
                subject=subject,
                **context
            )
        except USER_MODEL.DoesNotExist:
            pass

        model = namedtuple('Model', ('pk', 'email'))
        serializer.instance = model(str(uuid.uuid4()), serializer.validated_data['email'])


class PasswordProtectedMemberUpdateApiView(UpdateAPIView):
    queryset = USER_MODEL.objects.all()

    permission_classes = (CurrentUserPermission, )

    def get_object(self):
        if isinstance(self.request.user, AnonymousUser):
            raise NotAuthenticated()
        return self.request.user

    def perform_update(self, serializer):
        password = serializer.validated_data.pop('password')

        if not self.request.user.check_password(password):
            raise PermissionDenied('Platform is closed')

        self.request.user.last_logout = now()
        self.request.user.save()

        return super(PasswordProtectedMemberUpdateApiView, self).perform_update(serializer)


class EmailSetView(PasswordProtectedMemberUpdateApiView):
    serializer_class = EmailSetSerializer


class PasswordSetView(PasswordProtectedMemberUpdateApiView):
    serializer_class = PasswordUpdateSerializer


class TokenLogin(generics.CreateAPIView):

    serializer_class = TokenLoginSerializer

    def post(self, request, *args, **kwargs):
        serializer = self.serializer_class(data=request.data)

        serializer.is_valid(raise_exception=True)
        user_id = serializer.validated_data['user_id']
        token = serializer.validated_data['token']

        try:
            user = USER_MODEL.objects.get(pk=user_id)
        except USER_MODEL.DoesNotExist:
            return response.Response(status=status.HTTP_404_NOT_FOUND)

        if login_token_generator.check_token(user, token):
            user.last_login = now()
            user.save()

            return response.Response(
                {'token': user.get_jwt_token()},
                status=status.HTTP_201_CREATED
            )

        return response.Response(status=status.HTTP_404_NOT_FOUND)


class UserVerification(generics.CreateAPIView):
    permission_classes = (IsAuthenticated,)
    queryset = USER_MODEL.objects.all()
    serializer_class = UserVerificationSerializer

    def perform_create(self, serializer):
        verification_response = requests.post(
            'https://www.google.com/recaptcha/api/siteverify',
            data={
                'secret': properties.RECAPTCHA_SECRET,
                'response': serializer.validated_data['token']
            }
        )
        data = json.loads(verification_response.content)

        if data.get('success'):
            self.request.user.verified = True
            self.request.user.save()
        else:
            raise PermissionDenied('Could not verify token')


class UserDataExport(generics.RetrieveAPIView):
    queryset = USER_MODEL.objects.all()
    serializer_class = UserDataExportSerializer

    permission_classes = (CurrentUserPermission, )

    def get_object(self):
        if isinstance(self.request.user, AnonymousUser):
            raise Http404()

        return self.request.user<|MERGE_RESOLUTION|>--- conflicted
+++ resolved
@@ -59,16 +59,6 @@
     parser_classes = (parsers.JSONParser, )
 
 
-<<<<<<< HEAD
-class AxesObtainJSONAPIWebToken(ObtainJSONWebTokenView):
-    """
-    API View that receives a POST with a user's username and password.
-
-    Returns a JSON Web Token that can be used for authenticated requests.
-    """
-    serializer_class = AxesJSONWebTokenSerializer
-    parser_classes = (parsers.JSONParser, )
-=======
 class AuthView(JsonApiViewMixin, CreateAPIView):
 
     def perform_create(self, serializer):
@@ -83,7 +73,6 @@
         return serializer.validated_data
 
     serializer_class = AuthTokenSerializer
->>>>>>> 6fb168e3
 
 
 class CaptchaVerification(JsonApiViewMixin, CreateAPIView):
