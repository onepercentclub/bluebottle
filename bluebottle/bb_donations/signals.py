--- conflicted
+++ resolved
@@ -3,11 +3,7 @@
 from django.contrib.auth.models import AnonymousUser
 from bluebottle.bb_donations.donationmail import new_oneoff_donation, successful_donation_fundraiser_mail
 from bluebottle.utils.utils import StatusDefinition
-<<<<<<< HEAD
-=======
 from bluebottle.wallposts.models import SystemWallpost
->>>>>>> 947143e9
-
 
 
 @receiver(post_transition)
@@ -16,7 +12,6 @@
     - Update amount on project when order is in an ending status.
     - Get the status from the Order and Send an Email.
     """
-<<<<<<< HEAD
     from bluebottle.wallposts.models import SystemWallPost
     from bluebottle.utils.model_dispatcher import get_order_model
 
@@ -61,45 +56,4 @@
                         fr_post.related_object = donation
                         fr_post.author = author
                         fr_post.ip = '127.0.0.1'
-                        fr_post.save()
-=======
-
-    if instance.status in [StatusDefinition.SUCCESS, StatusDefinition.PENDING, StatusDefinition.FAILED]:
-        # Is order transitioning into the success or pending state - this should
-        # only happen once.
-        first_time_success = (kwargs['source'] not in [StatusDefinition.SUCCESS, StatusDefinition.PENDING]
-            and kwargs['target'] in [StatusDefinition.SUCCESS, StatusDefinition.PENDING])
-
-        # Process each donation in the order
-        for donation in instance.donations.all():
-            # Update amounts for the associated project
-            donation.project.update_amounts()
-                
-            # Send mail / create wallposts if status transitions in to 
-            # success/pending for the first time.
-            if first_time_success:
-                if not donation.anonymous:
-                    author = donation.order.user
-                else:
-                    author = None
-
-                successful_donation_fundraiser_mail(donation)
-                new_oneoff_donation(donation)
-
-                #Create Wallpost on project wall
-                post = SystemWallpost()
-                post.content_object = donation.project
-                post.related_object = donation
-                post.author = author
-                post.ip = '127.0.0.1'
-                post.save()
-
-                # Create Wallpost on fundraiser wall (if FR present)
-                if donation.fundraiser:
-                    fr_post = SystemWallpost()
-                    fr_post.content_object = donation.fundraiser
-                    fr_post.related_object = donation
-                    fr_post.author = author
-                    fr_post.ip = '127.0.0.1'
-                    fr_post.save()
->>>>>>> 947143e9
+                        fr_post.save()