App.DonationController = Ember.ObjectController.extend(BB.ModalControllerMixin, App.ControllerValidationMixin, {

    requiredFields: ['amount' ],
    fieldsToWatch: ['amount' ],

    init: function() {
        this._super();

        this.set('errorDefinitions', [
             {
                'property': 'amount',
                'validateProperty': 'validAmount',
                'message': gettext('C\'mon, don\'t be silly! Give them at least 5 euro'),
                'priority': 1
            },
        ]);
    },


    actions: {
        changeAmount: function(amount){
            this.set('amount', amount);
        },

        nextStep: function(){
            var _this = this,
                donation = this.get('model'),
                order = donation.get('order')

            // Enable the validation of errors on fields only after pressing the signup button
            _this.enableValidation();

            // Clear the errors fixed message
            _this.set('errorsFixed', false);

            // Ignoring API errors here, we are passing ignoreApiErrors=true
            _this.set('validationErrors', _this.validateErrors(_this.get('errorDefinitions'), _this.get('model'), true));

            // Check client side errors
            if (_this.get('validationErrors')) {
                this.send('modalError');
                return false
            }

            // Set is loading property until success or error response
            _this.set('isBusy', true);

            donation.save().then(
                // Success
                function() {
                    var payment = App.MyPayment.createRecord({order: order});
<<<<<<< HEAD

                    _this.send('modalSlide', 'payment', payment);
=======
                    _this.send('modalSlide', 'payment', payment, 'modalBack');
>>>>>>> e8974066
                },
                // Failure
                function(){
                     _this.send('modalError');
                    // Handle error message here!
                    _this.set('validationErrors', _this.validateErrors(_this.get('errorDefinitions'), _this.get('model')));
					 throw new Em.error('Saving Donation failed!');

                }
            );
        }
    }
});<|MERGE_RESOLUTION|>--- conflicted
+++ resolved
@@ -49,12 +49,7 @@
                 // Success
                 function() {
                     var payment = App.MyPayment.createRecord({order: order});
-<<<<<<< HEAD
-
                     _this.send('modalSlide', 'payment', payment);
-=======
-                    _this.send('modalSlide', 'payment', payment, 'modalBack');
->>>>>>> e8974066
                 },
                 // Failure
                 function(){
