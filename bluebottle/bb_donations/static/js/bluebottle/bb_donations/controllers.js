--- conflicted
+++ resolved
@@ -1,5 +1,4 @@
-<<<<<<< HEAD
-App.DonationModalController = Ember.ObjectController.extend(BB.ModalControllerMixin, App.ControllerValidationMixin, {
+App.DonationController = Ember.ObjectController.extend(BB.ModalControllerMixin, App.ControllerValidationMixin, {
 
     requiredFields: ['amount' ],
     fieldsToWatch: ['amount' ],
@@ -11,19 +10,15 @@
              {
                 'property': 'amount',
                 'validateProperty': 'validAmount',
-                'message': gettext('The amount you donate has to be a number higher than 20'),
+                'message': gettext('C\'mon, don\'t be silly! Give them at least 5 euro'),
                 'priority': 1
             },
         ]);
     },
 
 
-=======
-App.DonationController = Em.ObjectController.extend({
->>>>>>> 0e676230
     actions: {
         changeAmount: function(amount){
-            debugger
             if (amount != "") {
                 this.set('amount', amount);
             } else {
@@ -32,9 +27,9 @@
         },
 
         nextStep: function(){
-<<<<<<< HEAD
-
-            var _this = this
+            var _this = this,
+                donation = this.get('model'),
+                order = donation.get('order')
 
             // Enable the validation of errors on fields only after pressing the signup button
             _this.enableValidation();
@@ -54,48 +49,19 @@
             // Set is loading property until success or error response
             _this.set('isBusy', true);
 
-            var donation = _this.get('model');
-            debugger
             donation.save().then(
                 // Success
-                function(){
-                    // Register the successful regular signup with Mixpanel
-                    if (_this.get('tracker')) {
-                        _this.get('tracker').trackEvent("Donation", {"type": "regular"});
-                    }
-
-                    // Call the loadNextTransition in case the user was unauthenticated and was
-                    // shown the sign in / up modal then they should transition to the requests route
-                    _this.send('loadNextTransition', null);
-
-                    // Close the modal
-                    _this.send('close');
-                    debugger
-                    alert('Saved!');
+                function() {
+                    var payment = App.MyPayment.createRecord({order: order});
+                    _this.send('modalSlide', 'payment', payment, 'modalBack');
                 },
                 // Failure
                 function(){
                      _this.send('modalError');
                     // Handle error message here!
                     _this.set('validationErrors', _this.validateErrors(_this.get('errorDefinitions'), _this.get('model')));
+					 throw new Em.error('Saving Donation failed!');
 
-
-=======
-            var _this = this,
-                donation = this.get('model'),
-                order = donation.get('order');
-
-            donation.save().then(
-                // Success
-                function() {
-                    var payment = App.MyPayment.createRecord({order: order});
-
-                    _this.send('modalSlide', 'payment', payment, 'modalBack');
-                },
-                // Failure
-                function() {
-                    throw new Em.error('Saving Donation failed!');
->>>>>>> 0e676230
                 }
             );
         }
