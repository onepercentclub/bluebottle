if (DEBUG) {
    App.Store.registerAdapter("App.Donation", App.MockAdapter);
    App.Store.registerAdapter("App.ProjectDonation", App.MockAdapter);
    App.Store.registerAdapter("App.MyDonation", App.MockAdapter);

    App.MockAdapter.map('App.ProjectDonation', {
        user: {embedded: 'load'}
    });

    App.MockAdapter.map('App.MyDonation', {
        project: {embedded: 'load'}
    });


}

/* Embedded objects */

App.Adapter.map('App.ProjectDonation', {
    user: {embedded: 'load'}
});

App.Adapter.map('App.MyDonation', {
    project: {embedded: 'load'}
});


/* Models */

App.Donation = DS.Model.extend({
<<<<<<< HEAD
    amount: DS.attr('number', {defaultValue: 25 + ',-'}),
=======
    amount: DS.attr('number'),
>>>>>>> f6c03094
    project: DS.belongsTo('App.Project'),
    fundraiser: DS.belongsTo('App.Fundraiser'),
    user: DS.belongsTo('App.UserPreview'),
    created: DS.attr('date')
});

App.ProjectDonation = DS.Model.extend({
    url: 'donations/project',
    amount: DS.attr('number'),
    created: DS.attr('date'),
    user: DS.belongsTo('App.UserPreview')
});

App.MyDonation = App.Donation.extend({
    url: 'donations/my',
    order: DS.belongsTo('App.MyOrder'),
    amount: DS.attr('number', {defaultValue: 25}),
    validAmount: Em.computed.gte('amount', 5)
});<|MERGE_RESOLUTION|>--- conflicted
+++ resolved
@@ -28,11 +28,7 @@
 /* Models */
 
 App.Donation = DS.Model.extend({
-<<<<<<< HEAD
     amount: DS.attr('number', {defaultValue: 25 + ',-'}),
-=======
-    amount: DS.attr('number'),
->>>>>>> f6c03094
     project: DS.belongsTo('App.Project'),
     fundraiser: DS.belongsTo('App.Fundraiser'),
     user: DS.belongsTo('App.UserPreview'),
