if (DEBUG) {
    App.Store.registerAdapter("App.Donation", App.MockAdapter);
    App.Store.registerAdapter("App.ProjectDonation", App.MockAdapter);
    App.Store.registerAdapter("App.MyDonation", App.MockAdapter);

    App.MockAdapter.map('App.ProjectDonation', {
        user: {embedded: 'load'}
    });

    App.MockAdapter.map('App.MyDonation', {
        project: {embedded: 'load'}
    });


}

/* Embedded objects */

App.Adapter.map('App.ProjectDonation', {
    user: {embedded: 'load'}
});

App.Adapter.map('App.MyDonation', {
    project: {embedded: 'load'}
});





/* Models */

App.Donation = DS.Model.extend({
    amount: DS.attr('number'),
    project: DS.belongsTo('App.Project'),
    fundraiser: DS.belongsTo('App.Fundraiser')
});

App.ProjectDonation = DS.Model.extend({
    url: 'donations/project',
    amount: DS.attr('number'),
    created: DS.attr('date'),
    user: DS.belongsTo('App.UserPreview')
});

App.MyDonation = App.Donation.extend({
    url: 'donations/my',
<<<<<<< HEAD
    amount: DS.attr('number', {defaultValue: 25}),
    order: DS.belongsTo('App.Order')
=======
    order: DS.belongsTo('App.Order'),

    validAmount: Em.computed.gte('amount', 5)
>>>>>>> e8974066
});<|MERGE_RESOLUTION|>--- conflicted
+++ resolved
@@ -25,9 +25,6 @@
 });
 
 
-
-
-
 /* Models */
 
 App.Donation = DS.Model.extend({
@@ -45,12 +42,7 @@
 
 App.MyDonation = App.Donation.extend({
     url: 'donations/my',
-<<<<<<< HEAD
     amount: DS.attr('number', {defaultValue: 25}),
-    order: DS.belongsTo('App.Order')
-=======
-    order: DS.belongsTo('App.Order'),
-
+    order: DS.belongsTo('App.MyOrder'),
     validAmount: Em.computed.gte('amount', 5)
->>>>>>> e8974066
 });