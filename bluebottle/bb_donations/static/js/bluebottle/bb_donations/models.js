--- conflicted
+++ resolved
@@ -44,12 +44,7 @@
 
 App.MyDonation = App.Donation.extend({
     url: 'donations/my',
-<<<<<<< HEAD
+    order: DS.belongsTo('App.MyOrder'),
     amount: DS.attr('number', {defaultValue: 25}),
-    order: DS.belongsTo('App.MyOrder'),
-=======
-    order: DS.belongsTo('App.MyOrder'),
-
->>>>>>> 491a0d27
     validAmount: Em.computed.gte('amount', 5)
 });