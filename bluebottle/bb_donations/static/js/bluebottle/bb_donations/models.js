--- conflicted
+++ resolved
@@ -4,14 +4,15 @@
     user: {embedded: 'load'}
 });
 
+App.Adapter.map('App.MyDonation', {
+    project: {embedded: 'load'}
+});
+
+
 /* Models */
 
 App.Donation = DS.Model.extend({
-<<<<<<< HEAD
-    amount: DS.attr('number', {defaultValue: 25}),
-=======
     amount: DS.attr('number'),
->>>>>>> 4a430be7
     project: DS.belongsTo('App.Project'),
     fundraiser: DS.belongsTo('App.Fundraiser'),
     user: DS.belongsTo('App.UserPreview'),
