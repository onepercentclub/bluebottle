<<<<<<< HEAD
/*
* Views
*/

App.DonationView = Em.View.extend({
    keyDown: function(e){
    	var input = this.$().find('.donation-input'),
    		inputVal = input.val();
    	
    	if (inputVal.length > 4) {
    		$(input).addClass('is-long');
    	} else if (inputVal.length <= 4) {
    		$(input).removeClass('is-long');
    	}
    }
=======
App.DonationView = App.FormView.extend({
    amount: gettext('Amount')
>>>>>>> f6c03094
})<|MERGE_RESOLUTION|>--- conflicted
+++ resolved
@@ -1,10 +1,7 @@
-<<<<<<< HEAD
-/*
-* Views
-*/
+App.DonationView = App.FormView.extend({
+    amount: gettext('Amount'),
 
-App.DonationView = Em.View.extend({
-    keyDown: function(e){
+	keyDown: function(e){
     	var input = this.$().find('.donation-input'),
     		inputVal = input.val();
     	
@@ -13,9 +10,5 @@
     	} else if (inputVal.length <= 4) {
     		$(input).removeClass('is-long');
     	}
-    }
-=======
-App.DonationView = App.FormView.extend({
-    amount: gettext('Amount')
->>>>>>> f6c03094
-})+    } 
+});