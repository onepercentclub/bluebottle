--- conflicted
+++ resolved
@@ -8,35 +8,22 @@
 		<big>{% blocktrans %}Select or type the amount you would like to give.{% endblocktrans %}</big>
 		<div class="row donation-amount">
 			<div class="col4">
-<<<<<<< HEAD
 				<form>
                     {{input valueBinding="amount" placeholder="&euro; 25,-"
                     classBinding="errorList.amount.length:error"}}
 				</form>
-=======
-				{{view Em.TextField valueBinding='amount' class="donation-input" placeholder="&euro; 25,-" autofocus=autofocus }}
->>>>>>> 82d2dce2
 			</div>
 			<div class="col8">
 				<div class="row donation-buttons">
 					<div class="col4"><a {{action 'changeAmount' 50}} class="btn btn-donate">&euro; 50,-</a></div>
-<<<<<<< HEAD
 					<div class="col4"><a {{action 'changeAmount' 75}} class="btn btn-donate">&euro; 75,-</a></div>
 					<div class="col4"><a {{action 'changeAmount' 100}} class="btn btn-donate">&euro; 100,-</a></div>
-=======
-					<div class="col4"><a {{action 'changeAmount' 75}}  class="btn btn-donate">&euro; 75,-</a></div>
-					<div class="col4"><a {{action 'changeAmount' 100}}  class="btn btn-donate">&euro; 100,-</a></div>
->>>>>>> 82d2dce2
 				</div>
 			</div>
 		</div>
 		<div class="row">
 			<div class="col12">
-<<<<<<< HEAD
                 <a {{ action 'nextStep' }} {{bindAttr class=":btn btn-sec donate-btn blockingErrors:is-inactive"}} name="login">{% trans "Donate now" %}</a>
-=======
-				<a {{action 'nextStep'}} class="btn btn-sec donate-btn">{% trans "Donate now"%}</a>
->>>>>>> 82d2dce2
 			</div>
 		</div>
         {{ partial "_donation_errors" }}
@@ -51,4 +38,4 @@
             </label>
         </div>
     </div>
-{% endtplhandlebars %}+{% endtplhandlebars %}
