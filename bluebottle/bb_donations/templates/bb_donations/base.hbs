--- conflicted
+++ resolved
@@ -1,13 +1,9 @@
-<<<<<<< HEAD
-{% include 'bb_donations/donation.hbs' %}
-{% include 'bb_donations/project_supporter.hbs' %}
-{% include 'bb_donations/project_supporter_list.hbs' %}
-=======
 {% load bb_ember %}
 {% load i18n %}
 {% load static %}
 
 
-{% include "bb_donations/donation_modal.hbs" %}
+{% include "bb_donations/donation.hbs" %}
 {% include "bb_donations/_donation_amount.hbs"%}
->>>>>>> 6bb4f7ac
+{% include 'bb_donations/project_supporter.hbs' %}
+{% include 'bb_donations/project_supporter_list.hbs' %}