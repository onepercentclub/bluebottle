<<<<<<< HEAD
from django.test import TestCase
from django.core.urlresolvers import reverse
from rest_framework import status

from bluebottle.test.factory_models.projects import ProjectFactory
from bluebottle.test.factory_models.accounts import BlueBottleUserFactory
from bluebottle.test.factory_models.orders import OrderFactory



class DonationApiTestCase(TestCase):
    """
    Base test class for 'Donation' app API endpoint test cases.
    """

    def setUp(self):

        self.user = BlueBottleUserFactory.create()
        self.project = ProjectFactory.create()
        self.order = OrderFactory.create()


class TestDonationCreate(DonationApiTestCase):

    def test_create_anonymous_donation(self):

        self.client.login(username=self.user.email, password='testing')
        donation_url = reverse('manage-donation-list')

        response = self.client.get(donation_url)
        self.assertEqual(response.status_code, status.HTTP_200_OK)

        # create a new anonymous donation
        response = self.client.post(donation_url, {'order': self.order.pk, 'project': self.project.slug, 'amount': 50, 'anonymous': True})


        self.assertEqual(response.status_code, 201)

        # retrieve the donation just created
        donation_url = reverse('manage-donation-detail', kwargs={'pk': response.data['id']})
        response = self.client.get(donation_url)

        self.assertEqual(response.status_code, status.HTTP_200_OK)

        # check if the anonymous is set to True
        self.assertEqual(True, response.data['anonymous'])
=======
import json
from bluebottle.bb_orders.tests.test_api import OrderApiTestCase
from bluebottle.test.factory_models.accounts import BlueBottleUserFactory
from bluebottle.test.factory_models.geo import CountryFactory
from bluebottle.test.factory_models.projects import ProjectFactory
from bluebottle.test.utils import InitProjectDataMixin
from bluebottle.utils.utils import get_model_class
from django.core.urlresolvers import reverse
from django.test import TestCase
from rest_framework import status

ORDER_MODEL = get_model_class('ORDERS_ORDER_MODEL')


class DonationApiTestCase(OrderApiTestCase):

    def setUp(self):
        super(DonationApiTestCase, self).setUp()
        self.manage_donation_list_url = reverse('manage-donation-list')


class TestCreateDonation(DonationApiTestCase):

    def test_create_donation(self):

        # Create an order
        response = self.client.post(self.manage_order_list_url, {}, HTTP_AUTHORIZATION=self.user1_token)
        order_id = response.data['id']

        donation1 = {
            "project": self.project1.slug,
            "order": order_id,
            "amount": 35
        }

        response = self.client.post(self.manage_donation_list_url, donation1, HTTP_AUTHORIZATION=self.user1_token)
        self.assertEqual(response.status_code, status.HTTP_201_CREATED)
        self.assertEqual(response.data['status'], 'new')
        donation_id = response.data['id']

        # Check that the order total is equal to the donation amount
        order_url = "{0}{1}".format(self.manage_order_list_url, order_id)
        response = self.client.get(order_url, HTTP_AUTHORIZATION=self.user1_token)
        self.assertEqual(response.status_code, status.HTTP_200_OK)
        self.assertEqual(response.data['total'], 35)

        # Check that this user can change the amount
        donation_url = "{0}{1}".format(self.manage_donation_list_url, donation_id)
        donation1['amount'] = 50
        response = self.client.put(donation_url, json.dumps(donation1), 'application/json', HTTP_AUTHORIZATION=self.user1_token)
        self.assertEqual(response.status_code, status.HTTP_200_OK)

        # Check that the order total is equal to the increased donation amount
        order_url = "{0}{1}".format(self.manage_order_list_url, order_id)
        response = self.client.get(order_url, HTTP_AUTHORIZATION=self.user1_token)
        self.assertEqual(response.status_code, status.HTTP_200_OK)
        self.assertEqual(response.data['total'], 50)

        # Add another donation
        donation2 = {
            "project": self.project2.slug,
            "order": order_id,
            "amount": 47
        }
        response = self.client.post(self.manage_donation_list_url, donation2, HTTP_AUTHORIZATION=self.user1_token)
        self.assertEqual(response.status_code, status.HTTP_201_CREATED)
        self.assertEqual(response.data['status'], 'new')

        # Check that the order total is equal to the two donations
        order_url = "{0}{1}".format(self.manage_order_list_url, order_id)
        response = self.client.get(order_url, HTTP_AUTHORIZATION=self.user1_token)
        self.assertEqual(response.status_code, status.HTTP_200_OK)
        self.assertEqual(len(response.data['donations']), 2)
        self.assertEqual(response.data['total'], 97)

        # remove the first donation
        response = self.client.delete(donation_url, content_type='application/json', HTTP_AUTHORIZATION=self.user1_token)
        self.assertEqual(response.status_code, status.HTTP_204_NO_CONTENT)

        # Check that the order total is equal to second donation
        order_url = "{0}{1}".format(self.manage_order_list_url, order_id)
        response = self.client.get(order_url, HTTP_AUTHORIZATION=self.user1_token)
        self.assertEqual(response.status_code, status.HTTP_200_OK)
        self.assertEqual(len(response.data['donations']), 1)
        self.assertEqual(response.data['total'], 47)

        # Set order to status 'locked'
        order = ORDER_MODEL.objects.get(id=order_id)
        order.set_status('locked')

        donation3 = {
            "project": self.project1.slug,
            "order": order_id,
            "amount": 70
        }

        # Should not be able to add more donations to this order now.
        response = self.client.post(self.manage_donation_list_url, donation3, HTTP_AUTHORIZATION=self.user1_token)
        self.assertEqual(response.status_code, status.HTTP_403_FORBIDDEN)

        # Check that this user can't change the amount of an donation
        donation1['amount'] = 5
        response = self.client.put(donation_url, json.dumps(donation1), content_type='application/json', HTTP_AUTHORIZATION=self.user1_token)
        self.assertEqual(response.status_code, status.HTTP_403_FORBIDDEN)
>>>>>>> 3c8f18ca
<|MERGE_RESOLUTION|>--- conflicted
+++ resolved
@@ -1,60 +1,11 @@
-<<<<<<< HEAD
-from django.test import TestCase
-from django.core.urlresolvers import reverse
-from rest_framework import status
-
-from bluebottle.test.factory_models.projects import ProjectFactory
-from bluebottle.test.factory_models.accounts import BlueBottleUserFactory
-from bluebottle.test.factory_models.orders import OrderFactory
-
-
-
-class DonationApiTestCase(TestCase):
-    """
-    Base test class for 'Donation' app API endpoint test cases.
-    """
-
-    def setUp(self):
-
-        self.user = BlueBottleUserFactory.create()
-        self.project = ProjectFactory.create()
-        self.order = OrderFactory.create()
-
-
-class TestDonationCreate(DonationApiTestCase):
-
-    def test_create_anonymous_donation(self):
-
-        self.client.login(username=self.user.email, password='testing')
-        donation_url = reverse('manage-donation-list')
-
-        response = self.client.get(donation_url)
-        self.assertEqual(response.status_code, status.HTTP_200_OK)
-
-        # create a new anonymous donation
-        response = self.client.post(donation_url, {'order': self.order.pk, 'project': self.project.slug, 'amount': 50, 'anonymous': True})
-
-
-        self.assertEqual(response.status_code, 201)
-
-        # retrieve the donation just created
-        donation_url = reverse('manage-donation-detail', kwargs={'pk': response.data['id']})
-        response = self.client.get(donation_url)
-
-        self.assertEqual(response.status_code, status.HTTP_200_OK)
-
-        # check if the anonymous is set to True
-        self.assertEqual(True, response.data['anonymous'])
-=======
 import json
 from bluebottle.bb_orders.tests.test_api import OrderApiTestCase
 from bluebottle.test.factory_models.accounts import BlueBottleUserFactory
-from bluebottle.test.factory_models.geo import CountryFactory
 from bluebottle.test.factory_models.projects import ProjectFactory
-from bluebottle.test.utils import InitProjectDataMixin
+from bluebottle.test.factory_models.orders import OrderFactory
 from bluebottle.utils.utils import get_model_class
 from django.core.urlresolvers import reverse
-from django.test import TestCase
+
 from rest_framework import status
 
 ORDER_MODEL = get_model_class('ORDERS_ORDER_MODEL')
@@ -65,6 +16,11 @@
     def setUp(self):
         super(DonationApiTestCase, self).setUp()
         self.manage_donation_list_url = reverse('manage-donation-list')
+
+        self.user = BlueBottleUserFactory.create()
+        self.project = ProjectFactory.create()
+        self.order = OrderFactory.create()
+
 
 
 class TestCreateDonation(DonationApiTestCase):
@@ -150,4 +106,31 @@
         donation1['amount'] = 5
         response = self.client.put(donation_url, json.dumps(donation1), content_type='application/json', HTTP_AUTHORIZATION=self.user1_token)
         self.assertEqual(response.status_code, status.HTTP_403_FORBIDDEN)
->>>>>>> 3c8f18ca
+
+
+
+
+
+class TestDonationCreate(DonationApiTestCase):
+
+    def test_create_anonymous_donation(self):
+
+        self.client.login(username=self.user.email, password='testing')
+        donation_url = reverse('manage-donation-list')
+
+        response = self.client.get(donation_url)
+        self.assertEqual(response.status_code, status.HTTP_200_OK)
+
+        # create a new anonymous donation
+        response = self.client.post(donation_url, {'order': self.order.pk, 'project': self.project.slug, 'amount': 50, 'anonymous': True})
+
+        self.assertEqual(response.status_code, 201)
+
+        # retrieve the donation just created
+        donation_url = reverse('manage-donation-detail', kwargs={'pk': response.data['id']})
+        response = self.client.get(donation_url)
+
+        self.assertEqual(response.status_code, status.HTTP_200_OK)
+
+        # check if the anonymous is set to True
+        self.assertEqual(True, response.data['anonymous'])
