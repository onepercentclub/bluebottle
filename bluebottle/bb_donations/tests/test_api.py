import json
from mock import patch

from django.test import TestCase

from bluebottle.bb_orders.views import ManageOrderDetail
from bluebottle.test.factory_models.accounts import BlueBottleUserFactory
from bluebottle.test.factory_models.projects import ProjectFactory
from bluebottle.test.factory_models.orders import OrderFactory
from bluebottle.utils.model_dispatcher import get_order_model
from bluebottle.test.factory_models.fundraisers import FundRaiserFactory
from bluebottle.test.utils import InitProjectDataMixin

from django.core.urlresolvers import reverse

from rest_framework import status

ORDER_MODEL = get_order_model()


class DonationApiTestCase(InitProjectDataMixin, TestCase):

    def setUp(self):
        self.user1 = BlueBottleUserFactory.create()
        self.user1_token = "JWT {0}".format(self.user1.get_jwt_token())

        self.init_projects()
        self.project1 = ProjectFactory.create(amount_asked=5000)
        self.project1.set_status('campaign')

        self.project2 = ProjectFactory.create(amount_asked=3750)
        self.project2.set_status('campaign')

        self.manage_order_list_url = reverse('manage-order-list')
        self.manage_donation_list_url = reverse('manage-donation-list')

        self.user = BlueBottleUserFactory.create()
        self.project = ProjectFactory.create()
        self.order = OrderFactory.create(user=self.user)


# Mock the ManageOrderDetail check_status_psp function which will request status_check at PSP
@patch.object(ManageOrderDetail, 'check_status_psp')
class TestCreateDonation(DonationApiTestCase):

    def test_create_single_donation(self, mock_check_status_psp):
        """
        Test donation in the current donation flow where we have just one donation that can't be deleted.
        """

        # Create an order
        response = self.client.post(self.manage_order_list_url, {}, HTTP_AUTHORIZATION=self.user1_token)
        order_id = response.data['id']

        fundraiser = FundRaiserFactory.create(amount=100)

        donation1 = {
            "fundraiser": fundraiser.pk,
            "project": fundraiser.project.slug,
            "order": order_id,
            "amount": 50
        }

        response = self.client.post(self.manage_donation_list_url, donation1, HTTP_AUTHORIZATION=self.user1_token)
        self.assertEqual(response.status_code, status.HTTP_201_CREATED)
        self.assertEqual(response.data['status'], 'created')
        donation_id = response.data['id']



        # Check that the order total is equal to the donation amount
        order_url = "{0}{1}".format(self.manage_order_list_url, order_id)
        response = self.client.get(order_url, HTTP_AUTHORIZATION=self.user1_token)
        self.assertEqual(response.status_code, status.HTTP_200_OK)
        self.assertEqual(response.data['total'], 50)

    def test_create_fundraiser_donation(self, mock_check_status_psp):
        """
        Test donation in the current donation flow where we have just one donation that can't be deleted.
        """

        # Create an order
        response = self.client.post(self.manage_order_list_url, {}, HTTP_AUTHORIZATION=self.user1_token)
        order_id = response.data['id']

        donation1 = {
            "project": self.project1.slug,
            "order": order_id,
            "amount": 35
        }

        response = self.client.post(self.manage_donation_list_url, donation1, HTTP_AUTHORIZATION=self.user1_token)
        self.assertEqual(response.status_code, status.HTTP_201_CREATED)
        self.assertEqual(response.data['status'], 'created')
        donation_id = response.data['id']

        # Check that the order total is equal to the donation amount
        order_url = "{0}{1}".format(self.manage_order_list_url, order_id)
        response = self.client.get(order_url, HTTP_AUTHORIZATION=self.user1_token)
        self.assertEqual(response.status_code, status.HTTP_200_OK)
        self.assertEqual(response.data['total'], 35)

    def test_crud_multiple_donations(self, mock_check_status_psp):
        """
        Test more advanced modifications to donations and orders that aren't currently supported by our
        front-en but
        """

        # Create an order
        response = self.client.post(self.manage_order_list_url, {}, HTTP_AUTHORIZATION=self.user1_token)
        order_id = response.data['id']

        donation1 = {
            "project": self.project1.slug,
            "order": order_id,
            "amount": 35
        }

        response = self.client.post(self.manage_donation_list_url, donation1, HTTP_AUTHORIZATION=self.user1_token)
        donation_id = response.data['id']

        # Check that the order total is equal to the donation amount
        order_url = "{0}{1}".format(self.manage_order_list_url, order_id)
        response = self.client.get(order_url, HTTP_AUTHORIZATION=self.user1_token)
        self.assertEqual(response.status_code, status.HTTP_200_OK)
        self.assertEqual(response.data['total'], 35)

        # Check that this user can change the amount
        donation_url = "{0}{1}".format(self.manage_donation_list_url, donation_id)
        donation1['amount'] = 50
        response = self.client.put(donation_url, json.dumps(donation1), 'application/json', HTTP_AUTHORIZATION=self.user1_token)
        self.assertEqual(response.status_code, status.HTTP_200_OK)

        # Check that the order total is equal to the increased donation amount
        order_url = "{0}{1}".format(self.manage_order_list_url, order_id)
        response = self.client.get(order_url, HTTP_AUTHORIZATION=self.user1_token)
        self.assertEqual(response.status_code, status.HTTP_200_OK)
        self.assertEqual(response.data['total'], 50)

        # Add another donation
        donation2 = {
            "project": self.project2.slug,
            "order": order_id,
            "amount": 47
        }
        response = self.client.post(self.manage_donation_list_url, donation2, HTTP_AUTHORIZATION=self.user1_token)
        self.assertEqual(response.status_code, status.HTTP_201_CREATED)
        self.assertEqual(response.data['status'], 'created')

        # Check that the order total is equal to the two donations
        order_url = "{0}{1}".format(self.manage_order_list_url, order_id)
        response = self.client.get(order_url, HTTP_AUTHORIZATION=self.user1_token)
        self.assertEqual(response.status_code, status.HTTP_200_OK)
        self.assertEqual(len(response.data['donations']), 2)
        self.assertEqual(response.data['total'], 97)

        # remove the first donation
        response = self.client.delete(donation_url, content_type='application/json', HTTP_AUTHORIZATION=self.user1_token)
        self.assertEqual(response.status_code, status.HTTP_204_NO_CONTENT)

        # Check that the order total is equal to second donation
        order_url = "{0}{1}".format(self.manage_order_list_url, order_id)
        response = self.client.get(order_url, HTTP_AUTHORIZATION=self.user1_token)
        self.assertEqual(response.status_code, status.HTTP_200_OK)
        self.assertEqual(len(response.data['donations']), 1)
        self.assertEqual(response.data['total'], 47)

        # Set order to status 'locked'
        order = ORDER_MODEL.objects.get(id=order_id)
        order.locked()

        donation3 = {
            "project": self.project1.slug,
            "order": order_id,
            "amount": 70
        }

        # Should not be able to add more donations to this order now.
        response = self.client.post(self.manage_donation_list_url, donation3, HTTP_AUTHORIZATION=self.user1_token)
        self.assertEqual(response.status_code, status.HTTP_403_FORBIDDEN)

        # Check that this user can't change the amount of an donation
        donation1['amount'] = 5
        response = self.client.put(donation_url, json.dumps(donation1), content_type='application/json', HTTP_AUTHORIZATION=self.user1_token)
        self.assertEqual(response.status_code, status.HTTP_403_FORBIDDEN)


class TestAnonymousDonationCreate(DonationApiTestCase):

    # FIXME: Write tests for anonymous donations
    def test_create_anonymous_donation(self):

        self.client.login(username=self.user.email, password='testing')
        donation_url = reverse('manage-donation-list')

        response = self.client.get(donation_url)
        self.assertEqual(response.status_code, status.HTTP_200_OK)

        # create a new anonymous donation
        response = self.client.post(donation_url, {'order': self.order.pk, 'project': self.project.slug, 'amount': 50, 'anonymous': True})

        self.assertEqual(response.status_code, 201)

        # retrieve the donation just created
        donation_id = response.data['id']
        donation_url = reverse('manage-donation-detail', kwargs={'pk': donation_id})
        response = self.client.get(donation_url)

        self.assertEqual(response.status_code, status.HTTP_200_OK)

<<<<<<< HEAD
        # check if the anonymous is set to True
        self.assertEqual(True, response.data['anonymous'])
=======
        # Check if the anonymous is set to True
        self.assertEqual(True, response.data['anonymous'])

        # Check that user is shown in private API
        self.assertEqual(self.order.user.id, response.data['user'])

        # Set the order to success
        self.order.locked()
        self.order.succeeded()

        # retrieve the donation through public API
        donation_url = reverse('donation-detail', kwargs={'pk': donation_id})
        response = self.client.get(donation_url)

        self.assertEqual(response.status_code, status.HTTP_200_OK)

        # Check that user is NOT shown in public API
        self.assertEqual(None, response.data['user'])


>>>>>>> 78635485
<|MERGE_RESOLUTION|>--- conflicted
+++ resolved
@@ -208,10 +208,6 @@
 
         self.assertEqual(response.status_code, status.HTTP_200_OK)
 
-<<<<<<< HEAD
-        # check if the anonymous is set to True
-        self.assertEqual(True, response.data['anonymous'])
-=======
         # Check if the anonymous is set to True
         self.assertEqual(True, response.data['anonymous'])
 
@@ -231,5 +227,3 @@
         # Check that user is NOT shown in public API
         self.assertEqual(None, response.data['user'])
 
-
->>>>>>> 78635485
