import json
from bluebottle.bb_orders.tests.test_api import OrderApiTestCase
from bluebottle.test.factory_models.accounts import BlueBottleUserFactory
from bluebottle.test.factory_models.projects import ProjectFactory
from bluebottle.test.factory_models.orders import OrderFactory
from bluebottle.utils.model_dispatcher import get_order_model
from bluebottle.test.factory_models.fundraisers import FundraiserFactory

from django.core.urlresolvers import reverse

from rest_framework import status

ORDER_MODEL = get_order_model()


class DonationApiTestCase(OrderApiTestCase):

    def setUp(self):
        super(DonationApiTestCase, self).setUp()
        self.manage_donation_list_url = reverse('manage-donation-list')

        self.user = BlueBottleUserFactory.create()
        self.project = ProjectFactory.create()
        self.order = OrderFactory.create(user=self.user)


class TestCreateDonation(DonationApiTestCase):

    def test_create_single_donation(self):
        """
        Test donation in the current donation flow where we have just one donation that can't be deleted.
        """
<<<<<<< HEAD
=======

        # Create an order
        response = self.client.post(self.manage_order_list_url, {}, HTTP_AUTHORIZATION=self.user1_token)
        order_id = response.data['id']

        fundraiser = FundraiserFactory.create(amount=100)

        donation1 = {
            "fundraiser": fundraiser.pk,
            "project": fundraiser.project.slug,
            "order": order_id,
            "amount": 50
        }

        response = self.client.post(self.manage_donation_list_url, donation1, HTTP_AUTHORIZATION=self.user1_token)
        self.assertEqual(response.status_code, status.HTTP_201_CREATED)
        self.assertEqual(response.data['status'], 'new')
        donation_id = response.data['id']

        # Check that the order total is equal to the donation amount
        order_url = "{0}{1}".format(self.manage_order_list_url, order_id)
        response = self.client.get(order_url, HTTP_AUTHORIZATION=self.user1_token)
        self.assertEqual(response.status_code, status.HTTP_200_OK)
        self.assertEqual(response.data['total'], 50)

    def test_create_fundraiser_donation(self):
        """
        Test donation in the current donation flow where we have just one donation that can't be deleted.
        """
>>>>>>> eb273b5d

        # Create an order
        response = self.client.post(self.manage_order_list_url, {}, HTTP_AUTHORIZATION=self.user1_token)
        order_id = response.data['id']

        donation1 = {
            "project": self.project1.slug,
            "order": order_id,
            "amount": 35
        }

        response = self.client.post(self.manage_donation_list_url, donation1, HTTP_AUTHORIZATION=self.user1_token)
        self.assertEqual(response.status_code, status.HTTP_201_CREATED)
        self.assertEqual(response.data['status'], 'new')
        donation_id = response.data['id']

        # Check that the order total is equal to the donation amount
        order_url = "{0}{1}".format(self.manage_order_list_url, order_id)
        response = self.client.get(order_url, HTTP_AUTHORIZATION=self.user1_token)
        self.assertEqual(response.status_code, status.HTTP_200_OK)
        self.assertEqual(response.data['total'], 35)

    def test_crud_multiple_donations(self):
        """
        Test more advanced modifications to donations and orders that aren't currently supported by our
        front-en but
        """

        # Create an order
        response = self.client.post(self.manage_order_list_url, {}, HTTP_AUTHORIZATION=self.user1_token)
        order_id = response.data['id']

        donation1 = {
            "project": self.project1.slug,
            "order": order_id,
            "amount": 35
        }

        response = self.client.post(self.manage_donation_list_url, donation1, HTTP_AUTHORIZATION=self.user1_token)
        donation_id = response.data['id']

        # Check that the order total is equal to the donation amount
        order_url = "{0}{1}".format(self.manage_order_list_url, order_id)
        response = self.client.get(order_url, HTTP_AUTHORIZATION=self.user1_token)
        self.assertEqual(response.status_code, status.HTTP_200_OK)
        self.assertEqual(response.data['total'], 35)

        # Check that this user can change the amount
        donation_url = "{0}{1}".format(self.manage_donation_list_url, donation_id)
        donation1['amount'] = 50
        response = self.client.put(donation_url, json.dumps(donation1), 'application/json', HTTP_AUTHORIZATION=self.user1_token)
        self.assertEqual(response.status_code, status.HTTP_200_OK)

        # Check that the order total is equal to the increased donation amount
        order_url = "{0}{1}".format(self.manage_order_list_url, order_id)
        response = self.client.get(order_url, HTTP_AUTHORIZATION=self.user1_token)
        self.assertEqual(response.status_code, status.HTTP_200_OK)
        self.assertEqual(response.data['total'], 50)

        # Add another donation
        donation2 = {
            "project": self.project2.slug,
            "order": order_id,
            "amount": 47
        }
        response = self.client.post(self.manage_donation_list_url, donation2, HTTP_AUTHORIZATION=self.user1_token)
        self.assertEqual(response.status_code, status.HTTP_201_CREATED)
        self.assertEqual(response.data['status'], 'new')

        # Check that the order total is equal to the two donations
        order_url = "{0}{1}".format(self.manage_order_list_url, order_id)
        response = self.client.get(order_url, HTTP_AUTHORIZATION=self.user1_token)
        self.assertEqual(response.status_code, status.HTTP_200_OK)
        self.assertEqual(len(response.data['donations']), 2)
        self.assertEqual(response.data['total'], 97)

        # remove the first donation
        response = self.client.delete(donation_url, content_type='application/json', HTTP_AUTHORIZATION=self.user1_token)
        self.assertEqual(response.status_code, status.HTTP_204_NO_CONTENT)

        # Check that the order total is equal to second donation
        order_url = "{0}{1}".format(self.manage_order_list_url, order_id)
        response = self.client.get(order_url, HTTP_AUTHORIZATION=self.user1_token)
        self.assertEqual(response.status_code, status.HTTP_200_OK)
        self.assertEqual(len(response.data['donations']), 1)
        self.assertEqual(response.data['total'], 47)

        # Set order to status 'locked'
        order = ORDER_MODEL.objects.get(id=order_id)
        order.set_status('locked')

        donation3 = {
            "project": self.project1.slug,
            "order": order_id,
            "amount": 70
        }

        # Should not be able to add more donations to this order now.
        response = self.client.post(self.manage_donation_list_url, donation3, HTTP_AUTHORIZATION=self.user1_token)
        self.assertEqual(response.status_code, status.HTTP_403_FORBIDDEN)

        # Check that this user can't change the amount of an donation
        donation1['amount'] = 5
        response = self.client.put(donation_url, json.dumps(donation1), content_type='application/json', HTTP_AUTHORIZATION=self.user1_token)
        self.assertEqual(response.status_code, status.HTTP_403_FORBIDDEN)


class TestDonationCreate(DonationApiTestCase):

    def test_create_anonymous_donation(self):

        self.client.login(username=self.user.email, password='testing')
        donation_url = reverse('manage-donation-list')

        response = self.client.get(donation_url)
        self.assertEqual(response.status_code, status.HTTP_200_OK)

        # create a new anonymous donation
        response = self.client.post(donation_url, {'order': self.order.pk, 'project': self.project.slug, 'amount': 50, 'anonymous': True})

        self.assertEqual(response.status_code, 201)

        # retrieve the donation just created
        donation_url = reverse('manage-donation-detail', kwargs={'pk': response.data['id']})
        response = self.client.get(donation_url)

        self.assertEqual(response.status_code, status.HTTP_200_OK)

        # check if the anonymous is set to True
        self.assertEqual(True, response.data['anonymous'])


class TestAnonymousDonationCreate(DonationApiTestCase):

    # FIXME: Write tests for anonymous donations
    pass
<|MERGE_RESOLUTION|>--- conflicted
+++ resolved
@@ -30,8 +30,6 @@
         """
         Test donation in the current donation flow where we have just one donation that can't be deleted.
         """
-<<<<<<< HEAD
-=======
 
         # Create an order
         response = self.client.post(self.manage_order_list_url, {}, HTTP_AUTHORIZATION=self.user1_token)
@@ -61,7 +59,6 @@
         """
         Test donation in the current donation flow where we have just one donation that can't be deleted.
         """
->>>>>>> eb273b5d
 
         # Create an order
         response = self.client.post(self.manage_order_list_url, {}, HTTP_AUTHORIZATION=self.user1_token)
