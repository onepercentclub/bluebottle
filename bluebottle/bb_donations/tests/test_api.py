import json
from mock import patch

from django.test import TestCase

from bluebottle.bb_orders.views import ManageOrderDetail
from django.core.urlresolvers import reverse
from bluebottle.bb_orders.tests.test_api import OrderApiTestCase
from bluebottle.test.factory_models.accounts import BlueBottleUserFactory
from bluebottle.test.factory_models.projects import ProjectFactory
from bluebottle.test.factory_models.orders import OrderFactory
from bluebottle.test.factory_models.donations import DonationFactory
from bluebottle.utils.model_dispatcher import get_order_model, get_model_class
from bluebottle.test.factory_models.fundraisers import FundRaiserFactory
from bluebottle.test.utils import InitProjectDataMixin

from django.core.urlresolvers import reverse
from bluebottle.utils.utils import StatusDefinition

from rest_framework import status

ORDER_MODEL = get_order_model()
DONATION_MODEL = get_model_class("DONATIONS_DONATION_MODEL")


class DonationApiTestCase(InitProjectDataMixin, TestCase):

    def setUp(self):
        self.user1 = BlueBottleUserFactory.create()
        self.user1_token = "JWT {0}".format(self.user1.get_jwt_token())

        self.init_projects()
        self.project1 = ProjectFactory.create(amount_asked=5000)
        self.project1.set_status('campaign')

        self.project2 = ProjectFactory.create(amount_asked=3750)
        self.project2.set_status('campaign')

        self.manage_order_list_url = reverse('manage-order-list')
        self.manage_donation_list_url = reverse('manage-donation-list')

        self.user = BlueBottleUserFactory.create()
        self.user_token = "JWT {0}".format(self.user.get_jwt_token())

        self.user2 = BlueBottleUserFactory.create()
        self.user_token2 = "JWT {0}".format(self.user2.get_jwt_token())

        self.project = ProjectFactory.create()
        self.order = OrderFactory.create(user=self.user)


# Mock the ManageOrderDetail check_status_psp function which will request status_check at PSP
@patch.object(ManageOrderDetail, 'check_status_psp')
class TestDonationPermissions(DonationApiTestCase):

    def test_user_is_order_owner(self, mock_check_status_psp):
        """ Test that a user that is owner of the order can post a new donation """
        donation1 = {
            "project": self.project.slug,
            "order": self.order.id,
            "amount": 35
        }
        self.assertEqual(DONATION_MODEL.objects.count(), 0)
        response = self.client.post(reverse('manage-donation-list'), donation1, HTTP_AUTHORIZATION=self.user_token)

        self.assertEqual(response.status_code, status.HTTP_201_CREATED)
        self.assertEqual(DONATION_MODEL.objects.count(), 1)

    def test_user_is_not_order_owner(self, mock_check_status_psp):
        """ Test that a user who is not owner of an order cannot create a new donation """

        donation1 = {
            "project": self.project.slug,
            "order": self.order.id,
            "amount": 35
        }

        self.assertEqual(DONATION_MODEL.objects.count(), 0)
        response = self.client.post(reverse('manage-donation-list'), donation1, HTTP_AUTHORIZATION=self.user_token2)

        self.assertEqual(response.status_code, status.HTTP_403_FORBIDDEN)
        self.assertEqual(DONATION_MODEL.objects.count(), 0)

    def test_order_status_not_new(self, mock_check_status_psp):
        """ Test that a non-new order status produces a forbidden response """

        order = OrderFactory.create(user=self.user, status=StatusDefinition.SUCCESS)

        donation1 = {
            "project": self.project.slug,
            "order": order.id,
            "amount": 35
        }

        self.assertEqual(DONATION_MODEL.objects.count(), 0)
        response = self.client.post(reverse('manage-donation-list'), donation1, HTTP_AUTHORIZATION=self.user_token)

        self.assertEqual(response.status_code, status.HTTP_403_FORBIDDEN)
        self.assertEqual(DONATION_MODEL.objects.count(), 0)

    def test_order_status_new(self, mock_check_status_psp):
        """ Test that a new order status produces a 201 created response """

        order = OrderFactory.create(user=self.user, status=StatusDefinition.CREATED)

        donation1 = {
            "project": self.project.slug,
            "order": order.id,
            "amount": 35
        }

        self.assertEqual(DONATION_MODEL.objects.count(), 0)
        response = self.client.post(reverse('manage-donation-list'), donation1, HTTP_AUTHORIZATION=self.user_token)

        self.assertEqual(response.status_code, status.HTTP_201_CREATED)
        self.assertEqual(DONATION_MODEL.objects.count(), 1)

    def test_donation_update_not_same_owner(self, mock_check_status_psp):
        """ Test that an update to a donation where the user is not the owner produces a 403"""

        donation = DonationFactory(order=self.order, amount=35)

        updated_donation = {
            "project": self.project.slug,
            "order": self.order.id,
            "amount": 50
        }

        self.assertEqual(DONATION_MODEL.objects.count(), 1)
        response = self.client.put(reverse('manage-donation-detail',
                                   kwargs={'pk': donation.id}),
                                   json.dumps(updated_donation),
                                   'application/json',
                                   HTTP_AUTHORIZATION=self.user_token2)

        self.assertEqual(response.status_code, status.HTTP_403_FORBIDDEN)
        self.assertEqual(DONATION_MODEL.objects.count(), 1)

    def test_donation_update_same_owner(self, mock_check_status_psp):
        """ Test that an update to a donation where the user is the owner produces a 200 OK"""

        donation = DonationFactory(order=self.order, amount=35)

        updated_donation = {
            "project": self.project.slug,
            "order": self.order.id,
            "amount": 50
        }

        self.assertEqual(DONATION_MODEL.objects.count(), 1)
        response = self.client.put(reverse('manage-donation-detail',
                                   kwargs={'pk': donation.id}),
                                   json.dumps(updated_donation),
                                   'application/json',
                                   HTTP_AUTHORIZATION=self.user_token)

        self.assertEqual(response.status_code, status.HTTP_200_OK)
        self.assertEqual(DONATION_MODEL.objects.count(), 1)

    def test_donation_update_order_not_new(self, mock_check_status_psp):
        """ Test that an update to a donation where the order does not have status CREATED produces 403 FORBIDDEN"""

        order = OrderFactory.create(user=self.user, status=StatusDefinition.SUCCESS)

        donation = DonationFactory(order=order, amount=35)

        updated_donation = {
            "project": self.project.slug,
            "order": order.id,
            "amount": 50
        }

        self.assertEqual(DONATION_MODEL.objects.count(), 1)
        response = self.client.put(reverse('manage-donation-detail',
                                   kwargs={'pk': donation.id}),
                                   json.dumps(updated_donation),
                                   'application/json',
                                   HTTP_AUTHORIZATION=self.user_token)

        self.assertEqual(response.status_code, status.HTTP_403_FORBIDDEN)
        self.assertEqual(DONATION_MODEL.objects.count(), 1)

    def test_donation_update_order_new(self, mock_check_status_psp):
        """ Test that an update to a donation where the order does has status CREATED produces 200 OK response"""

        order = OrderFactory.create(user=self.user, status=StatusDefinition.CREATED)

        donation = DonationFactory(order=order, amount=35)

        updated_donation = {
            "project": self.project.slug,
            "order": order.id,
            "amount": 50
        }

        self.assertEqual(DONATION_MODEL.objects.count(), 1)
        response = self.client.put(reverse('manage-donation-detail',
                                   kwargs={'pk': donation.id}),
                                   json.dumps(updated_donation),
                                   'application/json',
                                   HTTP_AUTHORIZATION=self.user_token)

        self.assertEqual(response.status_code, status.HTTP_200_OK)
        self.assertEqual(DONATION_MODEL.objects.count(), 1)

# Mock the ManageOrderDetail check_status_psp function which will request status_check at PSP
@patch.object(ManageOrderDetail, 'check_status_psp')
class TestCreateDonation(DonationApiTestCase):

    def test_create_single_donation(self, check_status_psp):
        """
        Test donation in the current donation flow where we have just one donation that can't be deleted.
        """

        # Create an order
        response = self.client.post(self.manage_order_list_url, {}, HTTP_AUTHORIZATION=self.user1_token)
        order_id = response.data['id']

        fundraiser = FundRaiserFactory.create(amount=100)

        donation1 = {
            "fundraiser": fundraiser.pk,
            "project": fundraiser.project.slug,
            "order": order_id,
            "amount": 50
        }

        response = self.client.post(self.manage_donation_list_url, donation1, HTTP_AUTHORIZATION=self.user1_token)
        self.assertEqual(response.status_code, status.HTTP_201_CREATED)
        self.assertEqual(response.data['status'], 'created')
        donation_id = response.data['id']

        # Check that the order total is equal to the donation amount
        order_url = "{0}{1}".format(self.manage_order_list_url, order_id)
        response = self.client.get(order_url, HTTP_AUTHORIZATION=self.user1_token)
        self.assertEqual(response.status_code, status.HTTP_200_OK)
        self.assertEqual(response.data['total'], 50)

    def test_create_fundraiser_donation(self, check_status_psp):
        """
        Test donation in the current donation flow where we have just one donation that can't be deleted.
        """

        # Create an order
        response = self.client.post(self.manage_order_list_url, {}, HTTP_AUTHORIZATION=self.user1_token)
        order_id = response.data['id']

        donation1 = {
            "project": self.project1.slug,
            "order": order_id,
            "amount": 35
        }

        response = self.client.post(self.manage_donation_list_url, donation1, HTTP_AUTHORIZATION=self.user1_token)
        self.assertEqual(response.status_code, status.HTTP_201_CREATED)
        self.assertEqual(response.data['status'], 'created')
        donation_id = response.data['id']

        # Check that the order total is equal to the donation amount
        order_url = "{0}{1}".format(self.manage_order_list_url, order_id)
        response = self.client.get(order_url, HTTP_AUTHORIZATION=self.user1_token)
        self.assertEqual(response.status_code, status.HTTP_200_OK)
        self.assertEqual(response.data['total'], 35)

    def test_crud_multiple_donations(self, check_status_psp):
        """
        Test more advanced modifications to donations and orders that aren't currently supported by our
        front-en but
        """

        # Create an order
        response = self.client.post(self.manage_order_list_url, {}, HTTP_AUTHORIZATION=self.user1_token)
        order_id = response.data['id']

        donation1 = {
            "project": self.project1.slug,
            "order": order_id,
            "amount": 35
        }

        response = self.client.post(self.manage_donation_list_url, donation1, HTTP_AUTHORIZATION=self.user1_token)
        donation_id = response.data['id']

        # Check that the order total is equal to the donation amount
        order_url = "{0}{1}".format(self.manage_order_list_url, order_id)
        response = self.client.get(order_url, HTTP_AUTHORIZATION=self.user1_token)
        self.assertEqual(response.status_code, status.HTTP_200_OK)
        self.assertEqual(response.data['total'], 35)

        # Check that this user can change the amount
        donation_url = "{0}{1}".format(self.manage_donation_list_url, donation_id)
        donation1['amount'] = 50
        response = self.client.put(donation_url, json.dumps(donation1), 'application/json', HTTP_AUTHORIZATION=self.user1_token)
        self.assertEqual(response.status_code, status.HTTP_200_OK)

        # Check that the order total is equal to the increased donation amount
        order_url = "{0}{1}".format(self.manage_order_list_url, order_id)
        response = self.client.get(order_url, HTTP_AUTHORIZATION=self.user1_token)
        self.assertEqual(response.status_code, status.HTTP_200_OK)
        self.assertEqual(response.data['total'], 50)

        # Add another donation
        donation2 = {
            "project": self.project2.slug,
            "order": order_id,
            "amount": 47
        }
        response = self.client.post(self.manage_donation_list_url, donation2, HTTP_AUTHORIZATION=self.user1_token)
        self.assertEqual(response.status_code, status.HTTP_201_CREATED)
        self.assertEqual(response.data['status'], 'created')

        # Check that the order total is equal to the two donations
        order_url = "{0}{1}".format(self.manage_order_list_url, order_id)
        response = self.client.get(order_url, HTTP_AUTHORIZATION=self.user1_token)
        self.assertEqual(response.status_code, status.HTTP_200_OK)
        self.assertEqual(len(response.data['donations']), 2)
        self.assertEqual(response.data['total'], 97)

        # remove the first donation
        response = self.client.delete(donation_url, content_type='application/json', HTTP_AUTHORIZATION=self.user1_token)
        self.assertEqual(response.status_code, status.HTTP_204_NO_CONTENT)

        # Check that the order total is equal to second donation
        order_url = "{0}{1}".format(self.manage_order_list_url, order_id)
        response = self.client.get(order_url, HTTP_AUTHORIZATION=self.user1_token)
        self.assertEqual(response.status_code, status.HTTP_200_OK)
        self.assertEqual(len(response.data['donations']), 1)
        self.assertEqual(response.data['total'], 47)

        # Set order to status 'locked'
        order = ORDER_MODEL.objects.get(id=order_id)
        order.locked()

        donation3 = {
            "project": self.project1.slug,
            "order": order_id,
            "amount": 70
        }

        # Should not be able to add more donations to this order now.
        response = self.client.post(self.manage_donation_list_url, donation3, HTTP_AUTHORIZATION=self.user1_token)
        self.assertEqual(response.status_code, status.HTTP_403_FORBIDDEN)

        # Check that this user can't change the amount of an donation
        donation1['amount'] = 5
        response = self.client.put(donation_url, json.dumps(donation1), content_type='application/json', HTTP_AUTHORIZATION=self.user1_token)
        self.assertEqual(response.status_code, status.HTTP_403_FORBIDDEN)


class TestAnonymousDonationCreate(DonationApiTestCase):

    # FIXME: Write tests for anonymous donations
    def test_create_anonymous_donation(self):
        donation_url = reverse('manage-donation-list')

        # create a new anonymous donation
        response = self.client.post(donation_url, {'order': self.order.pk, 'project': self.project.slug, 'amount': 50, 'anonymous': True}, HTTP_AUTHORIZATION=self.user_token)

        self.assertEqual(response.status_code, 201)

        # retrieve the donation just created
        donation_id = response.data['id']
        donation_url = reverse('manage-donation-detail', kwargs={'pk': donation_id})
        response = self.client.get(donation_url, HTTP_AUTHORIZATION=self.user_token)

        self.assertEqual(response.status_code, status.HTTP_200_OK)

        # Check if the anonymous is set to True
        self.assertEqual(True, response.data['anonymous'])

        # Check that user is shown in private API
        self.assertEqual(self.order.user.id, response.data['user'])

        # Set the order to success
        self.order.locked()
        self.order.succeeded()

        # retrieve the donation through public API
        donation_url = reverse('donation-detail', kwargs={'pk': donation_id})
        response = self.client.get(donation_url)

        self.assertEqual(response.status_code, status.HTTP_200_OK)

        # Check that user is NOT shown in public API
<<<<<<< HEAD
        self.assertEqual(None, response.data['user'])
=======
        self.assertEqual(None, response.data['user'])

>>>>>>> c49f3eef
<|MERGE_RESOLUTION|>--- conflicted
+++ resolved
@@ -382,9 +382,4 @@
         self.assertEqual(response.status_code, status.HTTP_200_OK)
 
         # Check that user is NOT shown in public API
-<<<<<<< HEAD
         self.assertEqual(None, response.data['user'])
-=======
-        self.assertEqual(None, response.data['user'])
-
->>>>>>> c49f3eef
