--- conflicted
+++ resolved
@@ -2,15 +2,12 @@
 from bluebottle.bb_orders.tests.test_api import OrderApiTestCase
 from bluebottle.test.factory_models.accounts import BlueBottleUserFactory
 from bluebottle.test.factory_models.projects import ProjectFactory
-<<<<<<< HEAD
 from bluebottle.test.factory_models.orders import OrderFactory
 from bluebottle.utils.model_dispatcher import get_order_model
-=======
 from bluebottle.test.factory_models.fundraisers import FundraiserFactory
 from bluebottle.test.utils import InitProjectDataMixin
 from bluebottle.utils.utils import get_model_class
 
->>>>>>> ba672470
 from django.core.urlresolvers import reverse
 
 from rest_framework import status
@@ -27,7 +24,6 @@
         self.user = BlueBottleUserFactory.create()
         self.project = ProjectFactory.create()
         self.order = OrderFactory.create()
-
 
 
 class TestCreateDonation(DonationApiTestCase):
@@ -172,9 +168,6 @@
         self.assertEqual(response.status_code, status.HTTP_403_FORBIDDEN)
 
 
-
-
-
 class TestDonationCreate(DonationApiTestCase):
 
     def test_create_anonymous_donation(self):
