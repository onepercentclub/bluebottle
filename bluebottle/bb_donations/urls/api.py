--- conflicted
+++ resolved
@@ -1,14 +1,9 @@
 from django.conf.urls import url
 from ..views import (
-<<<<<<< HEAD
-    DonationList, DonationDetail, ManageDonationDetail, ManageDonationList, ProjectDonationList,
-    LatestDonationsList, ProjectDonationDetail,  MyProjectDonationList, MyFundraiserDonationList
-=======
     DonationList, DonationDetail, ManageDonationDetail,
     ManageDonationList, ProjectDonationList,
     LatestDonationsList, ProjectDonationDetail,
     MyProjectDonationList, MyFundraiserDonationList
->>>>>>> 15241c3f
 )
 
 
