from bluebottle.bb_donations.models import DonationStatuses
from bluebottle.bb_orders.permissions import OrderIsNew
from django.http.response import Http404
import logging
from bluebottle.bb_donations.serializers import ManageDonationSerializer
from django.contrib.auth.models import AnonymousUser
from rest_framework import generics
from bluebottle.utils.utils import get_project_model, get_model_class, get_serializer_class

PROJECT_MODEL = get_model_class('PROJECTS_PROJECT_MODEL')
FUNDRAISER_MODEL = get_model_class('FUNDRAISERS_FUNDRAISER_MODEL')
DONATION_MODEL = get_model_class('DONATIONS_DONATION_MODEL')

logger = logging.getLogger(__name__)


class DonationList(generics.ListAPIView):
    model = DONATION_MODEL
    serializer_class = get_serializer_class('DONATIONS_DONATION_MODEL', 'preview')
    # FIXME: Filter on donations that are viewable (pending & paid)


class DonationDetail(generics.RetrieveAPIView):
    model = DONATION_MODEL
    serializer_class = get_serializer_class('DONATIONS_DONATION_MODEL', 'preview')
    # FIXME: Filter on donations that are viewable (pending & paid)


class ProjectDonationList(generics.ListAPIView):
    model = DONATION_MODEL
    serializer_class = get_serializer_class('DONATIONS_DONATION_MODEL', 'preview')
    # FIXME: Filter on donations that are viewable (pending & paid)

    def get_queryset(self):
        queryset = super(ProjectDonationList, self).get_queryset()

        filter_kwargs = {}

        project_slug = self.request.QUERY_PARAMS.get('project', None)
        fundraiser_id = self.request.QUERY_PARAMS.get('fundraiser', None)
        if fundraiser_id:
            try:
                fundraiser = FUNDRAISER_MODEL.objects.get(pk=fundraiser_id)
                filter_kwargs['fundraiser'] = fundraiser
            except FUNDRAISER_MODEL.DoesNotExist:
                raise Http404(u"No %(verbose_name)s found matching the query" %
                              {'verbose_name': FUNDRAISER_MODEL._meta.verbose_name})
        elif project_slug:
            try:
                project = PROJECT_MODEL.objects.get(slug=project_slug)
                filter_kwargs['project'] = project
            except PROJECT_MODEL.DoesNotExist:
                raise Http404(u"No %(verbose_name)s found matching the query" %
                              {'verbose_name': queryset.model._meta.verbose_name})
        else:
            raise Http404(u"No %(verbose_name)s found matching the query" %
                          {'verbose_name': PROJECT_MODEL._meta.verbose_name})


        queryset = queryset.filter(**filter_kwargs)
        queryset = queryset.order_by("-created")
        queryset = queryset.filter(status__in=[DonationStatuses.paid, DonationStatuses.pending])

        return queryset


class ProjectDonationDetail(generics.RetrieveAPIView):
    model = DONATION_MODEL
    serializer_class = get_serializer_class('DONATIONS_DONATION_MODEL', 'preview')
    # FIXME: Filter on donations that are viewable (pending & paid)


class ManageDonationList(generics.ListCreateAPIView):
    model = DONATION_MODEL
    serializer_class = get_serializer_class('DONATIONS_DONATION_MODEL', 'manage')
    # FIXME: Add permission for OrderOwner

<<<<<<< HEAD
=======
    permission_classes = (OrderIsNew, )

>>>>>>> 3c8f18ca
    def get_queryset(self):
        queryset = super(ManageDonationList, self).get_queryset()

        filter_kwargs = {}

        project_slug = self.request.QUERY_PARAMS.get('project', None)
        if project_slug:
            try:
                project = PROJECT_MODEL.objects.get(slug=project_slug)
            except PROJECT_MODEL.DoesNotExist:
                raise Http404(u"No project found matching the query")

            filter_kwargs['project'] = project

        user_id = self.request.QUERY_PARAMS.get('owner', None)
        if user_id:
            filter_kwargs['owner__pk'] = user_id

        return queryset.filter(**filter_kwargs).order_by('-created')


class ManageDonationDetail(generics.RetrieveUpdateDestroyAPIView):
    model = DONATION_MODEL
    serializer_class = get_serializer_class('DONATIONS_DONATION_MODEL', 'manage')

    permission_classes = (OrderIsNew, )
<|MERGE_RESOLUTION|>--- conflicted
+++ resolved
@@ -75,11 +75,8 @@
     serializer_class = get_serializer_class('DONATIONS_DONATION_MODEL', 'manage')
     # FIXME: Add permission for OrderOwner
 
-<<<<<<< HEAD
-=======
     permission_classes = (OrderIsNew, )
 
->>>>>>> 3c8f18ca
     def get_queryset(self):
         queryset = super(ManageDonationList, self).get_queryset()
 
