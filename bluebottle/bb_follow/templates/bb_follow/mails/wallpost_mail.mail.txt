--- conflicted
+++ resolved
@@ -4,19 +4,9 @@
 {% block content %}
 {% blocktrans %}
 
-<<<<<<< HEAD
 Hello {{ first_name }},
 
 {{ author }} added a new post on a {{ follow_object }} you follow:
-=======
-There has been a new post on a {{follow_object}} you follow. 
-
-Here's part of the post:
-
-{{wallpost_text}}...
-
-Check the wall at: {{link}} for the full update.
->>>>>>> fa739373
 
 '{{ wallpost_text }}...'
 {% endblocktrans %}
