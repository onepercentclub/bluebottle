{% load i18n bb_ember static %}


{% tplhandlebars "project_fundraiser_list" %}
    
    <div class="activity">

        {{#if fundraisers.length}}
            <header class="activity-header">
                <h2 class="activity-title">{% trans "Fundraisers" %}</h2>
            </header>

            <ul class="activity-list">
                {{#each fundraiser in controller}}
                    {{render "projectFundraiser" fundraiser}}
                {{/each}}
            </ul>

            {{#if controllers.project.isStatusCampaign}}
                <footer class="activity-footer">
<<<<<<< HEAD
                    {{#linkTo 'fundRaiserNew' controllers.project.id class='activity-action' }}
=======
                    {{#linkTo 'fundraiserNew' controllers.project.id class='activity-action' }}
>>>>>>> 883be7ba
                        <strong>{% trans "Start your own fundraiser" %} &raquo;</strong><br />
                        {% trans "Throw a party or run a marathon to raise funds" %}
                    {{/linkTo}}
                </footer>
            {{/if}}
        {{else}}
            {{#if controllers.project.isStatusCampaign}}
                <header class="activity-header">
                    <h2 class="activity-title">{% trans "Fundraisers" %}</h2>
                </header>

                <footer class="activity-footer">
<<<<<<< HEAD
                    {{#linkTo 'fundRaiserNew' controllers.project.id class='activity-action' }}
=======
                    {{#linkTo 'fundraiserNew' controllers.project.id class='activity-action' }}
>>>>>>> 883be7ba
                        <strong>{% trans "Be the first to fundraise" %} &raquo;</strong><br />
                        {% trans "Throw a party or run a marathon to raise funds" %}
                    {{/linkTo}}
                </footer>
            {{/if}}

        {{/if}}

    </div>

{% endtplhandlebars %}<|MERGE_RESOLUTION|>--- conflicted
+++ resolved
@@ -18,11 +18,7 @@
 
             {{#if controllers.project.isStatusCampaign}}
                 <footer class="activity-footer">
-<<<<<<< HEAD
-                    {{#linkTo 'fundRaiserNew' controllers.project.id class='activity-action' }}
-=======
                     {{#linkTo 'fundraiserNew' controllers.project.id class='activity-action' }}
->>>>>>> 883be7ba
                         <strong>{% trans "Start your own fundraiser" %} &raquo;</strong><br />
                         {% trans "Throw a party or run a marathon to raise funds" %}
                     {{/linkTo}}
@@ -35,11 +31,7 @@
                 </header>
 
                 <footer class="activity-footer">
-<<<<<<< HEAD
-                    {{#linkTo 'fundRaiserNew' controllers.project.id class='activity-action' }}
-=======
                     {{#linkTo 'fundraiserNew' controllers.project.id class='activity-action' }}
->>>>>>> 883be7ba
                         <strong>{% trans "Be the first to fundraise" %} &raquo;</strong><br />
                         {% trans "Throw a party or run a marathon to raise funds" %}
                     {{/linkTo}}
