from bluebottle.utils.model_dispatcher import get_order_model
from rest_framework import permissions

from bluebottle.utils.utils import StatusDefinition

ORDER_MODEL = get_order_model()


class LoggedInUser(permissions.BasePermission):
    def has_permission(self, request, view):
        if request.user.is_authenticated():
            return True
        return False

class IsUser(permissions.BasePermission):
    """ Read / write permissions are only allowed if the obj.user is the logged in user. """
    def has_object_permission(self, request, view, obj):
        return obj.user == request.user


class IsOrderCreator(permissions.BasePermission):
    """
    Allows the access to a payment or order only if the user created the Order that the payment belongs to.
    """
    def has_object_permission(self, request, view, obj):
        # Use duck typing to check if we have an order or a payment.
        if hasattr(obj, 'user'):
            order = obj
        else:
            order = obj.order

        # Permission is granted if: 
        #   1) the order user is the logged in user
        #   2) the order has no user but the current
        #      order in the session has the same order_id as the order being 
        #      accessed. This will happen if the order was created anonymously
        #      and then the user logged in / signed up.

        # Case 1: Authenticated user.
        if request.user.is_authenticated():
            if order.user == request.user:
                return True
            return False

        # Case 2: Anonymous user.
        else:
            order_id = request.session.get('new_order_id')
            if order_id:
                return order_id == order.id
            return False

    def _get_order_from_request(self, request):
        if request.DATA:
            order_id = request.DATA.get('order', None)
        else:
            order_id = request.QUERY_PARAMS.get('order', None)
        if order_id:
            try:
                project = ORDER_MODEL.objects.get(id=order_id)
                return project
            except ORDER_MODEL.DoesNotExist:
                return None
        else:
            return None

    def has_permission(self, request, view):
        # Allow non modifying actions
        if request.method in permissions.SAFE_METHODS or request.method == 'DELETE':
            return True

        # This is for creating new objects that have a relation (fk) to Order.
        if not view.model == ORDER_MODEL:
            order = self._get_order_from_request(request)
            if order:
<<<<<<< HEAD
                # Allow action if order belongs to user or if the user is anonymous
                # and the current order in the session is the same as this order
                if request.user.is_authenticated():
                    return order.user == request.user
                elif order.pk == request.session.get('new_order_id'):
                    return True
                return False
=======
                if request.user.is_authenticated():
                    # Permission is only granted if the order user is the logged in user.
                    return order.user == request.user

                # Case 2: Anonymous user.
                else:
                    # For an anonymous user we grant access if the new order id is the same as the payment order id.
                    order_id = request.session.get('new_order_id')
                    if order_id:
                        return order_id == order.id
                    return False
>>>>>>> 5185e637
            else:
                return False

        return True


class OrderIsNew(permissions.BasePermission):
    """
    Check if the Order has status new. This also works for objects that have a foreign key to order.

    """ 

    def _get_order_from_request(self, request):
        if request.DATA:
            order_id = request.DATA.get('order', None)
        else:
            order_id = request.QUERY_PARAMS.get('order', None)
        if order_id:
            try:
                project = ORDER_MODEL.objects.get(id=order_id)
                return project
            except ORDER_MODEL.DoesNotExist:
                return None
        else:
            return None

    def has_permission(self, request, view):
        # Allow non modifying actions
        if request.method in permissions.SAFE_METHODS or request.method == 'DELETE':
            return True

        # This is for creating new objects that have a relation (fk) to Order.
        if not view.model == ORDER_MODEL:
            order = self._get_order_from_request(request)
            if order:
                return order.status == StatusDefinition.CREATED
            else:
                return False
        return True

    def has_object_permission(self, request, view, obj):

        # Allow non modifying actions
        if request.method in permissions.SAFE_METHODS:
            return True

        # Check if the object is an Order or if it some object that has a foreign key to Order.
        if isinstance(obj, ORDER_MODEL):
            return obj.status == StatusDefinition.CREATED
        return obj.order.status == StatusDefinition.CREATED
<|MERGE_RESOLUTION|>--- conflicted
+++ resolved
@@ -38,9 +38,7 @@
 
         # Case 1: Authenticated user.
         if request.user.is_authenticated():
-            if order.user == request.user:
-                return True
-            return False
+            return order.user == request.user
 
         # Case 2: Anonymous user.
         else:
@@ -72,27 +70,12 @@
         if not view.model == ORDER_MODEL:
             order = self._get_order_from_request(request)
             if order:
-<<<<<<< HEAD
                 # Allow action if order belongs to user or if the user is anonymous
                 # and the current order in the session is the same as this order
-                if request.user.is_authenticated():
-                    return order.user == request.user
-                elif order.pk == request.session.get('new_order_id'):
-                    return True
+                order_id = request.session.get('new_order_id')
+                if order_id:
+                    return order_id == order.id
                 return False
-=======
-                if request.user.is_authenticated():
-                    # Permission is only granted if the order user is the logged in user.
-                    return order.user == request.user
-
-                # Case 2: Anonymous user.
-                else:
-                    # For an anonymous user we grant access if the new order id is the same as the payment order id.
-                    order_id = request.session.get('new_order_id')
-                    if order_id:
-                        return order_id == order.id
-                    return False
->>>>>>> 5185e637
             else:
                 return False
 
