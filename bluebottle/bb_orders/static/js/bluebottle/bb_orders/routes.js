--- conflicted
+++ resolved
@@ -39,9 +39,7 @@
                                 break;
 
                             case 'pending':
-<<<<<<< HEAD
                                 _this.send('openInDynamic', 'donationPending', donation, 'modalFront');
-=======
                                 // Display flash message until payment no longer 
                                 // pending
                                 _this.send('setFlash', gettext('Processing payment'), 'welcome', false);
@@ -59,7 +57,6 @@
                                     });
                                 }, 2000);
 
->>>>>>> 8b5734c3
                                 break;
 
                             case 'cancelled':
