from bluebottle.bb_orders.views import ManageOrderList, ManageOrderDetail
<<<<<<< HEAD
from django.conf.urls import include, url
=======
from django.conf.urls import url
>>>>>>> 15241c3f
from ..views import OrderList, OrderDetail

urlpatterns = [
    # Orders
    url(r'^$', OrderList.as_view(), name='order-list'),
<<<<<<< HEAD
    url(r'^(?P<pk>\d+)$', OrderDetail.as_view(),
        name='order-detail'),

    # My Orders
    url(r'^my/$', ManageOrderList.as_view(),
        name='manage-order-list'),
    url(r'^my/(?P<pk>\d+)$', ManageOrderDetail.as_view(),
        name='manage-order-detail'),

=======
    url(r'^(?P<pk>\d+)$', OrderDetail.as_view(), name='order-detail'),

    # My Orders
    url(r'^my/$', ManageOrderList.as_view(), name='manage-order-list'),
    url(r'^my/(?P<pk>\d+)$', ManageOrderDetail.as_view(), name='manage-order-detail'),
>>>>>>> 15241c3f
]<|MERGE_RESOLUTION|>--- conflicted
+++ resolved
@@ -1,29 +1,13 @@
 from bluebottle.bb_orders.views import ManageOrderList, ManageOrderDetail
-<<<<<<< HEAD
-from django.conf.urls import include, url
-=======
 from django.conf.urls import url
->>>>>>> 15241c3f
 from ..views import OrderList, OrderDetail
 
 urlpatterns = [
     # Orders
     url(r'^$', OrderList.as_view(), name='order-list'),
-<<<<<<< HEAD
-    url(r'^(?P<pk>\d+)$', OrderDetail.as_view(),
-        name='order-detail'),
-
-    # My Orders
-    url(r'^my/$', ManageOrderList.as_view(),
-        name='manage-order-list'),
-    url(r'^my/(?P<pk>\d+)$', ManageOrderDetail.as_view(),
-        name='manage-order-detail'),
-
-=======
     url(r'^(?P<pk>\d+)$', OrderDetail.as_view(), name='order-detail'),
 
     # My Orders
     url(r'^my/$', ManageOrderList.as_view(), name='manage-order-list'),
     url(r'^my/(?P<pk>\d+)$', ManageOrderDetail.as_view(), name='manage-order-detail'),
->>>>>>> 15241c3f
 ]