--- conflicted
+++ resolved
@@ -26,29 +26,20 @@
     raw_id_fields = ('user', )
     extra = 0
 
-    
+
 class OrganizationAdmin(admin.ModelAdmin):
     prepopulated_fields = {'slug': ('name',)}
     inlines = (OrganizationMemberInline, OrganizationDocumentInline)
-<<<<<<< HEAD
 
     search_fields = ('name',)
 
-    fields = ('name','email','phone_number', 'website', 'twitter', 'facebook', 'skype', 'slug')
+    exclude = ('created', 'updated', 'deleted', 'tags')
 
-=======
-    search_fields = ('name', 'description')
-
->>>>>>> 460a4ae0
 admin.site.register(ORGANIZATION_MODEL, OrganizationAdmin)
 
 
 class OrganizationMemberAdmin(admin.ModelAdmin):
-<<<<<<< HEAD
     list_display = ('user', 'function', 'members')
-=======
-    list_display = ('user', 'function')
->>>>>>> 460a4ae0
     list_filter = ('function',)
     raw_id_fields = ('user', )
     search_fields = ('user__first_name', 'user__last_name', 'user__username')
