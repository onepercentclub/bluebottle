--- conflicted
+++ resolved
@@ -64,56 +64,26 @@
 
 App.MyOrganization = DS.Model.extend(App.ModelValidationMixin, {
     url: 'bb_organizations/manage',
+
     requiredOrganizationFields: ['name', 'email', 'phone_number', 'website'],
-<<<<<<< HEAD
     requiredBaseBankOrganizationFields: ['account_holder_name', 'account_holder_address', 'account_holder_postal_code',
-									 'account_holder_city', 'account_holder_country'],
     requiredEuropeanBankOrganizationFields: ['account_iban', 'account_bic'],
-    requiredNotEuropeanBankOrganizationFields: ['account_bic', 'account_number', 'account_bank_name', 'account_bank_address',
-										  'account_bank_postal_code', 'account_bank_city', 'account_bank_country'],
-=======
-
-	requiredBaseBankOrganizationFields: ['account_holder_name', 'account_holder_address', 'account_holder_postal_code',
-									 	 'account_holder_city', 'account_holder_country'],
-
-	requiredEuropeanBankOrganizationFields: ['account_iban', 'account_bic'],
-
-	requiredNotEuropeanBankOrganizationFields: ['account_bic', 'account_number', 'account_bank_name',
-												'account_bank_address', 'account_bank_postal_code',
-												'account_bank_city', 'account_bank_country'],
->>>>>>> e36f0c1a
+    requiredNotEuropeanBankOrganizationFields: ['account_bic', 'account_number', 'account_bank_name',
+                                                'account_bank_address', 'account_bank_postal_code',
+                                                'account_bank_city', 'account_bank_country'],
 
     init: function () {
         this._super();
 
-<<<<<<< HEAD
-        this.validEuropeanBankOrganizationFields = this.get('requiredBaseBankOrganizationFields').
-                                                        concat(this.get('requiredEuropeanBankOrganizationFields'));
-
-        this.validNotEuropeanBankOrganizationFields = this.get('requiredBaseBankOrganizationFields').
-                                                           concat(this.get('requiredNotEuropeanBankOrganizationFields'));
-
-
         this.validatedFieldsProperty('validOrganization', this.get('requiredOrganizationFields'));
-        this.validatedFieldsProperty('validEuropeanBankOrganization', this.get('validEuropeanBankOrganizationFields'));
-        this.validatedFieldsProperty('validNotEuropeanBankOrganization', this.get('validNotEuropeanBankOrganizationFields'));
-
-
-        this.missingFieldsProperty('missingFieldsOrganization', this.get('requiredOrganizationFields'));
-        this.missingFieldsProperty('missingFieldsEuropeanBankOrganization', this.get('validEuropeanBankOrganizationFields'));
-        this.missingFieldsProperty('missingFieldsNotEuropeanBankOrganization', this.get('validNotEuropeanBankOrganizationFields'));
-=======
-		this.validatedFieldsProperty('validOrganization', this.get('requiredOrganizationFields'));
 		this.validatedFieldsProperty('validBaseBankOrganization', this.get('requiredBaseBankOrganizationFields'));
 		this.validatedFieldsProperty('validEuropeanBankOrganization', this.get('requiredEuropeanBankOrganizationFields'));
 		this.validatedFieldsProperty('validNotEuropeanBankOrganization', this.get('requiredNotEuropeanBankOrganizationFields'));
 
-
-		this.missingFieldsProperty('missingFieldsOrganization', this.get('requiredOrganizationFields'));
-		this.missingFieldsProperty('missingFieldsBaseBankOrganization', this.get('requiredBaseBankOrganizationFields'));
-		this.missingFieldsProperty('missingFieldsEuropeanBankOrganization', this.get('requiredEuropeanBankOrganizationFields'));
-		this.missingFieldsProperty('missingFieldsNotEuropeanBankOrganization', this.get('requiredNotEuropeanBankOrganizationFields'));
->>>>>>> e36f0c1a
+        this.missingFieldsProperty('missingFieldsOrganization', this.get('requiredOrganizationFields'));
+        this.missingFieldsProperty('missingFieldsBaseBankOrganization', this.get('requiredBaseBankOrganizationFields'));
+        this.missingFieldsProperty('missingFieldsEuropeanBankOrganization', this.get('requiredEuropeanBankOrganizationFields'));
+        this.missingFieldsProperty('missingFieldsNotEuropeanBankOrganization', this.get('requiredNotEuropeanBankOrganizationFields'));
     },
 
     save: function () {
@@ -170,12 +140,12 @@
     legalStatus: DS.attr('string', {defaultValue: ""}),
     documents: DS.hasMany('App.MyOrganizationDocument'),
 
-	validBank: function() {
-		return this.get('validBaseBankOrganization')
-			&& ((this.get('validEuropeanBankOrganization') && this.get('inEurope'))
-			|| (this.get('validNotEuropeanBankOrganization') && !this.get('inEurope')))
-	}.property('validBaseBankOrganization', 'validEuropeanBankOrganization',
-			   'validNotEuropeanBankOrganization', 'inEurope'),
+    validBank: function() {
+        return this.get('validBaseBankOrganization')
+            && ((this.get('validEuropeanBankOrganization') && this.get('inEurope'))
+            || (this.get('validNotEuropeanBankOrganization') && !this.get('inEurope')))
+    }.property('validBaseBankOrganization', 'validEuropeanBankOrganization',
+               'validNotEuropeanBankOrganization', 'inEurope'),
 
     validLegalStatus: function(){
         if (this.get('legalStatus') &&  this.get('documents.length') > 0){
@@ -186,9 +156,9 @@
 
 	inEurope: DS.attr('boolean', {defaultValue: true}),
 
-	outsideEurope: function() {
-		return !this.get('inEurope');
-	}.property('inEurope'),
+    outsideEurope: function() {
+        return !this.get('inEurope');
+    }.property('inEurope'),
 
 	//Account holder
 	account_holder_name: DS.attr('string', {defaultValue: ""}),
