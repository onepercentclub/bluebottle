--- conflicted
+++ resolved
@@ -37,22 +37,7 @@
             </ul>
         </fieldset>
         <fieldset>
-<<<<<<< HEAD
         	<ul>
-=======
-            <ul class="tab-control">
-                <li>
-                    {% trans "Where is your bank located:" %}
-                    <ul class="tabs two">
-                        <li {{bindAttr class=":tab-item :tab-first inEurope:active"}}>
-                            <a {{action "showInEurope"}} {{bindAttr class="inEurope:active"}}>In Europe</a>
-                        </li>
-                        <li {{bindAttr class=":tab-item outsideEurope:active"}}>
-                            <a {{action "showOutEurope"}} {{bindAttr class="inEurope::active"}}>Out Europe</a>
-                        </li>
-                    </ul>
-                </li>
->>>>>>> 2a221574
                 <li {{bindAttr class=":control-group inEurope:show:hide"}}>
                     <ul>
                         {% bb_component 'bb-text-field' label=_("IBAN") name='account-iban' valueBinding='account_iban' errorsBinding='errors.account_iban' maxlength=255 placeholder=_("The IBAN code") %}
