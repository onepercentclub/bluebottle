import json

from django.core.urlresolvers import reverse
from django.test import TestCase

<<<<<<< HEAD
from bluebottle.bb_organizations.models import BaseOrganization
from bluebottle.test.models import TestOrganization
=======
>>>>>>> 460a4ae0
from bluebottle.test.factory_models.accounts import BlueBottleUserFactory
from bluebottle.test.factory_models.organizations_factories import (
    OrganizationFactory, OrganizationMemberFactory, ORGANIZATION_MODEL)


class OrganizationsEndpointTestCase(TestCase):
    """
    Base class for test cases for ``organizations`` module.

    The testing classes for ``organization`` module related to the API must
    subclass this.
    """
    def setUp(self):
        self.user_1 = BlueBottleUserFactory.create()
        self.user_2 = BlueBottleUserFactory.create()

        self.organization_1 = OrganizationFactory.create()
        self.organization_2 = OrganizationFactory.create()
        self.organization_3 = OrganizationFactory.create()

<<<<<<< HEAD
        self.member_1 = OrganizationMemberFactory.create(user=self.user_1)
        self.member_2 = OrganizationMemberFactory.create(user=self.user_1)
        self.member_3 = OrganizationMemberFactory.create(user=self.user_2)
=======
        self.member_1 = OrganizationMemberFactory(user=self.user_1)
        self.member_2 = OrganizationMemberFactory(user=self.user_2)

        self.organization_1.members.add(self.member_1)
        self.organization_1.save()
        self.organization_2.members.add(self.member_1)
        self.organization_2.save()
        self.organization_3.members.add(self.member_2)
        self.organization_3.save()
>>>>>>> 460a4ae0

        self.organization_1.members.add(self.member_1)
        self.organization_2.members.add(self.member_2)
        self.organization_3.members.add(self.member_3)

class OrganizationListTestCase(OrganizationsEndpointTestCase):
    """
    Test case for ``OrganizationsList`` API view.

    Endpoint: /api/bb_organizations/
    """
    def test_api_organizations_list_endpoint(self):
        """
        Tests that the list of organizations can be obtained from its
        endpoint.
        """
        response = self.client.get(reverse('organization_list'))

        self.assertEqual(response.status_code, 200)

        # We received the three organizations created.
        data = json.loads(response.content)
        self.assertEqual(data['count'], 3)


class OrganizationDetailTestCase(OrganizationsEndpointTestCase):
    """
    Test case for ``OrganizationsList`` API view.

    Endpoint: /api/bb_organizations/{pk}
    """
    def test_api_organizations_detail_endpoint(self):
        response = self.client.get(reverse('organization_detail', kwargs={'pk': self.organization_1.pk}))

        self.assertEqual(response.status_code, 200)


class ManageOrganizationListTestCase(OrganizationsEndpointTestCase):
    """
    Test case for ``ManageOrganizationsList`` API view.

    Endpoint: /api/bb_organizations/manage/
    """
    def test_api_manage_organizations_list_user_filter(self):
        """
        Tests that the organizations returned are those which belongs to the
        logged-in user.
        """
        self.client.login(email=self.user_1.email, password='testing')
        response = self.client.get(reverse('manage_organization_list'))

        self.assertEqual(response.status_code, 200)

        # The user ``user_1`` only have membership for two organizations now.
        data = json.loads(response.content)
        self.assertEqual(data['count'], 2)

    def test_api_manage_organizations_list_post(self):
        """
        Tests POSTing new data to the endpoint.
        """
        post_data = {
            'name': '1% Club',
            'slug': '1-club',
            'address_line1': "'s Gravenhekje 1a",
            'address_line2': '1011 TG',
            'city': 'Amsterdam',
            'state': 'North Holland',
            'country': self.organization_1.country.pk,
            'postal_code': '1011TG',
            'phone_number': '(+31) 20 715 8980',
            'website': 'http://onepercentclub.com',
            'email': 'info@onepercentclub.com',
            'twitter': '@1percentclub',
            'facebook': '/onepercentclub',
            'skype': 'onepercentclub'
        }

        self.client.login(email=self.user_1.email, password='testing')
        response = self.client.post(reverse('manage_organization_list'), post_data)

        self.assertEqual(response.status_code, 201)

        # Check the data.
<<<<<<< HEAD
        organization = TestOrganization.objects.latest('pk')
=======
        organization = ORGANIZATION_MODEL.objects.latest('pk')
>>>>>>> 460a4ae0
        self.assertEqual(organization.name, post_data['name'])
        self.assertEqual(organization.slug, post_data['slug'])
        self.assertEqual(organization.address_line1, post_data['address_line1'])
        self.assertEqual(organization.address_line2, post_data['address_line2'])
        self.assertEqual(organization.city, post_data['city'])
        self.assertEqual(organization.state, post_data['state'])
        self.assertEqual(organization.country.pk, post_data['country'])
        self.assertEqual(organization.postal_code, post_data['postal_code'])
        self.assertEqual(organization.phone_number, post_data['phone_number'])
        self.assertEqual(organization.website, post_data['website'])
        self.assertEqual(organization.email, post_data['email'])
        self.assertEqual(organization.twitter, post_data['twitter'])
        self.assertEqual(organization.facebook, post_data['facebook'])
        self.assertEqual(organization.skype, post_data['skype'])


class ManageOrganizationDetailTestCase(OrganizationsEndpointTestCase):
    """
    Test case for ``OrganizationsList`` API view.

    Endpoint: /api/bb_organizations/manage/{pk}
    """
    def test_manage_organizations_detail_login_required(self):
        """
        Tests that the endpoint first restricts results to logged-in users.
        """
        # Making the request without logging in...
        response = self.client.get(reverse('manage_organization_detail', kwargs={'pk': self.organization_1.pk}))

        self.assertEqual(response.status_code, 403)

    def test_manage_organizations_detail_user_restricted(self):
        """
        Tests that the endpoint restricts the access to the users who have
        membership for the requested organization.
        """
        self.client.login(email=self.user_1.email, password='testing')

        # Requesting an organization for which the user have no membership...
        response = self.client.get(reverse('manage_organization_detail', kwargs={'pk': self.organization_3.pk}))

        # ...it fails.
        self.assertEqual(response.status_code, 403)

    def test_manage_organizations_detail_get_success(self):
        """
        Tests a successful GET request over the endpoint.
        """
        self.client.login(email=self.user_1.email, password='testing')
        response = self.client.get(reverse('manage_organization_detail', kwargs={'pk': self.organization_1.pk}))

        self.assertEqual(response.status_code, 200)

    def test_manage_organizations_detail_put_success(self):
        """
        Tests a successful PUT request over the endpoint.
        """
        put_data = {
            'name': 'New name',
            'slug': 'new-slug',
            'address_line1': 'new address',
            'address_line2': 'new address (2)',
            'city': 'Utrecht',
            'state': 'Utrecht',
            'country': self.organization_1.country.pk,
            'postal_code': '3581WJ',
            'phone_number': '(+31) 20 123 4567',
            'website': 'http://www.utrecht.nl',
            'email': 'info@utrecht.nl',
            'twitter': 'utrecht',
            'facebook': '/utrecht',
            'skype': 'utrecht'
        }

        data = json.dumps(put_data)

        self.client.login(email=self.user_1.email, password='testing')
        response = self.client.put(
            reverse('manage_organization_detail', kwargs={'pk': self.organization_1.pk}), data,
            content_type='application/json')

        self.assertEqual(response.status_code, 200)

        # Check the data.
<<<<<<< HEAD
        organization = TestOrganization.objects.get(pk=self.organization_1.pk)
=======
        organization = ORGANIZATION_MODEL.objects.get(pk=self.organization_1.pk)
>>>>>>> 460a4ae0
        self.assertEqual(organization.name, put_data['name'])
        self.assertEqual(organization.slug, put_data['slug'])
        self.assertEqual(organization.address_line1, put_data['address_line1'])
        self.assertEqual(organization.address_line2, put_data['address_line2'])
        self.assertEqual(organization.city, put_data['city'])
        self.assertEqual(organization.state, put_data['state'])
        self.assertEqual(organization.country.pk, put_data['country'])
        self.assertEqual(organization.postal_code, put_data['postal_code'])
        self.assertEqual(organization.phone_number, put_data['phone_number'])
        self.assertEqual(organization.website, put_data['website'])
        self.assertEqual(organization.email, put_data['email'])
        self.assertEqual(organization.twitter, put_data['twitter'])
        self.assertEqual(organization.facebook, put_data['facebook'])
        self.assertEqual(organization.skype, put_data['skype'])<|MERGE_RESOLUTION|>--- conflicted
+++ resolved
@@ -3,11 +3,6 @@
 from django.core.urlresolvers import reverse
 from django.test import TestCase
 
-<<<<<<< HEAD
-from bluebottle.bb_organizations.models import BaseOrganization
-from bluebottle.test.models import TestOrganization
-=======
->>>>>>> 460a4ae0
 from bluebottle.test.factory_models.accounts import BlueBottleUserFactory
 from bluebottle.test.factory_models.organizations_factories import (
     OrganizationFactory, OrganizationMemberFactory, ORGANIZATION_MODEL)
@@ -28,11 +23,6 @@
         self.organization_2 = OrganizationFactory.create()
         self.organization_3 = OrganizationFactory.create()
 
-<<<<<<< HEAD
-        self.member_1 = OrganizationMemberFactory.create(user=self.user_1)
-        self.member_2 = OrganizationMemberFactory.create(user=self.user_1)
-        self.member_3 = OrganizationMemberFactory.create(user=self.user_2)
-=======
         self.member_1 = OrganizationMemberFactory(user=self.user_1)
         self.member_2 = OrganizationMemberFactory(user=self.user_2)
 
@@ -42,11 +32,7 @@
         self.organization_2.save()
         self.organization_3.members.add(self.member_2)
         self.organization_3.save()
->>>>>>> 460a4ae0
-
-        self.organization_1.members.add(self.member_1)
-        self.organization_2.members.add(self.member_2)
-        self.organization_3.members.add(self.member_3)
+
 
 class OrganizationListTestCase(OrganizationsEndpointTestCase):
     """
@@ -127,11 +113,7 @@
         self.assertEqual(response.status_code, 201)
 
         # Check the data.
-<<<<<<< HEAD
-        organization = TestOrganization.objects.latest('pk')
-=======
         organization = ORGANIZATION_MODEL.objects.latest('pk')
->>>>>>> 460a4ae0
         self.assertEqual(organization.name, post_data['name'])
         self.assertEqual(organization.slug, post_data['slug'])
         self.assertEqual(organization.address_line1, post_data['address_line1'])
@@ -216,11 +198,7 @@
         self.assertEqual(response.status_code, 200)
 
         # Check the data.
-<<<<<<< HEAD
-        organization = TestOrganization.objects.get(pk=self.organization_1.pk)
-=======
         organization = ORGANIZATION_MODEL.objects.get(pk=self.organization_1.pk)
->>>>>>> 460a4ae0
         self.assertEqual(organization.name, put_data['name'])
         self.assertEqual(organization.slug, put_data['slug'])
         self.assertEqual(organization.address_line1, put_data['address_line1'])
