--- conflicted
+++ resolved
@@ -35,7 +35,6 @@
 
     # Limit the view to only the organizations the current user is member of
     def get_queryset(self):
-<<<<<<< HEAD
         org_members_ids = OrganizationMember.objects.filter(user=self.request.user).values_list('id', flat=True).all()
         org_ids = self.model.objects.filter(members__in=org_members_ids).values_list('id', flat=True).all()
         queryset = super(ManageOrganizationList, self).get_queryset()
@@ -47,18 +46,7 @@
             member = OrganizationMember(user=self.request.user)
             member.save()
             obj.members.add(member)
-            
-=======
-        return ORGANIZATION_MODEL.objects.filter(members__user=self.request.user)
 
-    # TODO: Review this one. This should ensure that the user is added into `members` field
-    # and a OrganizationMember exists.
-    # def post_save(self, obj, created=False):
-    #     if created:
-    #         member = OrganizationMember(user=self.request.user)
-    #         member.save()
-
->>>>>>> 460a4ae0
 
 class ManageOrganizationDetail(generics.RetrieveUpdateAPIView):
     model = ORGANIZATION_MODEL
