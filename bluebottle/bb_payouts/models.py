--- conflicted
+++ resolved
@@ -325,14 +325,10 @@
 
         raised_without_pledges = self.amount_raised - self.amount_pledged
 
-<<<<<<< HEAD
-        return "{}%".format(round(((raised_without_pledges.amount - self.amount_payable.amount) / raised_without_pledges.amount) * 100,1))
-=======
         return "{}%".format(
             round(((raised_without_pledges - self.amount_payable).amount /
                    raised_without_pledges.amount) * 100, 1)
         )
->>>>>>> 8c8739e4
 
     def get_payout_rule(self):
         """
