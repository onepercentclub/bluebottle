--- conflicted
+++ resolved
@@ -9,14 +9,8 @@
 from django.utils import timezone
 from django.utils.translation import ugettext as _
 
-<<<<<<< HEAD
-from django_extensions.db.fields import ModificationDateTimeField, CreationDateTimeField
-
-from dateutil.relativedelta import relativedelta
-=======
 from django_extensions.db.fields import (ModificationDateTimeField,
                                          CreationDateTimeField)
->>>>>>> e8d15515
 from djchoices.choices import DjangoChoices, ChoiceItem
 from django_fsm.db.fields import FSMField, transition
 
@@ -26,22 +20,19 @@
 from bluebottle.payments.models import OrderPayment
 from bluebottle.utils.utils import StatusDefinition
 
+from bluebottle.utils.model_dispatcher import (get_project_model,
+                                               get_donation_model,
+                                               get_project_payout_model)
+
 from bluebottle.bb_payouts.exceptions import PayoutException
 from bluebottle.bb_projects.fields import MoneyField
 from bluebottle.clients.utils import LocalTenant
 from bluebottle.payments.models import OrderPayment
 from bluebottle.utils.utils import StatusDefinition
 
-from bluebottle.utils.model_dispatcher import (get_project_model,
-                                               get_donation_model,
-                                               get_project_payout_model)
-
 from .utils import calculate_vat, calculate_vat_exclusive, date_timezone_aware
-<<<<<<< HEAD
 from bluebottle.utils.model_dispatcher import get_project_model, get_donation_model, get_project_payout_model
 from bluebottle.utils.utils import FSMTransition
-=======
->>>>>>> e8d15515
 
 PROJECT_MODEL = get_project_model()
 DONATION_MODEL = get_donation_model()
@@ -126,7 +117,6 @@
     Common abstract base class for ProjectPayout and OrganizationPayout.
     """
 
-<<<<<<< HEAD
     class Statuses(DjangoChoices):
         NEW = ChoiceItem(StatusDefinition.NEW, _('New'))
         IN_PROGRESS = ChoiceItem(StatusDefinition.IN_PROGRESS, _('In progress'))
@@ -141,14 +131,6 @@
     protected = models.BooleanField(
         _("protected"), default=False,
         help_text=_('If a payout is protected, the amounts can only be updated via journals.'))
-=======
-    planned = models.DateField(_("Planned"), help_text=_(
-        "Date on which this batch should be processed."))
-
-    status = models.CharField(_("status"), max_length=20,
-                              choices=STATUS_CHOICES,
-                              default=StatusDefinition.NEW)
->>>>>>> e8d15515
 
     created = CreationDateTimeField(_("created"))
     updated = ModificationDateTimeField(_("updated"))
@@ -333,13 +315,7 @@
         if not self.amount_payable:
             return "-"
 
-<<<<<<< HEAD
         return "{}%".format(round(((self.amount_raised - self.amount_payable) / self.amount_raised) * 100,1))
-=======
-        return "{}%".format(round(((
-                                       self.amount_raised - self.amount_payable) / self.amount_raised) * 100,
-                                  1))
->>>>>>> e8d15515
 
     def get_payout_rule(self):
         """
@@ -398,7 +374,6 @@
 
         if save:
             self.save()
-<<<<<<< HEAD
 
     def get_calculator(self):
         calculator_name = "calculate_amount_payable_rule_{0}".format(self.payout_rule)
@@ -408,8 +383,12 @@
             message = "Missing calculator for payout rule '{0}': '{1}'".format(self.payout_rule, calculator_name)
             raise PayoutException(message)
         return calculator
-=======
->>>>>>> e8d15515
+
+        self.amount_payable = Decimal(round(calculator(self.get_amount_raised()), 2))
+        self.organization_fee = self.amount_raised - self.amount_payable
+
+        if save:
+            self.save()
 
     def generate_invoice_reference(self):
         """
