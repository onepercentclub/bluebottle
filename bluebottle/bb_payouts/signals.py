from decimal import Decimal
from datetime import timedelta
import logging

from django.core.exceptions import ValidationError
from django.utils import timezone

from bluebottle.bb_projects.models import ProjectPhase
from bluebottle.utils.model_dispatcher import get_project_payout_model
from bluebottle.utils.utils import StatusDefinition
from bluebottle.clients.utils import LocalTenant

logger = logging.getLogger()


<<<<<<< HEAD
def _set_properties():
    # If this signal is being triggered from a cron job then
    # the tenant properties will not be loaded. Check below
    # and setup the tenant properties if required.
    from bluebottle.clients import properties
    from django.db import connection

    try:
        tenant = properties.tenant
    except AttributeError:
        tenant = connection.tenant
        properties.set_tenant(tenant)


=======
>>>>>>> ab36475c
def create_payout_finished_project(sender, instance, created, **kwargs):
    """
    Create or update Payout for finished projects.
    Project finish when deadline is hit or when it's changed manually in admin.
    """
    from localflavor.generic.validators import IBANValidator

    project = instance
    now = timezone.now()

    if (project.is_realised or project.is_closed) and project.amount_asked:

        with LocalTenant():

            if now.day <= 15:
                next_date = timezone.datetime(now.year, now.month, 15)
            else:
                next_date = timezone.datetime(now.year, now.month, 1) + timedelta(days=20)

            PROJECT_PAYOUT_MODEL = get_project_payout_model()

            try:
                # Update existing Payout
                payout = PROJECT_PAYOUT_MODEL.objects.get(project=project)

                if payout.status == StatusDefinition.NEW:
                    # Update planned payout date for new Payouts
                    payout.calculate_amounts()
                    payout.planned = next_date
                    payout.save()

            except PROJECT_PAYOUT_MODEL.DoesNotExist:

                if project.campaign_started:
                    # Create new Payout
                    payout = PROJECT_PAYOUT_MODEL(
                        planned=next_date,
                        project=project
                    )

                    # Calculate amounts
                    payout.calculate_amounts()

                    if project.is_closed:
                        payout.status = StatusDefinition.SETTLED

<<<<<<< HEAD
                # # Set payment details
                try:
                    IBANValidator()(project.account_number)
                    payout.receiver_account_iban = project.account_number
                except ValidationError as e:
                    logger.info("IBAN error for payout id {0} and project id: {1}: {2}".format(payout.id, project.id, e.message))
=======
                    payout.save()

                    # # Set payment details
                    try:
                        IBANValidator()(project.account_number)
                        payout.receiver_account_iban = project.account_number
                    except ValidationError as e:
                        logger.info("IBAN error for payout id {0} and project id: {1}: {2}".format(payout.id, project.id, e.message))
>>>>>>> ab36475c

                    payout.receiver_account_bic = project.account_bic
                    payout.receiver_account_number = project.account_number
                    payout.receiver_account_name = project.account_holder_name
                    payout.receiver_account_city = project.account_holder_city
                    payout.receiver_account_country = project.account_bank_country

<<<<<<< HEAD
                payout.save()

=======
                    # Generate invoice reference, saves twice
                    payout.update_invoice_reference(auto_save=True)
>>>>>>> ab36475c
<|MERGE_RESOLUTION|>--- conflicted
+++ resolved
@@ -13,23 +13,6 @@
 logger = logging.getLogger()
 
 
-<<<<<<< HEAD
-def _set_properties():
-    # If this signal is being triggered from a cron job then
-    # the tenant properties will not be loaded. Check below
-    # and setup the tenant properties if required.
-    from bluebottle.clients import properties
-    from django.db import connection
-
-    try:
-        tenant = properties.tenant
-    except AttributeError:
-        tenant = connection.tenant
-        properties.set_tenant(tenant)
-
-
-=======
->>>>>>> ab36475c
 def create_payout_finished_project(sender, instance, created, **kwargs):
     """
     Create or update Payout for finished projects.
@@ -76,23 +59,12 @@
                     if project.is_closed:
                         payout.status = StatusDefinition.SETTLED
 
-<<<<<<< HEAD
-                # # Set payment details
-                try:
-                    IBANValidator()(project.account_number)
-                    payout.receiver_account_iban = project.account_number
-                except ValidationError as e:
-                    logger.info("IBAN error for payout id {0} and project id: {1}: {2}".format(payout.id, project.id, e.message))
-=======
-                    payout.save()
-
-                    # # Set payment details
+                    # Set payment details
                     try:
                         IBANValidator()(project.account_number)
                         payout.receiver_account_iban = project.account_number
                     except ValidationError as e:
                         logger.info("IBAN error for payout id {0} and project id: {1}: {2}".format(payout.id, project.id, e.message))
->>>>>>> ab36475c
 
                     payout.receiver_account_bic = project.account_bic
                     payout.receiver_account_number = project.account_number
@@ -100,10 +72,4 @@
                     payout.receiver_account_city = project.account_holder_city
                     payout.receiver_account_country = project.account_bank_country
 
-<<<<<<< HEAD
-                payout.save()
-
-=======
-                    # Generate invoice reference, saves twice
-                    payout.update_invoice_reference(auto_save=True)
->>>>>>> ab36475c
+                payout.save()