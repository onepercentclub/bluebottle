--- conflicted
+++ resolved
@@ -301,9 +301,6 @@
 
     class Meta():
         abstract = True
-<<<<<<< HEAD
-=======
-
-
-from projectwallmails import *
->>>>>>> 4b97b16d
+
+
+from projectwallmails import *