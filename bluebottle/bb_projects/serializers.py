from rest_framework import serializers
from bluebottle.bb_accounts.serializers import UserPreviewSerializer
from bluebottle.bluebottle_drf2.serializers import (
    SorlImageField, ImageSerializer, OEmbedField, TaggableSerializerMixin, TagSerializer)
from bluebottle.geo.models import Country

from bluebottle.utils.utils import get_project_model
from bluebottle.utils.serializers import MetaField
from bluebottle.bb_projects.models import ProjectTheme, ProjectPhase
from bluebottle.geo.serializers import CountrySerializer

PROJECT_MODEL = get_project_model()


class ProjectPhaseSerializer(serializers.ModelSerializer):
    class Meta:
        model = ProjectPhase


class ProjectCountrySerializer(serializers.ModelSerializer):
    subregion = serializers.CharField(source='subregion.name')

    class Meta:
        model = Country
        fields = ('id', 'name', 'subregion')


class ProjectThemeSerializer(serializers.ModelSerializer):

    class Meta:
        model = ProjectTheme
        fields = ('id', 'name')


class ProjectSerializer(serializers.ModelSerializer):
    id = serializers.CharField(source='slug', read_only=True)
    owner = UserPreviewSerializer()
    image = ImageSerializer(required=False)
    country = CountrySerializer()
    tags = TagSerializer()

    meta_data = MetaField(
        title='get_meta_title',
        fb_title='get_fb_title',
        description='pitch',
        keywords='tags',
        image_source='image',
        tweet='get_tweet',
    )

    def __init__(self, *args, **kwargs):
        super(ProjectSerializer, self).__init__(*args, **kwargs)

    class Meta:
        model = PROJECT_MODEL
        fields = ('id', 'created', 'title', 'pitch', 'organization', 'description', 'owner',
                  'status', 'meta_data', 'image', 'country', 'theme', 'tags',
                  'meta_data', 'language')


class ProjectPreviewSerializer(serializers.ModelSerializer):
    id = serializers.CharField(source='slug', read_only=True)
    image = SorlImageField('image', '400x300', crop='center')
    country = ProjectCountrySerializer(source='country')
    pitch = serializers.CharField(source='pitch')
    theme = ProjectThemeSerializer(source='theme')

    class Meta:
        model = PROJECT_MODEL


class ManageProjectSerializer(TaggableSerializerMixin, serializers.ModelSerializer):
    id = serializers.CharField(source='slug', read_only=True)

    url = serializers.HyperlinkedIdentityField(view_name='project_manage_detail')
    editable = serializers.BooleanField(read_only=True)
    viewable = serializers.BooleanField(read_only=True)
    status = serializers.PrimaryKeyRelatedField(required=False)
    image = ImageSerializer(required=False)
    pitch = serializers.CharField(required=False)
    slug = serializers.CharField(read_only=True)
    tags = TagSerializer()

    def validate_status(self, attrs, source):
        value = attrs.get(source, None)
        if not value:
            value = ProjectPhase.objects.order_by('sequence').all()[0]
        attrs[source] = value
        return attrs

    class Meta:
        model = PROJECT_MODEL
<<<<<<< HEAD
        fields = ('id', 'title', 'pitch', 'description', 'editable', 'viewable', 'status',
                  'image', 'pitch', 'slug', 'tags')
=======
        fields = ('id', 'title', 'description', 'editable', 'viewable', 'status', 'image', 'pitch',
                  'slug', 'tags', 'created', 'url', 'country')
>>>>>>> 08f75938
<|MERGE_RESOLUTION|>--- conflicted
+++ resolved
@@ -90,10 +90,5 @@
 
     class Meta:
         model = PROJECT_MODEL
-<<<<<<< HEAD
-        fields = ('id', 'title', 'pitch', 'description', 'editable', 'viewable', 'status',
-                  'image', 'pitch', 'slug', 'tags')
-=======
         fields = ('id', 'title', 'description', 'editable', 'viewable', 'status', 'image', 'pitch',
-                  'slug', 'tags', 'created', 'url', 'country')
->>>>>>> 08f75938
+                  'slug', 'tags', 'created', 'url', 'country')