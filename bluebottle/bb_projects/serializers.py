from rest_framework import serializers
from bluebottle.bb_accounts.serializers import UserPreviewSerializer
from bluebottle.bluebottle_drf2.serializers import (
    SorlImageField, TagSerializer, ImageSerializer, TaggableSerializerMixin,
    OEmbedField)
from bluebottle.geo.models import Country

from bluebottle.bb_projects import get_project_model
from bluebottle.bb_projects.models import ProjectTheme, ProjectPhase
from bluebottle.utils.serializers import MetaField
from bluebottle.geo.serializers import CountrySerializer


PROJECT_MODEL = get_project_model()


class ProjectPhaseSerializer(serializers.ModelSerializer):
    class Meta:
        model = ProjectPhase


class ProjectCountrySerializer(serializers.ModelSerializer):
    subregion = serializers.CharField(source='subregion.name')

    class Meta:
        model = Country
        fields = ('id', 'name', 'subregion')


class ProjectThemeSerializer(serializers.ModelSerializer):

    class Meta:
        model = ProjectTheme
        fields = ('id', 'name')
        

class ProjectSerializer(serializers.ModelSerializer):
    id = serializers.CharField(source='slug', read_only=True)
    owner = UserPreviewSerializer()
    image = ImageSerializer(required=False)
    country = CountrySerializer()

    meta_data = MetaField(
        title='get_meta_title',
        fb_title='get_fb_title',
        description='pitch',
        keywords='tags',
        image_source='image',
        tweet='get_tweet',
    )

    def __init__(self, *args, **kwargs):
        super(ProjectSerializer, self).__init__(*args, **kwargs)

    class Meta:
        model = PROJECT_MODEL
        fields = ('id', 'created', 'title', 'pitch', 'description', 'owner',
                  'status', 'meta_data', 'image', 'country', 'theme')


class ProjectPreviewSerializer(serializers.ModelSerializer):
    id = serializers.CharField(source='slug', read_only=True)
    image = SorlImageField('image', '400x300', crop='center')
    country = ProjectCountrySerializer(source='country')
    pitch = serializers.CharField(source='pitch')
    theme = ProjectThemeSerializer(source='theme')

    class Meta:
        model = PROJECT_MODEL
<<<<<<< HEAD
        fields = ('id', 'title', 'image', 'status', 'country',
                  'pitch', 'theme')
=======
>>>>>>> 967a18eb


class ManageProjectSerializer(TaggableSerializerMixin, serializers.ModelSerializer):
    id = serializers.CharField(source='slug', read_only=True)

    url = serializers.HyperlinkedIdentityField(view_name='project_manage_detail')
    tags = TagSerializer()
    organization = serializers.PrimaryKeyRelatedField(
        source='organization', required=False)
    video_html = OEmbedField(source='video_url', maxwidth='560', maxheight='315')
    editable = serializers.BooleanField(read_only=True)
    viewable = serializers.BooleanField(read_only=True)
    status = serializers.PrimaryKeyRelatedField(required=False)
    image = ImageSerializer(required=False)
    pitch = serializers.CharField(required=False)

    def validate_status(self, attrs, source):
        value = attrs.get(source, None)
        if not value:
            value = ProjectPhase.objects.order_by('sequence').all()[0]
        attrs[source] = value
        return attrs

    class Meta:
        model = PROJECT_MODEL
        exclude = ('owner', 'slug')<|MERGE_RESOLUTION|>--- conflicted
+++ resolved
@@ -32,7 +32,7 @@
     class Meta:
         model = ProjectTheme
         fields = ('id', 'name')
-        
+
 
 class ProjectSerializer(serializers.ModelSerializer):
     id = serializers.CharField(source='slug', read_only=True)
@@ -67,11 +67,6 @@
 
     class Meta:
         model = PROJECT_MODEL
-<<<<<<< HEAD
-        fields = ('id', 'title', 'image', 'status', 'country',
-                  'pitch', 'theme')
-=======
->>>>>>> 967a18eb
 
 
 class ManageProjectSerializer(TaggableSerializerMixin, serializers.ModelSerializer):
