App.ProjectListController = Em.ArrayController.extend({
    needs: ['projectSearchForm']
});


App.ProjectSearchFormController = Em.ObjectController.extend({
    needs: ['projectList'],

    // Number of results to show on one page
    pageSize: 8,


    // Have a property for this so we can easily use another list controller if we extend this.
    listController: function(){
        return this.get('controllers.projectList');
    }.property(),

    init: function(){
        // Make sure this record is in it's own transaction so it will never pollute other commits.
        var transaction = this.get('store').transaction();
        var form =  transaction.createRecord(App.ProjectSearch);
        this.set('model', form);
        this.updateSearch();
    },

    rangeStart: function(){
        return this.get('page') * this.get('pageSize') - this.get('pageSize') + 1;
    }.property('listController.model.length'),

    rangeEnd: function(){
        return this.get('page') * this.get('pageSize') - this.get('pageSize') + this.get('listController.model.length');
    }.property('listController.model.length'),

    hasNextPage: function(){
        var next = this.get('page') * this.get('pageSize');
        var total = this.get('listController.model.meta.total');
        return (next < total);
    }.property('listController.model.meta.total'),

    hasPreviousPage: function(){
        return (this.get('page') > 1);
    }.property('page'),

    orderedByPopularity: function(){
        return (this.get('ordering') == 'popularity');
    }.property('ordering'),
    orderedByTitle: function(){
        return (this.get('ordering') == 'title');
    }.property('ordering'),
    orderedByNewest: function(){
        return (this.get('ordering') == 'newest');
    }.property('ordering'),
    orderedByNeeded: function(){
        return (this.get('ordering') == 'money_needed');
    }.property('ordering'),
    orderedByDeadline: function(){
        return (this.get('ordering') == 'deadline');
    }.property('ordering'),

    updateSearch: function(sender, key){
        if (key != 'page') {
            // If the query changes we should jump back to page 1
            this.set('page', 1);
        }
        if (this.get('model.isDirty') ) {
            var list = this.get('listController');
            var controller = this;

            var query = {
                'page_size': this.get('pageSize'),
                'page': this.get('page'),
                'ordering': this.get('ordering'),
                'status': this.get('status'),
                'country': this.get('country'),
                'text': this.get('text'),
                'theme': this.get('theme')
            };
            var projects = App.ProjectPreview.find(query);
            list.set('model', projects);
        }
    }.observes('text', 'country', 'theme', 'status', 'page', 'ordering'),

    actions: {
        nextPage: function(){
            this.incrementProperty('page');
        },

        previousPage: function(){
            this.decrementProperty('page');
        },

        sortOrder: function(order) {
            this.set('ordering', order);
        },
        clearForm: function(sender, key) {
            this.set('model.text', '');
            this.set('model.country', null);
            this.set('model.theme', null);
            this.set('model.phase', null);
        }

    }
});


App.ProjectController = Em.ObjectController.extend({
    needs: ['projectIndex', 'currentUser'],

    isFundable: function(){
       return (this.get('phase') == 'campaign' && this.get('campaign.money_asked'));
    }.property('phase', 'campaign'),

    allTags: function() {
        var tags = this.get('plan.tags');
        return tags.reduce(function(previousValue, tag, index) {
            var separator = (index == 0 ? " " : ", ");
            return previousValue + separator + tag.id;
        }, "");
    }.property('tags.@each'),

    isProjectOwner: function() {
        var username = this.get('controllers.currentUser.username');
        var ownername = this.get('model.owner.username');
        if (username) {
            return (username == ownername);
        }
        return false;
    }.property('model.owner', 'controllers.currentUser.username')

});

App.ProjectPlanController = Ember.ObjectController.extend();

App.ProjectSupporterListController = Em.ArrayController.extend({
    supportersLoaded: function(sender, key) {
        if (this.get(key)) {
            this.set('model', this.get('supporters').toArray());
        } else {
            // Don't show old content when new content is being retrieved.
            this.set('model', null);
        }
    }.observes('supporters.isLoaded')

});

App.ProjectIndexController = Em.ArrayController.extend({
    needs: ['project', 'currentUser'],
    perPage: 5,
    page: 1,
    parentId: null,
    parentType: 'project',
    showingAll: null,
    tasks: null,
    
    remainingItemCount: function(){
        if (this.get('meta.total')) {
            return this.get('meta.total') - (this.get('page')  * this.get('perPage'));
        }
        return 0;
    }.property('page', 'perPage', 'meta.total'),

    canLoadMore: function(){
        var totalPages = Math.ceil(this.get('meta.total') / this.get('perPage'));
        return totalPages > this.get('page');
    }.property('perPage', 'page', 'meta.total'),

    canAddMediaWallPost: function() {
        var username = this.get('controllers.currentUser.username');
        var ownername = this.get('controllers.project.model.owner.username');
        if (username) {
            return (username == ownername);
        }
        return false;
    }.property('controllers.project.model.owner', 'controllers.currentUser.username'),
    
    getTasks: function() {
        var controller = this;
        if (!this.get("showingAll")) {
            var now = new Date();
            App.Task.find({project: this.get('parentId')}).then(function(tasks) {
                controller.set("tasks", tasks.filter(function(item) {
                    return (item.get("isStatusOpen") || item.get("isStatusInProgress")) && item.get("people_needed") > item.get("membersCount") && item.get('deadline') > now;
                })); 
             });
        } else {
            controller.set("tasks", App.Task.find({project: this.get('parentId')}));            
        }
    }.observes('showingAll'),
    
    resetShowingAll: function() {
        this.set("showingAll", false);
    }.observes('parentId'),
    
    actions: {
        showMore: function() {
            var controller = this;
            var page = this.incrementProperty('page');
            var parent_id = this.get('parentId');
            var parent_type = this.get('parentType');
            App.WallPost.find({'parent_type': parent_type, 'parent_id': parent_id, page: page}).then(function(items){
                controller.get('model').pushObjects(items.toArray());
            });
        },
        showActiveTasks: function() {
            this.set("showingAll", false);
        },
        showAllTasks: function() {
            this.set("showingAll", true);
        }
    }
});

App.GenericFieldController = Em.ObjectController.extend({});

/*
 Project Manage Controllers
 */

/*
 Mixin that controllers with editable models can use. E.g. App.UserProfileController

 @see App.UserProfileRoute and App.UserProfileController to see it in action.
 */
App.SaveOnExitMixin = Ember.Mixin.create({

    actions : {
        goToStep: function(step){
            $("body").animate({ scrollTop: 0 }, 600);
            var model = this.get('model');
            var controller = this;

            if (!model.get('isDirty')) {
                if (step) controller.transitionToRoute(step);
            }

            model.one('becameInvalid', function(record) {
                controller.set('saving', false);
                model.set('errors', record.get('errors'));
                // Ember-data currently has no clear way of dealing with the state
                // loaded.created.invalid on server side validation, so we transition
                // to the uncommitted state to allow resubmission
                model.transitionTo('loaded.created.uncommitted');
            });

            if (model.get('isNew')) {
                model.one('didCreate', function(){
                    if (step) controller.transitionToRoute(step);

                });
            } else {
                model.one('didUpdate', function(){
                    if (step) controller.transitionToRoute(step);
                });
            }
            model.save();
        },

        goToPreviousStep: function(){
            var step = this.get('previousStep');
            this.send('goToStep', step);
        },

        goToNextStep: function(){
            var step = this.get('nextStep');
            this.send('goToStep', step);
        },

        goToNextNoSave: function(){
            if (this.get('nextStep')){
                this.transitionToRoute(this.get('nextStep'));
            }
        },

        goToPreviousNoSave: function(){
            if (this.get('previousStep')){
                this.transitionToRoute(this.get('previousStep'));
            }
        }


    }
});


App.MoveOnMixin = Ember.Mixin.create({

    actions : {
        goToStep: function(step){
            $("body").animate({ scrollTop: 0 }, 600);
            var controller = this;
            if (step) controller.transitionToRoute(step);
        },

        goToPreviousStep: function(){
            var step = this.get('previousStep');
            this.send('goToStep', step);
        },

        goToNextStep: function(){
            var step = this.get('nextStep');
            this.send('goToStep', step);
        }

    }

});

App.MyProjectListController = Em.ArrayController.extend({
    needs: ['currentUser'],
    canPitchNew: function(){
        var can = true;
        this.get('model').forEach(function(project){
            if (project.get('inProgress')) {
                can = false;
            }
        });
        return can;
    }.property('model.@each.phase')

});

App.MyProjectController = Em.ObjectController.extend({
    needs: ['currentUser']

});

App.MyProjectStartController = Em.ObjectController.extend(App.MoveOnMixin, {
    needs: ['currentUser'],

    nextStep: 'myProject.pitch'
});


App.MyProjectPitchController = Em.ObjectController.extend(App.SaveOnExitMixin, {
    previousStep: 'myProject.start',
    nextStep: 'myProject.story'
<<<<<<< HEAD
    //TODO: FIX THIS, I have smth in the booking project as well

//    allowDrop: function(ev) {
//        ev.preventDefault();
//    }.property(),
//
//    drop: function(ev) {
//        ev.preventDefault();
//        var data = ev.dataTransfer.getData("Text");
//        ev.target.appendChild(document.getElementById(data));
//    }.property()


=======
>>>>>>> bf2a6b92
});

App.MyProjectStoryController = Em.ObjectController.extend(App.SaveOnExitMixin, {
    previousStep: 'myProject.pitch',
    nextStep: 'myProject.organisation'
});

App.MyProjectSubmitController = Em.ObjectController.extend(App.SaveOnExitMixin, {
    previousStep: 'myProject.organisation',

    actions: {
        submitPlan: function(e){
            var controller = this;
            var model = this.get('model');
            // Go to second status/phase
            model.set('status', App.ProjectPhase.find().objectAt(1));
            model.transitionTo('loaded.updated.uncommitted');
            model.on('didUpdate', function(){
                controller.transitionToRoute('myProjectReview');
            });
            model.save();
        }
    },

    exit: function(){
        this.set('model.status', 'new');
        this._super();
    }
});
<|MERGE_RESOLUTION|>--- conflicted
+++ resolved
@@ -334,7 +334,6 @@
 App.MyProjectPitchController = Em.ObjectController.extend(App.SaveOnExitMixin, {
     previousStep: 'myProject.start',
     nextStep: 'myProject.story'
-<<<<<<< HEAD
     //TODO: FIX THIS, I have smth in the booking project as well
 
 //    allowDrop: function(ev) {
@@ -348,8 +347,6 @@
 //    }.property()
 
 
-=======
->>>>>>> bf2a6b92
 });
 
 App.MyProjectStoryController = Em.ObjectController.extend(App.SaveOnExitMixin, {
