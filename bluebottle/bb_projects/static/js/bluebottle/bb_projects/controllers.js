--- conflicted
+++ resolved
@@ -287,7 +287,6 @@
 
 });
 
-<<<<<<< HEAD
 App.MyProjectStartController = Em.ObjectController.extend(App.Editable, {
     needs: ['currentUser'],
 
@@ -295,9 +294,8 @@
 
 });
 
-App.MyProjectPitchController = Em.ObjectController.extend(App.Editable, {
-    needs: ['currentUser'],
-
+App.MyProjectPitchController = Em.ObjectController.extend(App.SaveOnExitMixin, {
+    previousStep: 'myProject.start',
     nextStep: 'myProject.story',
     //TODO: FIX THIS, I have smth in the booking project as well
 
@@ -313,42 +311,11 @@
 
 
 });
-=======
-//~mg Start
-App.MyProjectStartController = Em.ObjectController.extend(App.SaveOnExitMixin, {
-    nextStep: 'myProject.pitch'
-});
-
-App.MyProjectPitchController = Em.ObjectController.extend(App.SaveOnExitMixin, {
-    previousStep: 'myProject.start',
-    nextStep: 'myProject.story',
-    //TODO: FIX THIS, I have smth in the booking project as well
-
-    allowDrop: function(ev) {
-        ev.preventDefault();
-    }.property(),
-
-    drop: function(ev) {
-        ev.preventDefault();
-        var data = ev.dataTransfer.getData("Text");
-        ev.target.appendChild(document.getElementById(data));
-    }.property()
->>>>>>> 66fdf347
-
-App.MyProjectStoryController = Em.ObjectController.extend(App.Editable, {
-    nextStep: 'myProject.partnerOrganization'
-});
-
-});
-
-<<<<<<< HEAD
-App.MyProjectPartnerOrganizationController = Em.ObjectController.extend(App.Editable, {
-=======
+
 App.MyProjectStoryController = Em.ObjectController.extend(App.SaveOnExitMixin, {
     previousStep: 'myProject.pitch',
     nextStep: 'myProject.organisation'
 });
->>>>>>> 66fdf347
 
 App.MyProjectOrganisationController = Em.ObjectController.extend(App.SaveOnExitMixin, {
     previousStep: 'myProject.story',
