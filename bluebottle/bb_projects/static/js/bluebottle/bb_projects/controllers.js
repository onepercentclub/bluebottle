App.ProjectListController = Em.ArrayController.extend({
    needs: ['projectSearchForm']
});


App.ProjectSearchFormController = Em.ObjectController.extend({
    needs: ['projectList'],

    // Number of results to show on one page
    pageSize: 8,


    // Have a property for this so we can easily use another list controller if we extend this.
    listController: function(){
        return this.get('controllers.projectList');
    }.property(),

    init: function(){
        // Make sure this record is in it's own transaction so it will never pollute other commits.
        var transaction = this.get('store').transaction();
        var form =  transaction.createRecord(App.ProjectSearch);
        this.set('model', form);
        this.updateSearch();
    },

    rangeStart: function(){
        return this.get('page') * this.get('pageSize') - this.get('pageSize') + 1;
    }.property('listController.model.length'),

    rangeEnd: function(){
        return this.get('page') * this.get('pageSize') - this.get('pageSize') + this.get('listController.model.length');
    }.property('listController.model.length'),

    hasNextPage: function(){
        var next = this.get('page') * this.get('pageSize');
        var total = this.get('listController.model.meta.total');
        return (next < total);
    }.property('listController.model.meta.total'),

    hasPreviousPage: function(){
        return (this.get('page') > 1);
    }.property('page'),

    orderedByPopularity: function(){
        return (this.get('ordering') == 'popularity');
    }.property('ordering'),
    orderedByTitle: function(){
        return (this.get('ordering') == 'title');
    }.property('ordering'),
    orderedByNewest: function(){
        return (this.get('ordering') == 'newest');
    }.property('ordering'),
    orderedByNeeded: function(){
        return (this.get('ordering') == 'money_needed');
    }.property('ordering'),
    orderedByDeadline: function(){
        return (this.get('ordering') == 'deadline');
    }.property('ordering'),

    updateSearch: function(sender, key){
        if (key != 'page') {
            // If the query changes we should jump back to page 1
            this.set('page', 1);
        }
        if (this.get('model.isDirty') ) {
            var list = this.get('listController');
            var controller = this;

            var query = {
                'page_size': this.get('pageSize'),
                'page': this.get('page'),
                'ordering': this.get('ordering'),
                'status': this.get('status'),
                'country': this.get('country'),
                'text': this.get('text'),
                'theme': this.get('theme')
            };
            var projects = App.ProjectPreview.find(query);
            list.set('model', projects);
        }
    }.observes('text', 'country', 'theme', 'status', 'page', 'ordering'),

    actions: {
        nextPage: function(){
            this.incrementProperty('page');
        },

        previousPage: function(){
            this.decrementProperty('page');
        },

        sortOrder: function(order) {
            this.set('ordering', order);
        },
        clearForm: function(sender, key) {
            this.set('model.text', '');
            this.set('model.country', null);
            this.set('model.theme', null);
            this.set('model.phase', null);
        }

    }
});


App.ProjectController = Em.ObjectController.extend({
    needs: ['projectIndex', 'currentUser'],

    isFundable: function(){
       return (this.get('phase') == 'campaign' && this.get('campaign.money_asked'));
    }.property('phase', 'campaign'),

    allTags: function() {
        var tags = this.get('plan.tags');
        return tags.reduce(function(previousValue, tag, index) {
            var separator = (index == 0 ? " " : ", ");
            return previousValue + separator + tag.id;
        }, "");
    }.property('tags.@each'),

    isProjectOwner: function() {
        var username = this.get('controllers.currentUser.username');
        var ownername = this.get('model.owner.username');
        if (username) {
            return (username == ownername);
        }
        return false;
    }.property('model.owner', 'controllers.currentUser.username')

});

App.ProjectPlanController = Ember.ObjectController.extend(App.StaticMapMixin, {});

App.ProjectSupporterListController = Em.ArrayController.extend({
    supportersLoaded: function(sender, key) {
        if (this.get(key)) {
            this.set('model', this.get('supporters').toArray());
        } else {
            // Don't show old content when new content is being retrieved.
            this.set('model', null);
        }
    }.observes('supporters.isLoaded')

});

App.ProjectIndexController = Em.ArrayController.extend({
    needs: ['project', 'currentUser'],
    perPage: 5,
    page: 1,
    parentId: null,
    parentType: 'project',
    showingAll: null,

    isProjectOwner: function(){
        return this.get('controllers.project.owner.username') == this.get('controllers.currentUser.username');
    }.property('controllers.project.model.owner', 'controllers.currentUser.username'),

    remainingItemCount: function(){
        if (this.get('meta.total')) {
            return this.get('meta.total') - (this.get('page')  * this.get('perPage'));
        }
        return 0;
    }.property('page', 'perPage', 'meta.total'),

    canLoadMore: function(){
        var totalPages = Math.ceil(this.get('meta.total') / this.get('perPage'));
        return totalPages > this.get('page');
    }.property('perPage', 'page', 'meta.total'),

    canAddMediaWallPost: function() {
        var username = this.get('controllers.currentUser.username');
        var ownername = this.get('controllers.project.model.owner.username');
        if (username) {
            return (username == ownername);
        }
        return false;
    }.property('controllers.project.model.owner', 'controllers.currentUser.username'),

    tasks: function () {
        return App.Task.find({project: this.get('parentId')});
    }.property('parentId'),

    availableTasks: function () {
        return this.get('tasks').filter(function(task) {
            return task.get("isAvailable");
        });
<<<<<<< HEAD
    }.property('tasks.@each.isAvailable'),
=======
    }.property('tasks.@each.status'),
>>>>>>> feb041bc

    unavailableTasks: function () {
        return this.get('tasks').filter(function(task) {
            return task.get("isUnavailable");
        });
<<<<<<< HEAD
    }.property('tasks.@each.isUnavailable'),
=======
    }.property('tasks.@each.status'),


    resetShowingAll: function() {
        this.set("showingAll", false);
    }.observes('parentId'),
>>>>>>> feb041bc
    
    actions: {
        showMore: function() {
            var controller = this;
            var page = this.incrementProperty('page');
            var parent_id = this.get('parentId');
            var parent_type = this.get('parentType');
            App.WallPost.find({'parent_type': parent_type, 'parent_id': parent_id, page: page}).then(function(items){
                controller.get('model').pushObjects(items.toArray());
            });
        },
        showActiveTasks: function() {
            this.set("showingAll", false);
        },
        showAllTasks: function() {
            this.set("showingAll", true);
        }
    }
});

App.GenericFieldController = Em.ObjectController.extend({});

/*
 Project Manage Controllers
 */

App.MoveOnMixin = Ember.Mixin.create({

    actions : {
        goToStep: function(step){
            $("body").animate({ scrollTop: 0 }, 600);
            var controller = this;
            if (step) controller.transitionToRoute(step);
        },

        goToPreviousStep: function(){
            var step = this.get('previousStep');
            this.send('goToStep', step);
        },

        goToNextStep: function(){
            var step = this.get('nextStep');
            this.send('goToStep', step);
        }

    }

});

App.MyProjectListController = Em.ArrayController.extend({
    needs: ['currentUser'],
    canPitchNew: function(){
        var can = true;
        this.get('model').forEach(function(project){
            if (project.get('inProgress')) {
                can = false;
            }
        });
        return can;
    }.property('model.@each.phase')

});

App.MyProjectController = Em.ObjectController.extend({
    needs: ['currentUser', 'myProjectOrganisation'],

    // Create a one way binding so that changes in the MyProject controller don't alter the value in
    // the MyProjectOrganization controller. This way the MyProjectOrganization controller is in 
    // control of the value
    myOrganization: null,
    myOrganizationBinding: Ember.Binding.oneWay("controllers.myProjectOrganisation.model"),

    // Here the controller will observe the organization value from the MyProjectOrganization controller
    // and update the connection to the property on the MyProject when the value changes.
    // Use the 'id' property from the organization to ensure it has been comitted and the record returned
    // by the api with a valid id
    connectOrganization: function () {
        var organization = this.get('myOrganization'),
            project = this.get('model');

        // Return early if organization already associated with 
        // project or the organization hasn't been saved yet
        if (organization == project.get('organization') || !organization.get('id'))
            return;

        // Set organization on project.
        project.set('organization', organization);
        if (!project.get('title'))
            project.set('title', organization.get('title'));

        project.save();
    }.observes('myOrganization.id'),

    canPreview: function () {
        return !!this.get('model.title');
    }.property('model.title'),

	isSubmittable: function(){
		return (this.get('isPhasePlanNew') || this.get('isPhaseNeedsWork'))
	}.property('isPhasePlanNew', 'isPhaseNeedsWork'),


    validOrganization: function () {
        var organization = this.get('myOrganization'),
            project = this.get('model');

        if (organization && organization == project.get('organization')) {
            return organization.get('validOrganization');
        } else {
            return project.get('organization.validOrganization');
        }
    }.property('myOrganization', 'model.organization')
});

App.MyProjectStartController = Em.ObjectController.extend(App.MoveOnMixin, {
    needs: ['currentUser'],

    nextStep: 'myProject.pitch'
});

App.MyProjectPitchController = App.StandardTabController.extend({
    previousStep: 'myProject.start',
    nextStep: 'myProject.story',

    canSave: function () {
        return !!this.get('model.title');
    }.property('model.title'),

    allThemes: function(){
        return App.Theme.find();
    }.property(),

    languages: function () {
        return App.Language.find();
    }.property(),

    hasLanguages: function () {
        return this.get('languages.length');
    }.property('languages.length'),

    currentLanguage: function () {
        var results = App.Language.filter( function (language) { 
            return language.get('code') === App.get("language");
        });

        if (results.get('length') > 0) {
            return App.Language.find(results.get('content.0.id'));
        }

        return null;
    }.property('App.language', 'languages.length')
});

App.MyProjectStoryController = App.StandardTabController.extend({
    previousStep: 'myProject.pitch',
    nextStep: 'myProject.organisation',

    canSave: function () {
        return !!this.get('model.title');
    }.property('model.title')
});

App.MyProjectSubmitController = App.StandardTabController.extend({
    needs: ['myProjectOrganisation'],
    previousStep: 'myProject.organisation',

    validSubmit: function () {
        return !this.get('model.isNew') && !this.get('controllers.myProjectOrganisation.model.isNew');
    }.property('controllers.myProjectOrganisation.model.isNew', 'model.isNew'),

    missingFieldsOrganization: function () {
        return this.get('controllers.myProjectOrganisation.model.missingFieldsOrganization');
    }.property('controllers.myProjectOrganisation.model.missingFieldsOrganization'),

    actions: {
        submitPlan: function(e) {
            var controller = this;
            var model = this.get('model');

            // Go to second status/phase
            model.set('status', App.ProjectPhase.find().objectAt(1));

            if (model.get('isNew')) {
                model.transitionTo('loaded.created.uncommitted');
            } else {
                model.transitionTo('loaded.updated.uncommitted');
            }

            // Associate the organization with the project if the
            // organization has been saved => not isNew
            // We have been storing the organization in the route
            // TODO: should we move this to the controller??
            var organization = this.get('controllers.myProjectOrganisation.model');

            if (!organization.get('isNew'))
                model.set('organization', organization);

            model.on('didUpdate', function() {
                controller.transitionToRoute('myProjectReview');
            });
            
            model.save();
        }
    },

    exit: function(){
        this.set('model.status', 'new');
        this._super();
    }
});
<|MERGE_RESOLUTION|>--- conflicted
+++ resolved
@@ -176,7 +176,7 @@
         return false;
     }.property('controllers.project.model.owner', 'controllers.currentUser.username'),
 
-    tasks: function () {
+     tasks: function () {
         return App.Task.find({project: this.get('parentId')});
     }.property('parentId'),
 
@@ -184,26 +184,18 @@
         return this.get('tasks').filter(function(task) {
             return task.get("isAvailable");
         });
-<<<<<<< HEAD
-    }.property('tasks.@each.isAvailable'),
-=======
     }.property('tasks.@each.status'),
->>>>>>> feb041bc
 
     unavailableTasks: function () {
         return this.get('tasks').filter(function(task) {
             return task.get("isUnavailable");
         });
-<<<<<<< HEAD
-    }.property('tasks.@each.isUnavailable'),
-=======
     }.property('tasks.@each.status'),
 
 
     resetShowingAll: function() {
         this.set("showingAll", false);
     }.observes('parentId'),
->>>>>>> feb041bc
     
     actions: {
         showMore: function() {
