App.ProjectListController = Em.ArrayController.extend({
    needs: ['projectSearchForm']
});


App.ProjectSearchFormController = Em.ObjectController.extend({
    needs: ['projectList'],

    // Number of results to show on one page
    pageSize: 8,


    // Have a property for this so we can easily use another list controller if we extend this.
    listController: function(){
        return this.get('controllers.projectList');
    }.property(),

    init: function() {
        this._super();

        // Make sure this record is in it's own transaction so it will never pollute other commits.
        var transaction = this.get('store').transaction();
        var form =  transaction.createRecord(App.ProjectSearch);
        this.set('model', form);
        this.updateSearch();
    },

    rangeStart: function(){
        return this.get('page') * this.get('pageSize') - this.get('pageSize') + 1;
    }.property('listController.model.length'),

    rangeEnd: function(){
        return this.get('page') * this.get('pageSize') - this.get('pageSize') + this.get('listController.model.length');
    }.property('listController.model.length'),

    hasNextPage: function(){
        var next = this.get('page') * this.get('pageSize');
        var total = this.get('listController.model.meta.total');
        return (next < total);
    }.property('listController.model.meta.total'),

    hasPreviousPage: function(){
        return (this.get('page') > 1);
    }.property('page'),

    orderedByPopularity: function(){
        return (this.get('ordering') == 'popularity');
    }.property('ordering'),
    orderedByTitle: function(){
        return (this.get('ordering') == 'title');
    }.property('ordering'),
    orderedByNewest: function(){
        return (this.get('ordering') == 'newest');
    }.property('ordering'),
    orderedByDeadline: function(){
        return (this.get('ordering') == 'deadline');
    }.property('ordering'),

    updateSearch: function(sender, key){
        if (key != 'page') {
            // If the query changes we should jump back to page 1
            this.set('page', 1);
        }
        if (this.get('model.isDirty')) {
            var list = this.get('listController');
            var controller = this;
            var query = {
                'page_size': this.get('pageSize'),
                'page': this.get('page'),
                'ordering': this.get('ordering'),
                'status': this.get('status'),
                'country': this.get('country'),
                'text': this.get('text'),
                'theme': this.get('theme')
            };
            var projects = App.ProjectPreview.find(query);
            list.set('model', projects);
        }
    }.observes('text', 'country', 'theme', 'status', 'page', 'ordering'),

    actions: {
        nextPage: function(){
            this.incrementProperty('page');
        },

        previousPage: function(){
            this.decrementProperty('page');
        },

        sortOrder: function(order) {
            this.set('ordering', order);
        },
        clearForm: function(sender, key) {
            this.set('model.text', '');
            this.set('model.country', null);
            this.set('model.theme', null);
            this.set('model.status', null);
        }
    }
});


App.ProjectController = Em.ObjectController.extend({
    projectDonations: null,

    backgroundStyle: function(){
        return "background-image:url('" + this.get('image.large') + "');";
    }.property('image.large'),

    isFundable: function(){
       return (this.get('status') == '5' && this.get('campaign.money_asked'));
    }.property('status'),

    allTags: function() {
        var tags = this.get('plan.tags');
        return tags.reduce(function(previousValue, tag, index) {
            var separator = (index == 0 ? " " : ", ");
            return previousValue + separator + tag.id;
        }, "");
    }.property('tags.@each'),

    isOwner: function() {
        var username = this.get('currentUser.username');
        var ownername = this.get('model.owner.username');
        if (username) {
            return (username == ownername);
        }
        return false;
    }.property('model.owner', 'currentUser.username'),

    _setDonations: function () {
        if (this.get('isLoaded')) {
            this.set('projectDonations', App.ProjectDonation.find({project: this.get('id')}));
        }
    }.observes('isLoaded'),

    supporters: function () {
        if (this.get('projectDonations.isLoaded')) {
            // return a unique list of supporters based on donations with users
            return this.get('projectDonations').mapBy('user').filter(function(user) {return user}).uniq();
        } else {
            return null;
        }
    }.property('projectDonations.isLoaded'),

    recentSupporters: function () {
        if (this.get('supporters')) {
            return this.get('supporters').splice(0, 13);
        }
    }.property('supporters.length'),

    projectSupportersBinding: Ember.Binding.oneWay("supporters"),
    projectDonationsBinding: Ember.Binding.oneWay("projectDonations"),

    canEdit: function () {
<<<<<<< HEAD
        return this.get('editable') && this.get('isProjectOwner');
    }.property('editable', 'isProjectOwner'),
=======
        return this.get('isStatusCampaign') && this.get('isOwner');
    }.property('isStatusCampaign', 'isOwner'),
>>>>>>> 44d00e69

    canDonate: function () {
        return !!this.get('amount_asked');
    }.property('amount_asked'),

    remainingItemCount: function(){
        if (this.get('meta.total')) {
            return this.get('meta.total') - (this.get('page')  * this.get('perPage'));
        }
        return 0;
    }.property('page', 'perPage', 'meta.total'),

    canLoadMore: function(){
        var totalPages = Math.ceil(this.get('meta.total') / this.get('perPage'));
        return totalPages > this.get('page');
    }.property('perPage', 'page', 'meta.total'),

    canAddMediaWallpost: function(){
        return this.get('isOwner');
    }.property('isOwner'),

    availableTasks: function () {
        return this.get('tasks').filter(function(task) {
            return task.get("isAvailable");
        });
    }.property('tasks.@each.isAvailable'),

    unavailableTasks: function () {
        return this.get('tasks').filter(function(task) {
            return task.get("isUnavailable");
        });
    }.property('tasks.@each.isUnavailable'),

    resetShowingAll: function () {
        this.set("showingAll", false);
    }.observes('parentId'),

    actions: {
        showActiveTasks: function () {
            this.set("showingAll", false);
        },

        showAllTasks: function () {
            this.set("showingAll", true);
        },

        showProfile: function (profile) {
            this.send('openInBigBox', 'userModal', profile);
        }
    }
});

App.ProjectPlanController = Ember.ObjectController.extend(BB.ModalControllerMixin, App.StaticMapMixin, {
    counter: 0,
    hasPdfDownload: true,

    storyWithHeaderIds: function() {
        var story = this.get("story");
        var $story = jQuery("<div>", {html: story});
        var headers = $story.find("h1,h2,h3,h4,h5,h6")
        var controller = this;
        $.each(headers, function() {
            var counter = controller.get("counter");
            counter++;
            $(this).attr("id", "header-" + counter);       
            controller.set("counter", counter);
        });
        return $story.html();
    }.property("story"),

    headerLinks: function() {
        var $html = jQuery("<div>", {html: this.get("storyWithHeaderIds")});
        var elements = $html.find("h1, h2, h3, h4, h5, h6")
        var arr = $.map(elements, function(element) {return {href: "#" + $(element).attr("id"), name: $(element).text()}});
        return arr;
    }.property("story")
});


App.GenericFieldController = Em.ObjectController.extend({});

/*
 Project Manage Controllers
 */

App.MoveOnMixin = Ember.Mixin.create({

    actions : {
        goToStep: function(step){
            $("body").animate({ scrollTop: 0 }, 600);
            var controller = this;

            if (step) {
                controller.transitionToRoute(step);
            }
        },

        goToPreviousStep: function(){
            var step = this.get('previousStep');
            this.send('goToStep', step);
        },

        goToNextStep: function(){
            var step = this.get('nextStep');
            this.send('goToStep', step);
        }

    }

});

App.MyProjectListController = Em.ArrayController.extend({
    canPitchNew: function(){
        var can = true;
        this.get('model').forEach(function(project){
            if (project.get('inProgress')) {
                can = false;
            }
        });
        return can;
    }.property('model.@each.status')

});

App.MyProjectController = Em.ObjectController.extend({
    needs: ['myProjectOrganisation'],

    // A way to automate things in the frontend, not yet used
//	tabs: ['MyProjectStart', 'MyProjectPitch', 'MyProjectStory',
//           'MyProjectOrganisation', 'MyProjectSubmit'],

    // Create a one way binding so that changes in the MyProject controller don't alter the value in
    // the MyProjectOrganization controller. This way the MyProjectOrganization controller is in 
    // control of the value
    myOrganization: null,
    myOrganizationBinding: Ember.Binding.oneWay("controllers.myProjectOrganisation.model"),

    // Here the controller will observe the organization value from the MyProjectOrganization controller
    // and update the connection to the property on the MyProject when the value changes.
    // Use the 'id' property from the organization to ensure it has been comitted and the record returned
    // by the api with a valid id
    connectOrganization: function () {
        var organization = this.get('myOrganization'),
            project = this.get('model');

        // Return early if organization already associated with 
        // project or the organization hasn't been saved yet
        if (organization == project.get('organization') || !organization.get('id'))
            return;

        // Set organization on project.
        project.set('organization', organization);
        if (!project.get('title'))
            project.set('title', organization.get('title'));

        project.save();
    }.observes('myOrganization.id'),

    canPreview: function () {
        return !!this.get('model.title');
    }.property('model.title'),

    isSubmittable: Em.computed.or('model.isStatusPlan'),

    validOrganization: function () {
        var organization = this.get('myOrganization'),
            project = this.get('model');

        if (organization && organization == project.get('organization')) {
            return organization.get('validOrganization');
        } else {
            return project.get('organization.validOrganization');
        }
    }.property('myOrganization.validOrganization', 'model.organization.validOrganization')
});

App.MyProjectStartController = App.StandardTabController.extend({
    nextStep: 'myProject.pitch'
});

App.MyProjectPitchController = App.StandardTabController.extend({
    previousStep: 'myProject.start',
    nextStep: 'myProject.story',

    canSave: function () {
        return !!this.get('model.title');
    }.property('model.title'),

    allThemes: function(){
        return App.Theme.find();
    }.property(),

    languages: function () {
        return App.Language.find();
    }.property(),

    hasLanguages: function () {
        return this.get('languages.length');
    }.property('languages.length'),

    currentLanguage: function () {
        var results = App.Language.filter( function (language) { 
            return language.get('code') === App.get("language");
        });

        if (results.get('length') > 0) {
            return App.Language.find(results.get('content.0.id'));
        }

        return null;
    }.property('App.language', 'languages.length')
});

App.MyProjectStoryController = App.StandardTabController.extend({
    previousStep: 'myProject.pitch',
    nextStep: 'myProject.organisation',

    canSave: function () {
        return !!this.get('model.title');
    }.property('model.title'),
});

App.MyProjectSubmitController = App.StandardTabController.extend({

    needs: ['myProjectOrganisation', 'myProject', 'myProjectBank'],
    previousStep: 'myProject.organisation',

    // data has loaded when the project isLoaded and the organization (if set) isLoaded
    hasLoaded: function () {
        return !!this.get('model.isLoaded') && (!this.get('model.organization') || this.get('model.organization.isLoaded'));
    }.property('model.isLoaded', 'model.organization.isLoaded'),

    validSubmit: function () {
        return !this.get('model.isNew') && !this.get('controllers.myProjectOrganisation.model.isNew');
    }.property('controllers.myProjectOrganisation.model.isNew', 'model.isNew'),

    actions: {
        submitPlan: function(e) {
            var controller = this;
            var model = this.get('model');

            // Go to second status/phase
            model.set('status', App.ProjectPhase.find().objectAt(1));

            if (model.get('isNew')) {
                model.transitionTo('loaded.created.uncommitted');
            } else {
                model.transitionTo('loaded.updated.uncommitted');
            }

            // Associate the organization with the project if the
            // organization has been saved => not isNew
            // We have been storing the organization in the route
            // TODO: should we move this to the controller??

            var organization = this.get('controllers.myProjectOrganisation.model');

            // There won't be an organization associated with the myProjectOrganisation
            // controller if the user hasn't loaded the org tab - even if the project has one.
            // So we only set the organization if there is one associated with the controller
            // and it isn't new. 
            if (organization) {
                if (!organization.get('isNew')) {
                    model.set('organization', organization);
                }
            }

            model.on('didUpdate', function() {
                controller.transitionToRoute('myProjectReview');
            });
            
            model.save();
        }
    },

    currentOrganization: function() {
        return (this.get('model.organization') || this.get('controllers.myProjectOrganisation.model'));
    }.property('model.organization.id', 'controllers.myProjectOrganisation.model.id'),

    //TODO: is this needed?
    exit: function(){
        this.set('model.status', 'new');
        this._super();
    }
});



App.ProjectDonationListController = Em.ObjectController.extend({});<|MERGE_RESOLUTION|>--- conflicted
+++ resolved
@@ -153,13 +153,8 @@
     projectDonationsBinding: Ember.Binding.oneWay("projectDonations"),
 
     canEdit: function () {
-<<<<<<< HEAD
-        return this.get('editable') && this.get('isProjectOwner');
-    }.property('editable', 'isProjectOwner'),
-=======
         return this.get('isStatusCampaign') && this.get('isOwner');
     }.property('isStatusCampaign', 'isOwner'),
->>>>>>> 44d00e69
 
     canDonate: function () {
         return !!this.get('amount_asked');
