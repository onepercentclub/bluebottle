/* Embedded properties */

App.Adapter.map('App.Project', {
    owner: {embedded: 'load'},
    country: {embedded: 'load'},
    meta: {embedded: 'load'},
    tags: {embedded: 'load'}
});

App.Adapter.map('App.ProjectPreview', {
    country: {embedded: 'load'},
    theme: {embedded: 'load'}
});

App.Adapter.map('App.MyProject', {
    budgetLines: {embedded: 'load'},
    tags: {embedded: 'always'}
});

App.Adapter.map('App.PartnerOrganization', {
    projects: {embedded: 'load'}
});

App.Adapter.map('App.ProjectDonation', {
    member: {embedded: 'both'}
});

/* Models */

App.ProjectCountry = DS.Model.extend({
    name: DS.attr('string'),
    subregion: DS.attr('string')
});


App.Project = DS.Model.extend({
    url: 'bb_projects/projects',

    // Model fields
    slug: DS.attr('string'),
    status: DS.belongsTo('App.ProjectPhase'),
    created: DS.attr('date'),

    owner: DS.belongsTo('App.UserPreview'),

    // Start, it actually doesn't need anything, maybe the language

    // Pitch
    title: DS.attr('string'),
    pitch: DS.attr('string'),
    theme: DS.belongsTo('App.Theme'),
    tags: DS.hasMany('App.Tag'),

    // Story
    description: DS.attr('string'),
    effects: DS.attr('string'),
    reach: DS.attr('number'),

    // Location
    country: DS.belongsTo('App.Country'),
    latitude: DS.attr('string', {defaultValue: 54}),
    longitude: DS.attr('string', {defaultValue: 4}),

    // Media
    image: DS.attr('image'),
    video_url: DS.attr('string'),
    video_html: DS.attr('string'),

    viewable: DS.attr('boolean'),
    editable: DS.attr('boolean'),

    //organization: DS.belongsTo("App.Organization"),

    phaseName: function(){
        return this.get('status').get('name');
    }.property('phaseName'),

    phaseNum: function(){
        return this.get('status').get('sequence');
    }.property('phaseNum'),

    isPhasePlan: Em.computed.lte('phaseNum', 5),

    isPhaseAct: Em.computed.equal('phaseNum', 9),

    isPhaseResults: Em.computed.equal('phaseNum', 8),

    isPhaseCampaign: Em.computed.equal('phaseNum', 6),

    isPhaseNeedsWork: Em.computed.equal('phaseNum', 3),

    isPhasePlanNew: Em.computed.equal('phaseNum', 1),

    getProject: function(){
        return App.Project.find(this.get('id'));
    }.property('id'),

    daysToGo: function(){
        if (!this.get('deadline')) {
            return null;
        }
        var now = new Date();
        var microseconds = this.get('deadline').getTime() - now.getTime();
        return Math.ceil(microseconds / (1000 * 60 * 60 * 24));
    }.property('deadline'),

    overDeadline: function() {
        var now = new Date();
        return now > this.get("deadline");
    }.property('deadline')
});


App.ProjectPhase = DS.Model.extend({
    url: 'bb_projects/phases',
    name: DS.attr('string'),
    description: DS.attr('string'),
    sequence: DS.attr('number'),
    active: DS.attr('boolean'),
    editable: DS.attr('boolean'),
    viewable: DS.attr('boolean')
});

App.ProjectPreview = App.Project.extend({
    url: 'bb_projects/previews',
    image: DS.attr('string'),
    country: DS.belongsTo('App.ProjectCountry'),
    pitch: DS.attr('string'),
    theme: DS.belongsTo('App.Theme')
});


App.ProjectSearch = DS.Model.extend({

    text: DS.attr('string'),
    country: DS.attr('number'),
    theme:  DS.attr('number'),
    ordering: DS.attr('string', {defaultValue: 'popularity'}),
    phase: DS.attr('string', {defaultValue: 'campaign'}),
    page: DS.attr('number', {defaultValue: 1})

});

// TODO: Refactor App.DonationPreview to ProjectSupporter
App.DonationPreview = DS.Model.extend({
    url: 'bb_projects/supporters',

    project: DS.belongsTo('App.ProjectPreview'),
    member: DS.belongsTo('App.UserPreview'),
    date_donated: DS.attr('date'),

    time_since: function(){
        return Globalize.format(this.get('date_donated'), 'X');
    }.property('date_donated')
});


App.ProjectDonation = DS.Model.extend({
    url: 'bb_projects/donations',

    member: DS.belongsTo('App.UserPreview'),
    amount: DS.attr('number'),
    date_donated: DS.attr('date'),

    time_since: function(){
        return Globalize.format(this.get('date_donated'), 'X');
    }.property('date_donated')
});



App.Theme = DS.Model.extend({
    url: 'bb_projects/themes',
    name: DS.attr('string')
});


App.UsedTheme = App.Theme.extend({
    url: 'bb_projects/used_themes'
});

/* Project Manage Models */

App.MyProjectBudgetLine = DS.Model.extend({
    url: 'bb_projects/budgetlines/manage',

    project: DS.belongsTo('App.MyProject'),
    description: DS.attr('string'),
    amount: DS.attr('number')
});


App.BudgetLine = DS.Model.extend({
    project: DS.belongsTo('App.Project'),
    description: DS.attr('string'),
    amount: DS.attr('number')
});


App.MyProject = App.Project.extend({
    url: 'bb_projects/manage',

    country: DS.belongsTo('App.Country'),

<<<<<<< HEAD
    //~mg
    // Start shouldn't need this thing
=======
>>>>>>> 66fdf347

    validPitch: function(){
        if (this.get('title') &&  this.get('pitch') && this.get('theme') && this.get('tags.length')){
            return true;
        }
        return false;
    }.property('title', 'pitch', 'theme', 'tags.length'),

    validStory: function(){
        if (this.get('description') && this.get('reach')){
            return true;
        }
        return false;
    }.property('description', 'reach'),


//    validLocation: function(){
//        if (this.get('country') &&  this.get('latitude') && this.get('longitude')){
//            return true;
//        }
//        return false;
//    }.property('country', 'latitude', 'longitude'),
//
//
//    validMedia: function(){
//        if (this.get('image')){
//            return true;
//        }
//        return false;
//    }.property('image'),


    created: DS.attr('date'),

    organization: DS.belongsTo('App.MyOrganization'),

    currentUser: DS.belongsTo('App.CurrentUser'),

    canSubmit: function(){
        if (!this.get('status')) {
            return true;
        }
        if (this.get('isPhasePlanNew')) {
            return true;
        }
        if (this.get('isPhaseNeedsWork')) {
            return true;
        }
        return false;
    }.property('status')

});<|MERGE_RESOLUTION|>--- conflicted
+++ resolved
@@ -202,11 +202,6 @@
 
     country: DS.belongsTo('App.Country'),
 
-<<<<<<< HEAD
-    //~mg
-    // Start shouldn't need this thing
-=======
->>>>>>> 66fdf347
 
     validPitch: function(){
         if (this.get('title') &&  this.get('pitch') && this.get('theme') && this.get('tags.length')){
