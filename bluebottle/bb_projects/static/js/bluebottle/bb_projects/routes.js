/**
 *  Router Map
 */

App.Router.map(function(){
    this.resource('projectList', {path: '/projects'}, function() {
        this.route('search');
    });

    this.resource('project', {path: '/projects/:project_id'});

    this.resource('myProjectList', {path: '/my/projects'});

    this.resource('myProject', {path: '/my/projects/:id'}, function() {

        this.route('start');
        this.route('pitch');
        this.route('story');
        this.route('organisation');

        this.route('bank');
        this.route('budget');

        this.route('submit');

    });

    this.resource('myProjectReview', {path: '/my/projects/:id/review'});
    this.resource('projectDonationList', {path: '/projects/:project_id/donations'});

});


/**
 * Project Routes
 */

App.ProjectListIndexRoute = Em.Route.extend(App.UsedCountrySelectViewMixin, App.TrackRouteActivateMixin, {
    trackEventName: "Browse projects",
    setupController: function(controller, model) {
        this._super(controller, model);
        App.UsedTheme.find().then(function(theme_list){
            App.UsedThemeSelectView.reopen({
                content: theme_list
            });
        });
    }


});


App.ProjectRoute = Em.Route.extend(App.ScrollToTop, App.WallRouteMixin, {
    parentType: 'project',

    model: function(params) {
        // Crap hack because Ember somehow doesn't strip query-params.
        // FIXME: Find out this -should- work.
        var project_id = params.project_id.split('?')[0];
        var page =  App.Project.find(project_id);
        var route = this;
        return page;
    },

<<<<<<< HEAD
        var _this = this;

        var promise = App.Project.find(project_id);

        promise.then(function(model) {
            if (_this.get('tracker')) {
                _this.get('tracker').trackEvent("Project detail", {"title": model.get('title')});
            }
        }, function() {
            _this.transitionTo('projectList');
        });

        return promise;
=======
    afterModel: function(model, transition) {
        if (model.get('isStatusPlan')) {
            this.transitionTo('projectList');
        }
>>>>>>> 0ffd16dd
    },

    setupController: function(controller, model){
        this._super(controller, model);

        var parentId = model.get('id');
        controller.set('tasks', App.Task.find({project: parentId}));
    },
<<<<<<< HEAD
    afterModel: function(model, transition) {
        if (model.get('isStatusPlan')) {
            this.transitionTo('projectList');
        }
    },
=======
>>>>>>> 0ffd16dd

    actions: {
        error: function(error, transition) {
            this.transitionTo('projectList');
        }
    }

});


/**
 * My Projects
 * - Manage your project(s)
 */

App.MyProjectListRoute = Em.Route.extend(App.ScrollToTop, App.TrackRouteActivateMixin, {
    trackEventName: "My Campaigns",
    model: function(params) {
        return App.MyProject.find();
    },
    setupController: function(controller, model) {
        this._super(controller, model);
    }
});
 

App.MyProjectRoute = Em.Route.extend({
    // Load the Project
    model: function(params) {
        var store = this.get('store');
        if (params.id == 'new' || params.id == 'null') {
            return App.MyProject.createRecord();
        }
        var project = store.find('myProject', params.id);

        return project;
    }
});

App.MyProjectIndexRoute = Em.Route.extend({
    redirect: function(){
        this.transitionTo('myProject.pitch');
    }

});


App.MyProjectSubRoute = Em.Route.extend(App.SaveOnTransitionRouteMixin, App.ScrollToTop, {
    skipExitSignal: false,

    redirect: function() {
        var phase = this.modelFor('myProject').get('phase');
        switch(phase) {
            case 'plan-submitted':
                this.transitionTo('myProjectReview');
                break;
            case 'plan-rejected':
                this.transitionTo('myProjectRejected');
                break;
        }
    },

    model: function(params) {
        return this.modelFor('myProject');
    }
});

App.MyProjectStartRoute = App.MyProjectSubRoute.extend({
    skipExitSignal: true,
    redirect: function() {
        var phase = this.modelFor('myProject').get('phase');
        switch(phase) {
            case 'plan-submitted':
                this.transitionTo('myProjectReview');
                break;
            case 'plan-rejected':
                this.transitionTo('myProjectRejected');
                break;
        }
    },
    model: function(params) {
        return this.modelFor('myProject');
    }

});

App.MyProjectPitchRoute = App.MyProjectSubRoute.extend(App.TrackRouteActivateMixin, {
    trackEventName: "Create Campaign - Pitch"
});
App.MyProjectStoryRoute = App.MyProjectSubRoute.extend(App.TrackRouteActivateMixin, {
    trackEventName: "Create Campaign - Story"
});
App.MyProjectLocationRoute = App.MyProjectSubRoute.extend({

});
App.MyProjectMediaRoute = App.MyProjectSubRoute.extend({});
App.MyProjectCampaignRoute = App.MyProjectSubRoute.extend({});
App.MyProjectDetailsRoute = App.MyProjectSubRoute.extend({
    setupController: function(controller, model) {
        this._super(controller, model);
        controller.set('fields', App.ProjectDetailField.find());
    }
});
App.MyProjectSubmitRoute = App.MyProjectSubRoute.extend(App.TrackRouteActivateMixin, {
    skipExitSignal: true,
    trackEventName: "Create Campaign - Submit"
});

App.MyProjectBudgetRoute = App.MyProjectSubRoute.extend(App.TrackRouteActivateMixin, {
    trackEventName: "Create Campaign - Budget",
    setupController: function(controller, model){
        this._super(controller, model);

        var numBudgetLines = model.get('budgetLines').get('content').length;
        if(numBudgetLines === 0){
            Em.run.next(function(){
                controller.send('addBudgetLine');
            });
        } else {
            // there are budget lines, and it's not the initial click -> show errors
            controller.set('showBudgetError', true);
        }
    },


});

App.MyProjectOrganisationRoute = App.MyProjectSubRoute.extend(App.TrackRouteActivateMixin, {
    trackEventName: "Create Campaign - Organisation",
    model: function(params) {
        var project = this.modelFor('myProject');

        if (project.get('organization')) {
            return project.get('organization');
        } else {
            return App.MyOrganization.createRecord();
        }
    },

    setupController: function (controller, model) {
      this._super(controller, model);

      controller.set('organizations', App.MyOrganization.find());
      controller.set('selectedOrganization', null);
    },


});

App.MyProjectBankRoute = App.MyProjectSubRoute.extend(App.TrackRouteActivateMixin, {
    trackEventName: "Create Campaign - Bank",
    model: function(params) {
        var project = this.modelFor('myProject'),
        organization = this.modelFor('myProjectOrganization');

        if (organization) {
            return organization;
        } else if (project.get('organization')) {
            return project.get('organization');
        } else {
            return App.MyOrganization.createRecord();
        }
    },


});

App.MyProjectReviewRoute = App.MyProjectRoute.extend(App.TrackRouteActivateMixin, {
    trackEventName: "Create Campaign - Review"
});

App.ProjectPlanRoute = Em.Route.extend({
    model: function(){
        var project = this.modelFor("project");
        return project;
    }
});


App.ProjectDonationListRoute = Em.Route.extend({
    model: function(params) {
        var project_id = params.project_id.split('?')[0];
        return App.Project.find(project_id);
    },

    setupController: function(controller, project) {
        this._super(controller, project);
        controller.set('projectDonations', App.MyProjectDonation.find({project: project.id}));

    }
});<|MERGE_RESOLUTION|>--- conflicted
+++ resolved
@@ -57,47 +57,24 @@
         // Crap hack because Ember somehow doesn't strip query-params.
         // FIXME: Find out this -should- work.
         var project_id = params.project_id.split('?')[0];
+
         var page =  App.Project.find(project_id);
         var route = this;
         return page;
     },
 
-<<<<<<< HEAD
-        var _this = this;
-
-        var promise = App.Project.find(project_id);
-
-        promise.then(function(model) {
-            if (_this.get('tracker')) {
-                _this.get('tracker').trackEvent("Project detail", {"title": model.get('title')});
-            }
-        }, function() {
-            _this.transitionTo('projectList');
-        });
-
-        return promise;
-=======
+    setupController: function(controller, model){
+        this._super(controller, model);
+
+        var parentId = model.get('id');
+        controller.set('tasks', App.Task.find({project: parentId}));
+    },
+
     afterModel: function(model, transition) {
         if (model.get('isStatusPlan')) {
             this.transitionTo('projectList');
         }
->>>>>>> 0ffd16dd
-    },
-
-    setupController: function(controller, model){
-        this._super(controller, model);
-
-        var parentId = model.get('id');
-        controller.set('tasks', App.Task.find({project: parentId}));
-    },
-<<<<<<< HEAD
-    afterModel: function(model, transition) {
-        if (model.get('isStatusPlan')) {
-            this.transitionTo('projectList');
-        }
-    },
-=======
->>>>>>> 0ffd16dd
+    },
 
     actions: {
         error: function(error, transition) {
