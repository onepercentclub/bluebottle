App.ProjectMembersView = Em.View.extend({
    templateName: 'project_members'
});

App.ProjectSupporterView = Em.View.extend({
    templateName: 'project_supporter',
    tagName: 'li',
    didInsertElement: function(){
        this.$('a').popover({trigger: 'hover', placement: 'top'})
    }
});

App.ProjectSupporterListView = Em.View.extend({
    templateName: 'project_supporter_list'
});

App.ProjectDonationView = Em.View.extend({
    templateName: 'project_donation'
});

App.ProjectListView = Em.View.extend(App.ScrollInView, {
    templateName: 'project_list'
});

App.ProjectPreviewView = Em.View.extend({
    templateName: 'project_preview'
});


App.ProjectSearchFormView = Em.View.extend({
    templateName: 'project_search_form'
});

App.ProjectView = Em.View.extend({
    templateName: 'project',

    didInsertElement: function(){
        this._super();
        this.$('.tags').popover({trigger: 'hover', placement: 'top', width: '100px'});
        
        // project plan
        var height = $(window).height();
        var width = $(window).width();
        this.$(".project-plan-navigation, .project-plan-main").height(height);
        
        var view = this;
        view.$(".project-plan-main-link:first").addClass("active");

        // TODO: Solve the extra scrollbar on the html body
        view.$(".project-plan-link").click(function(event) {
          view.$("#project-plan").addClass("active");
          event.preventDefault();
        });
        view.$(".project-plan-back-link").click(function(event) {
          view.$("#project-plan").removeClass("active");
          event.preventDefault();
        });
        view.$(".project-plan-main-link").click(function(event) {
            view.$(".project-plan-main").scrollTo($(this).attr("href"), {duration: 300});
            view.$(".project-plan-main-link.active").removeClass("active");
            view.$(event.target).addClass("active");
            event.preventDefault();
        });        
    },
    staticMap: function(){
        var latlng = this.get('controller.latitude') + ',' + this.get('controller.longitude');
        return "http://maps.googleapis.com/maps/api/staticmap?" + latlng + "&zoom=8&size=600x300&maptype=roadmap" +
            "&markers=color:pink%7Clabel:P%7C" + latlng + "&sensor=false";
    }.property('latitude', 'longitude')    
});

App.ProjectIndexView = Em.View.extend({
    templateName: 'project_wall',
    willInsertElement: function() {
        this.get("controller").getTasks();
        this.get("controller").set("showingAll", false);
    }
});

/* Form Elements */

App.ProjectOrderList = [
    {value: 'title', title: gettext("title")},
    {value: 'money_needed', title: gettext("money needed")},
    {value: 'deadline', title: gettext("deadline")}
];

App.ProjectOrderSelectView = Em.Select.extend({
    content: App.ProjectOrderList,
    optionValuePath: "content.value",
    optionLabelPath: "content.title"
});

App.ProjectPhaseSelectView = Em.Select.extend({
    optionValuePath: "content.id",
    optionLabelPath: "content.name",
    prompt: gettext("Pick a phase")

});

App.GenericFieldView = Em.View.extend({
    templateName: function(){
        if (this.get('controller.model.type') == 'textarea') {
            return 'generic_textarea';
        }
        if (this.get('controller.model.type') == 'text') {
            return 'generic_text';
        }
        if (this.get('controller.model.type') == 'radio') {
            return 'generic_radio';
        }
        if (this.get('controller.model.type') == 'select') {
            console.log(this.get('controller.model.values'));
            return 'generic_select';
        }
        return 'generic_textarea';

    }.property('controller.model.type'),

    value: function(){
        return this.get('controller.extras').firstObject.get('value');
    }.property('controller.extras', 'controller.model.id')

});

/*
 Project Manage Views
 */


App.MyProjectListView = Em.View.extend({
    templateName: 'my_project_list'
});

App.MyProjectView = Em.View.extend({
    templateName: 'my_project'

});


App.ThemeSelectView = Em.Select.extend({
    optionValuePath: "content.id",
    optionLabelPath: "content.name",
    prompt: "Pick a theme"
});

App.UsedThemeSelectView = App.ThemeSelectView.extend();

App.MyProjectView = Em.View.extend({
    templateName: 'my_project'
});

//~mg
<<<<<<< HEAD
App.MyProjectStartView = Em.View.extend(App.PopOverMixin, {
    templateName: 'my_project_start'
});

App.MyProjectPitchView = Em.View.extend(App.PopOverMixin, {
    templateName: 'my_project_pitch'
});

App.MyProjectStoryView = Em.View.extend(App.PopOverMixin, {
    templateName: 'my_project_story'
=======
App.MyProjectStartView = Em.View.extend({
    templateName: 'my_project_start'
});

App.MyProjectPitchView = Em.View.extend({
    templateName: 'my_project_pitch'
>>>>>>> 66fdf347
});

App.MyProjectStoryView = Em.View.extend({
    templateName: 'my_project_story'
});

App.MyProjectDetailsView = Em.View.extend({
    templateName: 'my_project_details'
});

App.MyProjectLocationView = Em.View.extend({
    templateName: 'my_project_location'
});

App.MyProjectMediaView = Em.View.extend({
    templateName: 'my_project_media'
});

<<<<<<< HEAD
App.MyProjectPartnerOrganizationView = Em.View.extend(App.PopOverMixin, {
    templateName: 'my_project_partner_organization'
});

App.MyProjectAmbassadorsView = Em.View.extend(App.PopOverMixin, {
=======
App.MyProjectOrganisationView = Em.View.extend({
    templateName: 'my_project_organisation'
});

App.MyProjectAmbassadorsView = Em.View.extend({
>>>>>>> 66fdf347
    templateName: 'my_project_ambassadors'
});

App.MyProjectBankView = Em.View.extend({
    templateName: 'my_project_bank'
});

App.MyProjectBudgetView = Em.View.extend({
    templateName: 'my_project_budget'
});

App.MyProjectCampaignView = Em.View.extend({
    templateName: 'my_project_campaign'
});

App.MyProjectSubmitView = Em.View.extend({
    templateName: 'my_project_submit'
});
<|MERGE_RESOLUTION|>--- conflicted
+++ resolved
@@ -151,25 +151,12 @@
 });
 
 //~mg
-<<<<<<< HEAD
-App.MyProjectStartView = Em.View.extend(App.PopOverMixin, {
-    templateName: 'my_project_start'
-});
-
-App.MyProjectPitchView = Em.View.extend(App.PopOverMixin, {
-    templateName: 'my_project_pitch'
-});
-
-App.MyProjectStoryView = Em.View.extend(App.PopOverMixin, {
-    templateName: 'my_project_story'
-=======
 App.MyProjectStartView = Em.View.extend({
     templateName: 'my_project_start'
 });
 
 App.MyProjectPitchView = Em.View.extend({
     templateName: 'my_project_pitch'
->>>>>>> 66fdf347
 });
 
 App.MyProjectStoryView = Em.View.extend({
@@ -188,19 +175,11 @@
     templateName: 'my_project_media'
 });
 
-<<<<<<< HEAD
-App.MyProjectPartnerOrganizationView = Em.View.extend(App.PopOverMixin, {
-    templateName: 'my_project_partner_organization'
-});
-
-App.MyProjectAmbassadorsView = Em.View.extend(App.PopOverMixin, {
-=======
 App.MyProjectOrganisationView = Em.View.extend({
     templateName: 'my_project_organisation'
 });
 
 App.MyProjectAmbassadorsView = Em.View.extend({
->>>>>>> 66fdf347
     templateName: 'my_project_ambassadors'
 });
 
