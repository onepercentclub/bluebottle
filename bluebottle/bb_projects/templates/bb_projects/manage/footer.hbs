--- conflicted
+++ resolved
@@ -15,7 +15,7 @@
 {% tplhandlebars "_my_project_save_edit_footer" %}
 
     <footer class="campaign-footer">
-<<<<<<< HEAD
+
         <div class="l-wrapper">
             <div class="navigation">
                 {{#if isPhasePlanNew}}
@@ -33,14 +33,6 @@
                         </a>
                     </div>
                 {{/if}}
-=======
-        <div class="navigation">
-            {{#if isPhasePlanNew}}
-                <button {{bindAttr class=":btn :btn-modest :btn-primary :previous"}} {{action goToPreviousStep}}><span class="flaticon solid left-2"></span>{% trans "Previous" %}</button>
-                <button {{bindAttr class=":btn :btn-modest :btn-primary :next"}} {{action goToNextStep}}><span class="flaticon solid right-2"></span>{% trans "Next" %}</button>
-            {{ else }}
-                <button {{bindAttr class=":btn :btn-modest :btn-primary :next modelStatus"}} {{action save}}><span class="flaticon solid right-2"></span>{% trans "Save" %}</button>
->>>>>>> 9a676550
             {{/if}}
         </div>
     </footer>
