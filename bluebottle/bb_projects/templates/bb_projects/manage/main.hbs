{% load templatetag_handlebars %}
{% load i18n %}
{% load static %}

{% tplhandlebars "my_project" %}



    <div class="l-section" id="project-dashboard">
        <article id="campaign-create">

            <header class="campaign-header l-section">

                <div class="l-wrapper">

					<h1 class="page-title">
						{% trans "My projects"%} <small>&rsaquo; {{ title }}</small>
					</h1>

                    <nav id="campaign-steps" class="steps">

                        {{#link-to "myProject.start" classBinding=":step validStart:validated"}}
                            {{#if validStart}}
                                <span class="flaticon solid checkmark-1"></span>
                            {{/if}}
                            {% trans "Start" %}
                        {{/link-to}}


                        {{#link-to "myProject.pitch" classBinding=":step validPitch:validated"}}
                            {{#if validPitch}}
                                <span class="flaticon solid checkmark-1"></span>
                            {{/if}}
                            {% trans "Pitch" %}
                        {{/link-to}}

                        {{#link-to "myProject.story" classBinding=":step validStory:validated"}}
                            {{#if validStory}}
                                <span class="flaticon solid checkmark-1"></span>
                            {{/if}}
                            {% trans "Story" %}
                        {{/link-to}}

<<<<<<< HEAD
                        {{#link-to "myProject.partnerOrganization" classBinding=":step validPartnerOrganization:validated"}}
                            {{#if validPartnerOrganization}}
                                <span class="flaticon solid checkmark-1"></span>
                            {{/if}}
                            {% trans "Partner Organization" %}
=======
                        {{#link-to "myProject.organisation" classBinding=":step validPartnerOrganization:validated"}}
                            {{#if validPartnerOrganization}}
                                <span class="flaticon solid checkmark-1"></span>
                            {{/if}}
                            {% trans "Partner" %}
>>>>>>> 66fdf347
                        {{/link-to}}

                       {{#link-to "myProject.submit" classBinding=":step validSubmit:validated"}}
                            {{#if validsubmit}}
                                <span class="flaticon solid checkmark-1"></span>
                            {{/if}}
                            {% trans "Review" %}
                        {{/link-to}}

                    </nav>

					<a class="btn btn-modest campaign-preview-button">
						<span class="flaticon solid eye-1"></span>
						Preview
					</a>
				</div>
			</header>

            <section class="l-section">
                <div class="l-wrapper">

                    <div class="l-content">
                        <form>
                            {{outlet}}
                        </form>
                    </div>

                    <aside class="l-sidebar">
                        <iframe width="560" height="315" src="//www.youtube.com/embed/De7zcM8-oeE" frameborder="0" allowfullscreen></iframe>
                    </aside>
                </div>
            </section>
<<<<<<< HEAD
            <footer class="campaign-footer">
                <div class="l-wrapper">
                    <div class="navigation">
                        <a class="btn btn-modest previous">Previous</a>
                        <button {{bindAttr class=":btn :btn-modest :btn-primary :next"}} {{action goToNextStep}}><span class="flaticon solid right-2"></span>{% trans "Next" %}</button>
                        <!--<a href="project_create2.html" class="btn btn-modest btn-primary next">Next</a>-->

                    </div>
                    <div class="actions">
                        <a class="save">
                            <span class="flaticon solid pencil-3"></span> Save &amp; continue later
                        </a>
                    </div>
                </div>
            </footer>
=======

            {# footer was here #}
>>>>>>> 66fdf347
        </article>
    </div>
{% endtplhandlebars %}
<|MERGE_RESOLUTION|>--- conflicted
+++ resolved
@@ -41,19 +41,11 @@
                             {% trans "Story" %}
                         {{/link-to}}
 
-<<<<<<< HEAD
-                        {{#link-to "myProject.partnerOrganization" classBinding=":step validPartnerOrganization:validated"}}
-                            {{#if validPartnerOrganization}}
-                                <span class="flaticon solid checkmark-1"></span>
-                            {{/if}}
-                            {% trans "Partner Organization" %}
-=======
                         {{#link-to "myProject.organisation" classBinding=":step validPartnerOrganization:validated"}}
                             {{#if validPartnerOrganization}}
                                 <span class="flaticon solid checkmark-1"></span>
                             {{/if}}
                             {% trans "Partner" %}
->>>>>>> 66fdf347
                         {{/link-to}}
 
                        {{#link-to "myProject.submit" classBinding=":step validSubmit:validated"}}
@@ -86,26 +78,8 @@
                     </aside>
                 </div>
             </section>
-<<<<<<< HEAD
-            <footer class="campaign-footer">
-                <div class="l-wrapper">
-                    <div class="navigation">
-                        <a class="btn btn-modest previous">Previous</a>
-                        <button {{bindAttr class=":btn :btn-modest :btn-primary :next"}} {{action goToNextStep}}><span class="flaticon solid right-2"></span>{% trans "Next" %}</button>
-                        <!--<a href="project_create2.html" class="btn btn-modest btn-primary next">Next</a>-->
-
-                    </div>
-                    <div class="actions">
-                        <a class="save">
-                            <span class="flaticon solid pencil-3"></span> Save &amp; continue later
-                        </a>
-                    </div>
-                </div>
-            </footer>
-=======
 
             {# footer was here #}
->>>>>>> 66fdf347
         </article>
     </div>
 {% endtplhandlebars %}
