--- conflicted
+++ resolved
@@ -58,15 +58,11 @@
                             {{/link-to}}
                         {{/if}}
                     </nav>
-<<<<<<< HEAD
-                    <a class="btn btn-modest campaign-preview-button" {{action openInScalableBox "projectPlan" this}}><span class="flaticon solid eye-1"></span>{% trans " Preview" %}</a>
-=======
 
 					<a class="btn btn-modest campaign-preview-button" {{action openInScalableBox "projectPlan" this}}>
 						<span class="flaticon solid eye-1"></span>
 						{% trans 'Preview' %}
 					</a>
->>>>>>> cfc6fbff
 				</div>
 			</header>
 
