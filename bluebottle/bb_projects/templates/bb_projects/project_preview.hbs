{% load bb_ember %}
{% load i18n %}
{% load static %}

{% tplhandlebars "project_preview" %}

    <li class="project-item">

        {{#link-to 'project' getProject }}
            <span class="project-header">
                <figure class="project-image">
<<<<<<< HEAD
                    <img {{bindAttr src="image" }} />
=======
                    {{#if image.small.length}}
                        <img {{bindAttr src="image.small" }} />
                    {{else}}
                        <img {{bindAttr src="image" }} />
                    {{/if}}
>>>>>>> 41874625
                </figure>

                <span class="project-title">
                    <h3>{{title}}</h3>
                    <span class="project-location"><span class="flaticon solid location-pin-1"></span> {{country.name}}</span>
                </span>
            </span>

            <span {{bindAttr class=":project-status phase"}}>
                {{#if isPhasePlan}}
                    <span class="project-phase"><span class="flaticon solid lightbulb-3"></span> <strong>{% trans "New" %}</strong> <em>{% trans "Smart Idea" %}</em></span>
                {{/if}}
				
				{% if 'fund' in bb_apps %}
				{% block_verbatim "project_preview_funding" %}
                {{#if isPhaseCampaign}}
                    {{#if campaign.money_asked}}
                        <div class="project-fund-amount-slider"><strong style="width: 0%;" class="slider-progress is-in-progress"><em class="slider-percentage">0%</em></strong></div>
                        <span class="project-fund-amount"><strong>&euro;{{localize campaign.money_needed}}</strong> <em>{% trans "To go" %}</em></span>
                    {{/if}}
                    {{#if campaign.deadline }}
                        <span class="project-days-left"><span class="flaticon solid clock-1"></span> <strong>{{campaign.daysToGo}}</strong> <em>{% trans "days" %}</em></span>
                    {{/if}}
                {{/if}}
				{% endblock_verbatim "project_preview_funding" %}				
				{% endif %}

                {{#if isPhaseAct}}
                    <span class="project-phase"><span class="flaticon solid lightbulb-3"></span> <strong>{% trans "Project funded" %}</strong> <em>{% trans "Being realized" %}</em></span>
                {{/if}}

                {{#if isPhaseResults}}
                    <span class="project-phase"><span class="flaticon solid lightbulb-3"></span> <strong>{% trans "Project funded" %}</strong> <em>{% trans "Being realized" %}</em></span>
                {{/if}}

                {{#if isPhaseRealized}}
                    <span class="project-phase"><span class="flaticon solid lightbulb-3"></span> <strong>{% trans "Project realized" %}</strong> <em>{% trans "See results" %}</em></span>
                {{/if}}
            </span>
			
            <span class="project-description">
                {{{pitch}}}

                <span class="project-view">{% trans "View project" %}</span>
            </span>

        {{/link-to}}

        {{#if taskCount}}
            <a class="project-tasks"><span class="flaticon solid wrench-1"></span> <strong>{{taskCount}}</strong> <em>{% trans "task(s) available" %}</em></a>
        {{/if}}
    </li>

{% endtplhandlebars %}<|MERGE_RESOLUTION|>--- conflicted
+++ resolved
@@ -9,15 +9,11 @@
         {{#link-to 'project' getProject }}
             <span class="project-header">
                 <figure class="project-image">
-<<<<<<< HEAD
-                    <img {{bindAttr src="image" }} />
-=======
                     {{#if image.small.length}}
                         <img {{bindAttr src="image.small" }} />
                     {{else}}
                         <img {{bindAttr src="image" }} />
                     {{/if}}
->>>>>>> 41874625
                 </figure>
 
                 <span class="project-title">
@@ -30,7 +26,7 @@
                 {{#if isPhasePlan}}
                     <span class="project-phase"><span class="flaticon solid lightbulb-3"></span> <strong>{% trans "New" %}</strong> <em>{% trans "Smart Idea" %}</em></span>
                 {{/if}}
-				
+			
 				{% if 'fund' in bb_apps %}
 				{% block_verbatim "project_preview_funding" %}
                 {{#if isPhaseCampaign}}
