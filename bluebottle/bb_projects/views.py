--- conflicted
+++ resolved
@@ -187,15 +187,11 @@
         return qs
 
 
-<<<<<<< HEAD
-class ProjectPhaseList(ExpiresMixin, ListAPIView):
-=======
 class ProjectPhasePagination(BluebottlePagination):
     page_size = 20
 
 
-class ProjectPhaseList(ListAPIView):
->>>>>>> e76468b5
+class ProjectPhaseList(ExpiresMixin, ListAPIView):
     queryset = ProjectPhase.objects.all()
     serializer_class = ProjectPhaseSerializer
     pagination_class = ProjectPhasePagination
