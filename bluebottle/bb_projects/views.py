--- conflicted
+++ resolved
@@ -244,13 +244,9 @@
         )
         if self.request.user.is_authenticated:
             position_tuple = None
-<<<<<<< HEAD
-            if self.request.user.location and self.request.user.location.position_tuple:
-=======
             if self.request.user.address and self.request.user.address.position:
                 position_tuple = self.request.user.address.position
             elif self.request.user.location and self.request.user.location.position_tuple:
->>>>>>> a485027f
                 position_tuple = self.request.user.location.position_tuple
             if self.request.user.place and self.request.user.place.position_tuple:
                 position_tuple = self.request.user.place.position_tuple
