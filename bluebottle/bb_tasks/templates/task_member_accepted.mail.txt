--- conflicted
+++ resolved
@@ -9,11 +9,7 @@
 {{ message }}
 {% else %}
 {% blocktrans with sender_name=sender.short_name receiver_name=receiver.short_name task_title=task.title %}
-<<<<<<< HEAD
-Great news! The project initiatior, {{ sender_name }}, assigned the task '{{ task_title }}' to you.
-=======
 Great news! The project initiator, {{ sender_name }}, assigned the task '{{ task_title }}' to you.
->>>>>>> 3b1747c6
 
 Good luck taking on the task and feel free to keep everyone updated on the progress.
 {% endblocktrans %}
