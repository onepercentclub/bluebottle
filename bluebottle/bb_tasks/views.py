--- conflicted
+++ resolved
@@ -8,11 +8,8 @@
 from rest_framework import generics, filters, serializers
 from rest_framework.permissions import IsAuthenticatedOrReadOnly
 
-<<<<<<< HEAD
-from bluebottle.bb_tasks.permissions import IsResumeOwnerOrTaskAuthor
-=======
-from bluebottle.bb_tasks.permissions import IsRelatedToActiveProjectOrReadOnly
->>>>>>> 204a6f8e
+from bluebottle.bb_tasks.permissions import (IsResumeOwnerOrTaskAuthor,
+                                             IsRelatedToActiveProjectOrReadOnly)
 from bluebottle.bluebottle_drf2.pagination import BluebottlePagination
 from bluebottle.bluebottle_drf2.permissions import IsAuthorOrReadOnly
 from bluebottle.tasks.models import Task, TaskMember, TaskFile, Skill
