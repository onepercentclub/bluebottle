from dateutil import parser
from datetime import datetime

from django.db.models.query_utils import Q
from django.utils import timezone

import django_filters
from rest_framework import generics, filters, serializers
from rest_framework.permissions import IsAuthenticatedOrReadOnly

from bluebottle.bluebottle_drf2.pagination import BluebottlePagination
from bluebottle.projects.permissions import RelatedProjectOwnerPermission
from bluebottle.tasks.models import Task, TaskMember, TaskFile, Skill
<<<<<<< HEAD
from bluebottle.bb_projects.permissions import IsProjectTaskManagerOrReadOnly
=======
>>>>>>> f2a1bb6d
from bluebottle.tasks.serializers import (BaseTaskSerializer,
                                          BaseTaskMemberSerializer, TaskFileSerializer,
                                          TaskPreviewSerializer, MyTaskMemberSerializer,
                                          SkillSerializer, MyTasksSerializer)
from bluebottle.utils.permissions import (OwnerOrReadOnlyPermission, AuthenticatedOrReadOnlyPermission,
                                          TenantConditionalOpenClose,)
from bluebottle.utils.views import (PrivateFileView, ListAPIView, ListCreateAPIView,
                                    RetrieveUpdateDestroyAPIView, RetrieveUpdateAPIView)
from .permissions import (ActiveProjectOrReadOnlyPermission, MemberOrTaskOwnerOrReadOnlyPermission,
                          MemberOrTaskOwnerOrAdminPermission)


def day_start(date_str):
    date_combined = datetime.combine(parser.parse(date_str), datetime.min.time())
    return timezone.get_current_timezone().localize(date_combined)


def day_end(date_str):
    date_combined = datetime.combine(parser.parse(date_str), datetime.max.time())
    return timezone.get_current_timezone().localize(date_combined)


def get_dates_query(query, start_date, end_date):
    # User searches for tasks on a specific day.
    if start_date or end_date:
        start = day_start(start_date)
        if start_date and not end_date or (start_date and start_date is end_date):
            end = day_end(start_date)
        else:
            end = day_end(end_date)

        query = query.filter(Q(type='event', deadline__range=[start, end]) |
                             Q(type='ongoing', deadline__gte=start))

    return query


def get_midnight_datetime(dt):
    return timezone.get_current_timezone().localize(dt.combine(dt, dt.max.time()))


class TaskPreviewPagination(BluebottlePagination):
    page_size_query_param = 'page_size'
    page_size = 8


class TaskPreviewFilter(filters.FilterSet):
    after = django_filters.DateTimeFilter(name='deadline', lookup_expr='gte')
    before = django_filters.DateTimeFilter(name='deadline', lookup_expr='lte')
    country = django_filters.NumberFilter(name='project__country')
    location = django_filters.NumberFilter(name='project__location')
    project = django_filters.CharFilter(name='project__slug')
    text = django_filters.MethodFilter(action='text_filter')

    def text_filter(self, queryset, filter):
        return queryset.filter(
            Q(title__icontains=filter) | Q(description__icontains=filter)
        )

    class Meta:
        model = Task
        fields = ['status', 'skill', ]


class FilterQSParams(object):

    def get_qs(self, qs):
        project_slug = self.request.query_params.get('project', None)
        if project_slug:
            qs = qs.filter(project__slug=project_slug)

        text = self.request.query_params.get('text', None)
        if text:
            qs = qs.filter(Q(title__icontains=text) |
                           Q(description__icontains=text))

        status = self.request.query_params.get('status', None)
        if status:
            qs = qs.filter(status=status)
        return qs


class TaskPreviewList(ListAPIView, FilterQSParams):
    queryset = Task.objects.all()
    serializer_class = TaskPreviewSerializer
    pagination_class = TaskPreviewPagination
    filter_class = TaskPreviewFilter

    def get_queryset(self):
        qs = super(TaskPreviewList, self).get_queryset()

        qs = self.get_qs(qs)

        # Searching for tasks can mean 2 things:
        # 1) Search for tasks a specifc day
        # 2) Search for tasks that take place over a period of time
        start_date = self.request.query_params.get('start', None)
        end_date = self.request.query_params.get('end', None)

        qs = get_dates_query(qs, start_date, end_date)

        ordering = self.request.query_params.get('ordering', None)

        if ordering == 'newest':
            qs = qs.order_by('-created')
        elif ordering == 'deadline':
            qs = qs.order_by('deadline')

        return qs.filter(project__status__viewable=True)


class BaseTaskList(ListCreateAPIView):
    queryset = Task.objects.all()
    pagination_class = TaskPreviewPagination
<<<<<<< HEAD
    permission_classes = (TenantConditionalOpenClose,
                          IsProjectTaskManagerOrReadOnly,)
=======
    permission_classes = (TenantConditionalOpenClose, RelatedProjectOwnerPermission,)
>>>>>>> f2a1bb6d

    def perform_create(self, serializer):
        if serializer.validated_data['project'].status.slug in (
                'closed', 'done-complete', 'done-incomplete', 'voting-done'):
            raise serializers.ValidationError('It is not allowed to add tasks to closed projects')

        serializer.validated_data['deadline'] = get_midnight_datetime(serializer.validated_data['deadline'])
        serializer.save(author=self.request.user)


class TaskList(BaseTaskList, FilterQSParams):
    serializer_class = BaseTaskSerializer
    filter_fields = ('status', 'author')

    def get_queryset(self):
        qs = super(TaskList, self).get_queryset()

        qs = self.get_qs(qs)

        # Searching for tasks can mean 2 things:
        # 1) Search for tasks a specifc day
        # 2) Search for tasks that take place over a period of time
        start_date = self.request.query_params.get('start', None)
        end_date = self.request.query_params.get('end', None)

        qs = get_dates_query(qs, start_date, end_date)

        ordering = self.request.query_params.get('ordering', None)

        if ordering == 'newest':
            qs = qs.order_by('-created')
        elif ordering == 'deadline':
            qs = qs.order_by('deadline')

        return qs


class MyTaskList(BaseTaskList):
    filter_fields = ('author',)
    serializer_class = MyTasksSerializer

    def get_queryset(self):
        if self.request.user.is_authenticated():
            return Task.objects.filter(author=self.request.user)
        return Task.objects.none()


class TaskDetail(RetrieveUpdateAPIView):
    queryset = Task.objects.all()
    permission_classes = (TenantConditionalOpenClose,
                          OwnerOrReadOnlyPermission,)
    serializer_class = BaseTaskSerializer


class MyTaskDetail(RetrieveUpdateDestroyAPIView):
    queryset = Task.objects.all()
    permission_classes = (TenantConditionalOpenClose, OwnerOrReadOnlyPermission,)
    serializer_class = MyTasksSerializer

    def perform_update(self, serializer):
        serializer.validated_data['deadline'] = get_midnight_datetime(serializer.validated_data['deadline'])
        serializer.save()


class TaskPagination(BluebottlePagination):
    page_size = 50


class TaskMemberList(ListCreateAPIView):
    serializer_class = BaseTaskMemberSerializer
    pagination_class = TaskPagination
    filter_fields = ('task', 'status',)
    permission_classes = (TenantConditionalOpenClose,
                          ActiveProjectOrReadOnlyPermission,
                          AuthenticatedOrReadOnlyPermission)
    queryset = TaskMember.objects.all()

    def perform_create(self, serializer):
        serializer.save(member=self.request.user, status=TaskMember.TaskMemberStatuses.applied)


class MyTaskMemberList(generics.ListAPIView):
    queryset = TaskMember.objects.all()
    serializer_class = MyTaskMemberSerializer

    def get_queryset(self):
        queryset = super(MyTaskMemberList, self).get_queryset()
        return queryset.filter(member=self.request.user)


class TaskMemberDetail(RetrieveUpdateAPIView):
    queryset = TaskMember.objects.all()
    serializer_class = BaseTaskMemberSerializer

    permission_classes = (TenantConditionalOpenClose,
                          MemberOrTaskOwnerOrReadOnlyPermission,)


class TaskMemberResumeView(PrivateFileView):
    queryset = TaskMember.objects
    field = 'resume'
    permission_classes = (MemberOrTaskOwnerOrAdminPermission,)


class TaskFileList(generics.ListCreateAPIView):
    queryset = TaskFile.objects.all()
    serializer_class = TaskFileSerializer
    pagination_class = TaskPagination
    filter_fields = ('task',)
    permission_classes = (TenantConditionalOpenClose,
                          IsAuthenticatedOrReadOnly,)

    def perform_create(self, serializer):
        serializer.save(author=self.request.user)


class TaskFileDetail(RetrieveUpdateAPIView):
    queryset = TaskFile.objects.all()
    serializer_class = TaskFileSerializer

    permission_classes = (TenantConditionalOpenClose, OwnerOrReadOnlyPermission,)


class SkillList(generics.ListAPIView):
    queryset = Skill.objects.filter(disabled=False)
    serializer_class = SkillSerializer


class UsedSkillList(SkillList):
    def get_queryset(self):
        qs = super(UsedSkillList, self).get_queryset()
        skill_ids = Task.objects.values_list('skill',
                                             flat=True).distinct()
        return qs.filter(id__in=skill_ids)<|MERGE_RESOLUTION|>--- conflicted
+++ resolved
@@ -11,10 +11,6 @@
 from bluebottle.bluebottle_drf2.pagination import BluebottlePagination
 from bluebottle.projects.permissions import RelatedProjectOwnerPermission
 from bluebottle.tasks.models import Task, TaskMember, TaskFile, Skill
-<<<<<<< HEAD
-from bluebottle.bb_projects.permissions import IsProjectTaskManagerOrReadOnly
-=======
->>>>>>> f2a1bb6d
 from bluebottle.tasks.serializers import (BaseTaskSerializer,
                                           BaseTaskMemberSerializer, TaskFileSerializer,
                                           TaskPreviewSerializer, MyTaskMemberSerializer,
@@ -129,12 +125,7 @@
 class BaseTaskList(ListCreateAPIView):
     queryset = Task.objects.all()
     pagination_class = TaskPreviewPagination
-<<<<<<< HEAD
-    permission_classes = (TenantConditionalOpenClose,
-                          IsProjectTaskManagerOrReadOnly,)
-=======
     permission_classes = (TenantConditionalOpenClose, RelatedProjectOwnerPermission,)
->>>>>>> f2a1bb6d
 
     def perform_create(self, serializer):
         if serializer.validated_data['project'].status.slug in (
