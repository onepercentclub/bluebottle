--- conflicted
+++ resolved
@@ -116,11 +116,7 @@
         return qs.filter(project__status__viewable=True)
 
 
-<<<<<<< HEAD
-class TaskList(generics.ListCreateAPIView, FilterQSParams):
-=======
 class BaseTaskList(generics.ListCreateAPIView):
->>>>>>> c48910bc
     queryset = Task.objects.all()
     pagination_class = TaskPreviewPagination
     permission_classes = (TenantConditionalOpenClose, IsProjectOwnerOrReadOnly,)
