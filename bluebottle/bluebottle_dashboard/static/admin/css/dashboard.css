--- conflicted
+++ resolved
@@ -118,8 +118,6 @@
     font-weight: bold;
     text-transform: uppercase;
     display: inline-block;
-<<<<<<< HEAD
-=======
 }
 
 
@@ -157,5 +155,4 @@
 
 label.vCheckboxLabel {
     color: #ffffff;
->>>>>>> 20750000
 }