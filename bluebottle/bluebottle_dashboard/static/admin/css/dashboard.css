@import "elegant-tooltip.css";
@import "icon-style.css";

.sidebar-title:first-child {
    display: none
}

.apps-hide,
.sidebar-center-link:hover {
    padding: 0
}

.apps-hide-label {
    padding: 0 8px;
}

.form-row {
    clear: both;
}

form .aligned strong + p.help {
    margin-left: 12.85714rem;
    padding-top: 4px;
}

form .aligned p.file-upload + p.help {
    margin-left: 12.85714rem;
    padding-top: 4px;
}


#toolbar form #searchbar {
    width: 280px;
}

.site-title {
    padding: 8px 0;
    font-size: 1.2rem;
    text-align: right;
}

#branding-menu {
    background: url("/static/assets/admin/images/goodup_icon.jpg");
    background-size: 100%;
    width: 50px;
    height: 50px;
}

#branding-menu:before {
    content: ''
}

label + div {
    display: inline-block;
}

.aligned label + div input[type=checkbox] + label {
    width: 30px;
}


.video-container {
    position: relative;
}

.video-container .play-btn {
    position: absolute;
    top: -10px;
    left: 0;
    right: 0;
    margin-left: auto;
    margin-right: auto;
    width: 40px;
    height: 40px;
    background: url("/static/assets/images/img/icons/icon-play-video.svg") no-repeat;
    background-size: 40px;
}

.video-container .play-btn:hover {
    width: 45px;
    height: 45px;
    background-size: 45px;
}

.video-container .video-text {
    position: absolute;
    left: 0;
    right: 0;
    bottom: -40px;
    padding: 3px 6px;
    margin-left: auto;
    margin-right: auto;
    background: #003580;
    color: #fff;
    text-align: right;
}

.photo-container {
    position: relative;
}

.photo-container .photo-text {
    position: absolute;
    left: 0;
    right: 0;
    bottom: 0;
    padding: 3px 6px;
    margin-left: auto;
    margin-right: auto;
    background: #003580;
    color: #fff;
    text-align: right;
}

#header ul#navigation-menu li a {
    text-transform: none;
}

/* Fluent Contents */

.cp-item-icons .cp-item-down,
.cp-item-icons .cp-item-up,
.cp-item-controls .cp-item-delete a {
    background: none;

}

.cp-item-down:hover:before,
.cp-item-up:hover:before {
    color: #3C96DC;
}

.cp-item-down:before {
    content: "\ea3e";
    font-size: 1rem;
    color: #281E50;
}

.cp-item-up:before {
    content: "\ea3a";
    font-size: 1rem;
    color: #281E50;
}

.cp-item-controls .cp-item-delete a {
    padding: 0 3px;
}

.cp-item-controls .cp-item-delete a:before {
    content: "\ea0f";
    font-size: 1rem;
    color: #281E50;
}

.cp-item-controls .cp-item-delete a:hover:before {
    color: #c7254e;
}

.aligned .cp-item-controls label {
    display: none;
}

#content .parler-language-tabs {
    border-bottom: 2px solid #FFFFFF;
}

#content .parler-language-tabs span {
    border: 0;
    top: 0;
    background-color: #E3E4EA;
    color: #281E50;
}

#content .parler-language-tabs span a {
    color: #281E50;
    font-weight: 700;
}

#content .parler-language-tabs span.current {
    border: 0;
    background-color: #FFFFFF;
    color: #281E50;
}

#content #content-main .cp-controls input.button {
    padding-top: 0;
    padding-bottom: 0;
}

.select2-container .select2-selection--single {
    height: 38px !important;
}

.array-item {
    margin: 8px 0;
}

.array-item input {
    padding: 6px;
}

.inline-related .description {
    margin: 16px;
}


.module .description {
    padding: 20px;
    padding-left: 50px;
}

.js-inline-admin-formset.nested-inline {
    display: inline-block;
    margin-left: 60px;
}

.js-inline-admin-formset fieldset {
    padding: 4px
}

.nested-inline-bottom-border {
    margin-top: 24px;
}


.inline-related h3 .inline_label {
    background: transparent;
    color: #666
}


.inline-related h3 b {
    color: #000;
    margin-left: 4px;
}

.js-inline-admin-formset .inline-related h3 {
    background: #eee;
}

.inline-group h2 {
    background: #ddd;
    margin-top: 0;
    text-transform: initial;
    color: #241C46;

}

.inline-related h3 span.delete {
    background: transparent;
}

.inline-related {
    border: 1px solid #ddd;
}

.inline-related h3 .delete label.vCheckboxLabel,
.inline-related h3 span.delete label:before {
    color: darkred;
}

.form-row .cp-content .inline-related h2.cp-formset-item-title {
    background: #ddd;
}

.inline-related .cp-item-controls {
    margin-right: 12px;
    margin-top: 5px;
}


/* For 2fa settings */
#container #content > h1 {
    display: block;
}

body.login .form-row input[name=method-method] {
    clear: none;
    width: 20px;
}


ul#id_method-method {
    padding-inline-start: 0;
}

ul#id_method-method li {
    list-style: none;
}

.two-factor-back {
    padding: 16px;
    display: flex;
    background: #eee;
    border-radius: 8px 8px 0 0;
}

.two-factor {
    padding: 8px;
    position: relative;
}

.two-factor .form-row {
    padding: 8px;
    position: relative;
}


.two-factor-footer {
    display: flex;
    flex-direction: column;
}

.two-factor-actions {
    justify-content: space-between;
    display: flex;
    padding-top: 24px;
}

body.login .two-factor-actions .submit-row {
    padding: 0;
}

#id_understand {
    display: inline;
    width: 20px;
    clear: none
}


.user-tools ul {
    font-size: 1em;
    padding-bottom: 8px;
}

.user-tools ul li {
    white-space: normal;
    padding-top: 8px;
    padding-bottom: 8px;
}

.user-tools ul li.user-tools-link a,
.user-tools ul li.user-tools-link a:visited,
.user-tools ul li.user-tools-link a:hover {
    line-height: 1.2em;
    cursor: pointer;
}

fieldset {
    .checkbox {
        min-height: 24px;
        display: block;
    }

    .field-box {
        float: none
    }
}

fieldset #tabular_permissions {
    input.checkbox {
        min-height: 24px;
        display: none;
    }
}

.user-permissions-app-separator {
    padding: 0
}

.inline-description {
    margin-top: 24px
}

.select2-container--admin-autocomplete {
    border: 1px solid #c4c4c4;
    border-radius: 4px;
    padding: 2px 4px;
}

.related-widget-wrapper-icon {
    opacity: 0;
}

.field-image .related-widget-wrapper-icon {
    opacity: 1;
}


html {
    --darkened-bg: #E3ECF2
}

.info_field {
    background-color: var(--darkened-bg);
    padding: 12px;
    border-radius: 4px;
    margin-top: 8px;
    margin-bottom: 8px;
    display: inline-block;
    gap: 8px;
}

.info_field h3 {
    padding-left: 0
}

.slot-selector {
    width: 80px
}

.field-slot .related-lookup:before {
    content: "\e604";
}


form .aligned .form-row label + p.help {
    margin-left: 12.85714rem;
    padding-left: 0;
}


form .aligned .django-quill-widget p,
form .aligned .django-quill-widget ol,
form .aligned .django-quill-widget ul {
    margin-left: 0;
    padding-left: 0;
}


.django-quill-widget.ql-container {
    height: 200px;
}

form .form-row .django-quill-widget p {
    font-size: 14.4px;
}


.django-quill-widget.ql-snow .ql-editor h4 {
    font-weight: 500;
    font-size: 24px;
    margin-top: 0;
    margin-bottom: 16px;
    line-height: 32px;
    letter-spacing: 0;
}

.django-quill-widget.ql-snow .ql-editor h5 {
    font-size: 18px;
    font-weight: 700;
    line-height: 32px;
    margin-top: 0;
    margin-bottom: 8px;
    text-transform: none;
    letter-spacing: 0;
}

.ql-toolbar.ql-snow .ql-picker.ql-header .ql-picker-label[data-value="4"]::before {
    content: "Heading";
    /* Rename H4 */
}

.ql-toolbar.ql-snow .ql-picker.ql-header .ql-picker-item[data-value="4"]::before {
    font-size: 24px;
    font-weight: 700;
    line-height: 32px;
    content: "Heading";
    /* Rename H4 */
    letter-spacing: 0;
}

.ql-toolbar.ql-snow .ql-picker.ql-header .ql-picker-label[data-value="5"]::before {
    content: "Sub-heading";
    /* Rename H5 */
}

.ql-toolbar.ql-snow .ql-picker.ql-header .ql-picker-item[data-value="5"]::before {
    font-size: 18px;
    font-weight: 700;
    line-height: 32px;
    content: "Sub-heading";
    /* Rename H5 */
    letter-spacing: 0;
}


.ql-toolbar.ql-snow .ql-picker.ql-header {
    width: 120px;
}

div.inline.radiolist {
    display: inline-block;
}

.form-row.vLargeTextField {
    padding: 8px;
}


.colM .aligned .vLargeTextField {
    padding: 8px;
}


#login-form {
    margin-top: 24px;
}

#login-form input {
    float: right
}

#login-form .password-reset-link {
    padding-top: 24px;
    clear: both
}

#participants-group .field-checked .inline-deletelink {
    display: none !important;
}

#login-form input[type=checkbox] {
    display: block;
}

<<<<<<< HEAD
.flex-row {
    display: flex;
=======
/* Radio button styling */
input[type="radio"] {
    appearance: none;
    -webkit-appearance: none;
    -moz-appearance: none;
    width: 16px;
    height: 16px;
    border: 2px solid #281E50;
    border-radius: 50%;
    outline: none;
    cursor: pointer;
    position: relative;
    background-color: #fff;
    vertical-align: middle;
    margin: 0 8px 0 0;
    border-color: #281E50;
}

input[type="radio"]:checked {
    border-color: #281E50;
}

input[type="radio"]:checked::before {
    content: '';
    position: absolute;
    top: 50%;
    left: 50%;
    transform: translate(-50%, -50%);
    width: 8px;
    height: 8px;
    border-radius: 50%;
    background-color: #34323d;
}

input[type="radio"]:hover {
    border-color: #333;
}

input[type="radio"]:focus {
    box-shadow: 0 0 0 3px rgba(0, 0, 0, 0.1);
}

/* Radio button labels */
.radiolist label,
ul.radiolist label {
    display: inline-flex;
    align-items: center;
    cursor: pointer;
    padding: 4px 0;
    font-size: 14px;
}

ul.radiolist {
    padding-left: 0;
    list-style: none;
}

ul.radiolist li {
    padding: 4px 0;
}

.radiolist.inline {
    margin-bottom: 8px;
}

.checkbox_help {
    display: block;
}

.checkbox_help + .checkbox_help {
    display: block;
    margin-left: 12.85714rem;
    color: #9b9b9b;
    font-size: 0.85714rem;
    margin-top: 8px;
}

form .aligned p.help {
    margin-top: 8px;
}

input[type=email],
.vTextField {
    width: 400px
>>>>>>> 11f4f49a
}<|MERGE_RESOLUTION|>--- conflicted
+++ resolved
@@ -524,10 +524,6 @@
     display: block;
 }
 
-<<<<<<< HEAD
-.flex-row {
-    display: flex;
-=======
 /* Radio button styling */
 input[type="radio"] {
     appearance: none;
@@ -612,5 +608,9 @@
 input[type=email],
 .vTextField {
     width: 400px
->>>>>>> 11f4f49a
+}
+
+
+.flex-row {
+    display: flex;
 }