--- conflicted
+++ resolved
@@ -9,7 +9,6 @@
 <meta name="viewport" content="width=device-width, initial-scale=1.0, maximum-scale=1.0, user-scalable=no, minimal-ui">
 <link rel="stylesheet" type="text/css" href="{% block stylesheet %}{% static "admin/css/base.css" %}{% endblock %}" />
 
-<<<<<<< HEAD
 <link rel="stylesheet" type="text/css" href="{% static "jet/css/vendor.css" as url %}{{ url|jet_append_version }}" />
 <link rel="stylesheet" type="text/css" href="{% static "jet/css/icons/style.css" as url %}{{ url|jet_append_version }}" />
 <link rel="stylesheet" type="text/css" href="{% static "jet/css/themes/"|add:THEME|add:"/base.css" as url %}{{ url|jet_append_version }}" class="base-stylesheet" />
@@ -30,6 +29,7 @@
 </script>
 <script type="text/javascript" src="{% url 'jet:jsi18n' %}"></script>
 <script src="{% static "jet/js/build/bundle.min.js" as url %}{{ url|jet_append_version }}"></script>
+<script type="text/javascript" src="{% static '/admin/js/extra-jet.js' %}"></script>
 
 {% jet_static_translation_urls as translation_urls %}
 {% for url in translation_urls %}
@@ -41,18 +41,6 @@
 </head>
 {% load i18n %}
 
-=======
-{% block extrahead %}
-{{ block.super }}
-<script type="text/javascript" src="{% static '/admin/js/extra-jet.js' %}"></script>
-{% endblock %}
-
-
-{% block extrastyle %}
-    <link rel="stylesheet" type="text/css" href="/static/assets/admin/css/dashboard.css">
-{% endblock %}
-
->>>>>>> 5db8a2d2
 <body class="{% if request.COOKIES.sidebar_pinned != 'false' %}menu-pinned {% endif %}{% if is_popup %}popup {% endif %}{% block bodyclass %}{% endblock %}"
   data-admin-utc-offset="{% now "Z" %}">
 
