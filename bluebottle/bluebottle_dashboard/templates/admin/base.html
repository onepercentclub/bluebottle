{% load i18n static jet_tags %}<!DOCTYPE html>
{% get_current_language as LANGUAGE_CODE %}{% get_current_language_bidi as LANGUAGE_BIDI %}
{% jet_get_current_theme as THEME %}
{% jet_get_current_version as JET_VERSION %}
{% block html %}<html lang="{{ LANGUAGE_CODE|default:"en-us" }}" {% if LANGUAGE_BIDI %}dir="rtl"{% endif %}>
<head>
<title>{% block title %}{% endblock %}</title>
<meta http-equiv="X-UA-Compatible" content="IE=Edge" />
<meta name="viewport" content="width=device-width, initial-scale=1.0, maximum-scale=1.0, user-scalable=no, minimal-ui">
<link rel="stylesheet" type="text/css" href="{% block stylesheet %}{% static "admin/css/base.css" %}{% endblock %}" />

<link rel="stylesheet" type="text/css" href="{% static "jet/css/vendor.css" as url %}{{ url|jet_append_version }}" />
<link rel="stylesheet" type="text/css" href="{% static "jet/css/icons/style.css" as url %}{{ url|jet_append_version }}" />
<link rel="stylesheet" type="text/css" href="{% static "jet/css/themes/"|add:THEME|add:"/base.css" as url %}{{ url|jet_append_version }}" class="base-stylesheet" />
<link rel="stylesheet" type="text/css" href="{% static "jet/css/themes/"|add:THEME|add:"/select2.theme.css" as url %}{{ url|jet_append_version }}" class="select2-stylesheet" />
<link rel="stylesheet" type="text/css" href="{% static "jet/css/themes/"|add:THEME|add:"/jquery-ui.theme.css" as url %}{{ url|jet_append_version }}" class="jquery-ui-stylesheet" />
<link rel="stylesheet" type="text/css" href="/static/assets/admin/css/dashboard.css">

{% block extrastyle %}{% endblock %}
{% if LANGUAGE_BIDI %}<link rel="stylesheet" type="text/css" href="{% block stylesheet_rtl %}{% static "admin/css/rtl.css" %}{% endblock %}" />{% endif %}
{% jet_get_date_format as date_format %}
{% jet_get_time_format as time_format %}
{% jet_get_datetime_format as datetime_format %}

<script type="text/javascript" charset="utf-8">
    var DATE_FORMAT = "{{ date_format }}";
    var TIME_FORMAT = "{{ time_format }}";
    var DATETIME_FORMAT = "{{ datetime_format }}";
</script>
<script type="text/javascript" src="{% url 'jet:jsi18n' %}"></script>
<script src="{% static "jet/js/build/bundle.min.js" as url %}{{ url|jet_append_version }}"></script>
<script type="text/javascript" src="{% static '/admin/js/extra-jet.js' %}"></script>

{% jet_static_translation_urls as translation_urls %}
{% for url in translation_urls %}
    <script src="{% static url as url %}{{ url|jet_append_version }}"></script>
{% endfor %}

{% block extrahead %}{% endblock %}
{% block blockbots %}<meta name="robots" content="NONE,NOARCHIVE" />{% endblock %}
</head>
{% load i18n %}

<body class="{% if request.COOKIES.sidebar_pinned != 'false' %}menu-pinned {% endif %}{% if is_popup %}popup {% endif %}{% block bodyclass %}{% endblock %}"
  data-admin-utc-offset="{% now "Z" %}">

<!-- Container -->
<div id="container">

    {% if not is_popup %}
    <!-- Header -->
    <div id="header">
        <div id="branding">
            <span id="branding-menu" class="sidebar-header-menu-icon icon-menu sidebar-toggle"></span>
            <span id="branding-pin" class="sidebar-link-icon icon-pin sidebar-pin"></span>
            {% block branding %}{% endblock %}
        </div>
        {% block usertools %}
        {% if user.is_active and user.is_staff or has_permission %}
        <div id="user-tools">
            {% block welcome-msg %}
                {% trans 'Welcome,' %}
                <strong>{% firstof user.get_short_name user.get_username %}</strong>.
            {% endblock %}
            {% block userlinks %}
                {% if user.has_usable_password %}
                    <a href="{% url 'admin:password_change' %}">{% trans 'Change password' %}</a> /
                {% endif %}
                <a href="{% url 'admin:logout' %}">{% trans 'Log out' %}</a>
            {% endblock %}
        </div>
        {% endif %}
        {% endblock %}
    </div>
    <!-- END Header -->

    {% block site_title %}
        <div class="site-title">
            <img class="site-title-logo" src="{{ MEDIA_URL }}{{ logo }}" />
            <span class="site-title-text">
                {{ tenant.name }}
            </span>
        </div>
    {% endblock %}
    {% block breadcrumbs %}
    <div class="breadcrumbs">
    <a href="{% url 'admin:index' %}">{% trans 'Home' %}</a>
    {% if title %} &rsaquo; {{ title }}{% endif %}
    </div>
    {% endblock %}
    {% endif %}

    {% block messages %}
        {% if messages %}
        <ul class="messagelist">{% for message in messages %}
          <li{% if message.tags %} class="{{ message.tags }}"{% endif %}>{{ message|capfirst }}</li>
        {% endfor %}</ul>
        {% endif %}
    {% endblock messages %}

    <!-- Content -->
    <div id="content" class="{% block coltype %}colM{% endblock %}">
        {% block pretitle %}{% endblock %}
        {% block content_title %}{% if title %}<h1>{{ title }}</h1>{% endif %}{% endblock %}
        {% block content %}
        {% block object-tools %}{% endblock %}
        {{ content }}
        {% endblock %}
        {% block sidebar %}{% endblock %}
        <br class="clear" />
    </div>
    <!-- END Content -->

    {% block footer %}<div id="footer"></div>{% endblock %}

    {% jet_delete_confirmation_context as delete_confirmation_context %}
    {{ delete_confirmation_context }}

    {% jet_change_form_sibling_links_enabled as show_siblings %}
    {% if change and show_siblings %}
        <div class="changeform-navigation">
            {% spaceless %}
                {% jet_previous_object as sibling %}
                <a{% if sibling.url %} href="{{ sibling.url }}"{% endif %} class="changeform-navigation-button segmented-button left{% if not sibling %} disabled{% endif %}" title="{{ sibling.label }}">
                    <span class="changeform-navigation-button-icon left icon-arrow-left"></span>
                    <span class="changeform-navigation-button-label">
                        {% if sibling %}
                            {{ sibling.label }}
                        {% else %}
                            ---
                        {% endif %}
                    </span>
                </a>

                {% jet_next_object as sibling %}
                <a{% if sibling.url %} href="{{ sibling.url }}"{% endif %} class="changeform-navigation-button segmented-button right{% if not sibling %} disabled{% endif %}" title="{{ sibling.label }}">
                    <span class="changeform-navigation-button-icon right icon-arrow-right"></span>
                    <span class="changeform-navigation-button-label">
                        {% if sibling %}
                            {{ sibling.label }}
                        {% else %}
                            ---
                        {% endif %}
                    </span>
                </a>
            {% endspaceless %}
        </div>
    {% endif %}

    {% if not is_popup %}
        <div class="related-popup-container scrollable">
            <a href="#" class="related-popup-back">
                <span class="related-popup-back-icon icon-arrow-left"></span>
                <span class="related-popup-back-label">{% trans "back" %}</span>
            </a>
            <span class="icon-refresh loading-indicator"></span>
        </div>

        <div class="sidebar-header-wrapper sidebar-dependent">
            <div class="sidebar-header sidebar-dependent">
                <a href="#" class="sidebar-header-menu sidebar-toggle">
                    <span class="sidebar-header-menu-icon icon-menu"></span>
                    <span class="sidebar-header-menu-icon icon-cross"></span>
                </a>
            </div>
        </div>
        <div class="sidebar sidebar-dependent">
            <div class="sidebar-wrapper scrollable">
                <div class="sidebar-section">
                    <div class="sidebar-title">
                        {% trans 'Quick links' %}
                    </div>
                    {% if user.is_active and user.is_staff %}
                        <a href="{% url 'admin:index' %}" class="sidebar-link icon">
                            <span class="sidebar-link-label">
                                <span class="sidebar-link-icon icon-data"></span>
                                {% trans 'Home' %}
                            </span>
                        </a>
                    {% endif %}
                    {% if site_url %}
                        <a href="{{ site_url }}" class="sidebar-link icon">
                            <span class="sidebar-link-label">
                                <span class="sidebar-link-icon icon-open-external"></span>
                                {% trans 'View site' %}
                            </span>
                        </a>
                    {% endif %}
                    {% url 'django-admindocs-docroot' as docsroot %}
                    {% if docsroot %}
                        <a href="{{ docsroot }}" class="sidebar-link icon">
                            <span class="sidebar-link-label">
                                <span class="sidebar-link-icon icon-book"></span>
                                {% trans 'Documentation' %}
                            </span>
                        </a>
                    {% endif %}
                    {% block nav-global %}
<<<<<<< HEAD
                        <a href="{% url 'admin:members_member_changelist' %}" class="sidebar-link icon">
                            <span class="sidebar-link-label">
                                <span class="sidebar-link-icon icon-user"></span>
                                {% trans 'Users' %}
                            </span>
                        </a>
                        <a href="{% url 'admin:projects_project_changelist' %}" class="sidebar-link icon">
                            <span class="sidebar-link-label">
                                <span class="sidebar-link-icon icon-edit"></span>
                                {% trans 'Projects' %}
                            </span>
                        </a>
                        <a href="{% url 'admin:tasks_task_changelist' %}" class="sidebar-link icon">
                            <span class="sidebar-link-label">
                                <span class="sidebar-link-icon icon-calendar"></span>
                                {% trans 'Tasks' %}
                            </span>
                        </a>
                        <a href="{% url 'admin:donations_donation_changelist' %}" class="sidebar-link icon">
                            <span class="sidebar-link-label">
                                <span class="sidebar-link-icon icon-question"></span>
                                {% trans 'Donations' %}
                            </span>
                        </a>
                        <a href="https://support.goodup.com" class="sidebar-link icon">
                            <span class="sidebar-link-label">
                                <span class="sidebar-link-icon icon-question"></span>
                                {% trans 'Support' %}
                            </span>
                        </a>
=======
                        {% if user.is_active and user.is_staff %}
                            <a href="{% url 'admin:members_member_changelist' %}" class="sidebar-link icon">
                                <span class="sidebar-link-label">
                                    <span class="sidebar-link-icon icon-user"></span>
                                    {% trans 'Users' %}
                                </span>
                            </a>
                            <a href="{% url 'admin:projects_project_changelist' %}" class="sidebar-link icon">
                                <span class="sidebar-link-label">
                                    <span class="sidebar-link-icon icon-edit"></span>
                                    {% trans 'Projects' %}
                                </span>
                            </a>
                            <a href="{% url 'admin:tasks_task_changelist' %}" class="sidebar-link icon">
                                <span class="sidebar-link-label">
                                    <span class="sidebar-link-icon icon-calendar"></span>
                                    {% trans 'Tasks' %}
                                </span>
                            </a>
                            <a href="{% url 'admin:donations_donation_changelist' %}" class="sidebar-link icon">
                                <span class="sidebar-link-label">
                                    <span class="sidebar-link-icon icon-question"></span>
                                    {% trans 'Donations' %}
                                </span>
                            </a>
                        {% endif %}
>>>>>>> 3e8b445a
                    {% endblock %}
                </div>

                {% if user.is_active and user.is_staff %}
                    {% jet_get_menu as app_list %}
                    <div class="sidebar-section">
                        <div class="sidebar-title">
                            {% trans 'Menu' %}
                        </div>

                        <div class="apps-list-pinned">
                            {% for app in app_list %}
                                <a{% if app.url %} href="{{ app.url }}"{% endif %} class="sidebar-link popup-section-link app-item" data-app-label="{{ app.app_label }}" data-popup-section-class="sidebar-popup-section-{{ app.app_label }}" data-order="{{ forloop.counter }}"{% if app.url_blank %} target="_blank"{% endif %}>
                                    <span class="sidebar-right">
                                        <span class="sidebar-right-arrow icon-arrow-right"></span>
                                    </span>

                                    <span class="sidebar-link-label">
                                        {{ app.label }}
                                    </span>
                                </a>
                            {% endfor %}
                        </div>
                    </div>

                    <div class="sidebar-section last">
                        <div class="dialog-confirm" id="bookmarks-add-dialog" title="{% trans "Add bookmark" %}">
                            <form action="{% url "jet:add_bookmark" %}" method="POST" id="bookmarks-add-form">
                                {% csrf_token %}
                                <p>{% trans "Title" %}:</p>
                                <input type="text" name="title" class="fill_width">
                                <p>{% trans "URL" %}:</p>
                                <input type="text" name="url" class="fill_width">
                            </form>
                        </div>
                        <form action="{% url "jet:remove_bookmark" %}" method="POST" id="bookmarks-remove-form">
                            {% csrf_token %}
                            <input type="hidden" name="id">
                        </form>
                        <div class="dialog-confirm" id="bookmarks-remove-dialog" title="{% trans "Delete bookmark" %}">
                            <p>{% trans "Are you sure want to delete this bookmark?" %}</p>
                        </div>

                        <div class="sidebar-title">
                            <span class="sidebar-right">
                                <a href="#" class="sidebar-right-plus bookmarks-add" title="{% trans "Add bookmark" %}"{% if title %} data-title="{{ title }}"{% endif %}><span class="icon-add"></span></a>
                            </span>
                            {% trans 'bookmarks' %}
                        </div>

                        <div class="bookmarks-list">
                            {% jet_get_bookmarks user as bookmarks %}
                            {% for bookmark in bookmarks %}
                                <a href="{{ bookmark.url }}" class="sidebar-link bookmark-item">
                                    <span class="sidebar-right collapsible">
                                        <span class="sidebar-right-remove bookmarks-remove" data-bookmark-id="{{ bookmark.pk }}">{% trans "Remove" %}</span>
                                    </span>
                                    <span class="sidebar-link-label">{{ bookmark.title }}</span>
                                </a>
                            {% endfor %}
                            <a class="sidebar-link bookmark-item clone">
                                <span class="sidebar-right collapsible">
                                    <span class="sidebar-right-remove bookmarks-remove">{% trans "Remove" %}</span>
                                </span>
                                <span class="sidebar-link-label"></span>
                            </a>
                        </div>
                    </div>
                {% endif %}
            </div>

            {% if app_list and not SIDE_MENU_COMPACT %}
                <div class="sidebar-popup-container">
                    <div class="sidebar-popup scrollable">
                        <a href="#" class="sidebar-close sidebar-back">
                            <span class="sidebar-close-icon icon-arrow-left"></span>
                        </a>
                        {% for app in app_list %}
                            {% if app.has_perms %}
                                <div class="sidebar-popup-section sidebar-popup-section-{{ app.app_label }}">
                                    <div class="sidebar-popup-title">
                                        {{ app.label }}
                                    </div>
                                    <ul class="sidebar-popup-list">
                                        {% if app.url %}
                                            <li class="sidebar-popup-list-item app-{{ app.app_label }}{{ app.current|yesno:" current," }}">
                                                <a href="{{ app.url }}" class="sidebar-popup-list-item-link">
                                                    {{ app.label.title }} {% trans 'dashboard' %}
                                                </a>
                                            </li>
                                        {% endif %}

                                        {% for model in app.items %}
                                            {% if model.has_perms %}
                                                <li class="sidebar-popup-list-item{% if model.name %} model-{{ model.name }}{% endif %}{{ model.current|yesno:" current," }}">
                                                    <a{% if model.url %} href="{{ model.url }}"{% endif %} class="sidebar-popup-list-item-link"{% if model.url_blank %} target="_blank"{% endif %}>
                                                        {{ model.label }}
                                                    </a>
                                                </li>
                                            {% endif %}
                                        {% endfor %}
                                    </ul>
                                </div>
                            {% endif %}
                        {% endfor %}
                    </div>
                </div>
            {% endif %}
        </div>
    {% endif %}

    {% jet_get_themes as THEMES %}
    {% if THEMES %}
        <li class="user-tools-contrast-block theme-chooser">
            <div class="user-tools-contrast-block-title">{% trans "current theme" %}</div>
            <div class="user-tools-theme-link-container">
                {% spaceless %}
                    {% for conf_theme in THEMES %}
                        {% if conf_theme.theme %}
                            <a href="#"
                               class="user-tools-theme-link choose-theme{% if conf_theme.theme == THEME %} selected{% endif %}"
                               data-theme="{{ conf_theme.theme }}"
                               data-base-stylesheet="{% static "jet/css/themes/"|add:conf_theme.theme|add:"/base.css" %}?v={{ JET_VERSION }}"
                               data-select2-stylesheet="{% static "jet/css/themes/"|add:conf_theme.theme|add:"/select2.theme.css" %}?v={{ JET_VERSION }}"
                               data-jquery-ui-stylesheet="{% static "jet/css/themes/"|add:conf_theme.theme|add:"/jquery-ui.theme.css" %}?v={{ JET_VERSION }}"
                               {% if conf_theme.title %} title="{{ conf_theme.title }}"{% endif %}
                               style="background-color: {{ conf_theme.color|default:"white" }};"
                                    ></a>
                        {% endif %}
                    {% endfor %}
                {% endspaceless %}
            </div>
        </li>
    {% endif %}
</div>
<!-- END Container -->

</body>
</html>{% endblock %}<|MERGE_RESOLUTION|>--- conflicted
+++ resolved
@@ -186,49 +186,8 @@
                             </span>
                         </a>
                     {% endif %}
-                    {% url 'django-admindocs-docroot' as docsroot %}
-                    {% if docsroot %}
-                        <a href="{{ docsroot }}" class="sidebar-link icon">
-                            <span class="sidebar-link-label">
-                                <span class="sidebar-link-icon icon-book"></span>
-                                {% trans 'Documentation' %}
-                            </span>
-                        </a>
-                    {% endif %}
-                    {% block nav-global %}
-<<<<<<< HEAD
-                        <a href="{% url 'admin:members_member_changelist' %}" class="sidebar-link icon">
-                            <span class="sidebar-link-label">
-                                <span class="sidebar-link-icon icon-user"></span>
-                                {% trans 'Users' %}
-                            </span>
-                        </a>
-                        <a href="{% url 'admin:projects_project_changelist' %}" class="sidebar-link icon">
-                            <span class="sidebar-link-label">
-                                <span class="sidebar-link-icon icon-edit"></span>
-                                {% trans 'Projects' %}
-                            </span>
-                        </a>
-                        <a href="{% url 'admin:tasks_task_changelist' %}" class="sidebar-link icon">
-                            <span class="sidebar-link-label">
-                                <span class="sidebar-link-icon icon-calendar"></span>
-                                {% trans 'Tasks' %}
-                            </span>
-                        </a>
-                        <a href="{% url 'admin:donations_donation_changelist' %}" class="sidebar-link icon">
-                            <span class="sidebar-link-label">
-                                <span class="sidebar-link-icon icon-question"></span>
-                                {% trans 'Donations' %}
-                            </span>
-                        </a>
-                        <a href="https://support.goodup.com" class="sidebar-link icon">
-                            <span class="sidebar-link-label">
-                                <span class="sidebar-link-icon icon-question"></span>
-                                {% trans 'Support' %}
-                            </span>
-                        </a>
-=======
-                        {% if user.is_active and user.is_staff %}
+                    {% if user.is_active and user.is_staff %}
+                        {% block nav-global %}
                             <a href="{% url 'admin:members_member_changelist' %}" class="sidebar-link icon">
                                 <span class="sidebar-link-label">
                                     <span class="sidebar-link-icon icon-user"></span>
@@ -253,9 +212,14 @@
                                     {% trans 'Donations' %}
                                 </span>
                             </a>
-                        {% endif %}
->>>>>>> 3e8b445a
-                    {% endblock %}
+                            <a href="https://support.goodup.com" class="sidebar-link icon">
+                                <span class="sidebar-link-label">
+                                    <span class="sidebar-link-icon icon-question"></span>
+                                    {% trans 'Support' %}
+                                </span>
+                            </a>
+                        {% endblock %}
+                    {% endif %}
                 </div>
 
                 {% if user.is_active and user.is_staff %}
