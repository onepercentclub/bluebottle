--- conflicted
+++ resolved
@@ -16,27 +16,12 @@
 class Command(BaseCommand):
     help = 'Create a tenant'
 
-<<<<<<< HEAD
-    option_list = BaseCommand.options + (
-        make_option('--full-name',
-                    help='Specifies the full name for the tenant (e.g. "Our New Tenant").'),
-        make_option('--schema-name',
-                    help='Specifies the schema name for the tenant (e.g. "new_tenant").'),
-        make_option('--domain-url',
-                    help='Specifies the domain_url for the tenant (e.g. "new-tenant.localhost").'),
-        make_option('--client-name',
-                    help='Specifies the client name for the tenant (e.g. "new-tenant").'),
-        make_option('--post-command',
-                    help='Calls another management command after the tenant is created.')
-    )
-=======
     def add_arguments(self, parser):
         parser.add_argument('--full-name', help='Specifies the full name for the tenant (e.g. "Our New Tenant").'),
         parser.add_argument('--schema-name', help='Specifies the schema name for the tenant (e.g. "new_tenant").'),
         parser.add_argument('--domain-url', help='Specifies the domain_url for the tenant (e.g. "new-tenant.localhost").'),
         parser.add_argument('--client-name', help='Specifies the client name for the tenant (e.g. "new-tenant").'),
         parser.add_argument('--post-command', help='Calls another management command after the tenant is created.')
->>>>>>> 72fd7561
 
     def handle(self, *args, **options):
         name = options.get('full_name', None)
