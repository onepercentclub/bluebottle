--- conflicted
+++ resolved
@@ -54,52 +54,6 @@
             self.assertEqual(kwargs['domain_url'], 'test.localhost')
 
 
-<<<<<<< HEAD
-=======
-class ManagementCommandNewTenantTests(TestCase):
-
-    def test_create_new_tenant(self):
-        connection.set_schema_to_public()
-        cmd = NewTenantCommand()
-        store_func = 'bluebottle.clients.management.commands.new_tenant.Command.store_client'
-        super_func = 'bluebottle.clients.management.commands.new_tenant.Command.create_client_superuser'
-        with mock.patch(store_func) as store_mock, mock.patch(super_func) as super_mock:
-            call_command(
-                cmd,
-                full_name='New Tenant',
-                schema_name='new',
-                domain_url='http://new.localhost:8000',
-                client_name='new'
-            )
-            store_args, store_kwargs = store_mock.call_args_list[0]
-
-            super_args, super_kwargs = super_mock.call_args_list[0]
-
-        self.assertEqual(store_kwargs['name'], 'New Tenant')
-        self.assertEqual(store_kwargs['client_name'], 'new')
-        self.assertEqual(super_args, ('new',))
-
-    def test_create_superuser(self):
-        cmd = NewTenantCommand()
-        tenant = 'test'
-        cmd.create_client_superuser(tenant)
-        connection.set_tenant(Client.objects.get(schema_name='test'))
-        user = Member.objects.get(email='admin@example.com')
-        self.assertEqual(user.last_name, 'example')
-
-    def test_load_fixtures(self):
-        cmd = NewTenantCommand()
-        tenant = 'test'
-        with mock.patch('bluebottle.clients.management.commands.new_tenant.call_command') as command_mock:
-            cmd.load_fixtures(tenant)
-            calls = [mock.call('loaddata', 'skills'),
-                     mock.call('loaddata', 'redirects'),
-                     mock.call('loaddata', 'project_data'),
-                     mock.call('loaddata', 'geo_data')]
-            command_mock.assert_has_calls(calls)
-
-
->>>>>>> bb51c5bd
 @override_settings(TENANT_APPS=('django_nose',),
                    TENANT_MODEL='clients.Client',
                    DATABASE_ROUTERS=('tenant_schemas.routers.TenantSyncRouter',))
