from django.contrib import admin
from django.db import models
from django.forms import Textarea

from fluent_contents.admin.placeholderfield import PlaceholderFieldAdmin
from parler.admin import TranslatableAdmin, TranslatableStackedInline
from adminsortable.admin import SortableStackedInline
from nested_inline.admin import NestedStackedInline

<<<<<<< HEAD
from bluebottle.cms.models import Stat, Quote, ResultPage, HomePage
=======
from bluebottle.cms.models import (
    Stat, Quote, Slide, Step, ResultPage, HomePage, Projects
)
from bluebottle.common.admin_utils import ImprovedModelForm
>>>>>>> 1a84c91a
from bluebottle.statistics.statistics import Statistics


class StatInline(TranslatableStackedInline, NestedStackedInline, SortableStackedInline):
    model = Stat
    extra = 1
    fields = ('type', 'definition', 'title', 'value')

    readonly_fields = ['definition']

    def definition(self, obj):
        return getattr(Statistics, obj.type).__doc__


class QuoteInline(TranslatableStackedInline, NestedStackedInline):
    model = Quote
    extra = 1


<<<<<<< HEAD
=======
class SlideInline(TranslatableStackedInline, NestedStackedInline):
    model = Slide
    extra = 1


class StepInline(TranslatableStackedInline, NestedStackedInline):
    model = Step
    extra = 1


class ProjectInline(admin.StackedInline):
    model = Projects.projects.through
    raw_id_fields = ('project', )
    extra = 1


class ProjectsAdmin(ImprovedModelForm, admin.ModelAdmin):
    inlines = [ProjectInline]
    exclude = ('projects', )


>>>>>>> 1a84c91a
class ResultPageAdmin(PlaceholderFieldAdmin, TranslatableAdmin):
    formfield_overrides = {
        models.TextField: {'widget': Textarea(attrs={'rows': 4, 'cols': 40})},
    }

    def get_prepopulated_fields(self, request, obj=None):
        # can't use `prepopulated_fields = ..` because it breaks the admin validation
        # for translated fields. This is the official django-parler workaround.
        return {
            'slug': ('title',)
        }

    list_display = 'title', 'slug', 'start_date', 'end_date'
    fields = 'title', 'slug', 'description', 'start_date', 'end_date', 'image', 'content'


class HomePageAdmin(PlaceholderFieldAdmin, TranslatableAdmin):
    formfield_overrides = {
        models.TextField: {'widget': Textarea(attrs={'rows': 4, 'cols': 40})},
    }

    fields = ('content', )


admin.site.register(ResultPage, ResultPageAdmin)
admin.site.register(HomePage, HomePageAdmin)<|MERGE_RESOLUTION|>--- conflicted
+++ resolved
@@ -7,14 +7,9 @@
 from adminsortable.admin import SortableStackedInline
 from nested_inline.admin import NestedStackedInline
 
-<<<<<<< HEAD
-from bluebottle.cms.models import Stat, Quote, ResultPage, HomePage
-=======
 from bluebottle.cms.models import (
-    Stat, Quote, Slide, Step, ResultPage, HomePage, Projects
+    Stat, Quote, Slide, Step, ResultPage, HomePage
 )
-from bluebottle.common.admin_utils import ImprovedModelForm
->>>>>>> 1a84c91a
 from bluebottle.statistics.statistics import Statistics
 
 
@@ -34,8 +29,6 @@
     extra = 1
 
 
-<<<<<<< HEAD
-=======
 class SlideInline(TranslatableStackedInline, NestedStackedInline):
     model = Slide
     extra = 1
@@ -46,18 +39,6 @@
     extra = 1
 
 
-class ProjectInline(admin.StackedInline):
-    model = Projects.projects.through
-    raw_id_fields = ('project', )
-    extra = 1
-
-
-class ProjectsAdmin(ImprovedModelForm, admin.ModelAdmin):
-    inlines = [ProjectInline]
-    exclude = ('projects', )
-
-
->>>>>>> 1a84c91a
 class ResultPageAdmin(PlaceholderFieldAdmin, TranslatableAdmin):
     formfield_overrides = {
         models.TextField: {'widget': Textarea(attrs={'rows': 4, 'cols': 40})},
