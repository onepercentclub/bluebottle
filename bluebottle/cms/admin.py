from django.contrib import admin
from django.db import models
from django.forms import Textarea
from django.utils.translation import ugettext_lazy as _

from fluent_contents.admin.placeholderfield import PlaceholderFieldAdmin
from fluent_contents.extensions import plugin_pool
from fluent_contents.extensions.pluginbase import ContentPlugin
from parler.admin import TranslatableAdmin, TranslatableStackedInline
from adminsortable.admin import SortableStackedInline
from nested_inline.admin import NestedStackedInline

from bluebottle.cms.models import (
    Stat, Quote, ResultPage, TasksContent,
    Projects, QuotesContent, StatsContent,
    SurveyContent, ProjectsContent, ProjectImagesContent, ShareResultsContent,
    ProjectsMapContent, SupporterTotalContent)
from bluebottle.common.admin_utils import ImprovedModelForm
<<<<<<< HEAD
from bluebottle.cms.models import Stats, Stat, Quotes, Quote, ResultPage, Projects, HomePage
=======
>>>>>>> 4bf95a9c
from bluebottle.statistics.statistics import Statistics


class StatInline(TranslatableStackedInline, NestedStackedInline, SortableStackedInline):
    model = Stat
    extra = 1
    fields = ('type', 'definition', 'title', 'value')

    readonly_fields = ['definition']

    def definition(self, obj):
        return getattr(Statistics, obj.type).__doc__


class QuoteInline(TranslatableStackedInline, NestedStackedInline):
    model = Quote
    extra = 1


class ProjectInline(admin.StackedInline):
    model = Projects.projects.through
    raw_id_fields = ('project', )
    extra = 1


class ProjectsAdmin(ImprovedModelForm, admin.ModelAdmin):
    inlines = [ProjectInline]
    exclude = ('projects', )


class ResultPageAdmin(PlaceholderFieldAdmin, TranslatableAdmin):
    formfield_overrides = {
        models.TextField: {'widget': Textarea(attrs={'rows': 4, 'cols': 40})},
    }

    def get_prepopulated_fields(self, request, obj=None):
        # can't use `prepopulated_fields = ..` because it breaks the admin validation
        # for translated fields. This is the official django-parler workaround.
        return {
            'slug': ('title',)
        }

    list_display = 'title', 'slug', 'start_date', 'end_date'
    fields = 'title', 'slug', 'description', 'start_date', 'end_date', 'image', 'content'


<<<<<<< HEAD
class HomePageAdmin(PlaceholderFieldAdmin, TranslatableAdmin):
    formfield_overrides = {
        models.TextField: {'widget': Textarea(attrs={'rows': 4, 'cols': 40})},
    }

    fields = ('content', )


admin.site.register(Stats, StatsAdmin)
admin.site.register(Quotes, QuotesAdmin)
admin.site.register(Projects, ProjectsAdmin)
admin.site.register(ResultPage, ResultPageAdmin)
admin.site.register(HomePage, HomePageAdmin)
=======
admin.site.register(Projects, ProjectsAdmin)
admin.site.register(ResultPage, ResultPageAdmin)


class ResultsContentPlugin(ContentPlugin):
    admin_form_template = 'admin/cms/content_item.html'
    category = _('Results')


@plugin_pool.register
class QuotesBlockPlugin(ResultsContentPlugin):
    model = QuotesContent
    inlines = [QuoteInline]


@plugin_pool.register
class StatsBlockPlugin(ResultsContentPlugin):
    model = StatsContent
    inlines = [StatInline]


@plugin_pool.register
class SurveyBlockPlugin(ResultsContentPlugin):
    model = SurveyContent


@plugin_pool.register
class ProjectsBlockPlugin(ResultsContentPlugin):
    model = ProjectsContent


@plugin_pool.register
class ProjectImagesBlockPlugin(ResultsContentPlugin):
    model = ProjectImagesContent


@plugin_pool.register
class ShareResultsBlockPlugin(ResultsContentPlugin):
    model = ShareResultsContent


@plugin_pool.register
class ProjectMapBlockPlugin(ResultsContentPlugin):
    model = ProjectsMapContent


@plugin_pool.register
class SupporterTotalBlockPlugin(ResultsContentPlugin):
    model = SupporterTotalContent


@plugin_pool.register
class TasksBlockPlugin(ResultsContentPlugin):
    model = TasksContent
    raw_id_fields = ('tasks', )
>>>>>>> 4bf95a9c
<|MERGE_RESOLUTION|>--- conflicted
+++ resolved
@@ -11,15 +11,11 @@
 from nested_inline.admin import NestedStackedInline
 
 from bluebottle.cms.models import (
-    Stat, Quote, ResultPage, TasksContent,
+    Stat, Quote, ResultPage, HomePage, TasksContent,
     Projects, QuotesContent, StatsContent,
     SurveyContent, ProjectsContent, ProjectImagesContent, ShareResultsContent,
     ProjectsMapContent, SupporterTotalContent)
 from bluebottle.common.admin_utils import ImprovedModelForm
-<<<<<<< HEAD
-from bluebottle.cms.models import Stats, Stat, Quotes, Quote, ResultPage, Projects, HomePage
-=======
->>>>>>> 4bf95a9c
 from bluebottle.statistics.statistics import Statistics
 
 
@@ -66,7 +62,6 @@
     fields = 'title', 'slug', 'description', 'start_date', 'end_date', 'image', 'content'
 
 
-<<<<<<< HEAD
 class HomePageAdmin(PlaceholderFieldAdmin, TranslatableAdmin):
     formfield_overrides = {
         models.TextField: {'widget': Textarea(attrs={'rows': 4, 'cols': 40})},
@@ -75,65 +70,6 @@
     fields = ('content', )
 
 
-admin.site.register(Stats, StatsAdmin)
-admin.site.register(Quotes, QuotesAdmin)
 admin.site.register(Projects, ProjectsAdmin)
 admin.site.register(ResultPage, ResultPageAdmin)
-admin.site.register(HomePage, HomePageAdmin)
-=======
-admin.site.register(Projects, ProjectsAdmin)
-admin.site.register(ResultPage, ResultPageAdmin)
-
-
-class ResultsContentPlugin(ContentPlugin):
-    admin_form_template = 'admin/cms/content_item.html'
-    category = _('Results')
-
-
-@plugin_pool.register
-class QuotesBlockPlugin(ResultsContentPlugin):
-    model = QuotesContent
-    inlines = [QuoteInline]
-
-
-@plugin_pool.register
-class StatsBlockPlugin(ResultsContentPlugin):
-    model = StatsContent
-    inlines = [StatInline]
-
-
-@plugin_pool.register
-class SurveyBlockPlugin(ResultsContentPlugin):
-    model = SurveyContent
-
-
-@plugin_pool.register
-class ProjectsBlockPlugin(ResultsContentPlugin):
-    model = ProjectsContent
-
-
-@plugin_pool.register
-class ProjectImagesBlockPlugin(ResultsContentPlugin):
-    model = ProjectImagesContent
-
-
-@plugin_pool.register
-class ShareResultsBlockPlugin(ResultsContentPlugin):
-    model = ShareResultsContent
-
-
-@plugin_pool.register
-class ProjectMapBlockPlugin(ResultsContentPlugin):
-    model = ProjectsMapContent
-
-
-@plugin_pool.register
-class SupporterTotalBlockPlugin(ResultsContentPlugin):
-    model = SupporterTotalContent
-
-
-@plugin_pool.register
-class TasksBlockPlugin(ResultsContentPlugin):
-    model = TasksContent
-    raw_id_fields = ('tasks', )
->>>>>>> 4bf95a9c
+admin.site.register(HomePage, HomePageAdmin)