from builtins import str

from adminsortable.admin import SortableStackedInline, NonSortableParentAdmin, SortableTabularInline
from django.contrib import admin
from django.db import models
from django.forms import Textarea
from django.shortcuts import redirect
from django.urls import reverse
from django.utils.html import format_html
from django.utils.safestring import mark_safe
from django.utils.translation import gettext_lazy as _
from fluent_contents.admin.placeholderfield import PlaceholderFieldAdmin
from nested_inline.admin import NestedStackedInline
from parler.admin import TranslatableAdmin
from solo.admin import SingletonModelAdmin

from bluebottle.cms.models import (
    SiteLinks, Link, LinkGroup, LinkPermission, SitePlatformSettings,
    Stat, Quote, Person, Step, Logo, ResultPage, HomePage, ContentLink,
    Greeting
)
from bluebottle.members.models import Member
from bluebottle.statistics.statistics import Statistics
from bluebottle.translations.admin import TranslatableLabelAdminMixin
from bluebottle.utils.admin import BasePlatformSettingsAdmin
from bluebottle.utils.widgets import SecureAdminURLFieldWidget


@admin.register(LinkPermission)
class LinkPermissionAdmin(admin.ModelAdmin):
    model = LinkPermission

    def get_model_perms(self, request):
        return {}


class LinkInline(SortableStackedInline):
    model = Link
    extra = 0

    fields = (
        'title', 'groups',
        'highlight', 'open_in_new_tab',
        'link'
    )


@admin.register(LinkGroup)
class LinkGroupAdmin(NonSortableParentAdmin):
    model = LinkGroup
    inlines = [LinkInline]

    def get_model_perms(self, request):
        return {}

    def response_add(self, request, obj, post_url_continue=None):
        return redirect(reverse('admin:cms_sitelinks_change', args=(obj.site_links_id,)))

    def response_change(self, request, obj):
        return redirect(reverse('admin:cms_sitelinks_change', args=(obj.site_links_id,)))


class LinkGroupInline(SortableTabularInline):
    model = LinkGroup
    readonly_fields = ('title', 'edit_url',)
    fields = ('name', 'title', 'edit_url',)
    extra = 0

    def edit_url(self, obj):
        url = ''

        if obj.id is not None:
            url = "admin:%s_%s_change" % (self.model._meta.app_label,
                                          self.model._meta.model_name)
            return format_html(
                u"<a href='{}'>{}</a>",
                str(reverse(url, args=(obj.id,))), _('Edit this group')
            )
        return _('First save to edit this group')

    edit_url.short_name = 'Edit group'


@admin.register(SiteLinks)
class SiteLinksAdmin(NonSortableParentAdmin):
    model = SiteLinks
    inlines = [LinkGroupInline]


class StatInline(NestedStackedInline, SortableStackedInline):
    model = Stat
    extra = 0
    fields = ('type', 'stat_type', 'definition', 'title', 'value')

    readonly_fields = ['definition']

    def definition(self, obj):
        return getattr(Statistics, obj.type).__doc__


class QuoteInline(NestedStackedInline):
    model = Quote
    extra = 1


class PersonInline(NestedStackedInline):
    model = Person
    extra = 1


class StepInline(NestedStackedInline, SortableStackedInline):
    model = Step
    extra = 0
    formfield_overrides = {
        models.URLField: {'widget': SecureAdminURLFieldWidget()},
    }


class LogoInline(NestedStackedInline, SortableStackedInline):
    model = Logo
    extra = 0


class ContentLinkInline(NestedStackedInline, SortableStackedInline):
    model = ContentLink
    extra = 0


class GreetingInline(NestedStackedInline):
    model = Greeting
    extra = 0


@admin.register(ResultPage)
class ResultPageAdmin(PlaceholderFieldAdmin, TranslatableAdmin, NonSortableParentAdmin):
    formfield_overrides = {
        models.TextField: {'widget': Textarea(attrs={'rows': 4, 'cols': 40})},
    }

    def get_prepopulated_fields(self, request, obj=None):
        # can't use `prepopulated_fields = ..` because it breaks the admin validation
        # for translated fields. This is the official django-parler workaround.
        return {
            'slug': ('title',)
        }

    list_display = 'title', 'slug', 'start_date', 'end_date'
    fields = 'title', 'slug', 'description', 'start_date', 'end_date', 'image', 'content'


@admin.register(HomePage)
class HomePageAdmin(TranslatableAdmin, SingletonModelAdmin, PlaceholderFieldAdmin, NonSortableParentAdmin):
    formfield_overrides = {
        models.TextField: {'widget': Textarea(attrs={'rows': 4, 'cols': 40})},
    }

    fields = ('content',)


@admin.register(SitePlatformSettings)
class SitePlatformSettingsAdmin(TranslatableLabelAdminMixin, TranslatableAdmin, BasePlatformSettingsAdmin):
<<<<<<< HEAD

    readonly_fields = ['organization']

    fieldsets = (
        (
            _('Contact'),
            {
                'fields': (
                    'share_activities', 'organization',
                    'contact_email', 'contact_phone'
                )
            }
        ),
        (
            _('Powered by'),
            {
                'fields': (
                    'copyright', 'powered_by_text', 'powered_by_link', 'powered_by_logo', 'footer_banner'
                )
            }
        ),
        (
            _('Metadata'),
            {
                'fields': (
                    'translatable_info', 'metadata_title', 'metadata_description', 'metadata_keywords'
                )
            }
        ),
        (
            _('Styling'),
            {
                'fields': (
                    'logo', 'favicon',
                    'action_color', 'action_text_color', 'alternative_link_color',
                    'description_color', 'description_text_color',
                    'footer_color', 'footer_text_color',
                    'title_font', 'body_font'
                )
            }
        ),
    )
=======
    readonly_fields = ['terminated_info']

    def get_fieldsets(self, request, obj=None):
        fieldsets = (
            (
                _('Contact'),
                {
                    'fields': (
                        'contact_email', 'contact_phone', 'terminated'
                    )
                }
            ),
            (
                _('Powered by'),
                {
                    'fields': (
                        'copyright', 'powered_by_text', 'powered_by_link', 'powered_by_logo', 'footer_banner'
                    )
                }
            ),
            (
                _('Metadata'),
                {
                    'fields': (
                        'translatable_info', 'metadata_title', 'metadata_description', 'metadata_keywords'
                    )
                }
            ),
            (
                _('Styling'),
                {
                    'fields': (
                        'logo', 'favicon',
                        'action_color', 'action_text_color', 'alternative_link_color',
                        'description_color', 'description_text_color',
                        'footer_color', 'footer_text_color',
                        'title_font', 'body_font'
                    )
                }
            ),
        )

        if obj.terminated:
            fieldsets[0][1]['fields'] = fieldsets[0][1]['fields'] + ('terminated_info', )

        return fieldsets

    def terminated_info(self, obj):
        active_members = Member.objects.filter(is_active=True)
        return mark_safe(
            f"<div class='info_field'>"
            f"    The platform is terminated. No emails will be sent to users. "
            f"    There are {active_members.count()} active members."
            f"</div>"
        )
>>>>>>> cd2252a2
<|MERGE_RESOLUTION|>--- conflicted
+++ resolved
@@ -159,7 +159,7 @@
 
 @admin.register(SitePlatformSettings)
 class SitePlatformSettingsAdmin(TranslatableLabelAdminMixin, TranslatableAdmin, BasePlatformSettingsAdmin):
-<<<<<<< HEAD
+    readonly_fields = ['terminated_info']
 
     readonly_fields = ['organization']
 
@@ -169,7 +169,7 @@
             {
                 'fields': (
                     'share_activities', 'organization',
-                    'contact_email', 'contact_phone'
+                    'contact_email', 'contact_phone', 'terminated'
                 )
             }
         ),
@@ -202,48 +202,6 @@
             }
         ),
     )
-=======
-    readonly_fields = ['terminated_info']
-
-    def get_fieldsets(self, request, obj=None):
-        fieldsets = (
-            (
-                _('Contact'),
-                {
-                    'fields': (
-                        'contact_email', 'contact_phone', 'terminated'
-                    )
-                }
-            ),
-            (
-                _('Powered by'),
-                {
-                    'fields': (
-                        'copyright', 'powered_by_text', 'powered_by_link', 'powered_by_logo', 'footer_banner'
-                    )
-                }
-            ),
-            (
-                _('Metadata'),
-                {
-                    'fields': (
-                        'translatable_info', 'metadata_title', 'metadata_description', 'metadata_keywords'
-                    )
-                }
-            ),
-            (
-                _('Styling'),
-                {
-                    'fields': (
-                        'logo', 'favicon',
-                        'action_color', 'action_text_color', 'alternative_link_color',
-                        'description_color', 'description_text_color',
-                        'footer_color', 'footer_text_color',
-                        'title_font', 'body_font'
-                    )
-                }
-            ),
-        )
 
         if obj.terminated:
             fieldsets[0][1]['fields'] = fieldsets[0][1]['fields'] + ('terminated_info', )
@@ -257,5 +215,4 @@
             f"    The platform is terminated. No emails will be sent to users. "
             f"    There are {active_members.count()} active members."
             f"</div>"
-        )
->>>>>>> cd2252a2
+        )