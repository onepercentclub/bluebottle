from builtins import str

from adminsortable.admin import SortableStackedInline, NonSortableParentAdmin, SortableTabularInline
from django.contrib import admin
from django.db import models
from django.forms import Textarea
from django.shortcuts import redirect
from django.urls import reverse
from django.utils.html import format_html
from django.utils.translation import gettext_lazy as _
from fluent_contents.admin.placeholderfield import PlaceholderFieldAdmin
from nested_inline.admin import NestedStackedInline
from parler.admin import TranslatableAdmin
from solo.admin import SingletonModelAdmin

from bluebottle.cms.models import (
    SiteLinks, Link, LinkGroup, LinkPermission, SitePlatformSettings,
    Stat, Quote, Person, Step, Logo, ResultPage, HomePage, ContentLink,
    Greeting
)
from bluebottle.statistics.statistics import Statistics
from bluebottle.translations.admin import TranslatableLabelAdminMixin
from bluebottle.utils.admin import BasePlatformSettingsAdmin
from bluebottle.utils.widgets import SecureAdminURLFieldWidget


@admin.register(LinkPermission)
class LinkPermissionAdmin(admin.ModelAdmin):
    model = LinkPermission

    def get_model_perms(self, request):
        return {}


class LinkInline(SortableStackedInline):
    model = Link
    extra = 0

    fields = (
        'title', 'groups',
        'highlight', 'open_in_new_tab',
        'link'
    )


@admin.register(LinkGroup)
class LinkGroupAdmin(NonSortableParentAdmin):
    model = LinkGroup
    inlines = [LinkInline]

    def get_model_perms(self, request):
        return {}

    def response_add(self, request, obj, post_url_continue=None):
        return redirect(reverse('admin:cms_sitelinks_change', args=(obj.site_links_id,)))

    def response_change(self, request, obj):
        return redirect(reverse('admin:cms_sitelinks_change', args=(obj.site_links_id,)))


class LinkGroupInline(SortableTabularInline):
    model = LinkGroup
    readonly_fields = ('title', 'edit_url',)
    fields = ('name', 'title', 'edit_url',)
    extra = 0

    def edit_url(self, obj):
        url = ''

        if obj.id is not None:
            url = "admin:%s_%s_change" % (self.model._meta.app_label,
                                          self.model._meta.model_name)
            return format_html(
                u"<a href='{}'>{}</a>",
                str(reverse(url, args=(obj.id,))), _('Edit this group')
            )
        return _('First save to edit this group')

    edit_url.short_name = 'Edit group'


@admin.register(SiteLinks)
class SiteLinksAdmin(NonSortableParentAdmin):
    model = SiteLinks
    inlines = [LinkGroupInline]


class StatInline(NestedStackedInline, SortableStackedInline):
    model = Stat
    extra = 0
    fields = ('type', 'stat_type', 'definition', 'title', 'value')

    readonly_fields = ['definition']

    def definition(self, obj):
        return getattr(Statistics, obj.type).__doc__


class QuoteInline(NestedStackedInline):
    model = Quote
    extra = 1


class PersonInline(NestedStackedInline):
    model = Person
    extra = 1


class StepInline(NestedStackedInline, SortableStackedInline):
    model = Step
    extra = 0
    formfield_overrides = {
        models.URLField: {'widget': SecureAdminURLFieldWidget()},
    }


class LogoInline(NestedStackedInline, SortableStackedInline):
    model = Logo
    extra = 0


class ContentLinkInline(NestedStackedInline, SortableStackedInline):
    model = ContentLink
    extra = 0


class GreetingInline(NestedStackedInline):
    model = Greeting
    extra = 0


@admin.register(ResultPage)
class ResultPageAdmin(PlaceholderFieldAdmin, TranslatableAdmin, NonSortableParentAdmin):
    formfield_overrides = {
        models.TextField: {'widget': Textarea(attrs={'rows': 4, 'cols': 40})},
    }

    def get_prepopulated_fields(self, request, obj=None):
        # can't use `prepopulated_fields = ..` because it breaks the admin validation
        # for translated fields. This is the official django-parler workaround.
        return {
            'slug': ('title',)
        }

    list_display = 'title', 'slug', 'start_date', 'end_date'
    fields = 'title', 'slug', 'description', 'start_date', 'end_date', 'image', 'content'


@admin.register(HomePage)
class HomePageAdmin(TranslatableAdmin, SingletonModelAdmin, PlaceholderFieldAdmin, NonSortableParentAdmin):
    formfield_overrides = {
        models.TextField: {'widget': Textarea(attrs={'rows': 4, 'cols': 40})},
    }

    fields = ('content',)


@admin.register(SitePlatformSettings)
class SitePlatformSettingsAdmin(TranslatableLabelAdminMixin, TranslatableAdmin, BasePlatformSettingsAdmin):

    readonly_fields = ['organization']

    fieldsets = (
        (
            _('Contact'),
            {
                'fields': (
<<<<<<< HEAD
                    'translatable_info', 'share_activities', 'organization',
                    'contact_email', 'contact_phone', 'start_page'
=======
                    'contact_email', 'contact_phone'
>>>>>>> 328b65ff
                )
            }
        ),
        (
            _('Powered by'),
            {
                'fields': (
                    'copyright', 'powered_by_text', 'powered_by_link', 'powered_by_logo', 'footer_banner'
                )
            }
        ),
        (
            _('Metadata'),
            {
                'fields': (
                    'translatable_info', 'metadata_title', 'metadata_description', 'metadata_keywords'
                )
            }
        ),
        (
            _('Styling'),
            {
                'fields': (
                    'logo', 'favicon',
                    'action_color', 'action_text_color', 'alternative_link_color',
                    'description_color', 'description_text_color',
                    'footer_color', 'footer_text_color',
                    'title_font', 'body_font'
                )
            }
        ),
    )<|MERGE_RESOLUTION|>--- conflicted
+++ resolved
@@ -165,12 +165,8 @@
             _('Contact'),
             {
                 'fields': (
-<<<<<<< HEAD
-                    'translatable_info', 'share_activities', 'organization',
-                    'contact_email', 'contact_phone', 'start_page'
-=======
+                    'share_activities', 'organization',
                     'contact_email', 'contact_phone'
->>>>>>> 328b65ff
                 )
             }
         ),
