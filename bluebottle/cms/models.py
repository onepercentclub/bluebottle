from adminsortable.fields import SortableForeignKey
from adminsortable.models import SortableMixin
from colorfield.fields import ColorField
from django.conf import settings
from django.core.exceptions import ValidationError
from django.db import models
from django.utils.text import Truncator
from django.utils.translation import gettext_lazy as _
from fluent_contents.extensions import PluginImageField
from fluent_contents.models import PlaceholderField, ContentItem, ContentItemManager
from future.utils import python_2_unicode_compatible
from parler.models import TranslatableModel, TranslatedFields
from solo.models import SingletonModel

from bluebottle.categories.models import Category
from bluebottle.geo.models import Location
from bluebottle.utils.fields import ImageField
from bluebottle.utils.models import BasePlatformSettings
from bluebottle.utils.validators import FileExtensionValidator, FileMimetypeValidator, validate_file_infection


class ResultPage(TranslatableModel):
    image = models.ImageField(
        _('Header image'), blank=True, null=True,

        validators=[
            FileMimetypeValidator(
                allowed_mimetypes=settings.IMAGE_ALLOWED_MIME_TYPES,
            ),
            validate_file_infection
        ]
    )

    start_date = models.DateField(null=True, blank=True)
    end_date = models.DateField(null=True, blank=True)
    content = PlaceholderField('content', plugins=[
        'ProjectMapBlockPlugin',
        'QuotesBlockPlugin',
        'ActivitiesBlockPlugin',
        'ShareResultsBlockPlugin',
        'StatsBlockPlugin',
        'SupporterTotalBlockPlugin',
    ])

    translations = TranslatedFields(
        title=models.CharField(_('Title'), max_length=40),
        slug=models.SlugField(_('Slug'), max_length=40),
        description=models.CharField(_('Description'), max_length=45, blank=True, null=True)
    )

    class Meta:
        permissions = (
            ('api_read_resultpage', 'Can view result pages through the API'),
            ('api_add_resultpage', 'Can add result pages through the API'),
            ('api_change_resultpage', 'Can change result pages through the API'),
            ('api_delete_resultpage', 'Can delete result pages through the API'),
        )


class HomePage(SingletonModel, TranslatableModel):
    content = PlaceholderField('content', plugins=[
        'CategoriesBlockPlugin',
        'LinksBlockPlugin',
        'LogosBlockPlugin',
        'PlainTextBlockPlugin',
        'ImagePlainTextBlockPlugin',
        'ImageBlockPlugin',
        'SlidesBlockPlugin',
        'StepsBlockPlugin',
        'ActivitiesBlockPlugin',
        'ProjectMapBlockPlugin',
        'HomepageStatisticsBlockPlugin',
        'QuotesBlockPlugin'
    ])
    translations = TranslatedFields()

    class Meta:
        permissions = (
            ('api_read_homepage', 'Can view homepages through the API'),
            ('api_add_homepage', 'Can add homepages through the API'),
            ('api_change_homepage', 'Can change homepages through the API'),
            ('api_delete_homepage', 'Can delete homepages through the API'),
        )


@python_2_unicode_compatible
class LinkPermission(models.Model):
    permission = models.CharField(max_length=255, null=False,
                                  help_text=_('A dot separated app name and permission codename.'))
    present = models.BooleanField(null=False, default=True,
                                  help_text=_('Should the permission be present or not to access the link?'))

    def __str__(self):
        return u"{0} - {1}".format(self.permission, self.present)


@python_2_unicode_compatible
class SiteLinks(models.Model):
    language = models.OneToOneField('utils.Language', null=False, on_delete=models.CASCADE)
    has_copyright = models.BooleanField(null=False, default=True)

    class Meta:
        verbose_name_plural = _("Site links")

    def __str__(self):
        return u"Site Links {0}".format(self.language.code.upper())


class LinkGroup(SortableMixin):
    GROUP_CHOICES = (
        ('main', _('Main')),
        ('about', _('About')),
        ('info', _('Info')),
        ('discover', _('Discover')),
        ('social', _('Social')),
    )

    site_links = models.ForeignKey(SiteLinks, related_name='link_groups', on_delete=models.CASCADE)
    name = models.CharField(max_length=25, choices=GROUP_CHOICES, default='main')
    title = models.CharField(_('Title'), blank=True, max_length=50)
    group_order = models.PositiveIntegerField(default=0, editable=False, db_index=True)

    class Meta:
        ordering = ['group_order']


class Link(SortableMixin):
    link_group = SortableForeignKey(LinkGroup, related_name='links', on_delete=models.CASCADE)
    link_permissions = models.ManyToManyField(LinkPermission, blank=True)
    highlight = models.BooleanField(default=False, help_text=_('Display the link as a button'))
    open_in_new_tab = models.BooleanField(default=False, blank=False, help_text=_('Open the link in a new browser tab'))
    title = models.CharField(_('Title'), null=False, max_length=100)
    link = models.CharField(_('Link'), max_length=2000, blank=True, null=True)
    link_order = models.PositiveIntegerField(default=0, editable=False, db_index=True)

    class Meta:
        ordering = ['link_order']

    def __str__(self):
        return self.title


class Stat(SortableMixin, models.Model):
    STAT_CHOICES = [
        ('manual', _('Manual input')),
        ('people_involved', _('People involved')),
        ('participants', _('Participants')),

        ('activities_succeeded', _('Activities succeeded')),
        ('assignments_succeeded', _('Tasks succeeded')),
        ('events_succeeded', _('Events succeeded')),
        ('fundings_succeeded', _('Funding activities succeeded')),

        ('assignment_members', _('Task applicants')),
        ('event_members', _('Event participants')),

        ('assignments_online', _('Tasks online')),
        ('events_online', _('Events online')),
        ('fundings_online', _('Funding activities online')),

        ('donations', _('Donations')),
        ('donated_total', _('Donated total')),
        ('pledged_total', _('Pledged total')),
        ('amount_matched', _('Amount matched')),
        ('activities_online', _('Activities Online')),
        ('votes_cast', _('Votes casts')),
        ('time_spent', _('Time spent')),
        ('members', _("Number of members"))
    ]

    type = models.CharField(
        max_length=25,
        choices=STAT_CHOICES
    )
    value = models.CharField(max_length=63, null=True, blank=True,
                             help_text=_('Use this for \'manual\' input or the override the calculated value.'))
    block = models.ForeignKey('cms.StatsContent', related_name='stats', null=True, on_delete=models.CASCADE)
    sequence = models.PositiveIntegerField(default=0, editable=False, db_index=True)
    title = models.CharField(max_length=63)

    @property
    def name(self):
        return self.title

    class Meta:
        ordering = ['sequence']


class Quote(models.Model):
    block = models.ForeignKey('cms.QuotesContent', related_name='quotes', on_delete=models.CASCADE)
    name = models.CharField(max_length=60)
    role = models.CharField(max_length=60, null=True, blank=True)
<<<<<<< HEAD
    quote = models.TextField(max_length=300)
=======
    quote = models.TextField()
>>>>>>> 208d10d1
    image = ImageField(
        _("Image"), max_length=255, blank=True, null=True,
        upload_to='quote_images/',

        validators=[
            FileMimetypeValidator(
                allowed_mimetypes=settings.IMAGE_ALLOWED_MIME_TYPES,
            ),
            validate_file_infection
        ]
    )

    class JSONAPIMeta:
        resource_name = 'pages/blocks/quotes/quotes'


class TitledContent(ContentItem):
    title = models.CharField(max_length=50, blank=True, null=True)
    sub_title = models.CharField(max_length=400, blank=True, null=True)

    preview_template = 'admin/cms/preview/default.html'

    class Meta:
        abstract = True


@python_2_unicode_compatible
class QuotesContent(TitledContent):
    type = 'quotes'
    preview_template = 'admin/cms/preview/quotes.html'

    class Meta:
        verbose_name = _('Quotes')

    class JSONAPIMeta:
        resource_name = 'pages/blocks/quotes'

    def __str__(self):
        return str(self.quotes)

    @property
    def items(self):
        return self.quotes


@python_2_unicode_compatible
class StatsContent(TitledContent):
    type = 'statistics'
    preview_template = 'admin/cms/preview/stats.html'
    year = models.IntegerField(blank=True, null=True)

    class Meta:
        verbose_name = _('Platform Statistics')

    @property
    def items(self):
        return self.stats

    def __str__(self):
        return str(self.stats)


@python_2_unicode_compatible
class HomepageStatisticsContent(TitledContent):
    type = 'homepage-statistics'
    preview_template = 'admin/cms/preview/homepage-statistics.html'
    year = models.IntegerField(blank=True, null=True)

    class Meta:
        verbose_name = _('Statistics')

    class JSONAPIMeta:
        resource_name = 'pages/blocks/stats'

    def __str__(self):
        return str(self.title)


@python_2_unicode_compatible
class ActivitiesContent(TitledContent):
    type = 'activities'

    ACTIVITY_TYPES = (
        ('highlighted', _("Highlighted")),
        ('matching', _("Matching preferences")),
        ('time_based', _("Time based")),
        ('deed', _("Deeds")),
        ('funding', _("Crowdfunding")),
        ('collect', _("Collecting")),
    )

    action_text = models.CharField(max_length=80,
                                   default=_('Find more activities'),
                                   blank=True, null=True)
    action_link = models.CharField(max_length=100, default="/initiatives/activities/list",
                                   blank=True, null=True)

    preview_template = 'admin/cms/preview/activities.html'

    activity_type = models.CharField(
        max_length=30,
        choices=ACTIVITY_TYPES,
        default='highlighted',
        blank=True, null=True
    )

    class Meta:
        verbose_name = _('Activities')

    class JSONAPIMeta:
        resource_name = 'pages/blocks/activities'

    def __str__(self):
        return str(self.title)


@python_2_unicode_compatible
class ProjectsContent(TitledContent):
    type = 'projects'
    action_text = models.CharField(max_length=80,
                                   default=_('Start your own project'),
                                   blank=True, null=True)
    action_link = models.CharField(max_length=100, default="/start-project",
                                   blank=True, null=True)

    from_homepage = models.BooleanField(default=False)

    preview_template = 'admin/cms/preview/projects.html'

    class Meta:
        verbose_name = _('Projects')

    def __str__(self):
        return str(self.title)


@python_2_unicode_compatible
class ShareResultsContent(TitledContent):
    type = 'share-results'
    preview_template = 'admin/cms/preview/share_results.html'

    share_title = models.CharField(max_length=100, default='')
    share_text = models.CharField(
        max_length=100,
        default='',
        help_text="{amount}, {fundraisers}, {events}, {tasks}, {hours}, {people} will be replaced by live statistics"
    )

    class Meta:
        verbose_name = _('Share Results')

    def __str__(self):
        return 'Share results block'


@python_2_unicode_compatible
class ProjectsMapContent(TitledContent):
    type = 'projects-map'

    class Meta:
        verbose_name = _('Activities Map')

    class JSONAPIMeta:
        resource_name = 'pages/blocks/map'

    def __str__(self):
        return 'Projects Map'


@python_2_unicode_compatible
class SupporterTotalContent(TitledContent):
    type = 'supporter_total'
    preview_template = 'admin/cms/preview/supporter_total.html'

    co_financer_title = models.CharField(max_length=70, blank=True, null=True)

    class Meta:
        verbose_name = _('Supporter total')

    def __str__(self):
        return 'Supporter total'


@python_2_unicode_compatible
class SlidesContent(TitledContent):
    type = 'slides'

    class Meta:
        verbose_name = _('Slides')

    class JSONAPIMeta:
        resource_name = 'pages/blocks/slides'

    def __str__(self):
        return str(_('Slides'))


class Step(SortableMixin, models.Model):
    block = models.ForeignKey('cms.StepsContent', related_name='steps', on_delete=models.CASCADE)
    image = ImageField(
        _("Image"), max_length=255, blank=True, null=True,
        upload_to='step_images/',

        validators=[
            FileMimetypeValidator(
                allowed_mimetypes=settings.IMAGE_ALLOWED_MIME_TYPES,
            ),
            validate_file_infection
        ],
        help_text=_("The image will be displayed in a square. Upload a square or round "
                    "image with equal height, to prevent your image from being cropped.")
    )
    header = models.CharField(_("Header"), max_length=100)
    text = models.CharField(_("Text"), max_length=400, null=True, blank=True)
    link = models.CharField(_("Link"), max_length=100, blank=True, null=True)
    external = models.BooleanField(_("Open in new tab"), default=False, blank=False,
                                   help_text=_('Open the link in a new browser tab'))

    sequence = models.PositiveIntegerField(default=0, editable=False, db_index=True)

    class Meta:
        ordering = ['sequence']

    class JSONAPIMeta:
        resource_name = 'pages/blocks/steps/steps'


@python_2_unicode_compatible
class StepsContent(TitledContent):
    action_text = models.CharField(max_length=40,
                                   default=_('Start your own project'),
                                   blank=True, null=True)
    action_link = models.CharField(max_length=100, default="/start-project",
                                   blank=True, null=True)

    type = 'steps'

    class Meta:
        verbose_name = _('Steps')

    class JSONAPIMeta:
        resource_name = 'pages/blocks/steps'

    def __str__(self):
        return str(_('Steps'))

    @property
    def items(self):
        return self.steps


@python_2_unicode_compatible
class LocationsContent(TitledContent):
    type = 'locations'
    locations = models.ManyToManyField(Location, db_table='cms_locationscontent_locations')

    class Meta:
        verbose_name = _('Locations')

    def __str__(self):
        return str(_('Locations'))


@python_2_unicode_compatible
class CategoriesContent(TitledContent):
    type = 'categories'
    categories = models.ManyToManyField(Category, db_table='cms_categoriescontent_categories')

    class Meta:
        verbose_name = _('Categories')

    def __str__(self):
        return str(_('Categories'))

    class JSONAPIMeta:
        resource_name = 'pages/blocks/categories'


class Logo(SortableMixin, models.Model):
    block = models.ForeignKey('cms.LogosContent', related_name='logos', on_delete=models.CASCADE)
    image = ImageField(
        _("Image"), max_length=255, blank=True, null=True,
        upload_to='logo_images/',

        validators=[
            FileMimetypeValidator(
                allowed_mimetypes=settings.IMAGE_ALLOWED_MIME_TYPES,
            ),
            validate_file_infection
        ]
    )
    link = models.CharField(max_length=100, blank=True, null=True)
    open_in_new_tab = models.BooleanField(default=True, blank=False, help_text=_('Open the link in a new browser tab'))

    sequence = models.PositiveIntegerField(default=0, editable=False, db_index=True)

    class Meta:
        ordering = ['sequence']

    class JSONAPIMeta:
        resource_name = 'pages/blocks/logos/logos'


@python_2_unicode_compatible
class LogosContent(TitledContent):
    type = 'logos'

    class Meta:
        verbose_name = _('Logos')

    def __str__(self):
        return str(_('Logos'))

    class JSONAPIMeta:
        resource_name = 'pages/blocks/logos'


class ContentLink(SortableMixin, models.Model):
    block = models.ForeignKey('cms.LinksContent', related_name='links', on_delete=models.CASCADE)
    image = ImageField(
        _("Image"), max_length=255, blank=True, null=True,
        upload_to='link_images/',

        validators=[
            FileMimetypeValidator(
                allowed_mimetypes=settings.IMAGE_ALLOWED_MIME_TYPES,
            ),
            validate_file_infection
        ]
    )
    open_in_new_tab = models.BooleanField(default=False)
    action_text = models.CharField(max_length=40)
    action_link = models.CharField(
        max_length=100, blank=True, null=True
    )
    sequence = models.PositiveIntegerField(default=0, editable=False, db_index=True)

    class Meta:
        ordering = ['sequence']

    class JSONAPIMeta:
        resource_name = 'pages/blocks/links/links'


@python_2_unicode_compatible
class LinksContent(TitledContent):
    type = 'links'

    class Meta:
        verbose_name = _('Links')

    class JSONAPIMeta:
        resource_name = 'pages/blocks/links'

    def __str__(self):
        return str(_('Links'))


class Greeting(models.Model):
    block = models.ForeignKey('cms.WelcomeContent', related_name='greetings', on_delete=models.CASCADE)
    text = models.TextField()


@python_2_unicode_compatible
class WelcomeContent(ContentItem):
    type = 'welcome'
    preview_template = 'admin/cms/preview/default.html'

    preamble = models.CharField(max_length=20)

    class Meta:
        verbose_name = _('Welcome')

    def __str__(self):
        return str(_('Welcome'))


class SitePlatformSettings(TranslatableModel, BasePlatformSettings):

    def validate_file_extension(value):
        import os
        ext = os.path.splitext(value.name)[1]
        valid_extensions = ['.woff2']
        if ext not in valid_extensions:
            raise ValidationError(u'File not supported!')

    action_color = ColorField(
        _('Action colour'), null=True, blank=True,
        help_text=_(
            'Colour for action buttons and links'
        )
    )
    action_text_color = ColorField(
        _('Action text colour'), null=True, blank=True,
        default="#ffffff",
        help_text=_(
            'If the action colour is quite light, you could set this to a darker colour for better contrast'
        )
    )
    alternative_link_color = ColorField(
        _('Alternative link colour'), null=True, blank=True,
        default=None,
        help_text=_(
            'If the action colour is quite light, you can set this colour to use for text links'
        )
    )

    description_color = ColorField(
        _('Description colour'), null=True, blank=True,
        help_text=_(
            'Colour for descriptive and secondary buttons'
        )
    )
    description_text_color = ColorField(
        _('Description text colour'), null=True, blank=True,
        default="#ffffff",
        help_text=_(
            'If the description colour is quite light, you could set this to a darker colour for better contrast'
        )
    )
    footer_color = ColorField(
        _('Footer colour'), null=True, blank=True,
        default='#3b3b3b',
        help_text=_(
            'Colour for platform footer'
        )
    )
    footer_text_color = ColorField(
        _('Footer text colour'), null=True, blank=True,
        default="#ffffff",
        help_text=_(
            'If the footer colour is quite light, you could set this to a darker colour for better contrast'
        )
    )

    footer_banner = models.ImageField(
        _('Footer banner'),
        help_text=_('Banner shown just above the footer'),
        null=True, blank=True, upload_to='site_content/',
        validators=[
            FileMimetypeValidator(
                allowed_mimetypes=settings.IMAGE_ALLOWED_MIME_TYPES,
            ),
            validate_file_infection
        ]
    )

    title_font = models.FileField(
        _('Title font'), null=True, blank=True,
        help_text=_(
            'Font to use for titles. Should be .woff2 type'
        ),
        validators=[validate_file_extension]
    )

    body_font = models.FileField(
        _('Body font'), null=True, blank=True,
        help_text=_(
<<<<<<< HEAD
            'Font to use for paragraph texts. Should be .woff2 type. Deprecated: '
            'Do not override body font for new tenants'
=======
            'Font to use for paragraph texts. Should be .woff2 type. Try to avoid overriding this font'
>>>>>>> 208d10d1
        ),
        validators=[validate_file_extension]
    )

    contact_email = models.EmailField(null=True, blank=True)
    copyright = models.CharField(max_length=100, null=True, blank=True)
    contact_phone = models.CharField(max_length=100, null=True, blank=True)

    powered_by_text = models.CharField(max_length=100, null=True, blank=True)
    powered_by_link = models.CharField(max_length=100, null=True, blank=True)
    powered_by_logo = models.ImageField(
        null=True, blank=True, upload_to='site_content/',
        validators=[
            FileMimetypeValidator(
                allowed_mimetypes=settings.IMAGE_ALLOWED_MIME_TYPES,
            ),
            validate_file_infection
        ]
    )
    logo = models.FileField(
        null=True, blank=True, upload_to='site_content/',
        validators=[
            FileExtensionValidator(allowed_extensions=['svg']),
            validate_file_infection
        ]
    )
    favicon = models.ImageField(
        null=True, blank=True, upload_to='site_content/',

        validators=[
            FileMimetypeValidator(
                allowed_mimetypes=settings.IMAGE_ALLOWED_MIME_TYPES,
            ),
            validate_file_infection
        ]
    )

    translations = TranslatedFields(
        metadata_title=models.CharField(
            max_length=100, null=True, blank=True),
        metadata_description=models.TextField(
            null=True, blank=True),
        metadata_keywords=models.CharField(
            max_length=300, null=True, blank=True),
        start_page=models.CharField(
            max_length=100,
            null=True,
            blank=True,
            help_text=_('Slug of the start initiative page')
        ),

    )

    class Meta:
        verbose_name_plural = _('site platform settings')
        verbose_name = _('site platform settings')


class PlainTextItem(TitledContent):
    """
    Just a plain text block
    """
    text = models.TextField()
    objects = ContentItemManager()
    preview_template = 'admin/cms/preview/default.html'

    class Meta(object):
        verbose_name = _('Plain Text')
        verbose_name_plural = _('Plain Text')

    def __str__(self):
        return Truncator(self.text).words(20)

    class JSONAPIMeta:
        resource_name = 'pages/blocks/plain-text'


class ImagePlainTextItem(TitledContent):
    """
    A snippet of HTML text to display on a page.
    """
    text = models.TextField()
    image = PluginImageField(
        _("Image"),
        upload_to='pages',
        validators=[
            FileMimetypeValidator(
                allowed_mimetypes=settings.IMAGE_ALLOWED_MIME_TYPES,
            ),
            validate_file_infection
        ]
    )
    preview_template = 'admin/cms/preview/default.html'

    ALIGN_CHOICES = (
        ('left', _("Left")),
        ('right', _("Right")),
    )

    RATIO_CHOICES = (
        ('0.5', _("1:2 (Text twice as wide)")),
        ('1', _("1:1 (Equal width)")),
        ('2', _("2:1 (Image twice as wide)")),
    )

    align = models.CharField(_("Picture placement"), max_length=10, choices=ALIGN_CHOICES, default="right")
    ratio = models.CharField(_("Picture / Text ratio"), max_length=10, choices=RATIO_CHOICES, default='0.5')
    objects = ContentItemManager()

    class Meta(object):
        verbose_name = _('Plain Text + Image')
        verbose_name_plural = _('Plain Text + Image')

    def __str__(self):
        return Truncator(self.text).words(20)

    class JSONAPIMeta:
        resource_name = 'pages/blocks/plain-text-image'


class ImageItem(TitledContent):
    """
    A single image to display on the page
    """
    image = PluginImageField(
        _("Image"),
        upload_to='pages',
        validators=[
            FileMimetypeValidator(
                allowed_mimetypes=settings.IMAGE_ALLOWED_MIME_TYPES,
            ),
            validate_file_infection
        ]
    )
    preview_template = 'admin/cms/preview/default.html'

    objects = ContentItemManager()

    class Meta(object):
        verbose_name = _('Image')
        verbose_name_plural = _('Image')

    def __str__(self):
        return self.image.name

    class JSONAPIMeta:
        resource_name = 'pages/blocks/image'<|MERGE_RESOLUTION|>--- conflicted
+++ resolved
@@ -190,11 +190,7 @@
     block = models.ForeignKey('cms.QuotesContent', related_name='quotes', on_delete=models.CASCADE)
     name = models.CharField(max_length=60)
     role = models.CharField(max_length=60, null=True, blank=True)
-<<<<<<< HEAD
-    quote = models.TextField(max_length=300)
-=======
     quote = models.TextField()
->>>>>>> 208d10d1
     image = ImageField(
         _("Image"), max_length=255, blank=True, null=True,
         upload_to='quote_images/',
@@ -653,12 +649,8 @@
     body_font = models.FileField(
         _('Body font'), null=True, blank=True,
         help_text=_(
-<<<<<<< HEAD
             'Font to use for paragraph texts. Should be .woff2 type. Deprecated: '
             'Do not override body font for new tenants'
-=======
-            'Font to use for paragraph texts. Should be .woff2 type. Try to avoid overriding this font'
->>>>>>> 208d10d1
         ),
         validators=[validate_file_extension]
     )
