--- conflicted
+++ resolved
@@ -30,11 +30,7 @@
         return u"List of statistics #{0}".format(self.id)
 
 
-<<<<<<< HEAD
-class Stat(TranslatableModel):
-=======
-class Stat(SortableMixin):
->>>>>>> 74cf465a
+class Stat(TranslatableModel, SortableMixin):
     STAT_CHOICES = [
         ('manual', _('Manual input')),
         ('people_involved', _('People involved')),
@@ -174,15 +170,11 @@
 
     title = models.CharField(max_length=63, blank=True, null=True)
     sub_title = models.CharField(max_length=100, blank=True, null=True)
-<<<<<<< HEAD
 
     share_text = models.CharField(
         max_length=100,
         help_text="{amount}, {projects}, {tasks}, {hours}, {votes}, {people} will be replaced by live statistics"
     )
-=======
-    share_text = models.CharField(max_length=100, blank=True, null=True)
->>>>>>> 74cf465a
 
     class Meta:
         verbose_name = _('Share Results')
