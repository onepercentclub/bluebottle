from django.db import models
from django.utils.translation import ugettext_lazy as _

from adminsortable.models import SortableMixin
<<<<<<< HEAD
from adminsortable.fields import SortableForeignKey
from fluent_contents.models import PlaceholderField, ContentItem
from fluent_contents.extensions import plugin_pool, ContentPlugin
=======
from fluent_contents.models import PlaceholderField, ContentItem
from adminsortable.fields import SortableForeignKey
>>>>>>> a71c48ab
from parler.models import TranslatableModel, TranslatedFields

from bluebottle.geo.models import Location
from bluebottle.projects.models import Project
<<<<<<< HEAD
=======
from bluebottle.surveys.models import Survey
from bluebottle.tasks.models import Task
from bluebottle.utils.fields import ImageField
from bluebottle.categories.models import Category
>>>>>>> a71c48ab
from bluebottle.utils.models import BasePlatformSettings


class ResultPage(TranslatableModel):
    image = models.ImageField(_('Header image'), blank=True, null=True)

    start_date = models.DateField(null=True, blank=True)
    end_date = models.DateField(null=True, blank=True)
    content = PlaceholderField('content', plugins=[
        'ProjectImagesBlockPlugin',
        'ProjectMapBlockPlugin',
        'ProjectsBlockPlugin',
        'QuotesBlockPlugin',
        'ShareResultsBlockPlugin',
        'StatsBlockPlugin',
        'SurveyBlockPlugin',
        'TasksBlockPlugin',
    ])

    translations = TranslatedFields(
        title=models.CharField(_('Title'), max_length=40),
        slug=models.SlugField(_('Slug'), max_length=40),
        description=models.CharField(_('Description'), max_length=45, blank=True, null=True)
    )

    class Meta:
        permissions = (
            ('api_read_resultpage', 'Can view result pages through the API'),
            ('api_add_resultpage', 'Can add result pages through the API'),
            ('api_change_resultpage', 'Can change result pages through the API'),
            ('api_delete_resultpage', 'Can delete result pages through the API'),
        )


<<<<<<< HEAD
=======
class HomePage(TranslatableModel):
    content = PlaceholderField('content')
    translations = TranslatedFields()

    class Meta:
        permissions = (
            ('api_read_homepage', 'Can view homepages through the API'),
            ('api_add_homepage', 'Can add homepages through the API'),
            ('api_change_homepage', 'Can change homepages through the API'),
            ('api_delete_homepage', 'Can delete homepages through the API'),
        )


>>>>>>> a71c48ab
class LinkPermission(models.Model):
    permission = models.CharField(max_length=255, null=False,
                                  help_text=_('A dot separated app name and permission codename.'))
    present = models.BooleanField(null=False, default=True,
                                  help_text=_('Should the permission be present or not to access the link?'))

<<<<<<< HEAD
    def __unicode__(self):
        return u"{0} - {1}".format(self.permission, self.present)


class SiteLinks(models.Model):
    language = models.OneToOneField('utils.Language', null=False)
    has_copyright = models.BooleanField(null=False, default=True)

    class Meta:
        verbose_name_plural = _("Site links")

    def __unicode__(self):
        return u"Site Links {0}".format(self.language.code.upper())


class LinkGroup(SortableMixin):
    GROUP_CHOICES = (
        ('main', _('Main')),
        ('about', _('About')),
        ('info', _('Info')),
        ('discover', _('Discover')),
        ('social', _('Social')),
    )

    site_links = models.ForeignKey(SiteLinks, related_name='link_groups')
    name = models.CharField(max_length=25, choices=GROUP_CHOICES, default='main')
    title = models.CharField(_('Title'), blank=True, max_length=50)
    group_order = models.PositiveIntegerField(default=0, editable=False, db_index=True)

    class Meta:
        ordering = ['group_order']


class Link(SortableMixin):
    COMPONENT_CHOICES = (
        ('page', _('Page')),
        ('project', _('Project')),
        ('task', _('Task')),
        ('fundraiser', _('Fundraiser')),
        ('results', _('Results')),
        ('news', _('News')),
    )

    link_group = SortableForeignKey(LinkGroup, related_name='links')
    link_permissions = models.ManyToManyField(LinkPermission, blank=True)
    highlight = models.BooleanField(default=False)
    title = models.CharField(_('Title'), null=False, max_length=100)
    component = models.CharField(_('Component'), choices=COMPONENT_CHOICES, max_length=50,
                                 blank=True, null=True)
    component_id = models.CharField(_('Component ID'), max_length=100, blank=True, null=True)
    external_link = models.CharField(_('External Link'), max_length=2000, blank=True, null=True)
    link_order = models.PositiveIntegerField(default=0, editable=False, db_index=True)

    class Meta:
        ordering = ['link_order']


class Stats(models.Model):
=======
>>>>>>> a71c48ab
    def __unicode__(self):
        return u"{0} - {1}".format(self.permission, self.present)


class SiteLinks(models.Model):
    language = models.OneToOneField('utils.Language', null=False)
    has_copyright = models.BooleanField(null=False, default=True)

    class Meta:
        verbose_name_plural = _("Site links")

    def __unicode__(self):
        return u"Site Links {0}".format(self.language.code.upper())


class LinkGroup(SortableMixin):
    GROUP_CHOICES = (
        ('main', _('Main')),
        ('about', _('About')),
        ('info', _('Info')),
        ('discover', _('Discover')),
        ('social', _('Social')),
    )

    site_links = models.ForeignKey(SiteLinks, related_name='link_groups')
    name = models.CharField(max_length=25, choices=GROUP_CHOICES, default='main')
    title = models.CharField(_('Title'), blank=True, max_length=50)
    group_order = models.PositiveIntegerField(default=0, editable=False, db_index=True)

    class Meta:
        ordering = ['group_order']


class Link(SortableMixin):
    COMPONENT_CHOICES = (
        ('page', _('Page')),
        ('project', _('Project')),
        ('task', _('Task')),
        ('fundraiser', _('Fundraiser')),
        ('results-page', _('Results Page')),
        ('news', _('News')),
    )

    link_group = SortableForeignKey(LinkGroup, related_name='links')
    link_permissions = models.ManyToManyField(LinkPermission, blank=True)
    highlight = models.BooleanField(default=False)
    title = models.CharField(_('Title'), null=False, max_length=100)
    component = models.CharField(_('Component'), choices=COMPONENT_CHOICES, max_length=50,
                                 blank=True, null=True)
    component_id = models.CharField(_('Component ID'), max_length=100, blank=True, null=True)
    external_link = models.CharField(_('External Link'), max_length=2000, blank=True, null=True)
    link_order = models.PositiveIntegerField(default=0, editable=False, db_index=True)

    class Meta:
        ordering = ['link_order']


class Stat(SortableMixin, models.Model):
    STAT_CHOICES = [
        ('manual', _('Manual input')),
        ('people_involved', _('People involved')),
        ('participants', _('Participants')),
        ('projects_realized', _('Projects realised')),
        ('projects_complete', _('Projects complete')),
        ('tasks_realized', _('Tasks realised')),
        ('task_members', _('Taskmembers')),
        ('donated_total', _('Donated total')),
        ('pledged_total', _('Pledged total')),
        ('amount_matched', _('Amount matched')),
        ('projects_online', _('Projects Online')),
        ('votes_cast', _('Votes casts')),
        ('time_spent', _('Time spent')),
    ]

    type = models.CharField(
        max_length=25,
        choices=STAT_CHOICES
    )
    value = models.CharField(max_length=63, null=True, blank=True,
                             help_text=_('Use this for \'manual\' input or the override the calculated value.'))
    block = models.ForeignKey('cms.StatsContent', related_name='stats', null=True)
    sequence = models.PositiveIntegerField(default=0, editable=False, db_index=True)
    title = models.CharField(max_length=63)

    @property
    def name(self):
        return self.title

    class Meta:
        ordering = ['sequence']


class Quote(models.Model):
    block = models.ForeignKey('cms.QuotesContent', related_name='quotes')
    name = models.CharField(max_length=60)
    quote = models.TextField()
    image = ImageField(
        _("Image"), max_length=255, blank=True, null=True,
        upload_to='quote_images/'
    )


class TitledContent(ContentItem):
    title = models.CharField(max_length=40, blank=True, null=True)
    sub_title = models.CharField(max_length=400, blank=True, null=True)

    preview_template = 'admin/cms/preview/default.html'

    class Meta:
        abstract = True


class QuotesContent(TitledContent):
    type = 'quotes'
    preview_template = 'admin/cms/preview/quotes.html'

    class Meta:
        verbose_name = _('Quotes')

    def __unicode__(self):
        return unicode(self.quotes)


class StatsContent(TitledContent):
    type = 'statistics'
    preview_template = 'admin/cms/preview/stats.html'

    class Meta:
        verbose_name = _('Platform Statistics')

    def __unicode__(self):
        return unicode(self.stats)


class SurveyContent(TitledContent):
    type = 'survey'
    preview_template = 'admin/cms/preview/results.html'
    survey = models.ForeignKey(Survey, null=True)

    class Meta:
        verbose_name = _('Platform Results')

    def __unicode__(self):
        return unicode(self.survey)


class ProjectsContent(TitledContent):
    type = 'projects'
    action_text = models.CharField(max_length=80,
                                   default=_('Start your own project'),
                                   blank=True, null=True)
    action_link = models.CharField(max_length=100, default="/start-project",
                                   blank=True, null=True)

    projects = models.ManyToManyField(
        Project, blank=True, db_table='cms_projectscontent_projects'
    )
    from_homepage = models.BooleanField(default=False)

    preview_template = 'admin/cms/preview/projects.html'

    class Meta:
        verbose_name = _('Projects')

    def __unicode__(self):
        return unicode(self.title)


class ProjectImagesContent(TitledContent):
    type = 'project_images'
    preview_template = 'admin/cms/preview/project_images.html'

    description = models.TextField(max_length=70, blank=True, null=True)
    action_text = models.CharField(max_length=40,
                                   default=_('Check out our projects'),
                                   blank=True, null=True)
    action_link = models.CharField(max_length=100, default="/projects?status=campaign%2Cvoting ",
                                   blank=True, null=True)

    class Meta:
        verbose_name = _('Project Images')

    def __unicode__(self):
        return 'Project images block'


class ShareResultsContent(TitledContent):
    type = 'share-results'
    preview_template = 'admin/cms/preview/share_results.html'

    share_title = models.CharField(max_length=100, default='')
    share_text = models.CharField(
        max_length=100,
        default='',
        help_text="{amount}, {projects}, {tasks}, {hours}, {votes}, {people} will be replaced by live statistics"
    )

    class Meta:
        verbose_name = _('Share Results')

    def __unicode__(self):
        return 'Share results block'


class TasksContent(TitledContent):
    type = 'tasks'
    preview_template = 'admin/cms/preview/tasks.html'
    action_text = models.CharField(max_length=40, blank=True, null=True)
    action_link = models.CharField(max_length=100, blank=True, null=True)

    tasks = models.ManyToManyField(Task, db_table='cms_taskscontent_tasks')

    class Meta:
        verbose_name = _('Tasks')

    def __unicode__(self):
        return 'Tasks'


class ProjectsMapContent(TitledContent):
    type = 'projects-map'

    class Meta:
        verbose_name = _('Projects Map')

    def __unicode__(self):
        return 'Projects Map'


class SupporterTotalContent(TitledContent):
    type = 'supporter_total'
    preview_template = 'admin/cms/preview/supporter_total.html'

    co_financer_title = models.CharField(max_length=70, blank=True, null=True)

    class Meta:
        verbose_name = _('Supporter total')

    def __unicode__(self):
        return 'Supporter total'


class Slide(SortableMixin, models.Model):
    block = models.ForeignKey('cms.SlidesContent', related_name='slides')
    tab_text = models.CharField(
        _("Tab text"), max_length=100,
        help_text=_("This is shown on tabs beneath the banner.")
    )
    title = models.CharField(_("Title"), max_length=100, blank=True)
    body = models.TextField(_("Body text"), blank=True)
    image = ImageField(
        _("Image"), max_length=255, blank=True, null=True,
        upload_to='banner_slides/'
    )
    background_image = ImageField(
        _("Background image"), max_length=255, blank=True,
        null=True, upload_to='banner_slides/'
    )
    video_url = models.URLField(
        _("Video url"), max_length=100, blank=True, default=''
    )
    link_text = models.CharField(
        _("Link text"), max_length=400,
        help_text=_("This is the text on the button inside the banner."),
        blank=True
    )
    link_url = models.CharField(
        _("Link url"), max_length=400,
        help_text=_("This is the link for the button inside the banner."),
        blank=True
    )
    sequence = models.PositiveIntegerField(default=0, editable=False, db_index=True)

    class Meta:
        ordering = ['sequence']


class SlidesContent(TitledContent):
    type = 'slides'

    class Meta:
        verbose_name = _('Slides')

    def __unicode__(self):
        return unicode(self.slides)


class Step(SortableMixin, models.Model):
    block = models.ForeignKey('cms.StepsContent', related_name='steps')
    image = ImageField(
        _("Image"), max_length=255, blank=True, null=True,
        upload_to='step_images/'
    )
    header = models.CharField(_("Header"), max_length=100)
    text = models.CharField(_("Text"), max_length=400)
    sequence = models.PositiveIntegerField(default=0, editable=False, db_index=True)

    class Meta:
        ordering = ['sequence']


class StepsContent(TitledContent):
    action_text = models.CharField(max_length=40,
                                   default=_('Start your own project'),
                                   blank=True, null=True)
    action_link = models.CharField(max_length=100, default="/start-project",
                                   blank=True, null=True)

    type = 'steps'

    class Meta:
        verbose_name = _('Steps')

    def __unicode__(self):
        return unicode(_('Steps'))


class LocationsContent(TitledContent):
    type = 'locations'
    locations = models.ManyToManyField(Location, db_table='cms_locationscontent_locations')

    class Meta:
        verbose_name = _('Locations')

    def __unicode__(self):
        return unicode(self.locations)


class CategoriesContent(TitledContent):
    type = 'categories'
    categories = models.ManyToManyField(Category, db_table='cms_categoriescontent_categories')

    class Meta:
        verbose_name = _('Categories')

    def __unicode__(self):
        return unicode(_('Categories'))


class Logo(SortableMixin, models.Model):
    block = models.ForeignKey('cms.LogosContent', related_name='logos')
    image = ImageField(
        _("Image"), max_length=255, blank=True, null=True,
        upload_to='logo_images/'
    )
    link = models.CharField(max_length=100, blank=True, null=True)
    sequence = models.PositiveIntegerField(default=0, editable=False, db_index=True)

    class Meta:
        ordering = ['sequence']


<<<<<<< HEAD
@plugin_pool.register
class SupporterTotalBlockPlugin(ResultsContentPlugin):
    model = SupporterTotalContent
=======
class LogosContent(TitledContent):
    type = 'logos'
    action_text = models.CharField(max_length=40)
    action_link = models.CharField(max_length=100, default="/start-project",
                                   blank=True, null=True)

    class Meta:
        verbose_name = _('Logos')

    def __unicode__(self):
        return unicode(_('Logos'))


class ContentLink(SortableMixin, models.Model):
    block = models.ForeignKey('cms.LinksContent', related_name='links')
    image = ImageField(
        _("Image"), max_length=255, blank=True, null=True,
        upload_to='link_images/'
    )
    action_text = models.CharField(max_length=40)
    action_link = models.CharField(
        max_length=100, blank=True, null=True
    )
    sequence = models.PositiveIntegerField(default=0, editable=False, db_index=True)

    class Meta:
        ordering = ['sequence']


class LinksContent(TitledContent):
    type = 'links'

    class Meta:
        verbose_name = _('Links')

    def __unicode__(self):
        return unicode(_('Links'))


class Greeting(models.Model):
    block = models.ForeignKey('cms.WelcomeContent', related_name='greetings')
    text = models.TextField()


class WelcomeContent(ContentItem):
    type = 'welcome'
    preview_template = 'admin/cms/preview/default.html'

    preamble = models.CharField(max_length=20)

    class Meta:
        verbose_name = _('Welcome')

    def __unicode__(self):
        return unicode(_('Welcome'))
>>>>>>> a71c48ab


class SitePlatformSettings(BasePlatformSettings):
    contact_email = models.EmailField(null=True, blank=True)
    contact_phone = models.CharField(max_length=100, null=True, blank=True)
    copyright = models.CharField(max_length=100, null=True, blank=True)
    powered_by_text = models.CharField(max_length=100, null=True, blank=True)
    powered_by_link = models.CharField(max_length=100, null=True, blank=True)
    powered_by_logo = models.ImageField(null=True, blank=True, upload_to='site_content/')

    class Meta:
        verbose_name_plural = _('site platform settings')
        verbose_name = _('site platform settings')<|MERGE_RESOLUTION|>--- conflicted
+++ resolved
@@ -2,25 +2,16 @@
 from django.utils.translation import ugettext_lazy as _
 
 from adminsortable.models import SortableMixin
-<<<<<<< HEAD
-from adminsortable.fields import SortableForeignKey
-from fluent_contents.models import PlaceholderField, ContentItem
-from fluent_contents.extensions import plugin_pool, ContentPlugin
-=======
 from fluent_contents.models import PlaceholderField, ContentItem
 from adminsortable.fields import SortableForeignKey
->>>>>>> a71c48ab
 from parler.models import TranslatableModel, TranslatedFields
 
 from bluebottle.geo.models import Location
 from bluebottle.projects.models import Project
-<<<<<<< HEAD
-=======
 from bluebottle.surveys.models import Survey
 from bluebottle.tasks.models import Task
 from bluebottle.utils.fields import ImageField
 from bluebottle.categories.models import Category
->>>>>>> a71c48ab
 from bluebottle.utils.models import BasePlatformSettings
 
 
@@ -55,8 +46,6 @@
         )
 
 
-<<<<<<< HEAD
-=======
 class HomePage(TranslatableModel):
     content = PlaceholderField('content')
     translations = TranslatedFields()
@@ -70,74 +59,12 @@
         )
 
 
->>>>>>> a71c48ab
 class LinkPermission(models.Model):
     permission = models.CharField(max_length=255, null=False,
                                   help_text=_('A dot separated app name and permission codename.'))
     present = models.BooleanField(null=False, default=True,
                                   help_text=_('Should the permission be present or not to access the link?'))
 
-<<<<<<< HEAD
-    def __unicode__(self):
-        return u"{0} - {1}".format(self.permission, self.present)
-
-
-class SiteLinks(models.Model):
-    language = models.OneToOneField('utils.Language', null=False)
-    has_copyright = models.BooleanField(null=False, default=True)
-
-    class Meta:
-        verbose_name_plural = _("Site links")
-
-    def __unicode__(self):
-        return u"Site Links {0}".format(self.language.code.upper())
-
-
-class LinkGroup(SortableMixin):
-    GROUP_CHOICES = (
-        ('main', _('Main')),
-        ('about', _('About')),
-        ('info', _('Info')),
-        ('discover', _('Discover')),
-        ('social', _('Social')),
-    )
-
-    site_links = models.ForeignKey(SiteLinks, related_name='link_groups')
-    name = models.CharField(max_length=25, choices=GROUP_CHOICES, default='main')
-    title = models.CharField(_('Title'), blank=True, max_length=50)
-    group_order = models.PositiveIntegerField(default=0, editable=False, db_index=True)
-
-    class Meta:
-        ordering = ['group_order']
-
-
-class Link(SortableMixin):
-    COMPONENT_CHOICES = (
-        ('page', _('Page')),
-        ('project', _('Project')),
-        ('task', _('Task')),
-        ('fundraiser', _('Fundraiser')),
-        ('results', _('Results')),
-        ('news', _('News')),
-    )
-
-    link_group = SortableForeignKey(LinkGroup, related_name='links')
-    link_permissions = models.ManyToManyField(LinkPermission, blank=True)
-    highlight = models.BooleanField(default=False)
-    title = models.CharField(_('Title'), null=False, max_length=100)
-    component = models.CharField(_('Component'), choices=COMPONENT_CHOICES, max_length=50,
-                                 blank=True, null=True)
-    component_id = models.CharField(_('Component ID'), max_length=100, blank=True, null=True)
-    external_link = models.CharField(_('External Link'), max_length=2000, blank=True, null=True)
-    link_order = models.PositiveIntegerField(default=0, editable=False, db_index=True)
-
-    class Meta:
-        ordering = ['link_order']
-
-
-class Stats(models.Model):
-=======
->>>>>>> a71c48ab
     def __unicode__(self):
         return u"{0} - {1}".format(self.permission, self.present)
 
@@ -490,11 +417,6 @@
         ordering = ['sequence']
 
 
-<<<<<<< HEAD
-@plugin_pool.register
-class SupporterTotalBlockPlugin(ResultsContentPlugin):
-    model = SupporterTotalContent
-=======
 class LogosContent(TitledContent):
     type = 'logos'
     action_text = models.CharField(max_length=40)
@@ -550,7 +472,6 @@
 
     def __unicode__(self):
         return unicode(_('Welcome'))
->>>>>>> a71c48ab
 
 
 class SitePlatformSettings(BasePlatformSettings):
