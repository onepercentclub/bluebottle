from adminsortable.fields import SortableForeignKey
from adminsortable.models import SortableMixin
from colorfield.fields import ColorField
from django.conf import settings
from django.core.exceptions import ValidationError
from django.db import models
from django.utils.text import Truncator
from django.utils.translation import gettext_lazy as _
from fluent_contents.extensions import PluginImageField
from fluent_contents.models import PlaceholderField, ContentItem, ContentItemManager
from future.utils import python_2_unicode_compatible
from parler.models import TranslatableModel, TranslatedFields
from solo.models import SingletonModel

from bluebottle.categories.models import Category
from bluebottle.geo.models import Location
from bluebottle.utils.fields import ImageField
from bluebottle.utils.models import BasePlatformSettings
from bluebottle.utils.validators import FileExtensionValidator, FileMimetypeValidator, validate_file_infection


class ResultPage(TranslatableModel):
    image = models.ImageField(
        _('Header image'), blank=True, null=True,

        validators=[
            FileMimetypeValidator(
                allowed_mimetypes=settings.IMAGE_ALLOWED_MIME_TYPES,
            ),
            validate_file_infection
        ]
    )

    start_date = models.DateField(null=True, blank=True)
    end_date = models.DateField(null=True, blank=True)
    content = PlaceholderField('content', plugins=[
        'ProjectMapBlockPlugin',
        'QuotesBlockPlugin',
        'ActivitiesBlockPlugin',
        'ShareResultsBlockPlugin',
        'StatsBlockPlugin',
        'SupporterTotalBlockPlugin',
    ])

    translations = TranslatedFields(
        title=models.CharField(_('Title'), max_length=40),
        slug=models.SlugField(_('Slug'), max_length=40),
        description=models.CharField(_('Description'), max_length=45, blank=True, null=True)
    )

    class Meta:
        permissions = (
            ('api_read_resultpage', 'Can view result pages through the API'),
            ('api_add_resultpage', 'Can add result pages through the API'),
            ('api_change_resultpage', 'Can change result pages through the API'),
            ('api_delete_resultpage', 'Can delete result pages through the API'),
        )


class HomePage(SingletonModel, TranslatableModel):
    content = PlaceholderField('content', plugins=[
        'CategoriesBlockPlugin',
        'LinksBlockPlugin',
        'LogosBlockPlugin',
        'PlainTextBlockPlugin',
        'ImagePlainTextBlockPlugin',
        'ImageBlockPlugin',
        'SlidesBlockPlugin',
        'StepsBlockPlugin',
        'ActivitiesBlockPlugin',
        'ProjectMapBlockPlugin',
        'HomepageStatisticsBlockPlugin',
        'QuotesBlockPlugin'
    ])
    translations = TranslatedFields()

    class Meta:
        permissions = (
            ('api_read_homepage', 'Can view homepages through the API'),
            ('api_add_homepage', 'Can add homepages through the API'),
            ('api_change_homepage', 'Can change homepages through the API'),
            ('api_delete_homepage', 'Can delete homepages through the API'),
        )


@python_2_unicode_compatible
class LinkPermission(models.Model):
    permission = models.CharField(max_length=255, null=False,
                                  help_text=_('A dot separated app name and permission codename.'))
    present = models.BooleanField(null=False, default=True,
                                  help_text=_('Should the permission be present or not to access the link?'))

    def __str__(self):
        return u"{0} - {1}".format(self.permission, self.present)


@python_2_unicode_compatible
class SiteLinks(models.Model):
    language = models.OneToOneField('utils.Language', null=False, on_delete=models.CASCADE)
    has_copyright = models.BooleanField(null=False, default=True)

    class Meta:
        verbose_name_plural = _("Site links")

    def __str__(self):
        return u"Site Links {0}".format(self.language.code.upper())


class LinkGroup(SortableMixin):
    GROUP_CHOICES = (
        ('main', _('Main')),
        ('about', _('About')),
        ('info', _('Info')),
        ('discover', _('Discover')),
        ('social', _('Social')),
    )

    site_links = models.ForeignKey(SiteLinks, related_name='link_groups', on_delete=models.CASCADE)
    name = models.CharField(max_length=25, choices=GROUP_CHOICES, default='main')
    title = models.CharField(_('Title'), blank=True, max_length=50)
    group_order = models.PositiveIntegerField(default=0, editable=False, db_index=True)

    class Meta:
        ordering = ['group_order']


class Link(SortableMixin):
    link_group = SortableForeignKey(LinkGroup, related_name='links', on_delete=models.CASCADE)
    link_permissions = models.ManyToManyField(LinkPermission, blank=True)
    highlight = models.BooleanField(default=False, help_text=_('Display the link as a button'))
    open_in_new_tab = models.BooleanField(default=False, blank=False, help_text=_('Open the link in a new browser tab'))
    title = models.CharField(_('Title'), null=False, max_length=100)
    link = models.CharField(_('Link'), max_length=2000, blank=True, null=True)
    link_order = models.PositiveIntegerField(default=0, editable=False, db_index=True)

    class Meta:
        ordering = ['link_order']

    def __str__(self):
        return self.title


class Stat(SortableMixin, models.Model):
    STAT_CHOICES = [
        ('manual', _('Manual input')),
        ('people_involved', _('People involved')),
        ('participants', _('Participants')),

        ('activities_succeeded', _('Activities succeeded')),
        ('assignments_succeeded', _('Tasks succeeded')),
        ('events_succeeded', _('Events succeeded')),
        ('fundings_succeeded', _('Funding activities succeeded')),

        ('assignment_members', _('Task applicants')),
        ('event_members', _('Event participants')),

        ('assignments_online', _('Tasks online')),
        ('events_online', _('Events online')),
        ('fundings_online', _('Funding activities online')),

        ('donations', _('Donations')),
        ('donated_total', _('Donated total')),
        ('pledged_total', _('Pledged total')),
        ('amount_matched', _('Amount matched')),
        ('activities_online', _('Activities Online')),
        ('votes_cast', _('Votes casts')),
        ('time_spent', _('Time spent')),
        ('members', _("Number of members"))
    ]

    type = models.CharField(
        max_length=25,
        choices=STAT_CHOICES
    )
    value = models.CharField(max_length=63, null=True, blank=True,
                             help_text=_('Use this for \'manual\' input or the override the calculated value.'))
    block = models.ForeignKey('cms.StatsContent', related_name='stats', null=True, on_delete=models.CASCADE)
    sequence = models.PositiveIntegerField(default=0, editable=False, db_index=True)
    title = models.CharField(max_length=63)

    @property
    def name(self):
        return self.title

    class Meta:
        ordering = ['sequence']


class Quote(models.Model):
    block = models.ForeignKey('cms.QuotesContent', related_name='quotes', on_delete=models.CASCADE)
    name = models.CharField(max_length=60)
    role = models.CharField(max_length=60, null=True, blank=True)
    quote = models.TextField()
    image = ImageField(
        _("Image"), max_length=255, blank=True, null=True,
        upload_to='quote_images/',

        validators=[
            FileMimetypeValidator(
                allowed_mimetypes=settings.IMAGE_ALLOWED_MIME_TYPES,
            ),
            validate_file_infection
        ]
    )

    class JSONAPIMeta:
        resource_name = 'pages/blocks/quotes/quotes'


class TitledContent(ContentItem):
    title = models.CharField(max_length=50, blank=True, null=True)
    sub_title = models.CharField(max_length=400, blank=True, null=True)

    preview_template = 'admin/cms/preview/default.html'

    class Meta:
        abstract = True


@python_2_unicode_compatible
class QuotesContent(TitledContent):
    type = 'quotes'
    preview_template = 'admin/cms/preview/quotes.html'

    class Meta:
        verbose_name = _('Quotes')

    class JSONAPIMeta:
        resource_name = 'pages/blocks/quotes'

    def __str__(self):
        return str(self.quotes)

    @property
    def items(self):
        return self.quotes


@python_2_unicode_compatible
class StatsContent(TitledContent):
    type = 'statistics'
    preview_template = 'admin/cms/preview/stats.html'
    year = models.IntegerField(blank=True, null=True)

    class Meta:
        verbose_name = _('Platform Statistics')

    @property
    def items(self):
        return self.stats

    def __str__(self):
        return str(self.stats)


@python_2_unicode_compatible
class HomepageStatisticsContent(TitledContent):
    type = 'homepage-statistics'
    preview_template = 'admin/cms/preview/homepage-statistics.html'
    year = models.IntegerField(blank=True, null=True)

    class Meta:
        verbose_name = _('Statistics')

    class JSONAPIMeta:
        resource_name = 'pages/blocks/stats'

    def __str__(self):
        return str(self.title)


@python_2_unicode_compatible
class ActivitiesContent(TitledContent):
    type = 'activities'

    ACTIVITY_TYPES = (
        ('highlighted', _("Highlighted")),
        ('matching', _("Matching preferences")),
        ('time_based', _("Time based")),
        ('deed', _("Deeds")),
        ('funding', _("Crowdfunding")),
        ('collect', _("Collecting")),
    )

    action_text = models.CharField(max_length=80,
                                   default=_('Find more activities'),
                                   blank=True, null=True)
    action_link = models.CharField(max_length=100, default="/initiatives/activities/list",
                                   blank=True, null=True)

    preview_template = 'admin/cms/preview/activities.html'

    activity_type = models.CharField(
        max_length=30,
        choices=ACTIVITY_TYPES,
        default='highlighted',
        blank=True, null=True
    )

    class Meta:
        verbose_name = _('Activities')

    class JSONAPIMeta:
        resource_name = 'pages/blocks/activities'

    def __str__(self):
        return str(self.title)


@python_2_unicode_compatible
class ProjectsContent(TitledContent):
    type = 'projects'
    action_text = models.CharField(max_length=80,
                                   default=_('Start your own project'),
                                   blank=True, null=True)
    action_link = models.CharField(max_length=100, default="/start-project",
                                   blank=True, null=True)

    from_homepage = models.BooleanField(default=False)

    preview_template = 'admin/cms/preview/projects.html'

    class Meta:
        verbose_name = _('Projects')

    def __str__(self):
        return str(self.title)


@python_2_unicode_compatible
class ShareResultsContent(TitledContent):
    type = 'share-results'
    preview_template = 'admin/cms/preview/share_results.html'

    share_title = models.CharField(max_length=100, default='')
    share_text = models.CharField(
        max_length=100,
        default='',
        help_text="{amount}, {fundraisers}, {events}, {tasks}, {hours}, {people} will be replaced by live statistics"
    )

    class Meta:
        verbose_name = _('Share Results')

    def __str__(self):
        return 'Share results block'


@python_2_unicode_compatible
class ProjectsMapContent(TitledContent):
    type = 'projects-map'

    class Meta:
        verbose_name = _('Activities Map')

    class JSONAPIMeta:
        resource_name = 'pages/blocks/map'

    def __str__(self):
        return 'Projects Map'


@python_2_unicode_compatible
class SupporterTotalContent(TitledContent):
    type = 'supporter_total'
    preview_template = 'admin/cms/preview/supporter_total.html'

    co_financer_title = models.CharField(max_length=70, blank=True, null=True)

    class Meta:
        verbose_name = _('Supporter total')

    def __str__(self):
        return 'Supporter total'


@python_2_unicode_compatible
class SlidesContent(TitledContent):
    type = 'slides'

    class Meta:
        verbose_name = _('Slides')

    class JSONAPIMeta:
        resource_name = 'pages/blocks/slides'

    def __str__(self):
        return str(_('Slides'))


class Step(SortableMixin, models.Model):
    block = models.ForeignKey('cms.StepsContent', related_name='steps', on_delete=models.CASCADE)
    image = ImageField(
        _("Image"), max_length=255, blank=True, null=True,
        upload_to='step_images/',

        validators=[
            FileMimetypeValidator(
                allowed_mimetypes=settings.IMAGE_ALLOWED_MIME_TYPES,
            ),
            validate_file_infection
        ],
        help_text=_(
            "You can upload an image with a 16:9 aspect ratio for best results or an illustration/icon as a square."
        ),
    )
    header = models.CharField(_("Header"), max_length=100)
    text = models.CharField(_("Text"), max_length=400, null=True, blank=True)
    link = models.CharField(_("Link"), max_length=100, blank=True, null=True)
    link_text = models.CharField(max_length=40, blank=True, null=True)

    external = models.BooleanField(_("Open in new tab"), default=False, blank=False,
                                   help_text=_('Open the link in a new browser tab'))

    sequence = models.PositiveIntegerField(default=0, editable=False, db_index=True)

    class Meta:
        ordering = ['sequence']

    class JSONAPIMeta:
        resource_name = 'pages/blocks/steps/steps'


@python_2_unicode_compatible
class StepsContent(TitledContent):
    action_text = models.CharField(max_length=40,
                                   default=_('Start your own project'),
                                   blank=True, null=True)
    action_link = models.CharField(max_length=100, default="/start-project",
                                   blank=True, null=True)

    type = 'steps'

    class Meta:
        verbose_name = _('Steps')

    class JSONAPIMeta:
        resource_name = 'pages/blocks/steps'

    def __str__(self):
        return str(_('Steps'))

    @property
    def items(self):
        return self.steps


@python_2_unicode_compatible
class LocationsContent(TitledContent):
    type = 'locations'
    locations = models.ManyToManyField(Location, db_table='cms_locationscontent_locations')

    class Meta:
        verbose_name = _('Locations')

    def __str__(self):
        return str(_('Locations'))


@python_2_unicode_compatible
class CategoriesContent(TitledContent):
    type = 'categories'
    categories = models.ManyToManyField(Category, db_table='cms_categoriescontent_categories')

    class Meta:
        verbose_name = _('Categories')

    def __str__(self):
        return str(_('Categories'))

    class JSONAPIMeta:
        resource_name = 'pages/blocks/categories'


class Logo(SortableMixin, models.Model):
    block = models.ForeignKey('cms.LogosContent', related_name='logos', on_delete=models.CASCADE)
    image = ImageField(
        _("Image"), max_length=255, blank=True, null=True,
        upload_to='logo_images/',

        validators=[
            FileMimetypeValidator(
                allowed_mimetypes=settings.IMAGE_ALLOWED_MIME_TYPES,
            ),
            validate_file_infection
        ]
    )
    link = models.CharField(max_length=100, blank=True, null=True)
    open_in_new_tab = models.BooleanField(default=True, blank=False, help_text=_('Open the link in a new browser tab'))

    sequence = models.PositiveIntegerField(default=0, editable=False, db_index=True)

    class Meta:
        ordering = ['sequence']

    class JSONAPIMeta:
        resource_name = 'pages/blocks/logos/logos'


@python_2_unicode_compatible
class LogosContent(TitledContent):
    type = 'logos'

    class Meta:
        verbose_name = _('Logos')

    def __str__(self):
        return str(_('Logos'))

    class JSONAPIMeta:
        resource_name = 'pages/blocks/logos'


class ContentLink(SortableMixin, models.Model):
    block = models.ForeignKey('cms.LinksContent', related_name='links', on_delete=models.CASCADE)
    image = ImageField(
        _("Image"), max_length=255, blank=True, null=True,
        upload_to='link_images/',

        validators=[
            FileMimetypeValidator(
                allowed_mimetypes=settings.IMAGE_ALLOWED_MIME_TYPES,
            ),
            validate_file_infection
        ]
    )
    open_in_new_tab = models.BooleanField(default=False)
    action_text = models.CharField(max_length=40)
    action_link = models.CharField(
        max_length=100, blank=True, null=True
    )
    sequence = models.PositiveIntegerField(default=0, editable=False, db_index=True)

    class Meta:
        ordering = ['sequence']

    class JSONAPIMeta:
        resource_name = 'pages/blocks/links/links'


@python_2_unicode_compatible
class LinksContent(TitledContent):
    type = 'links'

    class Meta:
        verbose_name = _('Links')

    class JSONAPIMeta:
        resource_name = 'pages/blocks/links'

    def __str__(self):
        return str(_('Links'))


class Greeting(models.Model):
    block = models.ForeignKey('cms.WelcomeContent', related_name='greetings', on_delete=models.CASCADE)
    text = models.TextField()


@python_2_unicode_compatible
class WelcomeContent(ContentItem):
    type = 'welcome'
    preview_template = 'admin/cms/preview/default.html'

    preamble = models.CharField(max_length=20)

    class Meta:
        verbose_name = _('Welcome')

    def __str__(self):
        return str(_('Welcome'))


class SitePlatformSettings(TranslatableModel, BasePlatformSettings):

    def validate_file_extension(value):
        import os
        ext = os.path.splitext(value.name)[1]
        valid_extensions = ['.woff2']
        if ext not in valid_extensions:
            raise ValidationError(u'File not supported!')

    action_color = ColorField(
        _('Action colour'), null=True, blank=True,
        help_text=_(
            'Colour for action buttons and links'
        )
    )
    action_text_color = ColorField(
        _('Action text colour'), null=True, blank=True,
        default="#ffffff",
        help_text=_(
            'If the action colour is quite light, you could set this to a darker colour for better contrast'
        )
    )
    alternative_link_color = ColorField(
        _('Alternative link colour'), null=True, blank=True,
        default=None,
        help_text=_(
            'If the action colour is quite light, you can set this colour to use for text links'
        )
    )

    description_color = ColorField(
        _('Description colour'), null=True, blank=True,
        help_text=_(
            'Colour for descriptive and secondary buttons'
        )
    )
    description_text_color = ColorField(
        _('Description text colour'), null=True, blank=True,
        default="#ffffff",
        help_text=_(
            'If the description colour is quite light, you could set this to a darker colour for better contrast'
        )
    )
    footer_color = ColorField(
        _('Footer colour'), null=True, blank=True,
        default='#3b3b3b',
        help_text=_(
            'Colour for platform footer'
        )
    )
    footer_text_color = ColorField(
        _('Footer text colour'), null=True, blank=True,
        default="#ffffff",
        help_text=_(
            'If the footer colour is quite light, you could set this to a darker colour for better contrast'
        )
    )

    footer_banner = models.ImageField(
        _('Footer banner'),
        help_text=_('Banner shown just above the footer'),
        null=True, blank=True, upload_to='site_content/',
        validators=[
            FileMimetypeValidator(
                allowed_mimetypes=settings.IMAGE_ALLOWED_MIME_TYPES,
            ),
            validate_file_infection
        ]
    )

    title_font = models.FileField(
        _('Title font'), null=True, blank=True,
        help_text=_(
            'Font to use for titles. Should be .woff2 type'
        ),
        validators=[validate_file_extension]
    )

    body_font = models.FileField(
        _('Body font'), null=True, blank=True,
        help_text=_(
            'Font to use for paragraph texts. Should be .woff2 type. Deprecated: '
            'Do not override body font for new tenants'
        ),
        validators=[validate_file_extension]
    )

    contact_email = models.EmailField(null=True, blank=True)
    copyright = models.CharField(max_length=100, null=True, blank=True)
    contact_phone = models.CharField(max_length=100, null=True, blank=True)

    powered_by_text = models.CharField(max_length=100, null=True, blank=True)
    powered_by_link = models.CharField(max_length=100, null=True, blank=True)
    powered_by_logo = models.ImageField(
        null=True, blank=True, upload_to='site_content/',
        validators=[
            FileMimetypeValidator(
                allowed_mimetypes=settings.IMAGE_ALLOWED_MIME_TYPES,
            ),
            validate_file_infection
        ]
    )
    logo = models.FileField(
        null=True, blank=True, upload_to='site_content/',
        validators=[
            FileExtensionValidator(allowed_extensions=['svg']),
            validate_file_infection
        ]
    )
    favicon = models.ImageField(
        null=True, blank=True, upload_to='site_content/',

        validators=[
            FileMimetypeValidator(
                allowed_mimetypes=settings.IMAGE_ALLOWED_MIME_TYPES,
            ),
            validate_file_infection
        ]
    )

    translations = TranslatedFields(
        metadata_title=models.CharField(
            max_length=100, null=True, blank=True),
        metadata_description=models.TextField(
            null=True, blank=True),
        metadata_keywords=models.CharField(
            max_length=300, null=True, blank=True),
        start_page=models.CharField(
            max_length=100,
            null=True,
            blank=True,
            help_text=_('Slug of the start initiative page')
        ),

    )

    class Meta:
        verbose_name_plural = _('site platform settings')
        verbose_name = _('site platform settings')


class PlainTextItem(TitledContent):
    """
    Just a plain text block
    """
    text = models.TextField()
    objects = ContentItemManager()
    preview_template = 'admin/cms/preview/default.html'

    class Meta(object):
        verbose_name = _('Plain Text')
        verbose_name_plural = _('Plain Text')

    def __str__(self):
        return Truncator(self.text).words(20)

    class JSONAPIMeta:
        resource_name = 'pages/blocks/plain-text'


class ImagePlainTextItem(TitledContent):
    """
    A snippet of HTML text to display on a page.
    """
    text = models.TextField()
    image = PluginImageField(
        _("Image"),
        upload_to='pages',
        null=True,
        blank=True,
        validators=[
            FileMimetypeValidator(
                allowed_mimetypes=settings.IMAGE_ALLOWED_MIME_TYPES,
            ),
            validate_file_infection
        ]
    )
    video_url = models.URLField(
        _("Video URL"),
        max_length=255,
        null=True,
        blank=True
    )
    action_text = models.CharField(
        max_length=80,
        blank=True,
        null=True
    )
    action_link = models.CharField(
        max_length=100,
        blank=True,
        null=True
    )
    preview_template = 'admin/cms/preview/default.html'

    ALIGN_CHOICES = (
        ('left', _("Left")),
        ('right', _("Right")),
    )

    RATIO_CHOICES = (
<<<<<<< HEAD
        ("0.5", _("1:2 (Text twice as wide)")),
        ("1", _("1:1 (Equal width)")),
        ("2", _("2:1 (Media twice as wide)")),
=======
        ('0.5', _("1:2 (Text twice as wide)")),
        ('1', _("1:1 (Equal width)")),
        ('2', _("2:1 (Media twice as wide)")),
>>>>>>> 17d52138
    )

    align = models.CharField(_("Picture placement"), max_length=10, choices=ALIGN_CHOICES, default="right")
    ratio = models.CharField(_("Picture / Text ratio"), max_length=10, choices=RATIO_CHOICES, default='0.5')
    objects = ContentItemManager()

    class Meta(object):
        verbose_name = _('Plain Text + Media')
        verbose_name_plural = _('Plain Text + Media')

    def __str__(self):
        return Truncator(self.text).words(20)

    class JSONAPIMeta:
        resource_name = 'pages/blocks/plain-text-image'


class ImageItem(TitledContent):
    """
    A single image to display on the page
    """
    image = PluginImageField(
        _("Image"),
        upload_to='pages',
        null=True,
        blank=True,
        validators=[
            FileMimetypeValidator(
                allowed_mimetypes=settings.IMAGE_ALLOWED_MIME_TYPES,
            ),
            validate_file_infection
        ]
    )
    video_url = models.URLField(
        _("Video URL"),
        max_length=255,
        null=True,
        blank=True
    )
    preview_template = 'admin/cms/preview/default.html'

    objects = ContentItemManager()

    class Meta(object):
        verbose_name = _('Image or video')
        verbose_name_plural = _('Image or video')

    def __str__(self):
        return self.image.name

    class JSONAPIMeta:
        resource_name = 'pages/blocks/image'<|MERGE_RESOLUTION|>--- conflicted
+++ resolved
@@ -772,15 +772,9 @@
     )
 
     RATIO_CHOICES = (
-<<<<<<< HEAD
         ("0.5", _("1:2 (Text twice as wide)")),
         ("1", _("1:1 (Equal width)")),
         ("2", _("2:1 (Media twice as wide)")),
-=======
-        ('0.5', _("1:2 (Text twice as wide)")),
-        ('1', _("1:1 (Equal width)")),
-        ('2', _("2:1 (Media twice as wide)")),
->>>>>>> 17d52138
     )
 
     align = models.CharField(_("Picture placement"), max_length=10, choices=ALIGN_CHOICES, default="right")
