--- conflicted
+++ resolved
@@ -123,18 +123,9 @@
         return u"List of projects #{0}".format(self.id)
 
 
-<<<<<<< HEAD
-class ProjectsContent(ContentItem):
-    title = models.CharField(max_length=63, blank=True, null=True)
-    sub_title = models.CharField(max_length=100, blank=True, null=True)
-
-    action_text = models.CharField(max_length=100,
-                                   default=_('Start your own project'),
-=======
 class ProjectsContent(ResultsContent):
     action_text = models.CharField(max_length=40,
-                                   default=_('Add your own project'),
->>>>>>> 0065a432
+                                   default=_('Startyour own project'),
                                    blank=True, null=True)
     action_link = models.CharField(max_length=100, default="/start-project",
                                    blank=True, null=True)
