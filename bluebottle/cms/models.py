--- conflicted
+++ resolved
@@ -1,5 +1,3 @@
-from future.utils import python_2_unicode_compatible
-
 from django.db import models
 from django.utils.translation import ugettext_lazy as _
 
@@ -204,11 +202,7 @@
         verbose_name = _('Quotes')
 
     def __str__(self):
-<<<<<<< HEAD
         return str(self.quotes)
-=======
-        return self.quotes
->>>>>>> 2f73faef
 
     @property
     def items(self):
@@ -228,11 +222,7 @@
         return self.stats
 
     def __str__(self):
-<<<<<<< HEAD
         return str(self.stats)
-=======
-        return self.stats
->>>>>>> 2f73faef
 
 
 @python_2_unicode_compatible
@@ -244,11 +234,7 @@
         verbose_name = _('Statistics')
 
     def __str__(self):
-<<<<<<< HEAD
         return str(self.title)
-=======
-        return self.title
->>>>>>> 2f73faef
 
 
 @python_2_unicode_compatible
@@ -271,11 +257,7 @@
         verbose_name = _('Activities')
 
     def __str__(self):
-<<<<<<< HEAD
         return str(self.title)
-=======
-        return self.title
->>>>>>> 2f73faef
 
 
 @python_2_unicode_compatible
@@ -295,11 +277,7 @@
         verbose_name = _('Projects')
 
     def __str__(self):
-<<<<<<< HEAD
         return str(self.title)
-=======
-        return self.title
->>>>>>> 2f73faef
 
 
 @python_2_unicode_compatible
@@ -389,11 +367,7 @@
         verbose_name = _('Slides')
 
     def __str__(self):
-<<<<<<< HEAD
         return str(self.slides)
-=======
-        return self.slides
->>>>>>> 2f73faef
 
 
 class Step(SortableMixin, models.Model):
@@ -424,11 +398,7 @@
         verbose_name = _('Steps')
 
     def __str__(self):
-<<<<<<< HEAD
         return str(_('Steps'))
-=======
-        return _('Steps')
->>>>>>> 2f73faef
 
     @property
     def items(self):
@@ -444,11 +414,7 @@
         verbose_name = _('Locations')
 
     def __str__(self):
-<<<<<<< HEAD
         return str(_('Locations'))
-=======
-        return _('Locations')
->>>>>>> 2f73faef
 
 
 @python_2_unicode_compatible
@@ -460,11 +426,7 @@
         verbose_name = _('Categories')
 
     def __str__(self):
-<<<<<<< HEAD
         return str(_('Categories'))
-=======
-        return _('Categories')
->>>>>>> 2f73faef
 
 
 class Logo(SortableMixin, models.Model):
@@ -494,11 +456,7 @@
         verbose_name = _('Logos')
 
     def __str__(self):
-<<<<<<< HEAD
         return str(_('Logos'))
-=======
-        return _('Logos')
->>>>>>> 2f73faef
 
 
 class ContentLink(SortableMixin, models.Model):
@@ -525,11 +483,7 @@
         verbose_name = _('Links')
 
     def __str__(self):
-<<<<<<< HEAD
         return str(_('Links'))
-=======
-        return _('Links')
->>>>>>> 2f73faef
 
 
 class Greeting(models.Model):
@@ -548,11 +502,7 @@
         verbose_name = _('Welcome')
 
     def __str__(self):
-<<<<<<< HEAD
         return str(_('Welcome'))
-=======
-        return _('Welcome')
->>>>>>> 2f73faef
 
 
 class SitePlatformSettings(TranslatableModel, BasePlatformSettings):
