from bluebottle.tasks.serializers import TaskPreviewSerializer
from django.db import connection
from django.db.models import Sum

from bluebottle.bluebottle_drf2.serializers import (
    ImageSerializer, SorlImageField
)
from bluebottle.members.models import Member
from bluebottle.members.serializers import UserPreviewSerializer
from bluebottle.orders.models import Order
from bluebottle.projects.models import Project
from bluebottle.statistics.statistics import Statistics

from rest_framework import serializers

from bluebottle.categories.serializers import CategorySerializer
from bluebottle.cms.models import (
    Stat, StatsContent, ResultPage, HomePage, QuotesContent, SurveyContent, Quote,
    ProjectImagesContent, ProjectsContent, ShareResultsContent, ProjectsMapContent,
<<<<<<< HEAD
    SupporterTotalContent, SitePlatformSettings)
from bluebottle.projects.serializers import ProjectPreviewSerializer, ProjectTinyPreviewSerializer
=======
    SupporterTotalContent, TasksContent, CategoriesContent, StepsContent, LocationsContent,
    SlidesContent, Step, Logo, LogosContent, ContentLink, LinksContent,
    SitePlatformSettings, WelcomeContent
)
from bluebottle.geo.serializers import LocationSerializer
from bluebottle.projects.serializers import ProjectPreviewSerializer
from bluebottle.slides.models import Slide
>>>>>>> ba52a7df
from bluebottle.surveys.serializers import QuestionSerializer
from bluebottle.utils.fields import SafeField


class RichTextContentSerializer(serializers.Serializer):
    text = serializers.CharField()

    class Meta:
        fields = ('text', 'type')


class MediaFileContentSerializer(serializers.Serializer):
    url = serializers.CharField(source='mediafile.file.url')
    caption = serializers.CharField(source='mediafile.translation.caption')

    def get_url(self, obj):
        return obj.file.url

    class Meta:
        fields = ('url', 'type')


class StatSerializer(serializers.ModelSerializer):
    value = serializers.SerializerMethodField()

    def get_value(self, obj):
        if obj.value:
            return obj.value

        statistics = Statistics(
            start=self.context.get('start_date'),
            end=self.context.get('end_date'),
        )

        value = getattr(statistics, obj.type, 0)
        try:
            return {
                'amount': value.amount,
                'currency': str(value.currency)
            }
        except AttributeError:
            return value

    class Meta:
        model = Stat
        fields = ('id', 'title', 'type', 'value')


class StatsContentSerializer(serializers.ModelSerializer):
    stats = StatSerializer(many=True)
    title = serializers.CharField()
    sub_title = serializers.CharField()

    class Meta:
        model = StatsContent
        fields = ('id', 'type', 'stats', 'title', 'sub_title')


class QuoteSerializer(serializers.ModelSerializer):
    image = SorlImageField('100x100', crop='center')

    class Meta:
        model = Quote
        fields = ('id', 'name', 'quote', 'image')


class QuotesContentSerializer(serializers.ModelSerializer):
    quotes = QuoteSerializer(many=True)

    class Meta:
        model = QuotesContent
        fields = ('id', 'quotes', 'type', 'title', 'sub_title')


class SurveyContentSerializer(serializers.ModelSerializer):
    answers = QuestionSerializer(many=True, source='survey.visible_questions')
    response_count = serializers.SerializerMethodField()

    def get_response_count(self, obj):
        return obj.survey.response_set.count()

    class Meta:
        model = SurveyContent
        fields = ('id', 'type', 'response_count', 'answers', 'title', 'sub_title')


class ProjectImageSerializer(serializers.ModelSerializer):
    photo = ImageSerializer(source='image')

    class Meta:
        model = Project
        fields = ('id', 'photo', 'title', 'slug')


class ProjectImagesContentSerializer(serializers.ModelSerializer):
    images = serializers.SerializerMethodField()

    def get_images(self, obj):
        projects = Project.objects.filter(
            campaign_ended__gte=self.context['start_date'],
            campaign_ended__lte=self.context['end_date'],
            status__slug__in=['done-complete', 'done-incomplete']).order_by('?')[:8]

        return ProjectImageSerializer(projects, many=True).to_representation(projects)

    class Meta:
        model = ProjectImagesContent
        fields = ('id', 'type', 'images', 'title', 'sub_title', 'description',
                  'action_text', 'action_link')


class ProjectsMapContentSerializer(serializers.ModelSerializer):
    def __repr__(self):
        if 'start_date' in self.context and 'end_date'in self.context:
            start = self.context['start_date'].strftime('%s') if self.context['start_date'] else 'none'
            end = self.context['end_date'].strftime('%s') if self.context['end_date'] else 'none'
            return 'MapsContent({},{})'.format(start, end)
        return 'MapsContent'

    class Meta:
        model = ProjectImagesContent
        fields = ('id', 'type', 'title', 'sub_title')


class ProjectsContentSerializer(serializers.ModelSerializer):
    projects = serializers.SerializerMethodField()

    def get_projects(self, obj):
        if obj.from_homepage:
            projects = Project.objects.filter(
                is_campaign=True, status__viewable=True
            ).order_by('?')[0:4]
        else:
            projects = obj.projects

        return ProjectPreviewSerializer(
            projects, many=True, context=self.context
        ).to_representation(projects)

    class Meta:
        model = ProjectsContent
        fields = ('id', 'type', 'title', 'sub_title', 'projects',
                  'action_text', 'action_link')


class TasksContentSerializer(serializers.ModelSerializer):
    tasks = TaskPreviewSerializer(many=True)

    class Meta:
        model = TasksContent
        fields = ('id', 'type', 'title', 'sub_title', 'tasks',
                  'action_text', 'action_link')


class SlideSerializer(serializers.ModelSerializer):
    image = SorlImageField('1600x674', crop='center')
    background_image = SorlImageField('1600x674', crop='center')

    class Meta:
        model = Slide
        fields = (
            'background_image',
            'body',
            'id',
            'image',
            'link_text',
            'link_url',
            'tab_text',
            'title',
            'video_url',
        )


class SlidesContentSerializer(serializers.ModelSerializer):
    slides = serializers.SerializerMethodField()

    def get_slides(self, instance):
        slides = Slide.objects.published().filter(
            language=instance.language_code
        )

        return SlideSerializer(
            slides, many=True, context=self.context
        ).to_representation(slides)

    class Meta:
        model = SlidesContent
        fields = ('id', 'type', 'slides', 'title', 'sub_title',)


class CategoriesContentSerializer(serializers.ModelSerializer):
    categories = CategorySerializer(many=True)

    class Meta:
        model = CategoriesContent
        fields = ('id', 'type', 'title', 'sub_title', 'categories',)


class StepSerializer(serializers.ModelSerializer):
    image = SorlImageField('200x200', crop='center')
    text = SafeField(required=False, allow_blank=True)

    class Meta:
        model = Step
        fields = ('id', 'image', 'header', 'text', )


class StepsContentSerializer(serializers.ModelSerializer):
    steps = StepSerializer(many=True)

    class Meta:
        model = StepsContent
        fields = ('id', 'type', 'title', 'sub_title', 'steps', 'action_text', 'action_link')


class LogoSerializer(serializers.ModelSerializer):
    image = SorlImageField('x150', crop='center')

    class Meta:
        model = Logo
        fields = ('id', 'image', 'link')


class LogosContentSerializer(serializers.ModelSerializer):
    logos = LogoSerializer(many=True)

    class Meta:
        model = LogosContent
        fields = ('id', 'type', 'title', 'sub_title', 'logos', 'action_text', 'action_link')


class LinkSerializer(serializers.ModelSerializer):
    image = SorlImageField('800x600', crop='center')

    class Meta:
        model = ContentLink
        fields = ('id', 'image', 'action_link', 'action_text', )


class LinksContentSerializer(serializers.ModelSerializer):
    links = LinkSerializer(many=True)

    class Meta:
        model = LinksContent
        fields = ('id', 'type', 'title', 'sub_title', 'links', )


class WelcomeContentSerializer(serializers.ModelSerializer):
    greeting = serializers.SerializerMethodField()

    def get_greeting(self, instance):
        return instance.greetings.order_by('?')[0].text

    class Meta:
        model = WelcomeContent
        fields = ('id', 'type', 'preamble', 'greeting')


class LocationsContentSerializer(serializers.ModelSerializer):
    locations = LocationSerializer(many=True)

    class Meta:
        model = LocationsContent
        fields = ('id', 'type', 'title', 'sub_title', 'locations',)


class ShareResultsContentSerializer(serializers.ModelSerializer):
    statistics = serializers.SerializerMethodField()

    def get_statistics(self, instance):
        stats = Statistics(
            start=self.context['start_date'],
            end=self.context['end_date']
        )

        return {
            'people': stats.people_involved,
            'amount': {
                'amount': stats.donated_total.amount,
                'currency': str(stats.donated_total.currency)
            },
            'hours': stats.time_spent,
            'projects': stats.projects_realized,
            'tasks': stats.tasks_realized,
            'votes': stats.votes_cast,
        }

    class Meta:
        model = ShareResultsContent
        fields = ('id', 'type', 'title', 'sub_title',
                  'statistics', 'share_title', 'share_text')


class CoFinancerSerializer(serializers.Serializer):
    total = serializers.SerializerMethodField()
    user = serializers.SerializerMethodField()
    id = serializers.SerializerMethodField()

    def get_user(self, obj):
        user = Member.objects.get(pk=obj['user'])
        return UserPreviewSerializer(
            user, context=self.context
        ).to_representation(user)

    def get_id(self, obj):
        return obj['user']

    def get_total(self, obj):
        return {
            'amount': obj['total'],
            'currency': obj['total_currency']
        }

    class Meta:
        fields = ('id', 'user', 'total')


class SupporterTotalContentSerializer(serializers.ModelSerializer):
    supporters = serializers.SerializerMethodField()
    co_financers = serializers.SerializerMethodField()

    def get_supporters(self, instance):
        stats = Statistics(
            start=self.context['start_date'],
            end=self.context['end_date']
        )
        return stats.people_involved

    def get_co_financers(self, instance):
        totals = Order.objects. \
            filter(confirmed__gte=self.context['start_date']). \
            filter(confirmed__lte=self.context['end_date']). \
            filter(status__in=['pending', 'success']). \
            filter(user__is_co_financer=True). \
            values('user', 'total_currency'). \
            annotate(total=Sum('total'))
        return CoFinancerSerializer(
            totals, many=True, context=self.context
        ).to_representation(totals)

    class Meta:
        model = SupporterTotalContent
        fields = ('id', 'type',
                  'title', 'sub_title', 'co_financer_title',
                  'supporters', 'co_financers')


class DefaultBlockSerializer(serializers.Serializer):
    def to_representation(self, obj):
        return {
            'type': obj.__class__._meta.model_name,
            'content': str(obj)
        }


class BlockSerializer(serializers.Serializer):
    def to_representation(self, obj):
        if isinstance(obj, StatsContent):
            serializer = StatsContentSerializer
        elif isinstance(obj, QuotesContent):
            serializer = QuotesContentSerializer
        elif isinstance(obj, ProjectImagesContent):
            serializer = ProjectImagesContentSerializer
        elif isinstance(obj, SurveyContent):
            serializer = SurveyContentSerializer
        elif isinstance(obj, ProjectsContent):
            serializer = ProjectsContentSerializer
        elif isinstance(obj, ShareResultsContent):
            serializer = ShareResultsContentSerializer
        elif isinstance(obj, ProjectsMapContent):
            serializer = ProjectsMapContentSerializer
        elif isinstance(obj, SupporterTotalContent):
            serializer = SupporterTotalContentSerializer
        elif isinstance(obj, TasksContent):
            serializer = TasksContentSerializer
        elif isinstance(obj, CategoriesContent):
            serializer = CategoriesContentSerializer
        elif isinstance(obj, SlidesContent):
            serializer = SlidesContentSerializer
        elif isinstance(obj, StepsContent):
            serializer = StepsContentSerializer
        elif isinstance(obj, LocationsContent):
            serializer = LocationsContentSerializer
        elif isinstance(obj, LogosContent):
            serializer = LogosContentSerializer
        elif isinstance(obj, LinksContent):
            serializer = LinksContentSerializer
        elif isinstance(obj, WelcomeContent):
            serializer = WelcomeContentSerializer
        else:
            serializer = DefaultBlockSerializer

        return serializer(obj, context=self.context).to_representation(obj)


def watermark():
    return '{}/logo-overlay.png'.format(connection.tenant.client_name)


class ResultPageSerializer(serializers.ModelSerializer):
    blocks = BlockSerializer(source='content.contentitems.all.translated', many=True)
    image = ImageSerializer()
    share_image = SorlImageField(
        '1200x600', source='image', crop='center',
        watermark=watermark,
        watermark_pos='center', watermark_size='1200x600'
    )

    class Meta:
        model = ResultPage
        fields = ('id', 'title', 'slug', 'start_date', 'image', 'share_image',
                  'end_date', 'description', 'blocks')


<<<<<<< HEAD
=======
class HomePageSerializer(serializers.ModelSerializer):
    blocks = BlockSerializer(source='content.contentitems.all.translated', many=True)

    class Meta:
        model = HomePage
        fields = ('id', 'blocks')


>>>>>>> ba52a7df
class SitePlatformSettingsSerializer(serializers.ModelSerializer):

    class Meta:
        model = SitePlatformSettings
        fields = (
            'contact_email',
            'contact_phone',
            'copyright',
            'powered_by_link',
            'powered_by_logo',
            'powered_by_text'
        )<|MERGE_RESOLUTION|>--- conflicted
+++ resolved
@@ -17,10 +17,6 @@
 from bluebottle.cms.models import (
     Stat, StatsContent, ResultPage, HomePage, QuotesContent, SurveyContent, Quote,
     ProjectImagesContent, ProjectsContent, ShareResultsContent, ProjectsMapContent,
-<<<<<<< HEAD
-    SupporterTotalContent, SitePlatformSettings)
-from bluebottle.projects.serializers import ProjectPreviewSerializer, ProjectTinyPreviewSerializer
-=======
     SupporterTotalContent, TasksContent, CategoriesContent, StepsContent, LocationsContent,
     SlidesContent, Step, Logo, LogosContent, ContentLink, LinksContent,
     SitePlatformSettings, WelcomeContent
@@ -28,7 +24,6 @@
 from bluebottle.geo.serializers import LocationSerializer
 from bluebottle.projects.serializers import ProjectPreviewSerializer
 from bluebottle.slides.models import Slide
->>>>>>> ba52a7df
 from bluebottle.surveys.serializers import QuestionSerializer
 from bluebottle.utils.fields import SafeField
 
@@ -443,8 +438,6 @@
                   'end_date', 'description', 'blocks')
 
 
-<<<<<<< HEAD
-=======
 class HomePageSerializer(serializers.ModelSerializer):
     blocks = BlockSerializer(source='content.contentitems.all.translated', many=True)
 
@@ -453,7 +446,6 @@
         fields = ('id', 'blocks')
 
 
->>>>>>> ba52a7df
 class SitePlatformSettingsSerializer(serializers.ModelSerializer):
 
     class Meta:
