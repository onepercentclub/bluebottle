--- conflicted
+++ resolved
@@ -4,16 +4,11 @@
 from rest_framework import serializers
 
 from bluebottle.cms.models import (
-<<<<<<< HEAD
     Stat, StatsContent, ResultPage,
-    QuotesContent, ResultsContent, Quote,
-    ProjectImagesContent)
-=======
-    Stat, StatsContent, ResultPage, QuotesContent, SurveyContent,
-    Quote, ProjectsContent
+    QuotesContent, SurveyContent, Quote,
+    ProjectImagesContent, ProjectsContent
 )
 from bluebottle.projects.serializers import ProjectPreviewSerializer
->>>>>>> a94ff70d
 from bluebottle.surveys.serializers import QuestionSerializer
 
 
@@ -73,11 +68,7 @@
         fields = ('quotes', 'title', 'sub_title')
 
 
-<<<<<<< HEAD
-class ResultsContentSerializer(serializers.ModelSerializer):
-=======
-class SurveyContentSerializer(serializers.Serializer):
->>>>>>> a94ff70d
+class SurveyContentSerializer(serializers.ModelSerializer):
     answers = QuestionSerializer(many=True, source='survey.visible_questions')
     response_count = serializers.SerializerMethodField()
 
@@ -85,7 +76,7 @@
         return 'unknown'
 
     class Meta:
-        model = ResultsContent
+        model = SurveyContent
         fields = ('id', 'response_count', 'answers', 'title', 'sub_title')
 
 
@@ -144,17 +135,12 @@
             return StatsContentSerializer(obj, context=self.context).to_representation(obj)
         if isinstance(obj, QuotesContent):
             return QuotesContentSerializer(obj, context=self.context).to_representation(obj)
-<<<<<<< HEAD
-        if isinstance(obj, ResultsContent):
-            return ResultsContentSerializer(obj, context=self.context).to_representation(obj)
         if isinstance(obj, ProjectImagesContent):
             return ProjectImagesContentSerializer(obj, context=self.context).to_representation(obj)
-=======
         if isinstance(obj, SurveyContent):
             return SurveyContentSerializer(obj, context=self.context).to_representation(obj)
         if isinstance(obj, ProjectsContent):
             return ProjectContentSerializer(obj, context=self.context).to_representation(obj)
->>>>>>> a94ff70d
 
     class Meta:
         fields = ('id', 'type', 'content')
