from bluebottle.tasks.serializers import TaskPreviewSerializer
from django.db import connection
from django.db.models import Sum

from memoize import memoize

from bluebottle.bluebottle_drf2.serializers import (
    ImageSerializer, SorlImageField, OEmbedField
)
from bluebottle.members.models import Member
from bluebottle.members.serializers import UserPreviewSerializer
from bluebottle.orders.models import Order
from bluebottle.projects.models import Project
from bluebottle.statistics.statistics import Statistics

from rest_framework import serializers

from bluebottle.categories.serializers import CategorySerializer
from bluebottle.cms.models import (
    Stat, StatsContent, ResultPage, HomePage, QuotesContent, SurveyContent, Quote,
    ProjectImagesContent, ProjectsContent, ShareResultsContent, ProjectsMapContent,
    SupporterTotalContent, TasksContent, CategoriesContent, StepsContent, LocationsContent,
    SlidesContent, Slide, Step, Logo, LogosContent, Link, LinksContent, SitePlatformSettings,
    HomeStatsContent)
from bluebottle.geo.serializers import LocationSerializer
from bluebottle.projects.serializers import ProjectPreviewSerializer, ProjectTinyPreviewSerializer
from bluebottle.surveys.serializers import QuestionSerializer


class RichTextContentSerializer(serializers.Serializer):
    text = serializers.CharField()

    class Meta:
        fields = ('text', 'type')


class MediaFileContentSerializer(serializers.Serializer):
    url = serializers.CharField(source='mediafile.file.url')
    caption = serializers.CharField(source='mediafile.translation.caption')

    def get_url(self, obj):
        return obj.file.url

    class Meta:
        fields = ('url', 'type')


class StatSerializer(serializers.ModelSerializer):
    value = serializers.SerializerMethodField()

    def get_value(self, obj):
        if obj.value:
            return obj.value

        statistics = Statistics(
            start=self.context.get('start_date'),
            end=self.context.get('end_date'),
        )

        value = getattr(statistics, obj.type, 0)
        try:
            return {
                'amount': value.amount,
                'currency': str(value.currency)
            }
        except AttributeError:
            return value

    class Meta:
        model = Stat
        fields = ('id', 'title', 'type', 'value')


class StatsContentSerializer(serializers.ModelSerializer):
    stats = StatSerializer(many=True)
    title = serializers.CharField()
    sub_title = serializers.CharField()

    class Meta:
        model = StatsContent
        fields = ('id', 'type', 'stats', 'title', 'sub_title')


class QuoteSerializer(serializers.ModelSerializer):
    image = SorlImageField('800x600', crop='center')

    class Meta:
        model = Quote
        fields = ('id', 'name', 'quote', 'image')


class QuotesContentSerializer(serializers.ModelSerializer):
    quotes = QuoteSerializer(many=True)

    class Meta:
        model = QuotesContent
        fields = ('id', 'quotes', 'type', 'title', 'sub_title')


class SurveyContentSerializer(serializers.ModelSerializer):
    answers = QuestionSerializer(many=True, source='survey.visible_questions')
    response_count = serializers.SerializerMethodField()

    def get_response_count(self, obj):
        return obj.survey.response_set.count()

    class Meta:
        model = SurveyContent
        fields = ('id', 'type', 'response_count', 'answers', 'title', 'sub_title')


class ProjectImageSerializer(serializers.ModelSerializer):
    photo = ImageSerializer(source='image')

    class Meta:
        model = Project
        fields = ('id', 'photo', 'title', 'slug')


class ProjectImagesContentSerializer(serializers.ModelSerializer):
    images = serializers.SerializerMethodField()

    def get_images(self, obj):
        projects = Project.objects.filter(
            campaign_ended__gte=self.context['start_date'],
            campaign_ended__lte=self.context['end_date'],
            status__slug__in=['done-complete', 'done-incomplete']).order_by('?')[:8]

        return ProjectImageSerializer(projects, many=True).to_representation(projects)

    class Meta:
        model = ProjectImagesContent
        fields = ('id', 'type', 'images', 'title', 'sub_title', 'description',
                  'action_text', 'action_link')


class ProjectsMapContentSerializer(serializers.ModelSerializer):
    projects = serializers.SerializerMethodField()

    @memoize(timeout=60 * 60)
    def get_projects(self, obj):
        projects = Project.objects.filter(
            status__slug__in=['done-complete', 'done-incomplete']
        ).order_by(
            '-status__sequence',
            'campaign_ended'
        )
        if 'start_date' in self.context and 'end_date'in self.context:
            projects.filter(
                campaign_ended__gte=self.context['start_date'],
                campaign_ended__lte=self.context['end_date'],
            )
        return ProjectTinyPreviewSerializer(projects, many=True).to_representation(projects)

    def __repr__(self):
        if 'start_date' in self.context and 'end_date'in self.context:
            start = self.context['start_date'].strftime('%s') if self.context['start_date'] else 'none'
            end = self.context['end_date'].strftime('%s') if self.context['end_date'] else 'none'
            return 'MapsContent({},{})'.format(start, end)
        return 'MapsContent'

    class Meta:
        model = ProjectImagesContent
        fields = ('id', 'type', 'title', 'sub_title', 'projects',)


class ProjectsContentSerializer(serializers.ModelSerializer):
    projects = serializers.SerializerMethodField()

    def get_projects(self, obj):
        if obj.from_homepage:
            projects = Project.objects.filter(
                is_campaign=True, status__viewable=True
            ).order_by('?')[0:4]
        else:
            projects = obj.projects

        return ProjectPreviewSerializer(
            projects, many=True, context=self.context
        ).to_representation(projects)

    class Meta:
        model = ProjectsContent
        fields = ('id', 'type', 'title', 'sub_title', 'projects',
                  'action_text', 'action_link')


class TasksContentSerializer(serializers.ModelSerializer):
    tasks = TaskPreviewSerializer(many=True)

    class Meta:
        model = TasksContent
        fields = ('id', 'type', 'title', 'sub_title', 'tasks',
                  'action_text', 'action_link')


class SlideSerializer(serializers.ModelSerializer):
    image = SorlImageField('800x600', crop='center')
    background_image = SorlImageField('1600x1200', crop='center')
    video = OEmbedField('video_url')

    class Meta:
        model = Slide
        fields = (
            'background_image',
            'body',
            'id',
            'image',
            'link_text',
            'link_url',
            'tab_text',
            'title',
            'video',
        )


class SlidesContentSerializer(serializers.ModelSerializer):
    slides = SlideSerializer(many=True)

    class Meta:
        model = SlidesContent
        fields = ('id', 'type', 'slides',)


class CategoriesContentSerializer(serializers.ModelSerializer):
    categories = CategorySerializer(many=True)

    class Meta:
        model = CategoriesContent
        fields = ('id', 'type', 'title', 'sub_title', 'categories',)


class StepSerializer(serializers.ModelSerializer):
    image = SorlImageField('800x600', crop='center')

    class Meta:
        model = Step
        fields = ('id', 'image', 'header', 'text', )


class StepsContentSerializer(serializers.ModelSerializer):
    steps = StepSerializer(many=True)

    class Meta:
        model = StepsContent
        fields = ('id', 'type', 'title', 'sub_title', 'steps',)


class LogoSerializer(serializers.ModelSerializer):
    image = SorlImageField('800x600', crop='center')

    class Meta:
        model = Logo
        fields = ('id', 'image', )


class LogosContentSerializer(serializers.ModelSerializer):
    logos = LogoSerializer(many=True)

    class Meta:
        model = LogosContent
        fields = ('id', 'type', 'title', 'sub_title', 'logos', 'action_text', 'action_link')


class LinkSerializer(serializers.ModelSerializer):
    image = SorlImageField('800x600', crop='center')

    class Meta:
        model = Link
        fields = ('id', 'image', 'title', 'link', )


class LinksContentSerializer(serializers.ModelSerializer):
    links = LinkSerializer(many=True)

    class Meta:
        model = LinksContent
        fields = ('id', 'type', 'title', 'sub_title', 'links', )


class LocationsContentSerializer(serializers.ModelSerializer):
    locations = LocationSerializer(many=True)

    class Meta:
        model = LocationsContent
        fields = ('id', 'type', 'title', 'sub_title', 'locations',)


class ShareResultsContentSerializer(serializers.ModelSerializer):
    statistics = serializers.SerializerMethodField()

    def get_statistics(self, instance):
        stats = Statistics(
            start=self.context['start_date'],
            end=self.context['end_date']
        )

        return {
            'people': stats.people_involved,
            'amount': {
                'amount': stats.donated_total.amount,
                'currency': str(stats.donated_total.currency)
            },
            'hours': stats.time_spent,
            'projects': stats.projects_realized,
            'tasks': stats.tasks_realized,
            'votes': stats.votes_cast,
        }

    class Meta:
        model = ShareResultsContent
        fields = ('id', 'type', 'title', 'sub_title',
                  'statistics', 'share_title', 'share_text')


class CoFinancerSerializer(serializers.Serializer):
    total = serializers.SerializerMethodField()
    user = serializers.SerializerMethodField()
    id = serializers.SerializerMethodField()

    def get_user(self, obj):
        user = Member.objects.get(pk=obj['user'])
        return UserPreviewSerializer(
            user, context=self.context
        ).to_representation(user)

    def get_id(self, obj):
        return obj['user']

    def get_total(self, obj):
        return {
            'amount': obj['total'],
            'currency': obj['total_currency']
        }

    class Meta:
        fields = ('id', 'user', 'total')


class SupporterTotalContentSerializer(serializers.ModelSerializer):
    supporters = serializers.SerializerMethodField()
    co_financers = serializers.SerializerMethodField()

    def get_supporters(self, instance):
        stats = Statistics(
            start=self.context['start_date'],
            end=self.context['end_date']
        )
        return stats.people_involved

    def get_co_financers(self, instance):
        totals = Order.objects. \
            filter(confirmed__gte=self.context['start_date']). \
            filter(confirmed__lte=self.context['end_date']). \
            filter(status__in=['pending', 'success']). \
            filter(user__is_co_financer=True). \
            values('user', 'total_currency'). \
            annotate(total=Sum('total'))
        return CoFinancerSerializer(
            totals, many=True, context=self.context
        ).to_representation(totals)

    class Meta:
        model = SupporterTotalContent
        fields = ('id', 'type',
                  'title', 'sub_title', 'co_financer_title',
                  'supporters', 'co_financers')


class DefaultBlockSerializer(serializers.Serializer):
    def to_representation(self, obj):
        return {
            'type': obj.__class__._meta.model_name,
            'content': str(obj)
        }


class BlockSerializer(serializers.Serializer):
    def to_representation(self, obj):
        if isinstance(obj, StatsContent):
            serializer = StatsContentSerializer
        elif isinstance(obj, HomeStatsContent):
            serializer = StatsContentSerializer
        elif isinstance(obj, QuotesContent):
            serializer = QuotesContentSerializer
        elif isinstance(obj, ProjectImagesContent):
            serializer = ProjectImagesContentSerializer
        elif isinstance(obj, SurveyContent):
            serializer = SurveyContentSerializer
        elif isinstance(obj, ProjectsContent):
            serializer = ProjectsContentSerializer
        elif isinstance(obj, ShareResultsContent):
            serializer = ShareResultsContentSerializer
        elif isinstance(obj, ProjectsMapContent):
            serializer = ProjectsMapContentSerializer
        elif isinstance(obj, SupporterTotalContent):
            serializer = SupporterTotalContentSerializer
        elif isinstance(obj, TasksContent):
            serializer = TasksContentSerializer
        elif isinstance(obj, CategoriesContent):
            serializer = CategoriesContentSerializer
        elif isinstance(obj, SlidesContent):
            serializer = SlidesContentSerializer
        elif isinstance(obj, StepsContent):
            serializer = StepsContentSerializer
        elif isinstance(obj, LocationsContent):
            serializer = LocationsContentSerializer
        elif isinstance(obj, LogosContent):
            serializer = LogosContentSerializer
        elif isinstance(obj, LinksContent):
            serializer = LinksContentSerializer
        else:
            serializer = DefaultBlockSerializer

        return serializer(obj, context=self.context).to_representation(obj)


def watermark():
    return '{}/logo-overlay.png'.format(connection.tenant.client_name)


class ResultPageSerializer(serializers.ModelSerializer):
    blocks = BlockSerializer(source='content.contentitems.all.translated', many=True)
    image = ImageSerializer()
    share_image = SorlImageField(
        '1200x600', source='image', crop='center',
        watermark=watermark,
        watermark_pos='center', watermark_size='1200x600'
    )

    class Meta:
        model = ResultPage
        fields = ('id', 'title', 'slug', 'start_date', 'image', 'share_image',
                  'end_date', 'description', 'blocks')


<<<<<<< HEAD
class HomePageSerializer(serializers.ModelSerializer):
    blocks = BlockSerializer(source='content.contentitems.all.translated', many=True)

    class Meta:
        model = HomePage
        fields = ('id', 'blocks')


class SiteContentSettingsSerializer(serializers.ModelSerializer):
=======
class SitePlatformSettingsSerializer(serializers.ModelSerializer):
>>>>>>> 2ed66797

    class Meta:
        model = SitePlatformSettings
        fields = (
            'contact_email',
            'contact_phone',
            'copyright',
            'powered_by_link',
            'powered_by_logo',
            'powered_by_text'
        )<|MERGE_RESOLUTION|>--- conflicted
+++ resolved
@@ -434,7 +434,6 @@
                   'end_date', 'description', 'blocks')
 
 
-<<<<<<< HEAD
 class HomePageSerializer(serializers.ModelSerializer):
     blocks = BlockSerializer(source='content.contentitems.all.translated', many=True)
 
@@ -443,10 +442,7 @@
         fields = ('id', 'blocks')
 
 
-class SiteContentSettingsSerializer(serializers.ModelSerializer):
-=======
 class SitePlatformSettingsSerializer(serializers.ModelSerializer):
->>>>>>> 2ed66797
 
     class Meta:
         model = SitePlatformSettings
