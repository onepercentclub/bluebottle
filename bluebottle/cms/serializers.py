--- conflicted
+++ resolved
@@ -18,11 +18,7 @@
     Stat, StatsContent, ResultPage, HomePage, QuotesContent, SurveyContent, Quote,
     ProjectImagesContent, ProjectsContent, ShareResultsContent, ProjectsMapContent,
     SupporterTotalContent, TasksContent, CategoriesContent, StepsContent, LocationsContent,
-<<<<<<< HEAD
     SlidesContent, Slide, Step, Logo, LogosContent, ContentLink, LinksContent, SitePlatformSettings
-=======
-    SlidesContent, Slide, Step, Logo, LogosContent, Link, LinksContent, SitePlatformSettings,
->>>>>>> 5644a403
 )
 from bluebottle.geo.serializers import LocationSerializer
 from bluebottle.projects.serializers import ProjectPreviewSerializer
