--- conflicted
+++ resolved
@@ -194,13 +194,9 @@
 
     def get_user(self, obj):
         user = Member.objects.get(pk=obj['user'])
-<<<<<<< HEAD
-        return UserPreviewSerializer(user, context=self.context).to_representation(user)
-=======
         return UserPreviewSerializer(
             user, context=self.context
         ).to_representation(user)
->>>>>>> 8ca7e24d
 
     def get_id(self, obj):
         return obj['user']
