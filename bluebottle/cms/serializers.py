from builtins import object

from django.db.models import Q
from django.urls import reverse
from django_tools.middlewares.ThreadLocal import get_current_user
from fluent_contents.models import ContentItem
from fluent_contents.plugins.oembeditem.models import OEmbedItem
from fluent_contents.plugins.rawhtml.models import RawHtmlItem
from fluent_contents.plugins.text.models import TextItem
from rest_framework import serializers
from rest_framework_json_api.relations import ResourceRelatedField, SerializerMethodResourceRelatedField, \
    HyperlinkedRelatedField
from rest_framework_json_api.serializers import ModelSerializer, PolymorphicModelSerializer

from bluebottle.bluebottle_drf2.serializers import (
    ImageSerializer, SorlImageField, CustomHyperlinkRelatedSerializer
)
from bluebottle.cms.models import (
    HomePage, QuotesContent, Quote, PeopleContent, Person,
    ProjectsMapContent, CategoriesContent, StepsContent,
    SlidesContent, Step, Logo, LogosContent, ContentLink, LinksContent,
    SitePlatformSettings, HomepageStatisticsContent,
    ActivitiesContent, PlainTextItem, ImagePlainTextItem, ImageItem, DonateButtonContent
)
from bluebottle.contentplugins.models import PictureItem
from bluebottle.members.models import Member
from bluebottle.pages.models import Page, DocumentItem, ImageTextItem, ActionItem, ColumnsItem, ImageTextRoundItem
from bluebottle.slides.models import Slide
from bluebottle.utils.fields import PolymorphicSerializerMethodResourceRelatedField, RichTextField, SafeField


class QuoteSerializer(ModelSerializer):
    image = SorlImageField('100x100', crop='center')

    class Meta(object):
        model = Quote
        fields = ('id', 'name', 'role', 'quote', 'image')

    class JSONAPIMeta:
        resource_name = 'pages/blocks/quotes/quotes'


<<<<<<< HEAD
=======
class PersonSerializer(ModelSerializer):
    avatar = SorlImageField('100x100', crop='center')

    class Meta(object):
        model = Person
        fields = ('id', 'name', 'role', 'email', 'phone_number', 'avatar')

    class JSONAPIMeta:
        resource_name = 'pages/blocks/people/persons'


>>>>>>> 7efe5391
class SlideSerializer(ModelSerializer):
    background_image = SorlImageField('1600x674', crop='center')
    small_background_image = SorlImageField('200x84', crop='center', source='background_image')

    class Meta(object):
        model = Slide
        fields = (
            'background_image',
            'small_background_image',
            'video',
            'body',
            'id',
            'link_text',
            'link_url',
            'tab_text',
            'title',
            'video_url',
        )


class StepSerializer(ModelSerializer):
    image = SorlImageField("500x500", upscale=False)

    text = SafeField(required=False, allow_blank=True)

    class Meta(object):
        model = Step
        fields = ('id', 'image', 'header', 'text', 'link', 'link_text', 'external')

    class JSONAPIMeta:
        resource_name = 'pages/blocks/steps/steps'


class LogoSerializer(ModelSerializer):
    image = SorlImageField('x150', crop='center')

    class Meta(object):
        model = Logo
        fields = ('id', 'image', 'link', 'open_in_new_tab')

    class JSONAPIMeta:
        resource_name = 'pages/blocks/logos/logos'


class LinkSerializer(ModelSerializer):
    image = SorlImageField('800x600', crop='center')

    class Meta(object):
        model = ContentLink
        fields = ('id', 'image', 'action_link', 'action_text', 'open_in_new_tab')

    class JSONAPIMeta:
        resource_name = 'pages/blocks/links/links'


class BaseBlockSerializer(ModelSerializer):
    block_type = serializers.SerializerMethodField(read_only=True)

    class Meta(object):
        model = ContentItem
        fields = ('id', 'block_type', 'language_code', 'title', 'sub_title',)

    def get_block_type(self, obj):
        return self.JSONAPIMeta.resource_name

    class JSONAPIMeta:
        resource_name = 'pages/blocks/block'


class LinksBlockSerializer(BaseBlockSerializer):
    links = ResourceRelatedField(
        read_only=True,
        many=True,
    )

    class Meta(object):
        model = LinksContent
        includes_resources = ['links']
        fields = BaseBlockSerializer.Meta.fields + ('links',)

    class JSONAPIMeta:
        resource_name = 'pages/blocks/links'

    included_serializers = {
        'links': 'bluebottle.cms.serializers.LinkSerializer',
    }


class ProjectsMapBlockSerializer(BaseBlockSerializer):

    subregion = serializers.SerializerMethodField()

    def get_subregion(self, obj):
        if obj.map_type == 'office_subregion':
            user = get_current_user()
            if user and not user.is_anonymous and user.location and user.location.subregion:
                return user.location.subregion.name

    activities = CustomHyperlinkRelatedSerializer(
        link="/api/activities/locations"
    )

    activities_url = serializers.SerializerMethodField()

    def get_activities_url(self, obj):
        url = reverse('activity-location-list')
        if obj.map_type == 'office_subregion':
            user = get_current_user()
            if user and user.location and user.location.subregion:
                url += f'?office_location__subregion={user.location.subregion.pk}'
        return url

    class Meta(object):
        model = ProjectsMapContent
        fields = BaseBlockSerializer.Meta.fields + (
            'activities', 'activities_url', 'map_type', 'activities_url', 'subregion'
        )

    class JSONAPIMeta:
        resource_name = 'pages/blocks/map'


class ActivitySearchRelatedSerializer(HyperlinkedRelatedField):

    def __init__(self, **kwargs):
        super(HyperlinkedRelatedField, self).__init__(source='parent', read_only=True, **kwargs)

    def get_links(self, *args, **kwargs):
        link = reverse('activity-preview-list')
        link += '?page[size]=4'
        activity_type = self.root.data['activity_type']
        if activity_type == 'highlighted':
            link += '&filter[highlight]=1'
        elif activity_type == 'matching':
            link += '&filter[matching]=1'
        elif activity_type == 'deed':
            link += '&filter[activity-type]=deed&filter[status]=open'
        elif activity_type == 'funding':
            link += '&filter[activity-type]=funding&filter[status]=open'
        elif activity_type == 'collect':
            link += '&filter[activity-type]=collect&filter[status]=open'
        elif activity_type == 'time_based':
            link += '&filter[activity-type]=time&filter[status]=open'
        return {
            'related': link
        }


class ActivitiesBlockSerializer(BaseBlockSerializer):
    activities = ActivitySearchRelatedSerializer()

    def get_links(self, *args, **kwargs):
        link = reverse('activity-preview-list')
        link = "/api/activities/search?filter[highlight]=true&page[size]=4"
        return {
            'related': link
        }

    class Meta(object):
        model = ActivitiesContent
        fields = BaseBlockSerializer.Meta.fields + ('action_text', 'action_link', 'activities', 'activity_type')

    class JSONAPIMeta:
        resource_name = 'pages/blocks/activities'


class DonateButtonBlockSerializer(BaseBlockSerializer):

    funding = ResourceRelatedField(
        read_only=True
    )

    class Meta(object):
        model = DonateButtonContent
        fields = ('id', 'block_type', 'title', 'sub_title', 'button_text', 'funding')
        included_resources = ['funding']

    class JSONAPIMeta:
        resource_name = 'pages/blocks/donate'

    included_serializers = {
        'funding': 'bluebottle.funding.serializers.FundingSerializer',
    }


class SlidesBlockSerializer(BaseBlockSerializer):
    slides = SerializerMethodResourceRelatedField(
        many=True,
        read_only=True,
        model=Slide
    )

    def get_slides(self, obj):
        user = get_current_user()
        if user and isinstance(user, Member) and user.location and user.location.subregion:
            return Slide.objects.published().filter(
                language=obj.language_code
            ).filter(Q(sub_region__isnull=True) | Q(sub_region=user.location.subregion))
        else:
            return Slide.objects.published().filter(
                language=obj.language_code
            ).filter(Q(sub_region__isnull=True))

    class Meta(object):
        model = SlidesContent
        fields = BaseBlockSerializer.Meta.fields + ('slides',)

    class JSONAPIMeta:
        resource_name = 'pages/blocks/slides'
        included_resources = ['slides']

    included_serializers = {
        'slides': 'bluebottle.cms.serializers.SlideSerializer',
    }


class StepsBlockSerializer(BaseBlockSerializer):
    steps = ResourceRelatedField(
        many=True,
        read_only=True
    )

    class Meta(object):
        model = StepsContent
        fields = ('id', 'block_type', 'title', 'sub_title',
                  'steps', 'action_text', 'action_link')
        included_resources = ['steps']

    class JSONAPIMeta:
        resource_name = 'pages/blocks/steps'

    included_serializers = {
        'steps': 'bluebottle.cms.serializers.StepSerializer',
    }


class StatsLinkSerializer(CustomHyperlinkRelatedSerializer):

    def get_links(self, *args, **kwargs):
        url = reverse('statistics')
        obj = args[0]

        url = url + '?'

        if obj.stat_type == 'office_subregion':
            user = get_current_user()
            if user and user.location and user.location.subregion:
                url += f'office_location__subregion={user.location.subregion.pk}'

        if obj.year:
            url += f'&year={obj.year}'
        return {
            'related': url
        }


class StatsBlockSerializer(BaseBlockSerializer):
    title = serializers.CharField()
    sub_title = serializers.CharField()
    year = serializers.IntegerField()
    stats = StatsLinkSerializer()
    subregion = serializers.SerializerMethodField()

    def get_subregion(self, obj):
        if obj.stat_type == 'office_subregion':
            user = get_current_user()
            if user and not user.is_anonymous and user.location and user.location.subregion:
                return user.location.subregion.name

    class Meta(object):
        model = HomepageStatisticsContent
        fields = ('id', 'block_type', 'title', 'sub_title', 'year', 'stats', 'stat_type', 'subregion')

    class JSONAPIMeta:
        resource_name = 'pages/blocks/stats'


class QuotesBlockSerializer(BaseBlockSerializer):
    quotes = ResourceRelatedField(
        many=True,
        read_only=True,
    )

    class Meta(object):
        model = QuotesContent
        fields = ('id', 'quotes', 'block_type', 'title', 'sub_title', 'quotes')

    class JSONAPIMeta:
        resource_name = 'pages/blocks/quotes'
        included_resources = [
            'quotes'
        ]


class PeopleBlockSerializer(BaseBlockSerializer):
    persons = ResourceRelatedField(
        many=True,
        read_only=True,
    )

    class Meta(object):
        model = PeopleContent
        fields = ('id', 'type', 'title', 'sub_title', 'persons')

    class JSONAPIMeta:
        resource_name = 'pages/blocks/people'
        included_resources = [
            'persons'
        ]


class CategoriesBlockSerializer(BaseBlockSerializer):
    categories = ResourceRelatedField(
        many=True,
        read_only=True,
    )

    class Meta(object):
        model = CategoriesContent
        fields = ('id', 'block_type', 'title', 'sub_title', 'categories')

    class JSONAPIMeta:
        resource_name = 'pages/blocks/categories'
        included_resources = [
            'categories'
        ]

    included_serializers = {
        'categories': 'bluebottle.categories.serializers.CategorySerializer',
    }


class LogosBlockSerializer(BaseBlockSerializer):
    logos = ResourceRelatedField(
        many=True,
        read_only=True,
    )

    class Meta(object):
        model = LogosContent
        fields = ('id', 'logos', 'block_type', 'title', 'sub_title')

    class JSONAPIMeta:
        resource_name = 'pages/blocks/logos'
        included_resources = [
            'logos'
        ]


class PlainTextBlockSerializer(BaseBlockSerializer):
    text = SafeField()

    class Meta(object):
        model = PlainTextItem
        fields = ('id', 'text', 'block_type', 'title', 'sub_title',)

    class JSONAPIMeta:
        resource_name = 'pages/blocks/plain-text'


class ImagePlainTextBlockSerializer(BaseBlockSerializer):
    image = ImageSerializer()
    text = RichTextField()

    class Meta(object):
        model = ImagePlainTextItem
        fields = (
            'id', 'text', 'image', 'video_url', 'ratio', 'align', 'block_type', 'title', 'sub_title',
            'action_text', 'action_link'
        )

    class JSONAPIMeta:
        resource_name = 'pages/blocks/plain-text-image'


class ImageBlockSerializer(BaseBlockSerializer):
    image = ImageSerializer()

    class Meta(object):
        model = ImageItem
        fields = ('id', 'block_type', 'video_url', 'image', 'title', 'sub_title')

    class JSONAPIMeta:
        resource_name = 'pages/blocks/image'


class PictureBlockSerializer(BaseBlockSerializer):
    image = ImageSerializer()

    class Meta(object):
        model = PictureItem
        fields = ('id', 'align', 'image', 'block_type',)

    class JSONAPIMeta:
        resource_name = 'pages/blocks/picture'


class TextBlockSerializer(BaseBlockSerializer):
    class Meta(object):
        model = TextItem
        fields = ('id', 'text', 'block_type', )

    class JSONAPIMeta:
        resource_name = 'pages/blocks/text'

        fields = ('id', 'align', 'image', 'block_type',)


class ImageTextBlockSerializer(BaseBlockSerializer):
    image = ImageSerializer()

    class Meta(object):
        model = ImageTextItem

        fields = ('id', 'text', 'image', 'ratio', 'align', 'block_type',)

    class JSONAPIMeta:
        resource_name = 'pages/blocks/image-text'


class ImageRoundTextBlockSerializer(BaseBlockSerializer):
    image = ImageSerializer()

    class Meta(object):
        model = ImageTextRoundItem

        fields = ('id', 'text', 'image', 'block_type',)

    class JSONAPIMeta:
        resource_name = 'pages/blocks/image-rounded-text'


class DocumentBlockSerializer(BaseBlockSerializer):
    class Meta(object):
        model = DocumentItem

        fields = ('id', 'block_type', 'text', 'document',)

    class JSONAPIMeta:
        resource_name = 'pages/blocks/document'


class ActionBlockSerializer(BaseBlockSerializer):
    class Meta(object):
        model = ActionItem

        fields = ('id', 'block_type', 'link', 'title',)

    class JSONAPIMeta:
        resource_name = 'pages/blocks/action'


class RawHHTMLBlockSerializer(BaseBlockSerializer):
    class Meta(object):
        model = RawHtmlItem

        fields = ('id', 'block_type', 'html',)

    class JSONAPIMeta:
        resource_name = 'pages/blocks/raw-html'


class ColumnBlockSerializer(BaseBlockSerializer):

    class Meta(object):
        model = ColumnsItem

        fields = ('id', 'text1', 'text2', 'block_type',)

    class JSONAPIMeta:
        resource_name = 'pages/blocks/columns'


class FallbackBlockSerializer(serializers.Serializer):
    def to_representation(self, instance):
        print(instance.__class__)
        return {'id': instance.pk, 'block_type': self.JSONAPIMeta.resource_name}

    class Meta(object):
        model = None
        fields = ('id', 'block_type',)

    class JSONAPIMeta:
        resource_name = 'pages/blocks/unknown'


class OEmbedBlockSerializer(BaseBlockSerializer):
    item_type = 'embed'

    class Meta(object):
        model = OEmbedItem
        fields = ('id', 'title', 'width', 'height', 'html', 'block_type',)

    class JSONAPIMeta:
        resource_name = 'pages/blocks/oembed'


class BlockSerializer(PolymorphicModelSerializer):
    def __init__(self, *args, **kwargs):
        super().__init__(*args, **kwargs)

        self._poly_force_type_resolution = False

    polymorphic_serializers = [
        SlidesBlockSerializer,
        StepsBlockSerializer,
        ActivitiesBlockSerializer,
        DonateButtonBlockSerializer,
        ProjectsMapBlockSerializer,
        LinksBlockSerializer,
        StatsBlockSerializer,
        QuotesBlockSerializer,
        PeopleBlockSerializer,
        LogosBlockSerializer,
        CategoriesBlockSerializer,
        TextBlockSerializer,
        ImageTextBlockSerializer,
        ImageRoundTextBlockSerializer,
        ImageBlockSerializer,
        PictureBlockSerializer,
        ImagePlainTextBlockSerializer,
        ImageBlockSerializer,
        PlainTextBlockSerializer,
        TextBlockSerializer,
        ColumnBlockSerializer,
        OEmbedBlockSerializer,
        DocumentBlockSerializer,
        ActionBlockSerializer,
        RawHHTMLBlockSerializer
    ]

    def get_slides(self, obj):
        return Slide.objects.published().filter(
            language=obj.language_code
        )

    @classmethod
    def get_polymorphic_serializer_for_instance(cls, instance):
        try:
            return super().get_polymorphic_serializer_for_instance(instance)
        except NotImplementedError:
            return FallbackBlockSerializer

    class Meta:
        model = ContentItem

    class JSONAPIMeta:
        included_resources = [
            'links', 'steps', 'quotes', 'slides', 'logos', 'categories', 'funding',
            'full_page', 'persons',

        ]

    included_serializers = {
        'steps': 'bluebottle.cms.serializers.StepSerializer',
        'links': 'bluebottle.cms.serializers.LinkSerializer',
        'slides': 'bluebottle.cms.serializers.SlideSerializer',
        'quotes': 'bluebottle.cms.serializers.QuoteSerializer',
        'persons': 'bluebottle.cms.serializers.PersonSerializer',
        'funding': 'bluebottle.funding.serializers.FundingSerializer',
        'logos': 'bluebottle.cms.serializers.LogoSerializer',
        'categories': 'bluebottle.categories.serializers.CategorySerializer',
    }


class BaseCMSSerializer(ModelSerializer):
    blocks = PolymorphicSerializerMethodResourceRelatedField(
        BlockSerializer,
        read_only=True,
        many=True,
        model=ContentItem
    )

    content_attribute = 'content'

    def get_blocks(self, obj):
        return obj.content.contentitems.all().translated()

    class Meta(object):
        fields = ('id', 'blocks')

    class JSONAPIMeta(object):
        included_resources = [
            'blocks',
            'blocks.steps',
            'blocks.links',
            'blocks.slides',
            'blocks.quotes',
            'blocks.persons',
            'blocks.funding',
            'blocks.funding.image',
            'blocks.logos',
            'blocks.categories',
        ]

    included_serializers = {
        'blocks': 'bluebottle.cms.serializers.BlockSerializer',
        'steps': 'bluebottle.cms.serializers.StepSerializer',
        'links': 'bluebottle.cms.serializers.LinkSerializer',
        'slides': 'bluebottle.cms.serializers.SlideSerializer',
        'quotes': 'bluebottle.cms.serializers.QuoteSerializer',
        'persons': 'bluebottle.cms.serializers.PersonSerializer',
        'funding': 'bluebottle.funding.serializers.FundingSerializer',
        'image': 'bluebottle.activities.serializers.ActivityImageSerializer',
        'logos': 'bluebottle.cms.serializers.LogoSerializer',
        'categories': 'bluebottle.categories.serializers.CategorySerializer',
    }


class HomeSerializer(BaseCMSSerializer):
    class Meta(BaseCMSSerializer.Meta):
        model = HomePage

    class JSONAPIMeta(BaseCMSSerializer.JSONAPIMeta):
        resource_name = 'homepages'


class PageSerializer(BaseCMSSerializer):
    id = serializers.CharField(source='slug', read_only=True)

    def get_blocks(self, obj):
        return obj.content.contentitems.all()

    class Meta(BaseCMSSerializer.Meta):
        model = Page
        fields = BaseCMSSerializer.Meta.fields + ('title', 'show_title', 'full_page', 'slug')

    class JSONAPIMeta(BaseCMSSerializer.JSONAPIMeta):
        resource_name = 'pages'


class NewsItemSerializer(BaseCMSSerializer):
    id = serializers.CharField(source='slug', read_only=True)
    main_image = SorlImageField('1920')

    content_attribute = 'contents'

    def get_blocks(self, obj):
        return obj.contents.contentitems.all()

    class Meta(BaseCMSSerializer.Meta):
        model = Page
        fields = BaseCMSSerializer.Meta.fields + (
            'title', 'author', 'publication_date', 'slug', 'main_image'
        )

    class JSONAPIMeta(BaseCMSSerializer.JSONAPIMeta):
        resource_name = 'news-item'
        included_resources = BaseCMSSerializer.JSONAPIMeta.included_resources + ['author', ]

    included_serializers = dict(
        author='bluebottle.initiatives.serializers.MemberSerializer',
        **BaseCMSSerializer.included_serializers
    )


class NewsItemPreviewSerializer(ModelSerializer):
    id = serializers.CharField(source='slug', read_only=True)

    class Meta:
        model = Page
        fields = ('id', 'title', 'slug', 'publication_date',)

    class JSONAPIMeta:
        resource_name = 'news-item-preview'


class FaviconsSerializer(serializers.Serializer):
    large = SorlImageField('194x194', source='*')
    small = SorlImageField('32x32', source='*')


class SitePlatformSettingsSerializer(serializers.ModelSerializer):
    favicons = FaviconsSerializer(source='favicon')

    class Meta(object):
        model = SitePlatformSettings
        fields = (
            'contact_email',
            'contact_phone',
            'copyright',
            'powered_by_link',
            'powered_by_logo',
            'footer_banner',
            'powered_by_text',
            'metadata_title',
            'metadata_description',
            'metadata_keywords',
            'start_page',
            'logo',
            'favicons',
            'action_color',
            'action_text_color',
            'alternative_link_color',
            'description_color',
            'description_text_color',
            'footer_color',
            'footer_text_color',
            'title_font',
            'body_font',
        )<|MERGE_RESOLUTION|>--- conflicted
+++ resolved
@@ -40,8 +40,6 @@
         resource_name = 'pages/blocks/quotes/quotes'
 
 
-<<<<<<< HEAD
-=======
 class PersonSerializer(ModelSerializer):
     avatar = SorlImageField('100x100', crop='center')
 
@@ -53,7 +51,6 @@
         resource_name = 'pages/blocks/people/persons'
 
 
->>>>>>> 7efe5391
 class SlideSerializer(ModelSerializer):
     background_image = SorlImageField('1600x674', crop='center')
     small_background_image = SorlImageField('200x84', crop='center', source='background_image')
