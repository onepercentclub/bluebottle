from builtins import object
from builtins import str

from django.db.models import Sum
from django.urls import reverse
from fluent_contents.models import ContentItem, Placeholder
from fluent_contents.plugins.oembeditem.models import OEmbedItem
from fluent_contents.plugins.rawhtml.models import RawHtmlItem
from fluent_contents.plugins.text.models import TextItem
from rest_framework import serializers
from rest_framework_json_api.relations import ResourceRelatedField, SerializerMethodResourceRelatedField, \
    HyperlinkedRelatedField
from rest_framework_json_api.serializers import ModelSerializer, PolymorphicModelSerializer

from bluebottle.bluebottle_drf2.serializers import (
    ImageSerializer, SorlImageField, CustomHyperlinkRelatedSerializer
)
from bluebottle.categories.serializers import CategorySerializer
from bluebottle.cms.models import (
    Stat, StatsContent, ResultPage, HomePage, QuotesContent, Quote,
    ShareResultsContent, ProjectsMapContent, SupporterTotalContent, CategoriesContent, StepsContent, LocationsContent,
    SlidesContent, Step, Logo, LogosContent, ContentLink, LinksContent,
    SitePlatformSettings, WelcomeContent, HomepageStatisticsContent,
    ActivitiesContent, PlainTextItem, ImagePlainTextItem, ImageItem
)
from bluebottle.contentplugins.models import PictureItem
from bluebottle.geo.serializers import OfficeSerializer
from bluebottle.members.models import Member
from bluebottle.members.serializers import UserPreviewSerializer
from bluebottle.news.models import NewsItem
from bluebottle.pages.models import Page, DocumentItem, ImageTextItem, ActionItem, ColumnsItem, ImageTextRoundItem
from bluebottle.slides.models import Slide
from bluebottle.statistics.models import BaseStatistic
from bluebottle.statistics.statistics import Statistics
from bluebottle.utils.fields import PolymorphicSerializerMethodResourceRelatedField, SafeField


class ItemSerializer(serializers.ModelSerializer):
    type = serializers.SerializerMethodField()

    def get_type(self, obj):
        return self.item_type


class RawHtmlItemSerializer(ItemSerializer):
    html = SafeField()
    item_type = 'raw-html'

    class Meta(object):
        model = RawHtmlItem
        fields = ('id', 'html', 'type',)


class DocumentItemSerializer(ItemSerializer):
    item_type = 'document'

    class Meta(object):
        model = DocumentItem
        fields = ('id', 'text', 'document', 'type',)


class ImageTextItemSerializer(ItemSerializer):
    image = ImageSerializer()
    item_type = 'image-text'

    class Meta(object):
        model = ImageTextItem
        fields = ('id', 'text', 'image', 'ratio', 'align', 'type',)


class ImageTextRoundItemSerializer(ItemSerializer):
    image = ImageSerializer()
    item_type = 'image-text-round'

    class Meta(object):
        model = ImageTextItem
        fields = ('id', 'text', 'image', 'type',)


class PictureItemSerializer(ItemSerializer):
    image = ImageSerializer()
    item_type = 'image'

    class Meta(object):
        model = PictureItem
        fields = ('id', 'align', 'image', 'type',)


class OEmbedItemSerializer(ItemSerializer):
    item_type = 'embed'

    class Meta(object):
        model = OEmbedItem
        fields = ('id', 'title', 'width', 'height', 'html', 'type',)


class TextItemSerializer(ItemSerializer):
    item_type = 'text'

    class Meta(object):
        model = TextItem
        fields = ('id', 'text', 'type',)


class MediaFileContentSerializer(serializers.Serializer):
    url = serializers.CharField(source='mediafile.file.url')
    caption = serializers.CharField(source='mediafile.translation.caption')

    def get_url(self, obj):
        return obj.file.url

    class Meta(object):
        fields = ('id', 'url', 'type')


class StatSerializer(serializers.ModelSerializer):
    value = serializers.SerializerMethodField()

    def get_value(self, obj):
        if obj.value:
            return obj.value

        statistics = Statistics(
            start=self.context.get('start_date'),
            end=self.context.get('end_date'),
        )

        value = getattr(statistics, obj.type, 0)
        try:
            return {
                'amount': value.amount,
                'currency': str(value.currency)
            }
        except AttributeError:
            return value

    class Meta(object):
        model = Stat
        fields = ('id', 'title', 'type', 'value')


class StatsContentSerializer(serializers.ModelSerializer):
    stats = StatSerializer(many=True)
    title = serializers.CharField()
    sub_title = serializers.CharField()

    class Meta(object):
        model = StatsContent
        fields = ('id', 'type', 'stats', 'title', 'sub_title',)


class HomepageStatisticsContentSerializer(serializers.ModelSerializer):
    title = serializers.CharField()
    sub_title = serializers.CharField()
    year = serializers.IntegerField()
    count = serializers.SerializerMethodField()

    def get_count(self, obj):
        return len(BaseStatistic.objects.filter(active=True))

    class Meta(object):
        model = HomepageStatisticsContent
        fields = ('id', 'type', 'title', 'sub_title', 'year', 'count')


class QuoteSerializer(serializers.ModelSerializer):
    image = SorlImageField('100x100', crop='center')

    class Meta(object):
        model = Quote
        fields = ('id', 'name', 'role', 'quote', 'image')

    class JSONAPIMeta:
        resource_name = 'pages/blocks/quotes/quotes'


class QuotesContentSerializer(serializers.ModelSerializer):
    quotes = QuoteSerializer(many=True)

    class Meta(object):
        model = QuotesContent
        fields = ('id', 'quotes', 'type', 'title', 'sub_title')


class ProjectsMapContentSerializer(serializers.ModelSerializer):
    def __repr__(self):
        if 'start_date' in self.context and 'end_date' in self.context:
            start = self.context['start_date'].strftime(
                '%s') if self.context['start_date'] else 'none'
            end = self.context['end_date'].strftime(
                '%s') if self.context['end_date'] else 'none'
            return 'MapsContent({},{})'.format(start, end)
        return 'MapsContent'

    class Meta(object):
        model = ProjectsMapContent
        fields = ('id', 'type', 'title', 'sub_title')


class ActivitiesContentSerializer(serializers.ModelSerializer):
    class Meta(object):
        model = ActivitiesContent
        fields = ('id', 'type', 'title', 'sub_title',
                  'action_text', 'action_link')


class SlideSerializer(serializers.ModelSerializer):
    background_image = SorlImageField('1600x674', crop='center')
    small_background_image = SorlImageField('200x84', crop='center', source='background_image')

    class Meta(object):
        model = Slide
        fields = (
            'background_image',
            'small_background_image',
            'video',
            'body',
            'id',
            'link_text',
            'link_url',
            'tab_text',
            'title',
            'video_url',
        )


class OldSlidesContentSerializer(serializers.ModelSerializer):
    slides = serializers.SerializerMethodField()

    def get_slides(self, instance):
        slides = Slide.objects.published().filter(
            language=instance.language_code
        )

        return SlideSerializer(
            slides, many=True, context=self.context
        ).to_representation(slides)

    class Meta(object):
        model = SlidesContent
        fields = ('id', 'type', 'slides', 'title', 'sub_title',)


class CategoriesContentSerializer(serializers.ModelSerializer):
    categories = CategorySerializer(many=True)

    class Meta(object):
        model = CategoriesContent
        fields = ('id', 'type', 'title', 'sub_title', 'categories',)

    class JSONAPIMeta:
        resource_name = 'pages/blocks/categories/categories'


class StepSerializer(serializers.ModelSerializer):
<<<<<<< HEAD
    image = SorlImageField("500x500", upscale=False)
=======
    image = SorlImageField("x198", upscale=False)
>>>>>>> a0553b60
    text = SafeField(required=False, allow_blank=True)

    class Meta(object):
        model = Step
        fields = ('id', 'image', 'header', 'text', 'link', 'link_text', 'external')

    class JSONAPIMeta:
        resource_name = 'pages/blocks/steps/steps'


class StepsContentSerializer(serializers.ModelSerializer):
    steps = StepSerializer(many=True)

    class Meta(object):
        model = StepsContent
        fields = ('id', 'type', 'title', 'sub_title',
                  'steps', 'action_text', 'action_link')


class LogoSerializer(serializers.ModelSerializer):
    image = SorlImageField('x150', crop='center')

    class Meta(object):
        model = Logo
        fields = ('id', 'image', 'link', 'open_in_new_tab')

    class JSONAPIMeta:
        resource_name = 'pages/blocks/logos/logos'


class LogosContentSerializer(serializers.ModelSerializer):
    logos = LogoSerializer(many=True)
    action_text = serializers.CharField(source='title')

    class Meta(object):
        model = LogosContent
        fields = ('id', 'type', 'action_text', 'sub_title',
                  'logos')


class LinkSerializer(serializers.ModelSerializer):
    image = SorlImageField('800x600', crop='center')

    class Meta(object):
        model = ContentLink
        fields = ('id', 'image', 'action_link', 'action_text', 'open_in_new_tab')

    class JSONAPIMeta:
        resource_name = 'pages/blocks/links/links'


class ActionSerializer(ItemSerializer):
    item_type = 'action'

    class Meta(object):
        model = ActionItem
        fields = ('id', 'type', 'link', 'title',)


class ColumnsSerializer(ItemSerializer):
    item_type = 'columns'

    class Meta(object):
        model = ColumnsItem
        fields = ('id', 'type', 'text1', 'text2',)


class LinksContentSerializer(serializers.ModelSerializer):
    links = LinkSerializer(many=True)

    class Meta(object):
        model = LinksContent
        fields = ('id', 'type', 'title', 'sub_title', 'links',)


class WelcomeContentSerializer(serializers.ModelSerializer):
    greeting = serializers.SerializerMethodField()

    def get_greeting(self, instance):
        return instance.greetings.order_by('?')[0].text

    class Meta(object):
        model = WelcomeContent
        fields = ('id', 'type', 'preamble', 'greeting')


class LocationsContentSerializer(serializers.ModelSerializer):
    locations = OfficeSerializer(many=True)

    class Meta(object):
        model = LocationsContent
        fields = ('id', 'type', 'title', 'sub_title', 'locations',)


class ShareResultsContentSerializer(serializers.ModelSerializer):
    statistics = serializers.SerializerMethodField()

    def get_statistics(self, instance):
        stats = Statistics(
            start=self.context.get('start_date'),
            end=self.context.get('end_date')
        )

        return {
            'people': stats.people_involved,
            'amount': {
                'amount': stats.donated_total.amount,
                'currency': str(stats.donated_total.currency)
            },
            'hours': stats.time_spent,
            'fundraisers': stats.fundings_succeeded,
            'time': stats.time_activities_succeeded,
        }

    class Meta(object):
        model = ShareResultsContent
        fields = ('id', 'type', 'title', 'sub_title',
                  'statistics', 'share_title', 'share_text')


class CoFinancerSerializer(serializers.Serializer):
    total = serializers.SerializerMethodField()
    user = serializers.SerializerMethodField()
    id = serializers.SerializerMethodField()

    def get_user(self, obj):
        user = Member.objects.get(pk=obj['pk'])
        return UserPreviewSerializer(
            user, context=self.context
        ).to_representation(user)

    def get_id(self, obj):
        return obj['pk']

    def get_total(self, obj):
        return {
            'amount': obj['total'],
            'currency': obj['contributor__donor__amount_currency']
        }

    class Meta(object):
        fields = ('id', 'user', 'total')


class SupporterTotalContentSerializer(serializers.ModelSerializer):
    supporters = serializers.SerializerMethodField()
    co_financers = serializers.SerializerMethodField()

    def get_supporters(self, instance):
        stats = Statistics(
            start=self.context.get('start_date'),
            end=self.context.get('end_date')
        )
        return stats.people_involved

    def get_co_financers(self, instance):
        filters = {'is_co_financer': True}

        if 'start_date' in self.context:
            filters['contributor__transition_date__gte'] = self.context['start_date']

        if 'end_date' in self.context:
            filters['contributor__transition_date__lte'] = self.context['end_date']

        totals = Member.objects.filter(**filters)

        totals = totals.values(
            'pk', 'contributor__donor__amount_currency'
        ).annotate(
            total=Sum('contributor__donor__amount')
        )

        return CoFinancerSerializer(
            totals, many=True, context=self.context
        ).to_representation(totals)

    class Meta(object):
        model = SupporterTotalContent
        fields = ('id', 'type',
                  'title', 'sub_title', 'co_financer_title',
                  'supporters', 'co_financers')


class DefaultBlockSerializer(serializers.Serializer):
    def to_representation(self, obj):
        return {
            'type': obj.__class__._meta.model_name,
            'content': str(obj)
        }


class OldBlockSerializer(serializers.Serializer):
    def to_representation(self, obj):
        if isinstance(obj, StatsContent):
            serializer = StatsContentSerializer
        elif isinstance(obj, HomepageStatisticsContent):
            serializer = HomepageStatisticsContentSerializer
        elif isinstance(obj, QuotesContent):
            serializer = QuotesContentSerializer
        elif isinstance(obj, ShareResultsContent):
            serializer = ShareResultsContentSerializer
        elif isinstance(obj, ProjectsMapContent):
            serializer = ProjectsMapContentSerializer
        elif isinstance(obj, SupporterTotalContent):
            serializer = SupporterTotalContentSerializer
        elif isinstance(obj, CategoriesContent):
            serializer = CategoriesContentSerializer
        elif isinstance(obj, SlidesContent):
            serializer = OldSlidesContentSerializer
        elif isinstance(obj, StepsContent):
            serializer = StepsContentSerializer
        elif isinstance(obj, LocationsContent):
            serializer = LocationsContentSerializer
        elif isinstance(obj, LogosContent):
            serializer = LogosContentSerializer
        elif isinstance(obj, LinksContent):
            serializer = LinksContentSerializer
        elif isinstance(obj, WelcomeContent):
            serializer = WelcomeContentSerializer
        elif isinstance(obj, RawHtmlItem):
            serializer = RawHtmlItemSerializer
        elif isinstance(obj, TextItem):
            serializer = TextItemSerializer
        elif isinstance(obj, OEmbedItem):
            serializer = OEmbedItemSerializer
        elif isinstance(obj, DocumentItem):
            serializer = DocumentItemSerializer
        elif isinstance(obj, PictureItem):
            serializer = PictureItemSerializer
        elif isinstance(obj, ImageTextItem):
            serializer = ImageTextItemSerializer
        elif isinstance(obj, ImageTextRoundItem):
            serializer = ImageTextRoundItemSerializer
        elif isinstance(obj, ActivitiesContent):
            serializer = ActivitiesContentSerializer
        elif isinstance(obj, ActionItem):
            serializer = ActionSerializer
        elif isinstance(obj, ColumnsItem):
            serializer = ColumnsSerializer
        else:
            serializer = DefaultBlockSerializer

        return serializer(obj, context=self.context).to_representation(obj)


class ResultPageSerializer(serializers.ModelSerializer):
    blocks = OldBlockSerializer(
        source='content.contentitems.all.translated', many=True)
    image = ImageSerializer()
    share_image = SorlImageField(
        '1200x600', source='image', crop='center',
    )

    class Meta(object):
        model = ResultPage
        fields = ('id', 'title', 'slug', 'start_date', 'image', 'share_image',
                  'end_date', 'description', 'blocks')


class HomePageSerializer(serializers.ModelSerializer):
    blocks = OldBlockSerializer(
        source='content.contentitems.all.translated', many=True)

    class Meta(object):
        model = HomePage
        fields = ('id', 'blocks')


class BaseBlockSerializer(ModelSerializer):
    type = serializers.SerializerMethodField(read_only=True)

    class Meta(object):
        model = ContentItem
        fields = ('id', 'type', 'language_code', 'title', 'sub_title',)

    def get_type(self, obj):
        return self.JSONAPIMeta.resource_name

    class JSONAPIMeta:
        resource_name = 'pages/blocks/block'


class LinksBlockSerializer(BaseBlockSerializer):
    links = ResourceRelatedField(
        read_only=True,
        many=True,
    )

    class Meta(object):
        model = LinksContent
        includes_resources = ['links']
        fields = BaseBlockSerializer.Meta.fields + ('links',)

    class JSONAPIMeta:
        resource_name = 'pages/blocks/links'

    included_serializers = {
        'links': 'bluebottle.cms.serializers.LinkSerializer',
    }


class ProjectsMapBlockSerializer(BaseBlockSerializer):
    activities = CustomHyperlinkRelatedSerializer(
        link="/api/activities/locations"
    )

    class Meta(object):
        model = ProjectsMapContent
        fields = BaseBlockSerializer.Meta.fields + ('activities',)

    class JSONAPIMeta:
        resource_name = 'pages/blocks/map'


class ActivitySearchRelatedSerializer(HyperlinkedRelatedField):

    def __init__(self, **kwargs):
        super(HyperlinkedRelatedField, self).__init__(source='parent', read_only=True, **kwargs)

    def get_links(self, *args, **kwargs):
        link = reverse('activity-preview-list')
        link += '?page[size]=4'
        activity_type = self.root.data['activity_type']
        if activity_type == 'highlighted':
            link += '&filter[highlight]=1'
        elif activity_type == 'matching':
            link += '&filter[matching]=1'
        elif activity_type == 'deed':
            link += '&filter[type]=deed&filter[status]=open'
        elif activity_type == 'funding':
            link += '&filter[type]=funding&filter[status]=open'
        elif activity_type == 'collect':
            link += '&filter[type]=collect&filter[status]=open'
        elif activity_type == 'time_based':
            link += '&filter[type]=time_based&filter[status]=open'
        return {
            'related': link
        }


class ActivitiesBlockSerializer(BaseBlockSerializer):
    activities = ActivitySearchRelatedSerializer()

    def get_links(self, *args, **kwargs):
        link = reverse('activity-preview-list')
        link = "/api/activities/search?filter[highlight]=true&page[size]=4"
        return {
            'related': link
        }

    class Meta(object):
        model = ActivitiesContent
        fields = BaseBlockSerializer.Meta.fields + ('action_text', 'action_link', 'activities', 'activity_type')

    class JSONAPIMeta:
        resource_name = 'pages/blocks/activities'


class SlidesBlockSerializer(BaseBlockSerializer):
    slides = SerializerMethodResourceRelatedField(
        many=True,
        read_only=True,
        model=Slide
    )

    def get_slides(self, obj):
        return Slide.objects.published().filter(
            language=obj.language_code
        )

    class Meta(object):
        model = SlidesContent
        fields = BaseBlockSerializer.Meta.fields + ('slides',)

    class JSONAPIMeta:
        resource_name = 'pages/blocks/slides'
        included_resources = ['slides']

    included_serializers = {
        'slides': 'bluebottle.cms.serializers.SlideSerializer',
    }


class StepsBlockSerializer(BaseBlockSerializer):
    steps = ResourceRelatedField(
        many=True,
        read_only=True
    )

    class Meta(object):
        model = StepsContent
        fields = ('id', 'type', 'title', 'sub_title',
                  'steps', 'action_text', 'action_link')
        included_resources = ['steps']

    class JSONAPIMeta:
        resource_name = 'pages/blocks/steps'

    included_serializers = {
        'steps': 'bluebottle.cms.serializers.StepSerializer',
    }


class StatsLinkSerializer(CustomHyperlinkRelatedSerializer):

    def get_links(self, *args, **kwargs):
        url = reverse('statistics')
        obj = args[0]
        if obj.year:
            url += f'?year={obj.year}'
        return {
            'related': url
        }


class StatsBlockSerializer(BaseBlockSerializer):
    title = serializers.CharField()
    sub_title = serializers.CharField()
    year = serializers.IntegerField()
    stats = StatsLinkSerializer()

    class Meta(object):
        model = HomepageStatisticsContent
        fields = ('id', 'type', 'title', 'sub_title', 'year', 'stats')

    class JSONAPIMeta:
        resource_name = 'pages/blocks/stats'


class QuotesBlockSerializer(BaseBlockSerializer):
    quotes = ResourceRelatedField(
        many=True,
        read_only=True,
    )

    class Meta(object):
        model = QuotesContent
        fields = ('id', 'quotes', 'type', 'title', 'sub_title', 'quotes')

    class JSONAPIMeta:
        resource_name = 'pages/blocks/quotes'
        included_resources = [
            'quotes'
        ]


class CategoriesBlockSerializer(BaseBlockSerializer):
    categories = ResourceRelatedField(
        many=True,
        read_only=True,
    )

    class Meta(object):
        model = CategoriesContent
        fields = ('id', 'type', 'title', 'sub_title', 'categories')

    class JSONAPIMeta:
        resource_name = 'pages/blocks/categories'
        included_resources = [
            'categories'
        ]

    included_serializers = {
        'categories': 'bluebottle.categories.serializers.CategorySerializer',
    }


class LogosBlockSerializer(BaseBlockSerializer):
    logos = ResourceRelatedField(
        many=True,
        read_only=True,
    )

    class Meta(object):
        model = LogosContent
        fields = ('id', 'logos', 'type', 'title', 'sub_title')

    class JSONAPIMeta:
        resource_name = 'pages/blocks/logos'
        included_resources = [
            'logos'
        ]


class TextBlockSerializer(BaseBlockSerializer):
    text = SafeField()

    class Meta(object):
        model = PlainTextItem
        fields = ('id', 'text', 'type', 'title', 'sub_title',)

    class JSONAPIMeta:
        resource_name = 'pages/blocks/plain-text'


class ImageTextBlockSerializer(BaseBlockSerializer):
    image = ImageSerializer()
    text = SafeField()

    class Meta(object):
        model = ImagePlainTextItem
        fields = (
            'id', 'text', 'image', 'video_url', 'ratio', 'align', 'type', 'title', 'sub_title',
            'action_text', 'action_link'
        )

    class JSONAPIMeta:
        resource_name = 'pages/blocks/plain-text-image'


class ImageBlockSerializer(BaseBlockSerializer):
    image = ImageSerializer()

    class Meta(object):
        model = ImageItem
        fields = ('id', 'type', 'video_url', 'image', 'title', 'sub_title')

    class JSONAPIMeta:
        resource_name = 'pages/blocks/image'


class FallbackBlockSerializer(serializers.Serializer):
    def to_representation(self, instance):
        return {'id': instance.pk, 'type': self.JSONAPIMeta.resource_name}

    class Meta(object):
        model = None
        fields = ('id', 'type',)

    class JSONAPIMeta:
        resource_name = 'pages/blocks/unknown'


class BlockSerializer(PolymorphicModelSerializer):
    polymorphic_serializers = [
        SlidesBlockSerializer,
        StepsBlockSerializer,
        ActivitiesBlockSerializer,
        ProjectsMapBlockSerializer,
        LinksBlockSerializer,
        StatsBlockSerializer,
        QuotesBlockSerializer,
        LogosBlockSerializer,
        CategoriesBlockSerializer,
        TextBlockSerializer,
        ImageTextBlockSerializer,
        ImageBlockSerializer
    ]

    def get_slides(self, obj):
        return Slide.objects.published().filter(
            language=obj.language_code
        )

    @classmethod
    def get_polymorphic_serializer_for_instance(cls, instance):
        try:
            return super().get_polymorphic_serializer_for_instance(instance)
        except NotImplementedError:
            return FallbackBlockSerializer

    class Meta:
        model = ContentItem

    class JSONAPIMeta:
        included_resources = [
            'links', 'steps', 'quotes', 'slides', 'logos', 'categories'
        ]

    included_serializers = {
        'steps': 'bluebottle.cms.serializers.StepSerializer',
        'links': 'bluebottle.cms.serializers.LinkSerializer',
        'slides': 'bluebottle.cms.serializers.SlideSerializer',
        'quotes': 'bluebottle.cms.serializers.QuoteSerializer',

        'logos': 'bluebottle.cms.serializers.LogoSerializer',
        'categories': 'bluebottle.categories.serializers.CategorySerializer',
    }


class HomeSerializer(ModelSerializer):
    blocks = PolymorphicSerializerMethodResourceRelatedField(
        BlockSerializer,
        read_only=True,
        many=True,
        model=ContentItem
    )

    def get_blocks(self, obj):
        return obj.content.contentitems.all().translated()

    class Meta(object):
        model = Placeholder
        fields = ('id', 'blocks')

    class JSONAPIMeta(object):
        resource_name = 'pages'
        included_resources = [
            'blocks',
            'blocks.steps',
            'blocks.links',
            'blocks.slides',
            'blocks.quotes',
            'blocks.logos',
            'blocks.categories',
        ]

    included_serializers = {
        'blocks': 'bluebottle.cms.serializers.BlockSerializer',
        'steps': 'bluebottle.cms.serializers.StepSerializer',
        'links': 'bluebottle.cms.serializers.LinkSerializer',
        'slides': 'bluebottle.cms.serializers.SlideSerializer',
        'quotes': 'bluebottle.cms.serializers.QuoteSerializer',
        'logos': 'bluebottle.cms.serializers.LogoSerializer',
        'categories': 'bluebottle.categories.serializers.CategorySerializer',
    }


class OldPageSerializer(serializers.ModelSerializer):
    id = serializers.CharField(source='slug', read_only=True)
    blocks = OldBlockSerializer(source='body.contentitems.all', many=True)

    class Meta(object):
        model = Page
        fields = ('title', 'id', 'blocks', 'language', 'full_page', 'show_title')


class PageSerializer(ModelSerializer):
    id = serializers.CharField(source='slug', read_only=True)
    blocks = OldBlockSerializer(source='body.contentitems.all', many=True)

    class Meta(object):
        model = Page
        fields = ('title', 'id', 'blocks', 'language', 'full_page', 'show_title')

    class JSONAPIMeta(object):
        resource_name = 'pages'


class NewsItemSerializer(serializers.ModelSerializer):
    id = serializers.CharField(source='slug')
    blocks = OldBlockSerializer(source='contents.contentitems.all', many=True)
    main_image = SorlImageField('800x400')
    author = UserPreviewSerializer()

    class Meta(object):
        model = NewsItem
        fields = ('id', 'title', 'blocks', 'main_image', 'author',
                  'publication_date', 'allow_comments', 'language',
                  'main_image')


class FaviconsSerializer(serializers.Serializer):
    large = SorlImageField('194x194', source='*')
    small = SorlImageField('32x32', source='*')


class SitePlatformSettingsSerializer(serializers.ModelSerializer):
    favicons = FaviconsSerializer(source='favicon')

    class Meta(object):
        model = SitePlatformSettings
        fields = (
            'contact_email',
            'contact_phone',
            'copyright',
            'powered_by_link',
            'powered_by_logo',
            'footer_banner',
            'powered_by_text',
            'metadata_title',
            'metadata_description',
            'metadata_keywords',
            'start_page',
            'logo',
            'favicons',
            'action_color',
            'action_text_color',
            'alternative_link_color',
            'description_color',
            'description_text_color',
            'footer_color',
            'footer_text_color',
            'title_font',
            'body_font',
        )<|MERGE_RESOLUTION|>--- conflicted
+++ resolved
@@ -253,11 +253,8 @@
 
 
 class StepSerializer(serializers.ModelSerializer):
-<<<<<<< HEAD
     image = SorlImageField("500x500", upscale=False)
-=======
-    image = SorlImageField("x198", upscale=False)
->>>>>>> a0553b60
+
     text = SafeField(required=False, allow_blank=True)
 
     class Meta(object):
