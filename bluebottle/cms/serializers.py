--- conflicted
+++ resolved
@@ -160,13 +160,9 @@
         if isinstance(obj, SurveyContent):
             return SurveyContentSerializer(obj, context=self.context).to_representation(obj)
         if isinstance(obj, ProjectsContent):
-<<<<<<< HEAD
-            return ProjectContentSerializer(obj, context=self.context).to_representation(obj)
+            return ProjectsContentSerializer(obj, context=self.context).to_representation(obj)
         if isinstance(obj, ShareResultsContent):
             return ShareResultsContentSerializer(obj, context=self.context).to_representation(obj)
-=======
-            return ProjectsContentSerializer(obj, context=self.context).to_representation(obj)
->>>>>>> 206bdfcf
 
     class Meta:
         fields = ('id', 'type', 'content')
