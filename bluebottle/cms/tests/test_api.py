--- conflicted
+++ resolved
@@ -17,14 +17,9 @@
 from bluebottle.cms.models import (
     StatsContent, QuotesContent, SurveyContent, ProjectsContent,
     ProjectImagesContent, ShareResultsContent, ProjectsMapContent,
-<<<<<<< HEAD
-    SupporterTotalContent, SitePlatformSettings)
-from bluebottle.projects.models import Project
-=======
     SupporterTotalContent, HomePage, SlidesContent, SitePlatformSettings,
     LinksContent, WelcomeContent, StepsContent
 )
->>>>>>> ba52a7df
 from bluebottle.test.factory_models.accounts import BlueBottleUserFactory
 from bluebottle.test.factory_models.donations import DonationFactory
 from bluebottle.test.factory_models.orders import OrderFactory
@@ -238,8 +233,6 @@
         self.assertEqual(response.status_code, 403)
 
 
-<<<<<<< HEAD
-=======
 class HomePageTestCase(BluebottleTestCase):
     """
     Integration tests for the Results Page API.
@@ -409,7 +402,6 @@
         self.assertTrue(block['greeting'] in greetings)
 
 
->>>>>>> ba52a7df
 class SitePlatformSettingsTestCase(BluebottleTestCase):
     """
     Integration tests for the SitePlatformSettings API.
