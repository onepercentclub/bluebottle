from datetime import timedelta
from decimal import Decimal

from django.core.files.base import File
from django.core.urlresolvers import reverse
from django.utils.timezone import now

from rest_framework import status
from fluent_contents.models import Placeholder

from bluebottle.bb_projects.models import ProjectPhase
from bluebottle.cms.models import (
    StatsContent, QuotesContent, SurveyContent, ProjectsContent,
    ProjectImagesContent, ShareResultsContent
)

from bluebottle.test.factory_models.surveys import SurveyFactory
from bluebottle.test.factory_models.projects import ProjectFactory
from bluebottle.test.factory_models.cms import (
    ResultPageFactory, StatFactory, StatsFactory,
    QuotesFactory, QuoteFactory, ProjectsFactory
)
from bluebottle.test.utils import BluebottleTestCase


class ResultPageTestCase(BluebottleTestCase):
    """
    Integration tests for the Results Page API.
    """

    def setUp(self):
        super(ResultPageTestCase, self).setUp()
        self.init_projects()
        image = File(open('./bluebottle/projects/test_images/upload.png'))
        self.page = ResultPageFactory(title='Results last year', image=image)
        self.placeholder = Placeholder.objects.create_for_object(self.page, slot='content')
        self.url = reverse('result-page-detail', kwargs={'pk': self.page.id})

    def test_results_header(self):

        response = self.client.get(self.url)
        self.assertEquals(response.status_code, status.HTTP_200_OK)
        # Image should come in 4 sizes
        self.assertEqual(len(response.data['image']), 4)
        self.assertEqual(response.data['title'], self.page.title)
        self.assertEqual(response.data['description'], self.page.description)

    def test_results_stats(self):
        self.stats = StatsFactory()
<<<<<<< HEAD
        self.stat = StatFactory(stats=self.stats, title='test')
=======
        self.stat1 = StatFactory(stats=self.stats, type='manual', title='Poffertjes', value=3500)
        self.stat2 = StatFactory(stats=self.stats, type='donated_total', title='Donations', value=None)
>>>>>>> 74cf465a

        StatsContent.objects.create_for_placeholder(self.placeholder, stats=self.stats, title='Look at us!')

        response = self.client.get(self.url)
        self.assertEquals(response.status_code, status.HTTP_200_OK)

        stats = response.data['blocks'][0]
        self.assertEqual(stats['type'], 'statistics')
        self.assertEqual(stats['content']['title'], 'Look at us!')
        self.assertEqual(stats['content']['stats'][0]['title'], self.stat1.title)
        self.assertEqual(stats['content']['stats'][0]['value'], str(self.stat1.value))
        self.assertEqual(stats['content']['stats'][1]['title'], self.stat2.title)
        self.assertEqual(stats['content']['stats'][1]['value'], {"amount": Decimal('0'), "currency": "EUR"})

    def test_results_quotes(self):
        self.quotes = QuotesFactory()
        self.quote = QuoteFactory(quotes=self.quotes)

        QuotesContent.objects.create_for_placeholder(self.placeholder, quotes=self.quotes)

        response = self.client.get(self.url)
        self.assertEquals(response.status_code, status.HTTP_200_OK)

        self.assertEqual(response.data['title'], self.page.title)
        self.assertEqual(response.data['description'], self.page.description)

        quotes = response.data['blocks'][0]
        self.assertEqual(quotes['type'], 'quotes')
        self.assertEqual(quotes['content']['quotes'][0]['name'], self.quote.name)
        self.assertEqual(quotes['content']['quotes'][0]['quote'], self.quote.quote)

    def test_results_projects(self):
        self.project = ProjectFactory()
        self.projects = ProjectsFactory()
        self.projects.projects.add(self.project)

        ProjectsContent.objects.create_for_placeholder(self.placeholder, projects=self.projects)

        response = self.client.get(self.url)
        self.assertEquals(response.status_code, status.HTTP_200_OK)

        self.assertEqual(response.data['title'], self.page.title)
        self.assertEqual(response.data['description'], self.page.description)

        projects = response.data['blocks'][0]
        self.assertEqual(projects['type'], 'projects')
        self.assertEqual(projects['content']['projects'][0]['title'], self.project.title)

    def test_results_project_images(self):
        yesterday = now() - timedelta(days=1)
        done_complete = ProjectPhase.objects.get(slug='done-complete')
        ProjectFactory(campaign_ended=yesterday, status=done_complete)
        ProjectFactory(campaign_ended=yesterday, status=done_complete)

        ProjectImagesContent.objects.create_for_placeholder(self.placeholder, title='Nice pics')

        response = self.client.get(self.url)
        self.assertEquals(response.status_code, status.HTTP_200_OK)

        self.assertEqual(response.data['title'], self.page.title)
        self.assertEqual(response.data['description'], self.page.description)

        images = response.data['blocks'][0]
        self.assertEqual(images['type'], 'project_images')
        self.assertEqual(images['content']['title'], 'Nice pics')
        self.assertEqual(len(images['content']['images']), 2)

    def test_results_share_results(self):
        share_text = '{people} donated {donated} to {projects} projects'
        ShareResultsContent.objects.create_for_placeholder(
            self.placeholder, title='Share', share_text=share_text
        )

        response = self.client.get(self.url)
        self.assertEquals(response.status_code, status.HTTP_200_OK)

        self.assertEqual(response.data['title'], self.page.title)
        self.assertEqual(response.data['description'], self.page.description)

        share = response.data['blocks'][0]
        self.assertEqual(share['type'], 'share-results')
        self.assertEqual(share['content']['title'], 'Share')
        self.assertEqual(share['content']['share_text'], share_text)

        for key in ['people', 'amount', 'hours', 'projects', 'tasks', 'votes']:
            self.assertTrue(key in share['content']['statistics'])

    def test_results_survey(self):
        survey = SurveyFactory.create()

        SurveyContent.objects.create_for_placeholder(self.placeholder, survey=survey)

        response = self.client.get(self.url)
        self.assertEquals(response.status_code, status.HTTP_200_OK)

        self.assertEqual(response.data['title'], self.page.title)
        self.assertEqual(response.data['description'], self.page.description)

        survey = response.data['blocks'][0]
        self.assertEqual(survey['type'], 'survey')
        self.assertTrue('response_count' in survey['content'])
        self.assertEqual(survey['content']['answers'], [])

    def test_results_list(self):
        survey = SurveyFactory.create()
        SurveyContent.objects.create_for_placeholder(self.placeholder, survey=survey)

        self.quotes = QuotesFactory()
        self.quote = QuoteFactory(quotes=self.quotes)
        QuotesContent.objects.create_for_placeholder(self.placeholder, quotes=self.quotes)

        self.stats = StatsFactory()
        self.stat = StatFactory(stats=self.stats)
        StatsContent.objects.create_for_placeholder(self.placeholder, stats=self.stats)

        response = self.client.get(self.url)
        self.assertEquals(response.status_code, status.HTTP_200_OK)
        self.assertEquals(len(response.data['blocks']), 3)
        self.assertEquals(response.data['blocks'][0]['type'], 'survey')
        self.assertEquals(response.data['blocks'][1]['type'], 'quotes')
        self.assertEquals(response.data['blocks'][2]['type'], 'statistics')<|MERGE_RESOLUTION|>--- conflicted
+++ resolved
@@ -47,12 +47,8 @@
 
     def test_results_stats(self):
         self.stats = StatsFactory()
-<<<<<<< HEAD
-        self.stat = StatFactory(stats=self.stats, title='test')
-=======
         self.stat1 = StatFactory(stats=self.stats, type='manual', title='Poffertjes', value=3500)
         self.stat2 = StatFactory(stats=self.stats, type='donated_total', title='Donations', value=None)
->>>>>>> 74cf465a
 
         StatsContent.objects.create_for_placeholder(self.placeholder, stats=self.stats, title='Look at us!')
 
