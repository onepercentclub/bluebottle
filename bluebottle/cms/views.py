import json
from django.views.generic.base import RedirectView
from django.shortcuts import render, get_object_or_404

from sorl.thumbnail import get_thumbnail

from rest_framework import generics, permissions
from wagtail.utils.pagination import paginate
from wagtail.wagtailadmin.modal_workflow import render_modal_workflow
from wagtail.wagtailadmin.forms import SearchForm


from bluebottle.cms.models import Page
from bluebottle.cms.serializers import PageSerializer
from bluebottle.projects.models import Project


class PageList(generics.ListAPIView):
    serializer_class = PageSerializer

    def get_queryset(self):
        return Page.objects.filter(live=True).all()


class PageDetail(generics.RetrieveAPIView):
    serializer_class = PageSerializer

    def get_queryset(self):
        return Page.objects.filter(live=True).all()


class PageDraftDetail(generics.RetrieveAPIView):
    serializer_class = PageSerializer
    permission_classes = (permissions.IsAdminUser, )

    def get_queryset(self):
        return Page.objects.all()

    def get_object(self):
        obj = super(PageDraftDetail, self).get_object()
        return obj.get_latest_revision_as_page()


class PreviewDraftPage(RedirectView):

    def get_redirect_url(self, page_id, **kwargs):
<<<<<<< HEAD
        # For convenience in local development
        if ':8000' in self.request.get_host():
            return 'http://{0}/en/content-draft/{1}/'.format(
                self.request.get_host().replace(':8000', ':4200'),
                page_id
            )

        return '/content-draft/' + page_id
=======
        return '/content-draft/' + page_id


def project_chooser(request):
    projects = Project.objects.order_by('-created')
    is_searching = False

    if 'q' in request.GET or 'p' in request.GET:
        is_searching = True

        search_form = SearchForm(request.GET)
        if search_form.is_valid():
            q = search_form.cleaned_data['q']
            projects = projects.filter(title__icontains=q)

        # Pagination
        paginator, projects = paginate(request, projects, per_page=12)

        return render(request, "cms/chooser/project_results.html", {
            'projects': projects,
            'is_searching': is_searching,
            'search_form': search_form
        })

    paginator, projects = paginate(request, projects, per_page=12)

    return render_modal_workflow(request, 'cms/chooser/project_chooser.html', 'cms/chooser/project_chooser.js', {
        'projects': projects,
        'is_searching': False,
        'search_form': SearchForm()
    })


def project_chosen(request, project_id):
    project = get_object_or_404(Project, id=project_id)

    return render_modal_workflow(
        request, None, 'cms/chooser/project_chosen.js',
        {'project': json.dumps({
            'id': project.id,
            'title': project.title,
            'image': get_thumbnail(project.image, '165x165').url
        })}
    )
>>>>>>> 14382579
<|MERGE_RESOLUTION|>--- conflicted
+++ resolved
@@ -44,7 +44,6 @@
 class PreviewDraftPage(RedirectView):
 
     def get_redirect_url(self, page_id, **kwargs):
-<<<<<<< HEAD
         # For convenience in local development
         if ':8000' in self.request.get_host():
             return 'http://{0}/en/content-draft/{1}/'.format(
@@ -52,8 +51,6 @@
                 page_id
             )
 
-        return '/content-draft/' + page_id
-=======
         return '/content-draft/' + page_id
 
 
@@ -97,5 +94,4 @@
             'title': project.title,
             'image': get_thumbnail(project.image, '165x165').url
         })}
-    )
->>>>>>> 14382579
+    )