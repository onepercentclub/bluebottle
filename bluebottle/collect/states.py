from django.utils.translation import gettext_lazy as _

from bluebottle.activities.states import (
    ActivityStateMachine, ContributorStateMachine, ContributionStateMachine
)
from bluebottle.collect.models import CollectActivity, CollectContributor, CollectContribution
from bluebottle.fsm.state import register, State, Transition, EmptyState


@register(CollectActivity)
class CollectActivityStateMachine(ActivityStateMachine):
    def has_no_end_date(self):
        """
        Has no end date
        """
        return self.instance.end is None

    def can_succeed(self):
        return len(self.instance.active_contributors) > 0

    succeed = Transition(
        [ActivityStateMachine.open, ActivityStateMachine.expired],
        ActivityStateMachine.succeeded,
        name=_('Succeed'),
        automatic=True,
    )

    expire = Transition(
        [
            ActivityStateMachine.open, ActivityStateMachine.submitted,
            ActivityStateMachine.succeeded
        ],
        ActivityStateMachine.expired,
        name=_('Expire'),
        description=_(
            "The activity will be cancelled because no one has signed up."
        ),
        automatic=True,
    )

    succeed_manually = Transition(
        ActivityStateMachine.open,
        ActivityStateMachine.succeeded,
        automatic=False,
        name=_("succeed"),
        conditions=[has_no_end_date, can_succeed],
        permission=ActivityStateMachine.is_owner,
        description=_("Succeed the activity.")
    )

    publish = Transition(
        [
            ActivityStateMachine.draft,
            ActivityStateMachine.needs_work,
        ],
        ActivityStateMachine.open,
<<<<<<< HEAD
        description=_('Publish this activity.'),
=======
        description=_("Your activity will be open to contributions."),
>>>>>>> 19dbafc4
        automatic=False,
        name=_('Publish'),
        permission=ActivityStateMachine.is_owner,
        conditions=[
            ActivityStateMachine.is_complete,
            ActivityStateMachine.is_valid,
            ActivityStateMachine.initiative_is_submitted
        ],
    )

    reopen = Transition(
        [
            ActivityStateMachine.expired,
            ActivityStateMachine.succeeded,
        ],
        ActivityStateMachine.open,
        name=_("Reopen"),
        description=_("Reopen the activity.")
    )

    reopen_manually = Transition(
        [ActivityStateMachine.succeeded, ActivityStateMachine.expired],
        ActivityStateMachine.draft,
        name=_("Reopen"),
        permission=ActivityStateMachine.is_owner,
        automatic=False,
        description=_(
            "Manually reopen the activity. "
            "This will unset the end date if the date is in the past. "
            "People can contribute again."
        )
    )

    cancel = Transition(
        [
            ActivityStateMachine.open,
            ActivityStateMachine.succeeded,
        ],
        ActivityStateMachine.cancelled,
        name=_('Cancel'),
        permission=ActivityStateMachine.is_owner,
        description=_(
            'Cancel if the activity will not be executed. '
            'An activity manager can no longer edit the activity '
            'and it will no longer be visible on the platform. '
            'The activity will still be visible in the back office '
            'and will continue to count in the reporting.'
        ),
        automatic=False,
    )


@register(CollectContributor)
class CollectContributorStateMachine(ContributorStateMachine):
    withdrawn = State(
        _('Withdrawn'),
        'withdrawn',
        _('This person has cancelled.')
    )
    rejected = State(
        _('Removed'),
        'rejected',
        _('This person has been removed from the activity.')
    )
    accepted = State(
        _('Contributing'),
        'accepted',
        _('This person has been signed up for the activity.')
    )

    def is_user(self, user):
        """is contributor"""
        return self.instance.user == user

    def is_owner(self, user):
        """is contributor"""
        return (
            self.instance.activity.owner == user or
            self.instance.activity.initiative.owner == user or
            user in self.instance.activity.initiative.activity_managers.all() or
            user.is_staff
        )

    def activity_is_open(self):
        """task is open"""
        return self.instance.activity.status == CollectActivityStateMachine.open.value,

    initiate = Transition(
        EmptyState(),
        accepted,
        name=_('initiate'),
        description=_('The contribution was created.')
    )

    succeed = Transition(
        accepted,
        ContributorStateMachine.succeeded,
        name=_('Succeed'),
        automatic=True,
    )

    re_accept = Transition(
        [
            ContributorStateMachine.succeeded,
            rejected,
            ContributorStateMachine.failed
        ],
        accepted,
        name=_('Re-accept'),
        automatic=True,
    )

    withdraw = Transition(
        [ContributorStateMachine.succeeded, accepted],
        withdrawn,
        name=_('Withdraw'),
        description=_("Cancel your contribution to this activity."),
        automatic=False,
        permission=is_user,
        hide_from_admin=True,
    )

    reapply = Transition(
        withdrawn,
        accepted,
        name=_('Reapply'),
        description=_("User re-applies after previously cancelling."),
        automatic=False,
        conditions=[activity_is_open],
        permission=is_user,
    )

    remove = Transition(
        [
            accepted,
            ContributorStateMachine.succeeded
        ],
        rejected,
        name=_('Remove'),
        description=_("Remove contributor from the activity."),
        automatic=False,
        permission=is_owner,
    )

    accept = Transition(
        rejected,
        accepted,
        name=_('Re-Accept'),
        description=_("User is re-accepted after previously withdrawing."),
        automatic=False,
        permission=is_owner,
    )


@register(CollectContribution)
class CollectContributionStateMachine(ContributionStateMachine):
    pass<|MERGE_RESOLUTION|>--- conflicted
+++ resolved
@@ -54,11 +54,7 @@
             ActivityStateMachine.needs_work,
         ],
         ActivityStateMachine.open,
-<<<<<<< HEAD
-        description=_('Publish this activity.'),
-=======
         description=_("Your activity will be open to contributions."),
->>>>>>> 19dbafc4
         automatic=False,
         name=_('Publish'),
         permission=ActivityStateMachine.is_owner,
