# Require any additional compass plugins here.

# Set this to the root of your project when deployed:
http_path = "/static/assets/"
css_dir = "css"
sass_dir = "sass"
images_dir = "images"
javascripts_dir = "js"

# You can select your preferred output style here (can be overridden via the command line):
# output_style = :expanded or :nested or :compact or :compressed
output_style = :nested # by Compass.app 

# To enable relative paths to assets via compass helper functions. Uncomment:
relative_assets = false

# To disable debugging comments that display the original location of your selectors. Uncomment:
line_comments = true

# If you prefer the indented syntax, you might want to regenerate this
# project again passing --syntax sass, or you can uncomment this:
# preferred_syntax = :sass
# and then run:
# sass-convert -R --from scss --to sass sass scss && rm -rf sass && mv scss sass
preferred_syntax = :scss

<<<<<<< HEAD
# sass_options = {:debug_info=>true} # by Compass.app
=======
#sass_options = {:debug_info=>true} # by Compass.app
>>>>>>> 4f31b79c
<|MERGE_RESOLUTION|>--- conflicted
+++ resolved
@@ -9,7 +9,7 @@
 
 # You can select your preferred output style here (can be overridden via the command line):
 # output_style = :expanded or :nested or :compact or :compressed
-output_style = :nested # by Compass.app 
+output_style = :compressed # by Compass.app 
 
 # To enable relative paths to assets via compass helper functions. Uncomment:
 relative_assets = false
@@ -24,8 +24,4 @@
 # sass-convert -R --from scss --to sass sass scss && rm -rf sass && mv scss sass
 preferred_syntax = :scss
 
-<<<<<<< HEAD
-# sass_options = {:debug_info=>true} # by Compass.app
-=======
 #sass_options = {:debug_info=>true} # by Compass.app
->>>>>>> 4f31b79c
