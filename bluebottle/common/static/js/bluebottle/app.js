App = Em.Application.create({
    VERSION: '1.0.0',

    // TODO: Remove this in production builds.
    LOG_TRANSITIONS: true,


    // We store language & locale here because they need to be available before loading templates.
    language: 'en',
    locale: 'en-GB',
    interfaceLanguages: [
        Em.Object.create({name:'English', code: 'en'}),
        Em.Object.create({name:'Nederlands', code: 'nl'})
    ],

    ready: function() {
        // Read language string from url.
        var language = window.location.pathname.split('/')[1];
        App.CurrentUser.find('current').then(
            function(user){
                var primaryLanguage = user.get('primary_language');
                if (primaryLanguage && primaryLanguage != language) {
                    document.location = '/' + primaryLanguage + document.location.hash;
                }
            },
            function(data){
                // FOr now redirect all visitors that are not authenticated.
                document.location = '/token/missing';
            }
        );

        // We don't have to check if it's one of the languages available. Django will have thrown an error before this.
        this.set('language', language);

        // Now that we know the language we can load the handlebars templates.
        //this.loadTemplates(this.templates);

        // Read locale from browser with fallback to default.
        var locale = navigator.language || navigator.userLanguage || this.get('locale');
        if (locale.substr(0, 2) != language) {
            // Some overrides to have a sound experience, at least for dutch speaking and dutch based users.

            if (language == 'nl') {
                // For dutch language always overwrite locale. Always use dutch locale.
                locale = 'nl';
            }
            if (language == 'en' && locale.substr(0, 2) == 'nl') {
                // For dutch browser viewing english site overwrite locale.
                // We don't want to have dutch fuzzy dates.
                // If fuzzy dates are translated in other languages we should decide if we want to show those.
                locale = 'en';
            }
        }

        this.setLocale(locale);
        this.initSelectViews();
    },

    initSelectViews: function() {
        // Pre-load these lists so we avoid race conditions when displaying forms
        App.Country.find().then(function(list) {
            App.CountrySelectView.reopen({
                content: list
            });
            App.CountryCodeSelectView.reopen({
                content: list
            });
        });

        App.Theme.find().then(function(list) {
            App.ThemeSelectView.reopen({
                content: list
            });
        });

        App.Skill.find().then(function(list) {
            App.SkillSelectView.reopen({
                content: list
            });
        });

        App.ProjectPhase.find().then(function(data){

            var list = App.ProjectPhase.filter(function(item){return item.get('viewable');});

            App.ProjectPhaseSelectView.reopen({
            content: list
            });
        });
    },

    setLocale: function(locale) {
        if (!locale) {
            locale = this.get('locale');
        }

        if (locale != 'en-US') {
            if (locale == 'nl') {
                locale = 'nl-NL';
            }

            // Try to load locale specifications.
            $.getScript('/static/assets/js/vendor/globalize-cultures/globalize.culture.' + locale + '.js')
                .fail(function() {
                    if (window.console) {
                        console.log("No globalize culture file for : "+ locale);
                    }
                    // Specified locale file not available. Use default locale.
                    locale = App.get('locale');
                    Globalize.culture(locale);
                    App.set('locale', locale);
                })
                .success(function() {
                    // Specs loaded. Enable locale.
                    Globalize.culture(locale);
                    App.set('locale', locale);
                });
            $.getScript('/static/assets/js/vendor/jquery-ui/i18n/jquery.ui.datepicker-' + locale.substr(0, 2) + '.js')
                .fail(function() {
                    if (window.console) {
                        console.log("No jquery.ui.datepicker file for : "+ locale);
                    }
                    // Specified locale file not available. Use default locale.
                    locale = App.get('locale');
                    Globalize.culture(locale);
                    App.set('locale', locale);
                })
                .success(function() {
                    // Specs loaded. Enable locale.
                    App.set('locale', locale);
                });
        } else {
            Globalize.culture(locale);
            App.set('locale', locale);
        }
    }
});

// Mixin to scroll view top top of the screen
App.ScrollInView = Em.Mixin.create({
    didInsertElement: function(a, b){
        var offset = this.$().offset().top - 120;
        var windowOffset = $(window).scrollTop();
        // Only scroll if the focus is more then 50px off.
        if (Math.abs(windowOffset - offset) > 50) {
            $("html, body").animate({ scrollTop: offset }, 600);
        }
    }
});

App.ScrollToTop = Em.Mixin.create({
    afterModel: function(){
        this._super();
        $("html, body").animate({ scrollTop: 0 }, 600);
    }
});


/**
 * The Ember Data Adapter and Store configuration.
 */
App.Adapter = DS.DRF2Adapter.extend({
    namespace: "api",

    plurals: {
        "projects/manage": "projects/manage",
        "projects/pitches/manage": "projects/pitches/manage",
        "projects/plans/manage": "projects/plans/manage",
        "projects/campaigns/manage": "projects/campaigns/manage",
        "projects/wallposts/media": "projects/wallposts/media",
        "projects/wallposts/text": "projects/wallposts/text",
        "organizations/manage": "organizations/manage",
        "organizations/addresses/manage": "organizations/addresses/manage",
        "organizations/documents/manage": "organizations/documents/manage",
        "projects/ambassadors/manage": "projects/ambassadors/manage",
        "projects/budgetlines/manage": "projects/budgetlines/manage",
        "users/activate": "users/activate",
        "users/passwordset": "users/passwordset",
        "homepage": "homepage",
        "contact/contact": "contact/contact"
    }
});

// Assigning plurals for model properties doesn't seem to work with extend, it does this way:
App.Adapter.configure("plurals", {
    "address": "addresses",
    "favourite_country" : "favourite_countries"
});

App.ApplicationController = Ember.Controller.extend({
    needs: ['currentUser'],
    display_message: false,
<<<<<<< HEAD
=======
		news: [],

		init: function() {
			this._super();
			this.set('news', App.NewsItem.find());
		},

>>>>>>> 050185e8
    displayMessage: (function() {
        if (this.get('display_message') == true) {
            Ember.run.later(this, function() {
                this.hideMessage();
            }, 10000);
        }
    }).observes('display_message'),

    hideMessage: function() {
        this.set('display_message', false);
    },
});

// Embedded Model Mapping
//
// http://stackoverflow.com/questions/14320925/how-to-make-embedded-hasmany-relationships-work-with-ember-data/14324532#14324532
// The two possible values of embedded are:
//   load: The child records are embedded when loading, but should be saved as standalone records. In order
//         for this to work, the child records must have an ID.
//   always: The child records are embedded when loading, and are saved embedded in the same record. This,
//           of course, affects the dirtiness of the records (if the child record changes, the adapter will
//           mark the parent record as dirty).

App.Store = DS.Store.extend({
    adapter: 'App.Adapter'
});


/* Routing */

App.SlugRouter = Em.Mixin.create({
    serialize: function(model, params) {
        if (params.length !== 1) { return {}; }

        var name = params[0], object = {};
        object[name] = get(model, 'slug');

        return object;
    }
});

App.Router.reopen({
    location: 'hashbang'
});

App.Router.reopen({
    /**
     * Tracks pageviews if google analytics is used
     * Source: http://www.randomshouting.com/2013/05/04/Ember-and-Google-Analytics.html
     */
    didTransition: function(infos) {
        this._super(infos);
        if (window._gaq === undefined) { return; }

        Ember.run.next(function(){
            _gaq.push(['_trackPageview', window.location.hash.substr(1)]);
        });
    }
});

App.Router.reopen({
    didTransition: function(infos) {
        this._super(infos);
        Ember.run.next(function() {
            // the meta module will now go trough the routes and look for data
            App.meta.trigger('reloadDataFromRoutes');
        });
    }
});

DS.Model.reopen({
    meta: DS.attr('object')
});

Em.Route.reopen({
    meta_data: function(){
        return this.get('context.meta_data');
    }.property('context.meta_data')
});

App.Router.map(function() {

    this.resource('language', {path:'/:lang'});

    // Fix for Facebook login
    this.route("home", { path: "_=_" });

    this.route("home", { path: "/" });

    this.resource('error', {path: '/error'}, function() {
        this.route('notFound', {path: '/not-found'});
        this.route('notAllowed', {path: '/not-allowed'});
    });

    this.resource('page', {path: '/pages/:page_id'});
    this.resource('contactMessage', {path: '/contact'});

});


App.ApplicationRoute = Em.Route.extend({

    actions: {
        selectLanguage: function(language) {
            var user = App.CurrentUser.find('current');
            if (!user.get('id_for_ember')) {
                if (language == App.get('language')) {
                    // Language already set. Don't do anything;
                    return true;
                }
                document.location = '/' + language + document.location.hash;
            }

            App.UserSettings.find(App.CurrentUser.find('current').get('id_for_ember')).then(function(settings){
                if (language == App.get('language')) {
                    // Language already set. Don't do anything;
                    return true;
                }

                if (settings.get('id')) {
                    settings.save();
                }
                var languages = App.get('interfaceLanguages');
                for (i in languages) {
                    // Check if the selected language is available.
                    if (languages[i].code == language) {
                        if (settings.get('id')) {
                            settings.set('primary_language', language);
                        }
                        settings.on('didUpdate', function(){
                            document.location = '/' + language + document.location.hash;
                        });
                        settings.save();
                        return true;
                    }
                }
                language = 'en';
                if (settings.get('id')) {
                    settings.set('primary_language', language);
                }

                settings.on('didUpdate', function(){
                    document.location = '/' + language + document.location.hash;
                });
                settings.save();
                return true;
            });
            return true;
        },

        openInBigBox: function(name, context) {
            // Close all other modals.
            $('.close-modal').click();

            // Get the controller or create one
            var controller = this.controllerFor(name);
            controller.set('model', context);

            // Get the view. This should be defined.
            var view = App[name.classify() + 'View'].create();
            view.set('controller', controller);

            var modalPaneTemplate = "{{view view.bodyViewClass}}";

            Bootstrap.ModalPane.popup({
                classNames: ['modal', 'large'],
                defaultTemplate: Em.Handlebars.compile(modalPaneTemplate),
                bodyViewClass: view,
                secondary: 'Close'
            });

        },
        openInBox: function(name, context) {
            // Close all other modals.
            $('.close-modal').click();

            // Get the controller or create one
            var controller = this.controllerFor(name);
            if (context) {
                controller.set('model', context);
            }

            // Get the view. This should be defined.
            var view = App[name.classify() + 'View'].create();
            view.set('controller', controller);

            var modalPaneTemplate = ['<div class="modal-body"><a class="close" rel="close">&times;</a>{{view view.bodyViewClass}}</div>'].join("\n");

            Bootstrap.ModalPane.popup({
                classNames: ['modal'],
                defaultTemplate: Em.Handlebars.compile(modalPaneTemplate),
                bodyViewClass: view
            });

        },
        closeAllModals: function(){
            $('[rel=close]').click();
        },
        showProjectTaskList: function(project_id) {
            var route = this;
            App.Project.find(project_id).then(function(project) {
                route.transitionTo('project', project);
                route.transitionTo('projectTaskList');
            });
        },
        showPage: function(page_id) {
            var route = this;
            App.Page.find(page_id).then(function(page) {
                route.transitionTo('page', page);
                window.scrollTo(0, 0);
            });
        },

        addDonation: function (project) {
            var route = this;
            App.CurrentOrder.find('current').then(function(order) {
                var store = route.get('store');
                var donation = store.createRecord(App.CurrentOrderDonation);
                donation.set('project', project);
                donation.set('order', order);
                donation.save();
                route.transitionTo('currentOrder.donationList');
            });
        }
    },

    urlForEvent: function(actionName, context) {
        return "/nice/stuff"
    }
});


App.UserIndexRoute = Em.Route.extend({
    beforeModel: function() {
        this.transitionTo('userProfile');
    }
});


/* Views */

App.LanguageView = Em.View.extend({
    templateName: 'language',
    classNameBindings: ['isSelected:active'],
    isSelected: function(){
        if (this.get('content.code') == App.language) {
            return true;
        }
        return false;
    }.property('content.code')

});

App.LanguageSwitchView = Em.CollectionView.extend({
    tagName: 'ul',
    classNames: ['nav-language'],
    content: App.interfaceLanguages,
    itemViewClass: App.LanguageView
});


App.ApplicationView = Em.View.extend({
    elementId: 'site'
});<|MERGE_RESOLUTION|>--- conflicted
+++ resolved
@@ -190,16 +190,6 @@
 App.ApplicationController = Ember.Controller.extend({
     needs: ['currentUser'],
     display_message: false,
-<<<<<<< HEAD
-=======
-		news: [],
-
-		init: function() {
-			this._super();
-			this.set('news', App.NewsItem.find());
-		},
-
->>>>>>> 050185e8
     displayMessage: (function() {
         if (this.get('display_message') == true) {
             Ember.run.later(this, function() {
@@ -210,7 +200,7 @@
 
     hideMessage: function() {
         this.set('display_message', false);
-    },
+    }
 });
 
 // Embedded Model Mapping
