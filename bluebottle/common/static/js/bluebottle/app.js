--- conflicted
+++ resolved
@@ -344,7 +344,6 @@
     location: 'hashbang'
 });
 
-<<<<<<< HEAD
 // Handle queued router transition
 App.Router.reopen({
   didTransition: function(infos) {
@@ -358,8 +357,6 @@
   }
 });
 
-=======
->>>>>>> e3a88f6f
 // Enable Google Analytics with Ember
 App.Router.reopen({
 
@@ -378,11 +375,8 @@
             App.meta.trigger('reloadDataFromRoutes');
         });
 
-<<<<<<< HEAD
-        // Track the page / route load
-=======
+		// Track the page / route load
         var url = this.get('url');
->>>>>>> e3a88f6f
         if (window._gaq !== undefined) {
             Ember.run.next(function() {
                 _gaq.push(['_trackPageview', url]);
