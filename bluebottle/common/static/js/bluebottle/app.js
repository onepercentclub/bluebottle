if (DEBUG) {
    Ember.RSVP.configure('onerror', function(e) {
      console.log(e.message); 
      console.log(e.stack);
    });  
}

Ember.Application.initializer({
    name: 'currentUser',
    after: 'store',

    initialize: function(container, application) {
        var _this = this;

        // delay boot until the current user promise resolves
        App.deferReadiness();

        // Try to fetch the current user
        var currentUser = App.CurrentUser.find('current').then(function(user) {
            // Read language string from url.
            var language = window.location.pathname.split('/')[1];

            // Setup language
            var primaryLanguage = user.get('primary_language');
            primaryLanguage = primaryLanguage.replace('_', '-').toLowerCase();
            if (primaryLanguage && primaryLanguage != language) {
                document.location = '/' + primaryLanguage + document.location.hash;
            }

            // We don't have to check if it's one of the languages available. Django will have thrown an error before this.
            application.set('language', language);

            App.injectUser(container, user, application);

            // boot the app
            App.advanceReadiness();
        }, function() {

            App.injectUser(container, null, application);

            container.lookup('controller:application').missingCurrentUser();

            // boot the app without a currect user
            App.advanceReadiness();
        });
    }
});

// A static initializer for app settings
//TODO: we should make it as an ajax request to fetch settings from api
Ember.Application.initializer({
    name: 'appSettings',
    after: 'currentUser',

    initialize: function(container, application) {
        application.set('settings',
            Em.Object.create({
                minPasswordLength: 6,
                minPasswordError: gettext('Password needs to be at least 6 characters long')
            })
        );
    }
});


App = Em.Application.createWithMixins(Em.FacebookMixin, {
    VERSION: '1.0.0',

    // TODO: Remove this in production builds.
    LOG_TRANSITIONS: DEBUG,


    // We store language & locale here because they need to be available before loading templates.
    language: 'en',
    locale: 'en-GB',
    interfaceLanguages: [
        Em.Object.create({name:'English', code: 'en'}),
        Em.Object.create({name:'Nederlands', code: 'nl'})
    ],

    ready: function() {

        // only needed when submitting a form if the user isn't authenticated
        var metaCsrf = $('meta[name=csrf-token]');
        if (metaCsrf)
            this.set('csrfToken', metaCsrf.attr('content'));

        // Read language string from url.
        var language = window.location.pathname.split('/')[1];
        App.CurrentUser.find('current').then(function(user){
            var primaryLanguage = user.get('primary_language');
            if (primaryLanguage && primaryLanguage != language) {
                document.location = '/' + primaryLanguage + document.location.hash;
            }
        });
        this.set('language', language);

        // Now that we know the language we can load the handlebars templates.
        //this.loadTemplates(this.templates);

        // Read locale from browser with fallback to default.
        var locale = navigator.language || navigator.userLanguage || this.get('locale');
        if (locale.substr(0, 2) != language) {
            // Some overrides to have a sound experience, at least for dutch speaking and dutch based users.

            if (language == 'nl') {
                // For dutch language always overwrite locale. Always use dutch locale.
                locale = 'nl';
            }
            if (language == 'en' && locale.substr(0, 2) == 'nl') {
                // For dutch browser viewing english site overwrite locale.
                // We don't want to have dutch fuzzy dates.
                // If fuzzy dates are translated in other languages we should decide if we want to show those.
                locale = 'en';
            }
        }
        App.Page.reopen({
            url: 'pages/' + language + '/pages'
        });

        this.setLocale(locale);
        this.initSelectViews();
    },

    injectUser: function (container, user, application) {
        // Set the currentUser model/content on the currentUser controller
        container.lookup('controller:currentUser').set('content', user);

        // Inject currentUser into all controllers and routes
        application.inject('controller', 'currentUser', 'controller:currentUser');
        application.inject('route', 'currentUser', 'controller:currentUser');
    },

    initSelectViews: function() {
        // Pre-load these lists so we avoid race conditions when displaying forms
        App.Country.find().then(function(list) {
            App.CountrySelectView.reopen({
                content: list
            });
            App.CountryCodeSelectView.reopen({
                content: list
            });
        });

        App.Theme.find().then(function(list) {
            App.ThemeSelectView.reopen({
                content: list
            });
        });

        App.Skill.find().then(function(list) {
            App.SkillSelectView.reopen({
                content: list
            });
        });

        App.Language.find().then(function(list) {
            App.LanguageSelectView.reopen({
                content: list
            });
        });

        App.ProjectPhase.find().then(function(data){
            App.ProjectPhaseSelectView.reopen({
                content: function () {
                    return data.filter(function(item){
                        return item.get('viewable');
                    });
                }.property()
            });
        });

        App.ProjectPhaseChoiceView.reopen({
            sortProperties: ['sequence'],

            phases: function () {
                return App.ProjectPhase.find();
            }.property(),

            data: function () {
                return App.ProjectPhase.filter(function(item) {
                    return item.get('ownerEditable');
                });
            }.property('phases.length'),

            contentBinding: 'data'
        });
    },

    setLocale: function(locale) {
        if (!locale) {
            locale = this.get('locale');
        }

        if (locale != 'en-us') {
            if (locale == 'nl') {
                locale = 'nl-NL';
            }

            // Try to load locale specifications.
            $.getScript('/static/assets/js/vendor/globalize-cultures/globalize.culture.' + locale + '.js')
                .fail(function() {
                    if (window.console) {
                        console.log("No globalize culture file for : "+ locale);
                    }
                    // Specified locale file not available. Use default locale.
                    locale = App.get('locale');
                    Globalize.culture(locale);
                    App.set('locale', locale);
                })
                .success(function() {
                    // Specs loaded. Enable locale.
                    Globalize.culture(locale);
                    App.set('locale', locale);
                });
            if (locale == 'en-US') {
                Globalize.culture(locale);
            } else {
                $.getScript('/static/assets/js/vendor/jquery-ui/i18n/jquery.ui.datepicker-' + locale.substr(0, 2) + '.js')
                    .fail(function() {
                        if (window.console) {
                            console.log("No jquery.ui.datepicker file for : "+ locale);
                        }
                        // Specified locale file not available. Use default locale.
                        locale = App.get('locale');
                        Globalize.culture(locale);
                        App.set('locale', locale);
                    })
                    .success(function() {
                        // Specs loaded. Enable locale.
                        App.set('locale', locale);
                    });

            }
        } else {
            Globalize.culture(locale);
            App.set('locale', locale);
        }
    }
});


/**
 * The Ember Data Adapter and Store configuration.
 */

App.AdapterPlurals = {
    "homepage": "homepage",

    // My Orders
    "orders/my": "orders/my",
    "donations/my": "donations/my",
    "donations/project": "donations/project",
    'order_payments/my': 'order_payments/my',
    'payments/payment_methods': 'payments/payment_methods',

    // My Projects
    "bb_projects/manage": "bb_projects/manage",
    "bb_projects/plans/manage": "bb_projects/plans/manage",
    "bb_projects/budgetlines/manage": "bb_projects/budgetlines/manage",

    // Organizations
    "bb_organizations/manage": "bb_organizations/manage",
    "bb_organizations/documents/manage": "bb_organizations/documents/manage",

    // User Settings / Options
    "users/activate": "users/activate",
    "users/passwordset": "users/passwordset",
    "users/time_available": "users/time_available",
    "contact/contact": "contact/contact",

    // TODO: Are the plurals below still needed?
    "bb_projects/wallposts/media": "bb_projects/wallposts/media",
    "bb_projects/wallposts/text": "bb_projects/wallposts/text",
    "bb_projects/campaigns/manage": "bb_projects/campaigns/manage",
    "bb_projects/pitches/manage": "bb_projects/pitches/manage",
    "bb_organizations/addresses/manage": "bb_organizations/addresses/manage",
    "bb_projects/ambassadors/manage": "bb_projects/ambassadors/manage",
};

App.Adapter = DS.DRF2Adapter.extend({
    namespace: "api",
    plurals: App.AdapterPlurals
});

// Assigning plurals for model properties doesn't seem to work with extend, it does this way:
App.Adapter.configure("plurals", {
    "address": "addresses",
    "favourite_country" : "favourite_countries"
});

if (DEBUG && typeof Apiary == 'object') {
    // If DEBUG then include the Apiary mock adapter
    App.MockAdapter = Apiary.MockAdapter.reopen({
        namespace: "api",
        url: 'https://bluebottle.apiary-mock.com',
        plurals: App.AdapterPlurals
    });
}

// Embedded Model Mapping
//
// http://stackoverflow.com/questions/14320925/how-to-make-embedded-hasmany-relationships-work-with-ember-data/14324532#14324532
// The two possible values of embedded are:
//   load: The child records are embedded when loading, but should be saved as standalone records. In order
//         for this to work, the child records must have an ID.
//   always: The child records are embedded when loading, and are saved embedded in the same record. This,
//           of course, affects the dirtiness of the records (if the child record changes, the adapter will
//           mark the parent record as dirty).

App.Store = DS.Store.extend({
    adapter: 'App.Adapter'
});

App.ModelMetaMixin = Ember.Mixin.create({
    meta_data: DS.attr('object'),
    _modelProperty: 'content',

    modelName: function() {
        return String(this.constructor);
    }.property('constructor'),

    modelType: function() {
        var name = this.get('modelName').split('.');
        return Ember.String.camelize(name.pop());
    }.property('modelName')
});

DS.Model.reopen(App.ModelMetaMixin, {});

/* Application Controller */

App.ApplicationController = Ember.Controller.extend({

    sub_menu: false,

    display_message: false,
    displayMessage: (function() {
        if (this.get('display_message')) {
            Ember.run.later(this, function() {
                this.hideMessage();
            }, 10000);
        }
    }).observes('display_message'),

    hideMessage: function() {
        this.set('display_message', false);
    },

    // Override this to do something when the currentUser call in the initializer doesn't succeed
    missingCurrentUser: Em.K
});

/* Routing */

App.SlugRouter = Em.Mixin.create({
    serialize: function(model, params) {
        if (params.length !== 1) { return {}; }

        var name = params[0], object = {};
        object[name] = get(model, 'slug');

        return object;
    }
});

App.Router.reopen({
    location: 'hashbang'
});

// Handle queued router transition
App.Router.reopen({
  didTransition: function(infos) {
      this._super(infos);

      /*
       Clear queued (next) transition after any successful transition so the
       queued one does not run more than once.
       */
      this.send('clearNextTransition');
  }
});

// Enable Google Analytics with Ember
App.Router.reopen({

    /**
     * Tracks pageviews if google analytics is used
     * Source: http://www.randomshouting.com/2013/05/04/Ember-and-Google-Analytics.html
     *
     * TODO: With new Ember we can switch to a nicer pattern:
     * http://emberjs.com/guides/cookbook/helpers_and_components/adding_google_analytics_tracking/
     */
    didTransition: function(infos) {
        this._super(infos);

        Ember.run.next(function() {
            // the meta module will now go through the routes and look for data
            App.meta.trigger('reloadDataFromRoutes');
        });

        // Track the page / route load
        var url = this.get('url');
        if (window._gaq !== undefined) {
            Ember.run.next(function() {
                _gaq.push(['_trackPageview', url]);
            });
        }

    }
});


App.Router.map(function() {

    this.resource('language', {path:'/:lang'});

    // Fix for Facebook login
    this.route("home", { path: "_=_" });

    this.route("home", { path: "/" });

    this.resource('error', {path: '/error'}, function() {
        this.route('notFound', {path: '/not-found'});
        this.route('notAllowed', {path: '/not-allowed'});
    });

    this.resource('page', {path: '/pages/:page_id'});
    this.resource('contactMessage', {path: '/contact'});

});


App.ApplicationRoute = Em.Route.extend(BB.ModalMixin, {

    actions: {
        clearNextTransition: function () {
            this.set('nextTransition', null);
        },
        setNextTransition: function (transition) {
            this.set('nextTransition', transition);
        },
        loadNextTransition: function (fallbackRoute) {
            // If the applicationRoute has a nextTransition value then we run it as
            // it is probably the case that the user tried to access a restricted page and
            // was prevented from doing it => user was presented with the sign up / in modal.
            // If there is no nextTransition then load the passed route if defined.
            var nextTransition = this.get('nextTransition');
            if (nextTransition) {
                // retry the transition
                nextTransition.retry();

                // cancel the transition so that it doesn't run again
                this.send('clearNextTransition');
            } else if (Em.typeOf(fallbackRoute) == 'string') {
                this.transitionTo(fallbackRoute);
            }
        },
        setFlash: function (message, type, timeout) {
            var flash = {},
                _this = this,
                 time = timeout || 3000;

            flash.activeNameClass = 'is-active';

            if (typeof message === 'object') {
                flash = message;

            } else {
                flash.text = message;
                if (typeof type === 'undefined') {
                    flash.type = 'welcome';
                } else {
                    flash.type = type;
                }

            }
            this.controllerFor('application').set('flash', flash);

            if (timeout === false) {
                return true;
            } else {
                setTimeout(function() {
                    _this.send('addRemoveClass', 'remove', ['.flash', '.flash-container'], ['is-active', 'is-active']);
                }, time);
            }
        },

        clearFlash: function() {
            var animationEnd = 'animationEnd animationend webkitAnimationEnd oAnimationEnd MSAnimationEnd',
                _this = this,
                callback = function flashClearCallback() {
                    _this.controllerFor('application').set('flash', null);
                };

            _this.send('addRemoveClass', 'remove', ['.flash', '.flash-container'], ['is-active', 'is-active'], callback, animationEnd);
        },

        logout: function () {
            // Do some logout stuff here!
        },
        selectLanguage: function(language) {
            var user = App.CurrentUser.find('current');
            if (!user.get('id_for_ember')) {
                if (language == App.get('language')) {
                    // Language already set. Don't do anything;
                    return true;
                }
                document.location = '/' + language + document.location.hash;
            }

            App.UserSettings.find(App.CurrentUser.find('current').get('id_for_ember')).then(function(settings){
                if (language == App.get('language')) {
                    // Language already set. Don't do anything;
                    return true;
                }
                settings.set('primary_language', language);
                settings.on('didUpdate', function(){
                    document.location = '/' + language + document.location.hash;
                });
                settings.save();
                return true;
            });

            return true;
        },

        showProjectTaskList: function(project_id) {
            var route = this;
            App.Project.find(project_id).then(function(project) {
                route.transitionTo('project', project);
                route.transitionTo('projectTaskList');
            });
        },

        showPage: function(pageId, newWindow) {
            if (Ember.typeOf(newWindow) == 'undefined')
                newWindow = false;

            var route = this;
            App.Page.find(pageId).then(function(page) {
                if (newWindow) {
                    var url = route.router.generate('page', page);
                    window.open(url, "_blank");
                } else {
                    route.transitionTo('page', page);
                    window.scrollTo(0, 0);
                }
            });
        },

        goTo: function(target) {
            $('html, body').stop().animate({
                scrollTop: $(target).offset().top - $('#header').height()
            }, 500);
        },

        addDonation: function (project, fundraiser) {
            var _this = this,
                controller = this.get('controller');

            App.MyOrder.createRecord().save().then(
                // Success
                function(order) {
                    var donation =  App.MyDonation.createRecord({
                                        order: order, 
                                        project: project, 
                                        fundraiser: fundraiser
                                    });

                    controller.send('openInDynamic', 'donation', donation, 'modalFront');
                },
                // Failure
                function(order) {
                    throw new Em.error('Saving MyOrder failed!');
                }
            );
        }
    },

    urlForEvent: function(actionName, context) {
        return "/nice/stuff";
    }
});

// FIXME: we should make this cleaner by ensuring the current
//        user is fetched before we do any routing.
App.ErrorNotAllowedRoute = Em.Route.extend({
    beforeModel: function() {
        var self = this;
        App.CurrentUser.find('current').then( function (user) {
            if (user.get('isAuthenticated')) {
                self.transitionTo('home');
            }
        });
    }
});

App.UserIndexRoute = Em.Route.extend({
    beforeModel: function() {
        this.transitionTo('userProfile');
    }
<<<<<<< HEAD
=======
});

App.EventMixin = Em.Mixin.create({

  bindScrolling: function(opts) {
    var onScroll, self = this;

    onScroll = function() {
      var scrollTop = $(this).scrollTop();
      return self.scrolled(scrollTop);
    };

    $(window).bind('scroll', onScroll);
    $(document).bind('touchmove', onScroll);
  },

  startStopScrolling: function(elm, nameClass) {
    var lastScroll = 0,
        st, startScroll;

    startScroll = function() {
        st = $(this).scrollTop();

        if (st > lastScroll) {
            $(elm).removeClass(nameClass);
        } else {
            $(elm).addClass(nameClass);
        }

        lastScroll = st;
    };

    $(window).bind('scroll', startScroll);
    $(document).bind('touchmove', startScroll);
  },

  unbindScrolling: function () {
    $(window).unbind('scroll');
    $(document).unbind('touchmove');
  },

  bindMobileClick: function() {
    toggleMenu = function() {
      $('.mobile-nav-holder').toggleClass('is-active');
    };

    closeMenu = function(event) {
      $('.mobile-nav-holder').removeClass('is-active');
    };

    $('.mobile-nav-btn').bind('click', toggleMenu);
    $('#content').bind('hover', closeMenu);
  }
});


App.ApplicationView = Em.View.reopen(App.EventMixin, {
    setBindScrolling: function() {
        this.bindScrolling();
        this.startStopScrolling('#cheetah-header', 'is-active');
    }.on('didInsertElement'),

    setUnbindScrolling: function() {
        this.unbindScrolling();
    }.on('didInsertElement'),

    setBindClick: function() {
        this.bindMobileClick();
    }.on('didInsertElement'),

    scrolled: function(dist) {
        top = $('#content').offset();
        elm = top.screen.availTop;

        if (dist <= 53) {
            $('#header').removeClass('is-scrolled');
            $('.nav-member-dropdown').removeClass('is-scrolled');
            $('.mobile-nav-holder').removeClass('is-scrolled');
            //$('#content').append('<div class="scrolled-area"></div>');
        } else {
            $('#header').addClass('is-scrolled');
            $('.nav-member-dropdown').addClass('is-scrolled');
            $('.mobile-nav-holder').addClass('is-scrolled');
        }
    }
})


/* Views */

App.LanguageView = Em.View.extend({
    templateName: 'language',
    classNameBindings: ['isSelected:active'],
    isSelected: function(){
        if (this.get('content.code') == App.language) {
            return true;
        }
        return false;
    }.property('content.code')

});

App.LanguageSwitchView = Em.CollectionView.extend({
    classNames: ['nav-language'],
    content: App.interfaceLanguages,
    itemViewClass: App.LanguageView
});

App.LanguageSelectView = Em.Select.extend({
    classNames: ['language'],
    optionValuePath: 'content.id',
    optionLabelPath: 'content.native_name',
    prompt: gettext('Pick a language')
});

App.ApplicationView = Em.View.extend({
    elementId: 'site'
>>>>>>> 20d51b3a
});<|MERGE_RESOLUTION|>--- conflicted
+++ resolved
@@ -600,10 +600,7 @@
     beforeModel: function() {
         this.transitionTo('userProfile');
     }
-<<<<<<< HEAD
-=======
-});
-
+});
 App.EventMixin = Em.Mixin.create({
 
   bindScrolling: function(opts) {
@@ -688,36 +685,3 @@
         }
     }
 })
-
-
-/* Views */
-
-App.LanguageView = Em.View.extend({
-    templateName: 'language',
-    classNameBindings: ['isSelected:active'],
-    isSelected: function(){
-        if (this.get('content.code') == App.language) {
-            return true;
-        }
-        return false;
-    }.property('content.code')
-
-});
-
-App.LanguageSwitchView = Em.CollectionView.extend({
-    classNames: ['nav-language'],
-    content: App.interfaceLanguages,
-    itemViewClass: App.LanguageView
-});
-
-App.LanguageSelectView = Em.Select.extend({
-    classNames: ['language'],
-    optionValuePath: 'content.id',
-    optionLabelPath: 'content.native_name',
-    prompt: gettext('Pick a language')
-});
-
-App.ApplicationView = Em.View.extend({
-    elementId: 'site'
->>>>>>> 20d51b3a
-});