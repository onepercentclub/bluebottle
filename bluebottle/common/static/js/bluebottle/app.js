Ember.Application.initializer({
    name: 'currentUser',
    after: 'store',

    initialize: function(container, application) {
        var _this = this;

        // delay boot until the current user promise resolves
        App.deferReadiness();

        // Try to fetch the current user
        var currentUser = App.CurrentUser.find('current').then(function(user) {
            // Read language string from url.
            var language = window.location.pathname.split('/')[1];

            // Setup language
            var primaryLanguage = user.get('primary_language');
            primaryLanguage = primaryLanguage.replace('_', '-').toLowerCase();
            if (primaryLanguage && primaryLanguage != language) {
                document.location = '/' + primaryLanguage + document.location.hash;
            }

            // We don't have to check if it's one of the languages available. Django will have thrown an error before this.
            application.set('language', language);

            App.injectUser(container, user, application);

            // boot the app
            App.advanceReadiness();
        }, function() {

            App.injectUser(container, null, application);

            container.lookup('controller:application').missingCurrentUser();

            // boot the app without a currect user
            App.advanceReadiness();
        });
    }
});

// A static initializer for app settings
//TODO: we should make it as an ajax request to fetch settings from api
Ember.Application.initializer({
    name: 'appSettings',
    after: 'currentUser',

    initialize: function(container, application) {
        application.set('settings',
            Em.Object.create({
                minPasswordLength: 6,
                minPasswordError: gettext('Password needs to be at least 6 characters long')
            })
        );
    }
});


App = Em.Application.createWithMixins(Em.FacebookMixin, {
    VERSION: '1.0.0',

    // TODO: Remove this in production builds.
    LOG_TRANSITIONS: DEBUG,


    // We store language & locale here because they need to be available before loading templates.
    language: 'en',
    locale: 'en-GB',
    interfaceLanguages: [
        Em.Object.create({name:'English', code: 'en'}),
        Em.Object.create({name:'Nederlands', code: 'nl'})
    ],

    ready: function() {

        // only needed when submitting a form if the user isn't authenticated
        var metaCsrf = $('meta[name=csrf-token]');
        if (metaCsrf)
            this.set('csrfToken', metaCsrf.attr('content'));

        // Read language string from url.
        var language = window.location.pathname.split('/')[1];
        App.CurrentUser.find('current').then(function(user){
            var primaryLanguage = user.get('primary_language');
            if (primaryLanguage && primaryLanguage != language) {
                document.location = '/' + primaryLanguage + document.location.hash;
            }
        });
        this.set('language', language);

        // Now that we know the language we can load the handlebars templates.
        //this.loadTemplates(this.templates);

        // Read locale from browser with fallback to default.
        var locale = navigator.language || navigator.userLanguage || this.get('locale');
        if (locale.substr(0, 2) != language) {
            // Some overrides to have a sound experience, at least for dutch speaking and dutch based users.

            if (language == 'nl') {
                // For dutch language always overwrite locale. Always use dutch locale.
                locale = 'nl';
            }
            if (language == 'en' && locale.substr(0, 2) == 'nl') {
                // For dutch browser viewing english site overwrite locale.
                // We don't want to have dutch fuzzy dates.
                // If fuzzy dates are translated in other languages we should decide if we want to show those.
                locale = 'en';
            }
        }
        App.Page.reopen({
            url: 'pages/' + language + '/pages'
        });

        this.setLocale(locale);
        this.initSelectViews();
    },

    injectUser: function (container, user, application) {
        // Set the currentUser model/content on the currentUser controller
        container.lookup('controller:currentUser').set('content', user);

        // Inject currentUser into all controllers and routes
        application.inject('controller', 'currentUser', 'controller:currentUser');
        application.inject('route', 'currentUser', 'controller:currentUser');
    },

    initSelectViews: function() {
        // Pre-load these lists so we avoid race conditions when displaying forms
        App.Country.find().then(function(list) {
            App.CountrySelectView.reopen({
                content: list
            });
            App.CountryCodeSelectView.reopen({
                content: list
            });
        });

        App.Theme.find().then(function(list) {
            App.ThemeSelectView.reopen({
                content: list
            });
        });

        App.Skill.find().then(function(list) {
            App.SkillSelectView.reopen({
                content: list
            });
        });

        App.Language.find().then(function(list) {
            App.LanguageSelectView.reopen({
                content: list
            });
        });

        App.ProjectPhase.find().then(function(data){
            App.ProjectPhaseSelectView.reopen({
                content: function () {
                    return data.filter(function(item){
                        return item.get('viewable');
                    });
                }.property()
            });
        });

        App.ProjectPhaseChoiceView.reopen({
            sortProperties: ['sequence'],

            phases: function () {
                return App.ProjectPhase.find();
            }.property(),

            data: function () {
                return App.ProjectPhase.filter(function(item) {
                    return item.get('ownerEditable');
                });
            }.property('phases.length'),

            contentBinding: 'data'
        });
    },

    setLocale: function(locale) {
        if (!locale) {
            locale = this.get('locale');
        }

        if (locale != 'en-us') {
            if (locale == 'nl') {
                locale = 'nl-NL';
            }

            // Try to load locale specifications.
            $.getScript('/static/assets/js/vendor/globalize-cultures/globalize.culture.' + locale + '.js')
                .fail(function() {
                    if (window.console) {
                        console.log("No globalize culture file for : "+ locale);
                    }
                    // Specified locale file not available. Use default locale.
                    locale = App.get('locale');
                    Globalize.culture(locale);
                    App.set('locale', locale);
                })
                .success(function() {
                    // Specs loaded. Enable locale.
                    Globalize.culture(locale);
                    App.set('locale', locale);
                });
            if (locale == 'en-US') {
                Globalize.culture(locale);
            } else {
                $.getScript('/static/assets/js/vendor/jquery-ui/i18n/jquery.ui.datepicker-' + locale.substr(0, 2) + '.js')
                    .fail(function() {
                        if (window.console) {
                            console.log("No jquery.ui.datepicker file for : "+ locale);
                        }
                        // Specified locale file not available. Use default locale.
                        locale = App.get('locale');
                        Globalize.culture(locale);
                        App.set('locale', locale);
                    })
                    .success(function() {
                        // Specs loaded. Enable locale.
                        App.set('locale', locale);
                    });

            }
        } else {
            Globalize.culture(locale);
            App.set('locale', locale);
        }
    }
});


/**
 * The Ember Data Adapter and Store configuration.
 */

App.AdapterPlurals = {
    "homepage": "homepage",

    // My Orders
    "orders/my": "orders/my",
    "donations/my": "donations/my",

    // My Projects
    "bb_projects/manage": "bb_projects/manage",
    "bb_projects/plans/manage": "bb_projects/plans/manage",
    "bb_projects/budgetlines/manage": "bb_projects/budgetlines/manage",

    // Organizations
    "bb_organizations/manage": "bb_organizations/manage",
    "bb_organizations/documents/manage": "bb_organizations/documents/manage",

    // User Settings / Options
    "users/activate": "users/activate",
    "users/passwordset": "users/passwordset",
    "users/time_available": "users/time_available",
    "contact/contact": "contact/contact",

    // TODO: Are the plurals below still needed?
    "bb_projects/wallposts/media": "bb_projects/wallposts/media",
    "bb_projects/wallposts/text": "bb_projects/wallposts/text",
    "bb_projects/campaigns/manage": "bb_projects/campaigns/manage",
    "bb_projects/pitches/manage": "bb_projects/pitches/manage",
    "bb_organizations/addresses/manage": "bb_organizations/addresses/manage",
    "bb_projects/ambassadors/manage": "bb_projects/ambassadors/manage",
};

App.Adapter = DS.DRF2Adapter.extend({
    namespace: "api",

    plurals: App.AdapterPlurals
});

// Assigning plurals for model properties doesn't seem to work with extend, it does this way:
App.Adapter.configure("plurals", {
    "address": "addresses",
    "favourite_country" : "favourite_countries"
});

if (DEBUG && typeof Apiary == 'object') {
    // If DEBUG then include the Apiary mock adapter
    App.MockAdapter = Apiary.MockAdapter.reopen({
        namespace: "api",
        url: 'https://bluebottle.apiary-mock.com',

        plurals: App.AdapterPlurals
    });
}

// Embedded Model Mapping
//
// http://stackoverflow.com/questions/14320925/how-to-make-embedded-hasmany-relationships-work-with-ember-data/14324532#14324532
// The two possible values of embedded are:
//   load: The child records are embedded when loading, but should be saved as standalone records. In order
//         for this to work, the child records must have an ID.
//   always: The child records are embedded when loading, and are saved embedded in the same record. This,
//           of course, affects the dirtiness of the records (if the child record changes, the adapter will
//           mark the parent record as dirty).

App.Store = DS.Store.extend({
    adapter: 'App.Adapter'
});


DS.Model.reopen({
    meta_data: DS.attr('object')
});

/* Application Controller */

App.ApplicationController = Ember.Controller.extend({

    sub_menu: false,

    display_message: false,
    displayMessage: (function() {
        if (this.get('display_message')) {
            Ember.run.later(this, function() {
                this.hideMessage();
            }, 10000);
        }
    }).observes('display_message'),

    hideMessage: function() {
        this.set('display_message', false);
    },

    // Override this to do something when the currentUser call in the initializer doesn't succeed
    missingCurrentUser: Em.K
});

/* Routing */

App.SlugRouter = Em.Mixin.create({
    serialize: function(model, params) {
        if (params.length !== 1) { return {}; }

        var name = params[0], object = {};
        object[name] = get(model, 'slug');

        return object;
    }
});

App.Router.reopen({
    location: 'hashbang'
});

// Handle queued router transition
App.Router.reopen({
  didTransition: function(infos) {
      this._super(infos);

      /*
       Clear queued (next) transition after any successful transition so the
       queued one does not run more than once.
       */
      this.send('clearNextTransition');
  }
});

// Enable Google Analytics with Ember
App.Router.reopen({

    /**
     * Tracks pageviews if google analytics is used
     * Source: http://www.randomshouting.com/2013/05/04/Ember-and-Google-Analytics.html
     *
     * TODO: With new Ember we can switch to a nicer pattern:
     * http://emberjs.com/guides/cookbook/helpers_and_components/adding_google_analytics_tracking/
     */
    didTransition: function(infos) {
        this._super(infos);

        Ember.run.next(function() {
            // the meta module will now go through the routes and look for data
            App.meta.trigger('reloadDataFromRoutes');
        });

        // Track the page / route load
        var url = this.get('url');
        if (window._gaq !== undefined) {
            Ember.run.next(function() {
                _gaq.push(['_trackPageview', url]);
            });
        }

    }
});


App.Router.map(function() {

    this.resource('language', {path:'/:lang'});

    // Fix for Facebook login
    this.route("home", { path: "_=_" });

    this.route("home", { path: "/" });

    this.resource('error', {path: '/error'}, function() {
        this.route('notFound', {path: '/not-found'});
        this.route('notAllowed', {path: '/not-allowed'});
    });

    this.resource('page', {path: '/pages/:page_id'});
    this.resource('contactMessage', {path: '/contact'});

});


App.ApplicationRoute = Em.Route.extend(BB.ModalMixin, {

    actions: {
        clearNextTransition: function () {
            this.set('nextTransition', null);
        },
        setNextTransition: function (transition) {
            this.set('nextTransition', transition);
        },
        loadNextTransition: function (fallbackRoute) {
            // If the applicationRoute has a nextTransition value then we run it as
            // it is probably the case that the user tried to access a restricted page and
            // was prevented from doing it => user was presented with the sign up / in modal.
            // If there is no nextTransition then load the passed route if defined.
            var nextTransition = this.get('nextTransition');
            if (nextTransition) {
                // retry the transition
                nextTransition.retry();

                // cancel the transition so that it doesn't run again
                this.send('clearNextTransition');
            } else if (Em.typeOf(fallbackRoute) == 'string') {
                this.transitionTo(fallbackRoute);
            }
        },
        setFlash: function (message, type, timeout) {
            var flash = {},
                _this = this,
                 time = timeout || 3000;

            flash.activeNameClass = 'is-active';

            if (typeof message === 'object') {
                flash = message;

            } else {
                flash.text = message;
                if (typeof type === 'undefined') {
                    flash.type = 'welcome';
                } else {
                    flash.type = type;
                }

            }
            this.controllerFor('application').set('flash', flash);

            if (timeout === false) {
                return true;
            } else {
                setTimeout(function() {
                    _this.send('addRemoveClass', 'remove', ['.flash', '.flash-container'], ['is-active', 'is-active']);
                }, time);
            }
        },

        clearFlash: function() {
            var animationEnd = 'animationEnd animationend webkitAnimationEnd oAnimationEnd MSAnimationEnd',
                _this = this,
                callback = function flashClearCallback() {
                    _this.controllerFor('application').set('flash', null);
                };

            _this.send('addRemoveClass', 'remove', ['.flash', '.flash-container'], ['is-active', 'is-active'], callback, animationEnd);
        },

        logout: function () {
            // Do some logout stuff here!
        },
        selectLanguage: function(language) {
            var user = App.CurrentUser.find('current');
            if (!user.get('id_for_ember')) {
                if (language == App.get('language')) {
                    // Language already set. Don't do anything;
                    return true;
                }
                document.location = '/' + language + document.location.hash;
            }

            App.UserSettings.find(App.CurrentUser.find('current').get('id_for_ember')).then(function(settings){
                if (language == App.get('language')) {
                    // Language already set. Don't do anything;
                    return true;
                }
                settings.set('primary_language', language);
                settings.on('didUpdate', function(){
                    document.location = '/' + language + document.location.hash;
                });
                settings.save();
                return true;
            });

            return true;
        },

        showProjectTaskList: function(project_id) {
            var route = this;
            App.Project.find(project_id).then(function(project) {
                route.transitionTo('project', project);
                route.transitionTo('projectTaskList');
            });
        },

        showPage: function(pageId, newWindow) {
            if (Ember.typeOf(newWindow) == 'undefined')
                newWindow = false;

            var route = this;
            App.Page.find(pageId).then(function(page) {
                if (newWindow) {
                    var url = route.router.generate('page', page);
                    window.open(url, "_blank");
                } else {
                    route.transitionTo('page', page);
                    window.scrollTo(0, 0);
                }
            });
        },

        goTo: function(target) {
            $('html, body').stop().animate({
                scrollTop: $(target).offset().top - $('#header').height()
            }, 500);
        },
        addDonation: function (project, fundraiser) {
<<<<<<< HEAD
            var donation = App.Donation.createRecord();
            this.get('controller').send('openInDynamic', 'donationModal', donation, 'modalFront');
=======
            var _this = this,
                controller = this.get('controller');

            App.MyOrder.createRecord().save().then(
                // Success
                function(order){
                    var donation = App.MyDonation.createRecord({order: order, project: project});
                    controller.send('openInBox', 'donationModal', donation, 'modalFront');
                },
                // Failure
                function(order){
                }
            );
        },
        choosePaymentMethod: function(order) {
            var _this = this;
            order.set('status', 'closed');
            order.save();

>>>>>>> 9e65720e
        }

    },

    urlForEvent: function(actionName, context) {
        return "/nice/stuff";
    }
});

// FIXME: we should make this cleaner by ensuring the current
//        user is fetched before we do any routing.
App.ErrorNotAllowedRoute = Em.Route.extend({
    beforeModel: function() {
        var self = this;
        App.CurrentUser.find('current').then( function (user) {
            if (user.get('isAuthenticated')) {
                self.transitionTo('home');
            }
        });
    }
});

App.UserIndexRoute = Em.Route.extend({
    beforeModel: function() {
        this.transitionTo('userProfile');
    }
});<|MERGE_RESOLUTION|>--- conflicted
+++ resolved
@@ -536,10 +536,6 @@
             }, 500);
         },
         addDonation: function (project, fundraiser) {
-<<<<<<< HEAD
-            var donation = App.Donation.createRecord();
-            this.get('controller').send('openInDynamic', 'donationModal', donation, 'modalFront');
-=======
             var _this = this,
                 controller = this.get('controller');
 
@@ -559,7 +555,9 @@
             order.set('status', 'closed');
             order.save();
 
->>>>>>> 9e65720e
+        addDonation: function (project, fundraiser) {
+            var donation = App.Donation.createRecord();
+            this.get('controller').send('openInDynamic', 'donationModal', donation, 'modalFront');
         }
 
     },
