if (DEBUG) {
    Ember.RSVP.configure('onerror', function(e) {
      console.log(e.message);
      console.log(e.stack);
    });
}

Ember.Application.initializer({
    name: 'currentUser',
    after: 'store',

    initialize: function(container, application) {
        var _this = this;

        // delay boot until the current user promise resolves
        App.deferReadiness();

        // Try to fetch the current user
        var currentUser = App.CurrentUser.find('current').then(function(user) {
            // Read language string from url.
            var language = window.location.pathname.split('/')[1];

            // Setup language
            var primaryLanguage = user.get('primary_language');
            primaryLanguage = primaryLanguage.replace('_', '-').toLowerCase();
            if (primaryLanguage && primaryLanguage != language) {
                document.location = '/' + primaryLanguage + document.location.hash;
            }

            // We don't have to check if it's one of the languages available. Django will have thrown an error before this.
            application.set('language', language);

            App.injectUser(container, user, application);

            // boot the app
            App.advanceReadiness();
        }, function() {

            App.injectUser(container, null, application);

            container.lookup('controller:application').missingCurrentUser();

            // boot the app without a currect user
            App.advanceReadiness();
        });
    }
});

// A static initializer for app settings
//TODO: we should make it as an ajax request to fetch settings from api
Ember.Application.initializer({
    name: 'appSettings',
    after: 'currentUser',

    initialize: function(container, application) {
        application.set('settings',
            Em.Object.create({
                minPasswordLength: 6,
                minPasswordError: gettext('Password needs to be at least 6 characters long')
            })
        );
    }
});


App = Em.Application.createWithMixins(Em.FacebookMixin, {
    VERSION: '1.0.0',

    // TODO: Remove this in production builds.
    LOG_TRANSITIONS: DEBUG,


    // We store language & locale here because they need to be available before loading templates.
    language: 'en',
    locale: 'en-GB',
    interfaceLanguages: [
        Em.Object.create({name:'English', code: 'en'}),
        Em.Object.create({name:'Nederlands', code: 'nl'})
    ],

    isEnglish: Em.computed.equal('language', 'en'),
    
    isDutch: Em.computed.equal('language', 'nl'),

    ready: function() {

        // only needed when submitting a form if the user isn't authenticated
        var metaCsrf = $('meta[name=csrf-token]');
        if (metaCsrf)
            this.set('csrfToken', metaCsrf.attr('content'));

        // Read language string from url.
        var language = window.location.pathname.split('/')[1];
        App.CurrentUser.find('current').then(function(user){
            var primaryLanguage = user.get('primary_language');
            if (primaryLanguage && primaryLanguage != language) {
                document.location = '/' + primaryLanguage + document.location.hash;
            }
        });
        this.set('language', language);

        // Now that we know the language we can load the handlebars templates.
        //this.loadTemplates(this.templates);

        // Read locale from browser with fallback to default.
        var locale = navigator.language || navigator.userLanguage || this.get('locale');
        if (locale.substr(0, 2) != language) {
            // Some overrides to have a sound experience, at least for dutch speaking and dutch based users.

            if (language == 'nl') {
                // For dutch language always overwrite locale. Always use dutch locale.
                locale = 'nl';
            }
            if (language == 'en' && locale.substr(0, 2) == 'nl') {
                // For dutch browser viewing english site overwrite locale.
                // We don't want to have dutch fuzzy dates.
                // If fuzzy dates are translated in other languages we should decide if we want to show those.
                locale = 'en';
            }
        }
        App.Page.reopen({
            url: 'pages/' + language + '/pages'
        });

        this.setLocale(locale);
        this.initSelectViews();
    },

    injectUser: function (container, user, application) {
        // Set the currentUser model/content on the currentUser controller
        container.lookup('controller:currentUser').set('content', user);

        // Inject currentUser into all controllers and routes
        application.inject('controller', 'currentUser', 'controller:currentUser');
        application.inject('route', 'currentUser', 'controller:currentUser');
    },

    initSelectViews: function() {
        // Pre-load these lists so we avoid race conditions when displaying forms
        App.Country.find().then(function(list) {
            App.CountrySelectView.reopen({
                content: list
            });
            App.CountryCodeSelectView.reopen({
                content: list
            });
        });

        App.Theme.find().then(function(list) {
            App.ThemeSelectView.reopen({
                content: list
            });
        });

        App.Skill.find().then(function(list) {
            App.SkillSelectView.reopen({
                content: list
            });
        });

        App.Language.find().then(function(list) {
            App.LanguageSelectView.reopen({
                content: list
            });
        });

        App.ProjectPhase.find().then(function(data){
            App.ProjectPhaseSelectView.reopen({
                content: function () {
                    return data.filter(function(item){
                        return item.get('viewable');
                    });
                }.property()
            });
        });

        App.ProjectPhaseChoiceView.reopen({
            sortProperties: ['sequence'],

            phases: function () {
                return App.ProjectPhase.find();
            }.property(),

            data: function () {
                return App.ProjectPhase.filter(function(item) {
                    return item.get('ownerEditable');
                });
            }.property('phases.length'),

            contentBinding: 'data'
        });
    },

    setLocale: function(locale) {
        if (!locale) {
            locale = this.get('locale');
        }

        if (locale != 'en-us') {
            if (locale == 'nl') {
                locale = 'nl-NL';
            }

            // Try to load locale specifications.
            $.getScript('/static/assets/js/vendor/globalize-cultures/globalize.culture.' + locale + '.js')
                .fail(function() {
                    if (window.console) {
                        console.log("No globalize culture file for : "+ locale);
                    }
                    // Specified locale file not available. Use default locale.
                    locale = App.get('locale');
                    Globalize.culture(locale);
                    App.set('locale', locale);
                })
                .success(function() {
                    // Specs loaded. Enable locale.
                    Globalize.culture(locale);
                    App.set('locale', locale);
                });
            if (locale == 'en-US') {
                Globalize.culture(locale);
            } else {
                $.getScript('/static/assets/js/vendor/jquery-ui/i18n/jquery.ui.datepicker-' + locale.substr(0, 2) + '.js')
                    .fail(function() {
                        if (window.console) {
                            console.log("No jquery.ui.datepicker file for : "+ locale);
                        }
                        // Specified locale file not available. Use default locale.
                        locale = App.get('locale');
                        Globalize.culture(locale);
                        App.set('locale', locale);
                    })
                    .success(function() {
                        // Specs loaded. Enable locale.
                        App.set('locale', locale);
                    });

            }
        } else {
            Globalize.culture(locale);
            App.set('locale', locale);
        }
    }
});


/**
 * The Ember Data Adapter and Store configuration.
 */

App.AdapterPlurals = {
    "homepage": "homepage",

    // My Orders
    "orders/my": "orders/my",
    "donations/my": "donations/my",
    "donations/project": "donations/project",
    'order_payments/my': 'order_payments/my',
    'payments/payment_methods': 'payments/payment_methods',

    // My Projects
    "bb_projects/manage": "bb_projects/manage",
    "bb_projects/plans/manage": "bb_projects/plans/manage",
    "bb_projects/budgetlines/manage": "bb_projects/budgetlines/manage",

    // Organizations
    "bb_organizations/manage": "bb_organizations/manage",
    "bb_organizations/documents/manage": "bb_organizations/documents/manage",

    // User Settings / Options
    "users/activate": "users/activate",
    "users/passwordset": "users/passwordset",
    "users/time_available": "users/time_available",
    "contact/contact": "contact/contact",

    // TODO: Are the plurals below still needed?
    "bb_projects/wallposts/media": "bb_projects/wallposts/media",
    "bb_projects/wallposts/text": "bb_projects/wallposts/text",
    "bb_projects/campaigns/manage": "bb_projects/campaigns/manage",
    "bb_projects/pitches/manage": "bb_projects/pitches/manage",
    "bb_organizations/addresses/manage": "bb_organizations/addresses/manage",
    "bb_projects/ambassadors/manage": "bb_projects/ambassadors/manage",
};

App.Adapter = DS.DRF2Adapter.extend({
    namespace: "api",
    plurals: App.AdapterPlurals
});

// Assigning plurals for model properties doesn't seem to work with extend, it does this way:
App.Adapter.configure("plurals", {
    "address": "addresses",
    "favourite_country" : "favourite_countries"
});

if (DEBUG && typeof Apiary == 'object') {
    // If DEBUG then include the Apiary mock adapter
    App.MockAdapter = Apiary.MockAdapter.reopen({
        namespace: "api",
        url: 'https://bluebottle.apiary-mock.com',
        plurals: App.AdapterPlurals
    });
}

// Embedded Model Mapping
//
// http://stackoverflow.com/questions/14320925/how-to-make-embedded-hasmany-relationships-work-with-ember-data/14324532#14324532
// The two possible values of embedded are:
//   load: The child records are embedded when loading, but should be saved as standalone records. In order
//         for this to work, the child records must have an ID.
//   always: The child records are embedded when loading, and are saved embedded in the same record. This,
//           of course, affects the dirtiness of the records (if the child record changes, the adapter will
//           mark the parent record as dirty).

App.Store = DS.Store.extend({
    adapter: 'App.Adapter'
});

App.ModelMetaMixin = Ember.Mixin.create({
    meta_data: DS.attr('object'),
    _modelProperty: 'content',

    modelName: function() {
        return String(this.constructor);
    }.property('constructor'),

    modelType: function() {
        var name = this.get('modelName').split('.');
        return Ember.String.camelize(name.pop());
    }.property('modelName')
});

DS.Model.reopen(App.ModelMetaMixin, {});

/* Application Controller */

App.ApplicationController = Ember.Controller.extend({

    sub_menu: false,

    display_message: false,
    displayMessage: (function() {
        if (this.get('display_message')) {
            Ember.run.later(this, function() {
                this.hideMessage();
            }, 10000);
        }
    }).observes('display_message'),

    hideMessage: function() {
        this.set('display_message', false);
    },

    // Override this to do something when the currentUser call in the initializer doesn't succeed
    missingCurrentUser: Em.K
});

/* Routing */

App.SlugRouter = Em.Mixin.create({
    serialize: function(model, params) {
        if (params.length !== 1) { return {}; }

        var name = params[0], object = {};
        object[name] = get(model, 'slug');

        return object;
    }
});

App.Router.reopen({
    location: 'hashbang'
});

// Handle queued router transition
App.Router.reopen({
  didTransition: function(infos) {
      this._super(infos);

      /*
       Clear queued (next) transition after any successful transition so the
       queued one does not run more than once.
       */
      this.send('clearNextTransition');
  }
});

// Enable Google Analytics with Ember
App.Router.reopen({

    /**
     * Tracks pageviews if google analytics is used
     * Source: http://www.randomshouting.com/2013/05/04/Ember-and-Google-Analytics.html
     *
     * TODO: With new Ember we can switch to a nicer pattern:
     * http://emberjs.com/guides/cookbook/helpers_and_components/adding_google_analytics_tracking/
     */
    didTransition: function(infos) {
        this._super(infos);

        Ember.run.next(function() {
            // the meta module will now go through the routes and look for data
            App.meta.trigger('reloadDataFromRoutes');
        });

        // Track the page / route load
        var url = this.get('url');
        if (window._gaq !== undefined) {
            Ember.run.next(function() {
                _gaq.push(['_trackPageview', url]);
            });
        }

    }
});


App.Router.map(function() {

    this.resource('language', {path:'/:lang'});

    // Fix for Facebook login
    this.route("home", { path: "_=_" });

    this.route("home", { path: "/" });

    this.resource('error', {path: '/error'}, function() {
        this.route('notFound', {path: '/not-found'});
        this.route('notAllowed', {path: '/not-allowed'});
    });

    this.resource('page', {path: '/pages/:page_id'});
    this.resource('contactMessage', {path: '/contact'});

});


App.ApplicationRoute = Em.Route.extend(BB.ModalMixin, {

    actions: {
        clearNextTransition: function () {
            this.set('nextTransition', null);
        },
        setNextTransition: function (transition) {
            this.set('nextTransition', transition);
        },
        loadNextTransition: function (fallbackRoute) {
            // If the applicationRoute has a nextTransition value then we run it as
            // it is probably the case that the user tried to access a restricted page and
            // was prevented from doing it => user was presented with the sign up / in modal.
            // If there is no nextTransition then load the passed route if defined.
            var nextTransition = this.get('nextTransition');
            if (nextTransition) {
                // retry the transition
                nextTransition.retry();

                // cancel the transition so that it doesn't run again
                this.send('clearNextTransition');
            } else if (Em.typeOf(fallbackRoute) == 'string') {
                this.transitionTo(fallbackRoute);
            }
        },
        setFlash: function (message, type, timeout) {
            var flash = {},
                _this = this,
                 time = timeout || 3000;

            flash.activeNameClass = 'is-active';

            if (typeof message === 'object') {
                flash = message;

            } else {
                flash.text = message;
                if (typeof type === 'undefined') {
                    flash.type = 'welcome';
                } else {
                    flash.type = type;
                }

            }
            this.controllerFor('application').set('flash', flash);

            if (timeout === false) {
                return true;
            } else {
                setTimeout(function() {
                    _this.send('addRemoveClass', 'remove', ['.flash', '.flash-container'], ['is-active', 'is-active']);
                }, time);
            }
        },

        clearFlash: function() {
            var animationEnd = 'animationEnd animationend webkitAnimationEnd oAnimationEnd MSAnimationEnd',
                _this = this,
                callback = function flashClearCallback() {
                    _this.controllerFor('application').set('flash', null);
                };

            _this.send('addRemoveClass', 'remove', ['.flash', '.flash-container'], ['is-active', 'is-active'], callback, animationEnd);
        },

        logout: function () {
            // Do some logout stuff here!
        },
        selectLanguage: function(language) {
            var user = App.CurrentUser.find('current');
            if (!user.get('id_for_ember')) {
                if (language == App.get('language')) {
                    // Language already set. Don't do anything;
                    return true;
                }
                document.location = '/' + language + document.location.hash;
            }

            App.UserSettings.find(App.CurrentUser.find('current').get('id_for_ember')).then(function(settings){
                if (language == App.get('language')) {
                    // Language already set. Don't do anything;
                    return true;
                }
                settings.set('primary_language', language);
                settings.on('didUpdate', function(){
                    document.location = '/' + language + document.location.hash;
                });
                settings.save();
                return true;
            });

            return true;
        },

        showProjectTaskList: function(project_id) {
            var route = this;
            App.Project.find(project_id).then(function(project) {
                route.transitionTo('project', project);
                route.transitionTo('projectTaskList');
            });
        },

        showPage: function(pageId, newWindow) {
            if (Ember.typeOf(newWindow) == 'undefined')
                newWindow = false;

            var route = this;
            App.Page.find(pageId).then(function(page) {
                if (newWindow) {
                    var url = route.router.generate('page', page);
                    window.open(url, "_blank");
                } else {
                    route.transitionTo('page', page);
                    window.scrollTo(0, 0);
                }
            });
        },

<<<<<<< HEAD
        goTo: function(target) {
            $('html, body').stop().animate({
                scrollTop: $(target).offset().top - $('#header').height()
            }, 500);
        },

        addDonation: function (project, fundraiser) {
            var _this = this,
                controller = this.get('controller');

            App.MyOrder.createRecord().save().then(
                // Success
                function(order) {
                    var donation =  App.MyDonation.createRecord({
                                        order: order, 
                                        project: project, 
                                        fundraiser: fundraiser
                                    });

                    controller.send('openInDynamic', 'donation', donation, 'modalFront');
                },
                // Failure
                function(order) {
                    throw new Em.error('Saving MyOrder failed!');
                }
            );
=======
        goTo: function(target, url) {
            var go = function(){
                $('html, body').stop().animate({
                    scrollTop: $(target).offset().top - $('#header').height()
                }, 500);
            }

            if (url && !this.get('controller.target').isActive(url)){
                this.transitionTo(url).then(function(){
                    // Small wait here to give page a chance to render
                    Em.run.later(function(){
                        go();
                    }, 500)
                });
            } else {
                go();
            }
>>>>>>> 4b97b16d
        }
    },

    urlForEvent: function(actionName, context) {
        return "/nice/stuff";
    }
});

// FIXME: we should make this cleaner by ensuring the current
//        user is fetched before we do any routing.
App.ErrorNotAllowedRoute = Em.Route.extend({
    beforeModel: function() {
        var self = this;
        App.CurrentUser.find('current').then( function (user) {
            if (user.get('isAuthenticated')) {
                self.transitionTo('home');
            }
        });
    }
});

App.UserIndexRoute = Em.Route.extend({
    beforeModel: function() {
        this.transitionTo('userProfile');
    }
});
App.EventMixin = Em.Mixin.create({

  bindScrolling: function(opts) {
    var onScroll, self = this;

    onScroll = function() {
      var scrollTop = $(this).scrollTop();
      return self.scrolled(scrollTop);
    };

    $(window).bind('scroll', onScroll);
    $(document).bind('touchmove', onScroll);
  },

  startStopScrolling: function(elm, nameClass) {
    var lastScroll = 0,
        st, startScroll;

    startScroll = function() {
        st = $(this).scrollTop();

        if (st > lastScroll) {
            $(elm).removeClass(nameClass);
        } else {
            $(elm).addClass(nameClass);
        }

        lastScroll = st;
    };

    $(window).bind('scroll', startScroll);
    $(document).bind('touchmove', startScroll);
  },

  unbindScrolling: function () {
    $(window).unbind('scroll');
    $(document).unbind('touchmove');
  },

  bindMobileClick: function() {
    toggleMenu = function() {
      $('.mobile-nav-holder').toggleClass('is-active');
    };

    closeMenu = function(event) {
      $('.mobile-nav-holder').removeClass('is-active');
    };

    $('.mobile-nav-btn').bind('click', toggleMenu);
    $('#content').bind('hover', closeMenu);
  }
});


App.ApplicationView = Em.View.reopen(App.EventMixin, {
    setBindScrolling: function() {
        this.bindScrolling();
        this.startStopScrolling('#cheetah-header', 'is-active');
    }.on('didInsertElement'),

    setUnbindScrolling: function() {
        this.unbindScrolling();
    }.on('didInsertElement'),

    setBindClick: function() {
        this.bindMobileClick();
    }.on('didInsertElement'),

    scrolled: function(dist) {
        top = $('#content').offset();
        elm = top.screen.availTop;

        if (dist <= 53) {
            $('#header').removeClass('is-scrolled');
            $('.nav-member-dropdown').removeClass('is-scrolled');
            $('.mobile-nav-holder').removeClass('is-scrolled');
            //$('#content').append('<div class="scrolled-area"></div>');
        } else {
            $('#header').addClass('is-scrolled');
            $('.nav-member-dropdown').addClass('is-scrolled');
            $('.mobile-nav-holder').addClass('is-scrolled');
        }
    }
})
<|MERGE_RESOLUTION|>--- conflicted
+++ resolved
@@ -553,34 +553,6 @@
             });
         },
 
-<<<<<<< HEAD
-        goTo: function(target) {
-            $('html, body').stop().animate({
-                scrollTop: $(target).offset().top - $('#header').height()
-            }, 500);
-        },
-
-        addDonation: function (project, fundraiser) {
-            var _this = this,
-                controller = this.get('controller');
-
-            App.MyOrder.createRecord().save().then(
-                // Success
-                function(order) {
-                    var donation =  App.MyDonation.createRecord({
-                                        order: order, 
-                                        project: project, 
-                                        fundraiser: fundraiser
-                                    });
-
-                    controller.send('openInDynamic', 'donation', donation, 'modalFront');
-                },
-                // Failure
-                function(order) {
-                    throw new Em.error('Saving MyOrder failed!');
-                }
-            );
-=======
         goTo: function(target, url) {
             var go = function(){
                 $('html, body').stop().animate({
@@ -598,7 +570,27 @@
             } else {
                 go();
             }
->>>>>>> 4b97b16d
+        }
+        addDonation: function (project, fundraiser) {
+            var _this = this,
+                controller = this.get('controller');
+
+            App.MyOrder.createRecord().save().then(
+                // Success
+                function(order) {
+                    var donation =  App.MyDonation.createRecord({
+                                        order: order, 
+                                        project: project, 
+                                        fundraiser: fundraiser
+                                    });
+
+                    controller.send('openInDynamic', 'donation', donation, 'modalFront');
+                },
+                // Failure
+                function(order) {
+                    throw new Em.error('Saving MyOrder failed!');
+                }
+            );
         }
     },
 
