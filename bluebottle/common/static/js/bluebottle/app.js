Ember.Application.initializer({
    name: 'currentUser',
    after: 'store',

    initialize: function(container, application) {
        var _this = this;

        // delay boot until the current user promise resolves
        App.deferReadiness();

        // Try to fetch the current user
        var currentUser = App.CurrentUser.find('current').then(function(user) {
            // Read language string from url.
            var language = window.location.pathname.split('/')[1];

            // Setup language
            var primaryLanguage = user.get('primary_language');
            primaryLanguage = primaryLanguage.replace('_', '-').toLowerCase();
            if (primaryLanguage && primaryLanguage != language) {
                document.location = '/' + primaryLanguage + document.location.hash;
            }

            // We don't have to check if it's one of the languages available. Django will have thrown an error before this.
            application.set('language', language);

            App.injectUser(container, user, application);

            // boot the app
            App.advanceReadiness();
        }, function() {

            App.injectUser(container, null, application);

            container.lookup('controller:application').missingCurrentUser();

            // boot the app without a currect user
            App.advanceReadiness();
        });
    }
});

// A static initializer for app settings
//TODO: we should make it as an ajax request to fetch settings from api
Ember.Application.initializer({
    name: 'appSettings',
    after: 'currentUser',

    initialize: function(container, application) {
        application.set('settings',
            Em.Object.create({
                minPasswordLength: 6,
                minPasswordError: gettext('Password needs to be at least 6 characters long')
            })
        );
    }
});


App = Em.Application.createWithMixins(Em.FacebookMixin, {
    VERSION: '1.0.0',

    // TODO: Remove this in production builds.
    LOG_TRANSITIONS: DEBUG,


    // We store language & locale here because they need to be available before loading templates.
    language: 'en',
    locale: 'en-GB',
    interfaceLanguages: [
        Em.Object.create({name:'English', code: 'en'}),
        Em.Object.create({name:'Nederlands', code: 'nl'})
    ],

    ready: function() {

        // only needed when submitting a form if the user isn't authenticated
        var metaCsrf = $('meta[name=csrf-token]');
        if (metaCsrf)
            this.set('csrfToken', metaCsrf.attr('content'));

        // Read language string from url.
        var language = window.location.pathname.split('/')[1];
        App.CurrentUser.find('current').then(function(user){
            var primaryLanguage = user.get('primary_language');
            if (primaryLanguage && primaryLanguage != language) {
                document.location = '/' + primaryLanguage + document.location.hash;
            }
        });
        this.set('language', language);

        // Now that we know the language we can load the handlebars templates.
        //this.loadTemplates(this.templates);

        // Read locale from browser with fallback to default.
        var locale = navigator.language || navigator.userLanguage || this.get('locale');
        if (locale.substr(0, 2) != language) {
            // Some overrides to have a sound experience, at least for dutch speaking and dutch based users.

            if (language == 'nl') {
                // For dutch language always overwrite locale. Always use dutch locale.
                locale = 'nl';
            }
            if (language == 'en' && locale.substr(0, 2) == 'nl') {
                // For dutch browser viewing english site overwrite locale.
                // We don't want to have dutch fuzzy dates.
                // If fuzzy dates are translated in other languages we should decide if we want to show those.
                locale = 'en';
            }
        }
        App.Page.reopen({
            url: 'pages/' + language + '/pages'
        });

        this.setLocale(locale);
        this.initSelectViews();
    },

    injectUser: function (container, user, application) {
        // Set the currentUser model/content on the currentUser controller
        container.lookup('controller:currentUser').set('content', user);

<<<<<<< HEAD
        // Inject currentUser into all controllers
        application.inject('controller', 'currentUser', 'controller:currentUser');

=======
        // Inject currentUser into all controllers and routes
        application.inject('controller', 'currentUser', 'controller:currentUser');
        application.inject('route', 'currentUser', 'controller:currentUser');
>>>>>>> a1a9ffc1
    },

    initSelectViews: function() {
        // Pre-load these lists so we avoid race conditions when displaying forms
        App.Country.find().then(function(list) {
            App.CountrySelectView.reopen({
                content: list
            });
            App.CountryCodeSelectView.reopen({
                content: list
            });
        });

        App.Theme.find().then(function(list) {
            App.ThemeSelectView.reopen({
                content: list
            });
        });

        App.Skill.find().then(function(list) {
            App.SkillSelectView.reopen({
                content: list
            });
        });

        App.Language.find().then(function(list) {
            App.LanguageSelectView.reopen({
                content: list
            });
        });

        App.ProjectPhase.find().then(function(data){
            App.ProjectPhaseSelectView.reopen({
                content: function () {
                    return data.filter(function(item){
                        return item.get('viewable');
                    });
                },
            });
        });

        App.ProjectPhaseChoiceView.reopen({
            sortProperties: ['sequence'],

            phases: function () {
                return App.ProjectPhase.find();
            }.property(),

            data: function () {
                return App.ProjectPhase.filter(function(item) {
                    return item.get('ownerEditable');
                });
            }.property('phases.length'),

            contentBinding: 'data'
        });
    },

    setLocale: function(locale) {
        if (!locale) {
            locale = this.get('locale');
        }

        if (locale != 'en-us') {
            if (locale == 'nl') {
                locale = 'nl-NL';
            }

            // Try to load locale specifications.
            $.getScript('/static/assets/js/vendor/globalize-cultures/globalize.culture.' + locale + '.js')
                .fail(function() {
                    if (window.console) {
                        console.log("No globalize culture file for : "+ locale);
                    }
                    // Specified locale file not available. Use default locale.
                    locale = App.get('locale');
                    Globalize.culture(locale);
                    App.set('locale', locale);
                })
                .success(function() {
                    // Specs loaded. Enable locale.
                    Globalize.culture(locale);
                    App.set('locale', locale);
                });
            if (locale == 'en-US') {
                Globalize.culture(locale);
            } else {
                $.getScript('/static/assets/js/vendor/jquery-ui/i18n/jquery.ui.datepicker-' + locale.substr(0, 2) + '.js')
                    .fail(function() {
                        if (window.console) {
                            console.log("No jquery.ui.datepicker file for : "+ locale);
                        }
                        // Specified locale file not available. Use default locale.
                        locale = App.get('locale');
                        Globalize.culture(locale);
                        App.set('locale', locale);
                    })
                    .success(function() {
                        // Specs loaded. Enable locale.
                        App.set('locale', locale);
                    });

            }
        } else {
            Globalize.culture(locale);
            App.set('locale', locale);
        }
    }
});


/**
 * The Ember Data Adapter and Store configuration.
 */
App.Adapter = DS.DRF2Adapter.extend({
    namespace: "api",

    plurals: {
        "bb_projects/manage": "bb_projects/manage",
        "bb_projects/plans/manage": "bb_projects/plans/manage",
        "bb_organizations/manage": "bb_organizations/manage",
        "bb_organizations/documents/manage": "bb_organizations/documents/manage",
        "bb_projects/budgetlines/manage": "bb_projects/budgetlines/manage",
        "users/activate": "users/activate",
        "users/passwordset": "users/passwordset",
        "users/time_available": "users/time_available",
        "homepage": "homepage",
        "contact/contact": "contact/contact",
        // TODO: Are the plurals below still needed?
        "bb_projects/wallposts/media": "bb_projects/wallposts/media",
        "bb_projects/wallposts/text": "bb_projects/wallposts/text",
        "bb_projects/campaigns/manage": "bb_projects/campaigns/manage",
        "bb_projects/pitches/manage": "bb_projects/pitches/manage",
        "bb_organizations/addresses/manage": "bb_organizations/addresses/manage",
        "bb_projects/ambassadors/manage": "bb_projects/ambassadors/manage",
    }
});

// Assigning plurals for model properties doesn't seem to work with extend, it does this way:
App.Adapter.configure("plurals", {
    "address": "addresses",
    "favourite_country" : "favourite_countries"
});

App.ApplicationController = Ember.Controller.extend({

    sub_menu: false,

    display_message: false,
    displayMessage: (function() {
        if (this.get('display_message')) {
            Ember.run.later(this, function() {
                this.hideMessage();
            }, 10000);
        }
    }).observes('display_message'),

    hideMessage: function() {
        this.set('display_message', false);
    },

    // Override this to do something when the currentUser call in the initializer doesn't succeed
    missingCurrentUser: Em.K
});

// Embedded Model Mapping
//
// http://stackoverflow.com/questions/14320925/how-to-make-embedded-hasmany-relationships-work-with-ember-data/14324532#14324532
// The two possible values of embedded are:
//   load: The child records are embedded when loading, but should be saved as standalone records. In order
//         for this to work, the child records must have an ID.
//   always: The child records are embedded when loading, and are saved embedded in the same record. This,
//           of course, affects the dirtiness of the records (if the child record changes, the adapter will
//           mark the parent record as dirty).

App.Store = DS.Store.extend({
    adapter: 'App.Adapter'
});


DS.Model.reopen({
    meta_data: DS.attr('object')
});

/* Routing */

App.SlugRouter = Em.Mixin.create({
    serialize: function(model, params) {
        if (params.length !== 1) { return {}; }

        var name = params[0], object = {};
        object[name] = get(model, 'slug');

        return object;
    }
});

App.Router.reopen({
    location: 'hashbang'
});

// Handle queued router transition
App.Router.reopen({
  didTransition: function(infos) {
      this._super(infos);

      /*
       Clear queued (next) transition after any successful transition so the 
       queued one does not run more than once.
       */ 
      this.send('clearNextTransition');
  }
});

// Enable Google Analytics with Ember
App.Router.reopen({

    /**
     * Tracks pageviews if google analytics is used
     * Source: http://www.randomshouting.com/2013/05/04/Ember-and-Google-Analytics.html
     *
     * TODO: With new Ember we can switch to a nicer pattern:
     * http://emberjs.com/guides/cookbook/helpers_and_components/adding_google_analytics_tracking/
     */
    didTransition: function(infos) {
        this._super(infos);

        Ember.run.next(function() {
            // the meta module will now go through the routes and look for data
            App.meta.trigger('reloadDataFromRoutes');
        });

		// Track the page / route load
        var url = this.get('url');
        if (window._gaq !== undefined) {
            Ember.run.next(function() {
                _gaq.push(['_trackPageview', url]);
            });
        }

    }
});


App.Router.map(function() {

    this.resource('language', {path:'/:lang'});

    // Fix for Facebook login
    this.route("home", { path: "_=_" });

    this.route("home", { path: "/" });

    this.resource('error', {path: '/error'}, function() {
        this.route('notFound', {path: '/not-found'});
        this.route('notAllowed', {path: '/not-allowed'});
    });

    this.resource('page', {path: '/pages/:page_id'});
    this.resource('contactMessage', {path: '/contact'});

});


App.ApplicationRoute = Em.Route.extend(BB.ModalMixin, {

    actions: {
        clearNextTransition: function () {
            this.set('nextTransition', null);
        },
        setNextTransition: function (transition) {
            this.set('nextTransition', transition);
        },
        loadNextTransition: function (fallbackRoute) {
            // If the applicationRoute has a nextTransition value then we run it as 
            // it is probably the case that the user tried to access a restricted page and 
            // was prevented from doing it => user was presented with the sign up / in modal.
            // If there is no nextTransition then load the passed route if defined.
            var nextTransition = this.get('nextTransition');
            if (nextTransition) {
                // retry the transition
                nextTransition.retry();

                // cancel the transition so that it doesn't run again
                this.send('clearNextTransition');
            } else if (Em.typeOf(fallbackRoute) == 'string') {
                this.transitionTo(fallbackRoute);
            }
        },
        setFlash: function (message, type, timeout) {
            var flash = {},
                _this = this,
                 time = timeout || 3000;

            flash.activeNameClass = 'is-active';

            if (typeof message === 'object') {
                flash = message;

            } else {
                flash.text = message;
                if (typeof type === 'undefined') {
                    flash.type = 'welcome';
                } else {
                    flash.type = type;
                }

            }
            this.controllerFor('application').set('flash', flash);

            if (timeout === false) {
                return true;
            } else {
                setTimeout(function() {
                    _this.send('addRemoveClass', 'remove', ['.flash', '.flash-container'], ['is-active', 'is-active']);
                }, time);
            }
        },

        clearFlash: function() {
            var animationEnd = 'animationEnd animationend webkitAnimationEnd oAnimationEnd MSAnimationEnd',
                _this = this,
                callback = function flashClearCallback() {
                    _this.controllerFor('application').set('flash', null);
                };

            _this.send('addRemoveClass', 'remove', ['.flash', '.flash-container'], ['is-active', 'is-active'], callback, animationEnd);
        },

        logout: function () {
            // Do some logout stuff here!
        },
        selectLanguage: function(language) {
            var user = App.CurrentUser.find('current');
            if (!user.get('id_for_ember')) {
                if (language == App.get('language')) {
                    // Language already set. Don't do anything;
                    return true;
                }
                document.location = '/' + language + document.location.hash;
            }

            App.UserSettings.find(App.CurrentUser.find('current').get('id_for_ember')).then(function(settings){
                if (language == App.get('language')) {
                    // Language already set. Don't do anything;
                    return true;
                }
                settings.set('primary_language', language);
                settings.on('didUpdate', function(){
                    document.location = '/' + language + document.location.hash;
                });
                settings.save();
                return true;
            });
            
            return true;
        },

        showProjectTaskList: function(project_id) {
            var route = this;
            App.Project.find(project_id).then(function(project) {
                route.transitionTo('project', project);
                route.transitionTo('projectTaskList');
            });
        },

        showPage: function(pageId, newWindow) {
            if (Ember.typeOf(newWindow) == 'undefined')
                newWindow = false;

            var route = this;
            App.Page.find(pageId).then(function(page) {
                if (newWindow) {
                    var url = route.router.generate('page', page);
                    window.open(url, "_blank");
                } else {
                    route.transitionTo('page', page);
                    window.scrollTo(0, 0);
                }
            });
        }
    },

    urlForEvent: function(actionName, context) {
        return "/nice/stuff";
    }
});

// FIXME: we should make this cleaner by ensuring the current
//        user is fetched before we do any routing.
App.ErrorNotAllowedRoute = Em.Route.extend({
    beforeModel: function() {
        var self = this;
        App.CurrentUser.find('current').then( function (user) {
            if (user.get('isAuthenticated')) {
                self.transitionTo('home');
            }
        });
    }
});

App.UserIndexRoute = Em.Route.extend({
    beforeModel: function() {
        this.transitionTo('userProfile');
    }
});<|MERGE_RESOLUTION|>--- conflicted
+++ resolved
@@ -119,15 +119,9 @@
         // Set the currentUser model/content on the currentUser controller
         container.lookup('controller:currentUser').set('content', user);
 
-<<<<<<< HEAD
-        // Inject currentUser into all controllers
-        application.inject('controller', 'currentUser', 'controller:currentUser');
-
-=======
         // Inject currentUser into all controllers and routes
         application.inject('controller', 'currentUser', 'controller:currentUser');
         application.inject('route', 'currentUser', 'controller:currentUser');
->>>>>>> a1a9ffc1
     },
 
     initSelectViews: function() {
