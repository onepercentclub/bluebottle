--- conflicted
+++ resolved
@@ -55,17 +55,6 @@
  */
 // TODO: Enable this once we work out why we can't use the jwt token after
 //       a reload. It seems it is only valid for one session??
-<<<<<<< HEAD
-//Ember.Application.initializer({
-//     name: 'setJwtToken',
-//     before: 'currentUser',
-//     initialize: function(container, application) {
-//         var jwtToken = localStorage['jwtToken'];
-//         if (jwtToken)
-//             App.set('jwtToken', jwtToken);
-//     }
-//});
-=======
 Ember.Application.initializer({
     name: 'setJwtToken',
     before: 'currentUser',
@@ -75,7 +64,6 @@
             App.set('jwtToken', jwtToken);
     }
 });
->>>>>>> 1405f1b0
 
 /* 
  A mixin for JWT authentication - this will be called from the BB LoginController
