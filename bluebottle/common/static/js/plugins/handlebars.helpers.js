--- conflicted
+++ resolved
@@ -106,15 +106,11 @@
   }
 
   return new Handlebars.SafeString(text);
-<<<<<<< HEAD
 });
-
 // With this helper you can pass a variable that holds the stack you want to render.
 Ember.Handlebars.registerHelper('renderFromVariable', function(name, options, contextString){
     if (!contextString) {
         contextString = {};
     }
     Ember.Handlebars.helpers.render.call(this, 'cheetah.menu', contextString, options)
-=======
->>>>>>> 20d51b3a
 });