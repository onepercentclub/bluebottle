var get = Ember.get, set = Ember.set;

DS.DRF2Serializer = DS.RESTSerializer.extend({

    /**
     * Add serialization support for arrays.
     */
    init: function() {
        this._super();
        this.registerTransform('array', {
            deserialize: function(serialized) {
                return Ember.isNone(serialized) ? null : Em.A(serialized);
            },
            serialize: function(deserialized) {
                // FIXME: deserialized doesn't have a toJSON() method.
                return Ember.isNone(deserialized) ? null : deserialized.toJSON();
            }
        });
        this.registerTransform('file', {
            deserialize: function(serialized) {
                return Ember.isNone(serialized) ? null : serialized;
            },
            serialize: function(deserialized) {
                return Ember.isNone(deserialized) ? null : deserialized;
            }
        });
        this.registerTransform('image', {
            deserialize: function(serialized) {
                return Ember.isNone(serialized) ? null : Em.A(serialized);
            },
            serialize: function(deserialized) {
                return Ember.isNone(deserialized) ? null : deserialized;
            }
        });
    },



    /**
     * Changes from default:
     * - Don't call sideload() because DRF2 doesn't support it.
     * - Get results directly from json.
     */
    extract: function(loader, json, type, record) {

        this.extractMeta(loader, type, json);

        if (json) {
            if (record) {
                loader.updateId(record, json);
            }
            this.extractRecordRepresentation(loader, type, json);
        }
    },

    /**
     * Changes from default:
     * - Don't call sideload() because DRF2 doesn't support it.
     * - Get results from json.results or directly from json.
     */
    extractMany: function(loader, json, type, records) {

        this.extractMeta(loader, type, json);

        var references = [];
        var objects = json['results'] ? json['results'] : json;

        if (records) {
            records = records.toArray();
        }

        for (var i = 0; i < objects.length; i++) {
            if (records) {
                loader.updateId(records[i], objects[i]);
            }
            var reference = this.extractRecordRepresentation(loader, type, objects[i]);
            references.push(reference);
        }

        loader.populateArray(references);
    },

    /**
     * Changes from default:
     * - Don't append '_id' to the end of the key.
     */
    keyForBelongsTo: function(type, name) {
        return this.keyForAttributeName(type, name);
    },

    /**
     * Changes from default:
     * - Add support for marking attributes as readOnly.
     * https://github.com/emberjs/data/pull/303#issuecomment-14649231
     */
    addAttributes: function(data, record) {
        record.eachAttribute(function(name, attribute) {
            // Skip serializing the attribute if 'readOnly' is true in its mapping
            if (!this.mappingOption(record.constructor, name, 'readOnly')) {
                this._addAttribute(data, record, name, attribute.type);
            }
        }, this);
    },

    
    
    /**
    Customize the serializer to also send PrimaryRelatedFields ids.
    http://stackoverflow.com/questions/16128525/customizing-what-ember-data-sends-to-the-server
    */

    addHasMany: function(hash, record, key, relationship){

        var ids = record.get(relationship.key).map(function(item){
            return item.id;
        });

        if (relationship.key != "tags") {
            hash[key] = ids;
        } else {

            var tags = record.get(relationship.key).map(function(item){
                return {"id" : item.id };
            });
            hash[relationship.key] = tags;
        }
    }

});



DS.DRF2Adapter = DS.RESTAdapter.extend({

    /**
     * Use a custom serializer for DRF2.
     */
    serializer: DS.DRF2Serializer,

    /**
     * Bulk commits are not supported by this adapter.
     */
    bulkCommit: false,

    /**
     * DRF2 uses the 'next' keyword for paginating results.
     */
    since: 'next',


    /**
     * Changes from default:
     * - Don't embed record within 'root' in the json.
     * - Add support for multipart/form-data form submission.
     */
    createRecord: function(store, type, record) {

        var root = this.rootForType(type, record);
        var data = {};
        var adapter = this;
        data = this.serialize(record, { includeId: true });

        var hasFile = false;
        for (key in data) {
            if (record.get(key) instanceof File) {
                hasFile = true;
            }

        }
        if (hasFile) {
            var formdata = new FormData();
            for (key in data) {
                if (data[key] !== undefined) {
                    if (record.get(key) instanceof File) {
                        formdata.append(key, record.get(key));
                    } else if (Em.typeOf(data[key]) == 'array'){
                        // Take care of nested resources
                        formdata.append(key, JSON.stringify(data[key]));
                    } else {
                        formdata.append(key, data[key]);
                    }
                }
            }

            return this.ajaxFormData(this.buildURL(root), "POST", {
                data: formdata,
                success: function(json) {
                    Ember.run(this, function() {
                        adapter.didCreateRecord(store, type, record, json);
                    });
                },
                // Make sure we parse any errors.
                error: function(xhr) {
                    adapter.didError(store, type, record, xhr);
                }
            });

        } else {
            // Regular json POST (i.e. not multipart/form-data POST).
            return this.ajax(this.buildURL(root), "POST", {
              data: data
            }).then(function(json){
              adapter.didCreateRecord(store, type, record, json);
            }, function(xhr) {
              adapter.didError(store, type, record, xhr);
              throw xhr;
            }).then(null, DS.rejectionHandler);
        }
    },

    /**
     * Changes from default:
     * - Don't embed record within 'root' in the json.
     * - Add support for multipart/form-data form submission.
     */
    updateRecord: function(store, type, record) {
        var id = get(record, 'id');
        var root = this.rootForType(type, record);
        var adapter = this;
        var data = {};
        data = this.serialize(record, { includeId: true });
        var hasFile = false;
        for (key in data) {
            if (record.get(key) instanceof File) {
                hasFile = true;
            }
        }
        if (hasFile) {
            var formdata = new FormData();
            for (key in record) {
                if (data[key] !== undefined) {
                    if (record.get(key) instanceof File) {
                        var file = record.get(key);
                        formdata.append(key, file);
                    } else if (Em.isArray(record.get(key))){
                        // Take care of nested resources, e.g. tags
                        formdata.append(key, JSON.stringify(data[key]));
                    } else {
                        formdata.append(key, data[key]);
                    }
                }
            }

            return this.ajaxFormData(this.buildURL(root, id), "POST", {
                data: formdata,
                headers: {'X-HTTP-Method-Override': 'PUT'},
                success: function(json) {
                    Ember.run(this, function() {
                        adapter.didSaveRecord(store, type, record, json);
                    });
                },
                error: function(xhr) {
                    adapter.didError(store, type, record, xhr);
                }
            });
        } else {
            return this.ajax(this.buildURL(root, id), "PUT", {
              data: data
            }).then(function(json){
              adapter.didSaveRecord(store, type, record, json);
            }, function(xhr) {
              adapter.didError(store, type, record, xhr);
              throw xhr;
            }).then(null, DS.rejectionHandler);

        }
    },


    /**
     * A custom version of the ember-data ajax() method to set the hash up correctly for doing
     * a multipart/form-data submission with data generated by FormData.
     */
    ajaxFormData: function(url, type, hash) {
        hash.url = url;
        hash.type = type;
        hash.processData = false;  // tell jQuery not to process the data
        hash.contentType = false;  // tell jQuery not to set contentType
        hash.context = this;

        jQuery.ajax(hash);
     },

    /**
     * Changes from default:
     * - Check for status code 400 instead of 422.
     * - Set the response text directly, not from the 'errors' property.
     */
    didError: function(store, type, record, xhr) {
        if (xhr.status === 400) {
            var data = JSON.parse(xhr.responseText);
            store.recordWasInvalid(record, data);
        } else if (xhr.status === 403) {
            var data = JSON.parse(xhr.responseText);
            store.recordWasInvalid(record, data);
        } else if (xhr.status === 500) {
            // Server error! rollback transaction so the application won't break.
            record.transitionTo('invalid');
            // record.get('stateManager').goToState('error');
            // record.set('errors', {server: xhr.responseText[0]})
        } else {
            // TODO: what does this do? Do we want the console log?
            this._super.apply(this, arguments);
            console.error("Unhandled server error with status code: " + xhr.status);
        }
    },

    /**
     * Changes from default:
     * - Don't replace CamelCase with '_'.
     * - Use the record's url field first if it's there.
     * - Check for 'url' defined in the class.
     */
    rootForType: function(type, record) {
        if (record !== undefined && record.hasOwnProperty('url')) {
            return record.get('url');
        }
        if (type.url) {
            return type.url;
        }
        if (type.proto().url) {
            return type.proto().url;
        }
        // use the last part of the name as the URL
        var parts = type.toString().split(".");
        var name = parts[parts.length - 1];
        return name.toLowerCase();
    },

    /**
     * Changes from default:
     * - Don't add 's' if the url name already ends with 's'.
     */
    pluralize: function(name) {
        if (this.plurals[name])
            return this.plurals[name];
        else if (name.charAt(name.length - 1) === 's')
            return name;
        else
            return name + 's';
    },

    /**
     * Changes from default:
     * - Add trailing slash for lists.
     */
    buildURL: function(record, suffix) {
        var url = this._super(record, suffix);
        if (suffix === undefined && url.charAt(url.length - 1) !== '/') {
            url += '/';
        }
        return url;
    },

    /**
     * Changes from default:
     * - Store meta data on record array
     */
    didFindQuery: function (store, type, payload, recordArray) {
        var loader = DS.loaderFor(store);

        loader.populateArray = function (data) {
            recordArray.load(data);
            recordArray.set('meta', Em.A({total: payload.count, next: payload.next, previous: payload.previous}));
        };

        get(this, 'serializer').extractMany(loader, payload, type);
    },

    /**
        Taken from Stackoverflow to mark changed hasMany Ember relations as dirty
    */
    dirtyRecordsForHasManyChange: function(dirtySet, record, relationship) {
<<<<<<< HEAD
        // FIXME: Dirty trick to keep things working for adding TaskMember / WallPostPhotos
        if(record.constructor.toString() == 'App.User') {
=======
        // FIXME: Dirty trick to keep things working for adding TaskMember
        if(record.constructor.toString() != 'App.Task' && record.constructor.toString() != 'App.MyOrganization') {
>>>>>>> 212dfdd1
            relationship.childReference.parent = relationship.parentReference;
            this._dirtyTree(dirtySet, record);
        }
    }
});


// Make sure we (de)serialize 'date' attributes the right way.
// DRF2 expects yyy-mm-ddThh:ii:ssZ
// Ember wants an js Date()
DS.DRF2Adapter.registerTransform("date", {
    deserialize: function (serialized) {
        if (serialized == undefined) {
            return null;
        }
        return new Date(serialized);
    },

    serialize: function (date) {
        if (date == null) {
            return null;
        }
        var pad = function (num) {
            return num < 10 ? "0" + num : "" + num;
        };

        var utcYear = date.getUTCFullYear(),
            utcMonth = date.getUTCMonth() +1,
            utcDayOfMonth = date.getUTCDate(),
            utcDay = date.getUTCDay(),
            utcHours = date.getUTCHours(),
            utcMinutes = date.getUTCMinutes(),
            utcSeconds = date.getUTCSeconds();

        return utcYear + "-" + pad(utcMonth) + "-" + pad(utcDayOfMonth) + "T" + pad(utcHours) + ":" + pad(utcMinutes) + ":" + pad(utcSeconds) + "Z";
    }
});

/* Dates are incorrectly interpreted as DateTimes, with timezone issues.
 * Register birthdate as a date with 'no' time and unlocalized date.
 * This is used in accounts/models.js
 * TODO: find cleaner approach?
 */
DS.DRF2Adapter.registerTransform("birthdate", {
    deserialize: function(serialized) {
        if (serialized == undefined) {
            return null;
        }
        return new Date(serialized);
    },

    serialize: function(date) {
        if (date == null) {
            return null;
        }
        var pad = function (num) {
            return num < 10 ? "0" + num : "" + num;
        };
        var Year = date.getFullYear(),
            Month = date.getMonth() +1,
            DayOfMonth = date.getDate();

        return Year + "-" + pad(Month) + "-" + pad(DayOfMonth) + "T00:00:00Z";
    }
});


DS.DRF2Adapter.registerTransform("object", {
    deserialize: function(serialized) {
        if(serialized == undefined){
            return null;
        }
        return serialized;
    },
    
    serialize: function(deserialized) {
        return Ember.isNone(deserialized) ? null : deserialized;
    }
});


// Send empty string ("") if string value is null.

DS.DRF2Adapter.registerTransform("string", {
    deserialize: function(serialized) {
      return Ember.isNone(serialized) ? null : String(serialized);
    },

    serialize: function(deserialized) {
      return Ember.isNone(deserialized) ? "" : String(deserialized);
    }
});<|MERGE_RESOLUTION|>--- conflicted
+++ resolved
@@ -371,13 +371,8 @@
         Taken from Stackoverflow to mark changed hasMany Ember relations as dirty
     */
     dirtyRecordsForHasManyChange: function(dirtySet, record, relationship) {
-<<<<<<< HEAD
-        // FIXME: Dirty trick to keep things working for adding TaskMember / WallPostPhotos
+        // FIXME: Dirty trick to keep things working for adding TaskMember / WallPostPhotos / Org documents
         if(record.constructor.toString() == 'App.User') {
-=======
-        // FIXME: Dirty trick to keep things working for adding TaskMember
-        if(record.constructor.toString() != 'App.Task' && record.constructor.toString() != 'App.MyOrganization') {
->>>>>>> 212dfdd1
             relationship.childReference.parent = relationship.parentReference;
             this._dirtyTree(dirtySet, record);
         }
