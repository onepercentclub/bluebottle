// ========================= Variables ==================================
// SET YOUR EDITOR TO USING TABS AND TAB SIZE OF 4 FOR PROPER ALIGNMENT
// OF THE VARIABLES BELOW

// Jhon                                                       
// --------------------------------   

// greys

<<<<<<< HEAD
$black                 : #000 !default;
$gray-darkest          : #222 !default;
$gray-darker           : #444 !default;
$gray-dark             : #666 !default;
$gray                  : #999 !default;
$gray-light            : #ccc !default;
$gray-lighter          : #e9e9e9 !default;
$white                 : #fff !default;                         

// colors

$color-primary         : #0896ff !default; // light blue
$color-secondary       : #003580 !default; // dark blue
=======
$color-primary                                             : #0896ff !default; // light blue
$color-secondary                                           : #00c051 !default; // dark blue
                                                                   
$color-error                                               : #b84040 !default;
$color-success                                             : #5da423 !default;
$color-deselect                                            : #bfbfbf !default;

$gray-border                                               : #f2f2f2;
$gray-comment-border: #d8d8d8;
>>>>>>> 1dbf9e03

$color-success         : #5da423 !default;
$color-deselect        : #bfbfbf !default;
$gray-border           : #f2f2f2;


// Frans                                                       
// --------------------------------    

// global colors
$color-pri             : #ff619a !default;
$color-pri-shadow      : #b42a5c !default;
$color-sec             : #00c051 !default;
$color-sec-shadow      : #00963f !default;
$color-error           : #b84040 !default;
$color-success         : $color-sec !default;
$color-black           : #4a4a4a !default;
$color-white           : #f8f7f8 !default;
$color-grey            : #999 !default; //usually for text
$color-grey-medium     : #d8d8d8 !default; // borders for box
$color-grey-light      : #ededed !default; // outside borders for box
$color-grey-lightest   : #f8f7f8 !default; // box background grey
$color-grey-back       : #f8f7f8 !default; // background grey

// errors
$color-error           : #CA4040 !default;
$color-error-back	   : #F4C5C5 !default;

// real white & black (try avoiding these)
$color-real-black      : #000 !default;
$color-real-white      : #fff !default;

// text
$font-family-base      : 'Helvetica Neue', Helvetica, Arial, sans-serif !default;
$font-family-header    : 'L Futura W01', 'Helvetica Neue', Helvetica, Arial, sans-serif !default; // fonts.com: 400, 700, 900
$font-size-base        : 16px !default;
$line-height-base      : 1.5em !default;
$color-text            : $color-black;
$color-text-on-dark    : $color-white;

// forms
$color-placeholder	   : #bababa !default;

// corners
$radius-small          : 2px !default;
$radius-medium         : 4px !default;
$radius-large          : 8px !default;


// buttons

// component: modal

// component: wallpost

// component detail-header<|MERGE_RESOLUTION|>--- conflicted
+++ resolved
@@ -2,36 +2,17 @@
 // SET YOUR EDITOR TO USING TABS AND TAB SIZE OF 4 FOR PROPER ALIGNMENT
 // OF THE VARIABLES BELOW
 
-// Jhon                                                       
-// --------------------------------   
+// Grays
+// --------------------------------
 
-// greys
-
-<<<<<<< HEAD
-$black                 : #000 !default;
-$gray-darkest          : #222 !default;
-$gray-darker           : #444 !default;
 $gray-dark             : #666 !default;
 $gray                  : #999 !default;
 $gray-light            : #ccc !default;
 $gray-lighter          : #e9e9e9 !default;
 $white                 : #fff !default;                         
 
-// colors
-
 $color-primary         : #0896ff !default; // light blue
 $color-secondary       : #003580 !default; // dark blue
-=======
-$color-primary                                             : #0896ff !default; // light blue
-$color-secondary                                           : #00c051 !default; // dark blue
-                                                                   
-$color-error                                               : #b84040 !default;
-$color-success                                             : #5da423 !default;
-$color-deselect                                            : #bfbfbf !default;
-
-$gray-border                                               : #f2f2f2;
-$gray-comment-border: #d8d8d8;
->>>>>>> 1dbf9e03
 
 $color-success         : #5da423 !default;
 $color-deselect        : #bfbfbf !default;
