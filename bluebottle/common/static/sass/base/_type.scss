//
// Typography
// --------------------------------------------------

// Body text
// -------------------------

body {
	font-family: $font-family;
	line-height: $base-line-height;
	font-size: $base-font-size;
	color: $type-body-color;
	-webkit-font-smoothing: antialiased;
	font-smoothing: antialiased; 
	text-rendering: optimizelegibility;
    -moz-osx-font-smoothing: grayscale;
}

p {
  	margin: 0 0 $base-margin 0;
}

.section-header {
    padding: $base-padding 0 $base-padding/2 0;
    text-align: center;
}

// Emphasis & misc
// -------------------------

small { 
    font-size: $font-size-smallest;
}

strong { 
    font-weight: normal; 
    font-family: $font-family-heavy; 
}

em { 
    font-weight: normal; 
    font-style: italic; 
}

cite { 
    font-style: normal; 
}


// Headings
// -------------------------

h1, h2, h3, h4, h5, h6 {
	margin: $base-margin/2 0 0 0;
	font-family: $font-family-bold;
	line-height: 1.3em;
	text-transform: uppercase;
	font-weight: normal;
	
	small {
		line-height: 1;
		color: $gray-light;
	}
	
	em {
    	font-style: normal;
	}
}

h1 { 
	font-size: $font-size-largest;
	color: $type-h1-color;
	
	em {
	    font-family: $base-font-family;
    	color: $type-h1-em-color;
	}
} 

h2 {
	font-size: $font-size-larger;
	color: $type-h2-color;
} 

h3 { 
	font-size: $font-size-large;
	color: $type-h3-color;
} 

h4 { 
	font-size: $base-font-size;
}


// Links
// -------------------------

a {
	color: $color-link;
	text-decoration: underline;
	cursor: hand;
	cursor: pointer;
	
	a:visited {
		color: $color-link;	
	}
	
	&:hover {
		color: $color-link-hover;
	}
	
	&:active {
		position: relative;
		top: 1px;
		color: $color-text;
	}
}


// Lists
// --------------------------------------------------

// Horizontal layout (like forms)
.dl-horizontal {
	@include clear; // Ensure dl clears floats if empty dd elements present
	
	dt {
		float: left;
		clear: left;
		text-align: right;
	}
}

ul {
	margin: $base-margin 0 $base-margin*2 $base-margin*2;

	> li {
		padding-left: $base-padding*2;
		margin: $base-margin 0;
		background: image-url("list-item.png") transparent no-repeat 0 0;
	}
}

ol { 
	margin: $base-padding 0 $base-padding*2 $base-padding*2;

	> li {
		list-style: decimal;
		margin: $base-margin/4 0;
	}

}


dl {
	@include clear;
	font-size: $font-size-small;
	border-bottom: 1px solid $type-dl-border-color;
	padding: $base-padding/2 $base-padding;
	
	> dt {
		text-transform: uppercase;
		color: $type-dt-color;
		@include grid(20,0,1);
		font-weight: normal;
		white-space: nowrap;
        overflow: hidden;
        text-overflow: ellipsis;	
        			
		.flaticon {
			margin-right: $base-margin/4;
		}
		
	}
	
	> dd {
		@include grid(28,0,0);
	}
}


// MISC
// ----

// Horizontal rules
hr {
	margin: $base-line-height 0;
	border: 0;
	border-top: 1px solid $type-hr-border-top-color;
	border-bottom: 1px solid $type-hr-border-bottom-color;
}

// Abbreviations and acronyms
abbr[title],

// Added data-* attribute to help out our tooltip plugin, per https://github.com/twitter/bootstrap/issues/5257
abbr[data-original-title] {
  	cursor: help;
  	border-bottom: 1px dotted $type-abbr-border-color;
}

abbr.initialism {
  	font-size: 90%;
  	text-transform: uppercase;
}

// Blockquotes
blockquote {
	padding: 0 0 0 $base-padding;
	margin: $base-margin 0;
	border-left: 5px solid $type-blockquote-border-color;
	
	p {
		margin-bottom: 0;	
    }
	
	small {
		display: block;
		line-height: $base-line-height;
		color: $type-blockquote-small-color;
		&:before {
	  		content: '\2014 \00A0';
	  	}
	}
	
	// Float right with text-align: right
	&.pull-right {
		float: right;
		padding-right: 15px;
		padding-left: 0;
		border-right: 5px solid $type-blockquote-border-color;
		border-left: 0;
		p,
		small {
			text-align: right;
		}
		small {
			&:before {
				content: '';
			}
			&:after {
				content: '\00A0 \2014';
			}
		}
	}
}

// Quotes
q:before,
q:after,
blockquote:before,
blockquote:after {
  	content: "";
}

<<<<<<< HEAD
// Icons
=======
.well {
	@include clear;
	padding: $base-padding;
	background-color: $gray-lighter;
}
>>>>>>> 4f31b79c
.flaticon {
	vertical-align: middle;
}

/*
figure {
    display: inline-block;
    max-width: 100%;
    img { 
        display: block;
        width: 100%;
    }
    figcaption {
        color: blue;
    }
}

ul, ol { margin: 0 0 $base-margin 1.5em; }
ul.list li:before {
    margin-right: 1.5em;
    font-family: 'Flaticons Solid';
    color: $gray;
    content: "\e1c3";
}
ol { list-style: decimal; }

dl {
    margin-bottom: $base-margin;
    dt { font-weight: bold; }
    dd { margin-left: $base-margin; }
    &.advanced {
        dt { @include grid(16, 0, 1); }
        dd { @include grid(32); }
    }
}
*/<|MERGE_RESOLUTION|>--- conflicted
+++ resolved
@@ -253,15 +253,16 @@
   	content: "";
 }
 
-<<<<<<< HEAD
 // Icons
-=======
+.flaticon {
+	vertical-align: middle;
+}
+
 .well {
 	@include clear;
 	padding: $base-padding;
 	background-color: $gray-lighter;
 }
->>>>>>> 4f31b79c
 .flaticon {
 	vertical-align: middle;
 }
