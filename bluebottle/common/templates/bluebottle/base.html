{% load i18n %}
{% load bb_ember %}
{% load compress %}
{% load static %}

<!DOCTYPE HTML>
<html lang="{{ LANGUAGE_CODE }}">

<head>
    <meta charset="utf-8" />
    <meta content="IE=edge,chrome=1" http-equiv="X-UA-Compatible">
    {# Setting meta csrf-token here only so that django will set the csrf cookie. We don't currently use this meta value. #}
    <meta name="csrf-token" content="{{ csrf_token }}">

    <title>{% block title %}Bluebottle Project{% endblock %}</title>

    {% block defaults_js %}
        <script type="text/javascript">
            var default_title = '{% blocktrans %}Site meta title{% endblocktrans %}';
            var default_description = '{% blocktrans %}Site meta description{% endblocktrans %}';
            var default_keywords = '{% blocktrans %}Site meta keywords{% endblocktrans %}';
        </script>
    {% endblock defaults_js %}

    {% block meta %}

        <meta name="description" content="{% blocktrans %}Site meta description{% endblocktrans %}" />
        <meta name="author" content="{% blocktrans %}Site meta author{% endblocktrans %}" />
        <meta name="keywords" content="{% blocktrans %}Site meta keywords{% endblocktrans %}" />

    <link rel="shortcut icon" href="{% static 'favicon.ico' %}">


    {% endblock %}


    {# Stylesheets #}
    {% compress css %}
        {% block screen_css %}
            <link rel="stylesheet" href="{% static 'css/screen.css' %}" media="screen" />
            <link rel="stylesheet" href="{% static 'css/vendor/redactor.css' %}" media="screen" />
            <!--[if IE]>
            <link rel="stylesheet" href="{% static 'css/ie.css" media="screen" />
            <![endif]-->
        {% endblock screen_css %}
    {% endcompress %}

    {# Scripts #}
    <!-- avoid hardcoding these urls -->
    <script type="text/javascript">
        var GIT_COMMIT = '{{ GIT_COMMIT }}';
        var RAVEN_DSN = '{{ RAVEN_DSN }}';
        var STATIC_URL = '{{ STATIC_URL }}';
        var MEDIA_URL = '{{ MEDIA_URL }}';
        var LANGUAGE_CODE = '{{ LANGUAGE_CODE }}';
        var DEBUG = {{ DEBUG|yesno:"true,false" }};
        var MAPS_API_KEY = '{{ MAPS_API_KEY }}';
        var FACEBOOK_AUTH_ID = '{{ FACEBOOK_AUTH_ID }}';
    </script>

    {% if RAVEN_DSN %}
        <script src="//cdn.ravenjs.com/1.1.15/ember,jquery,native/raven.min.js"></script>
    {% endif %}

    {# The Ember stack. jQuery, jQuery-ui, Ember, Ember-data, Ember-drf2-adapter, Ember meta #}
    {% if DEBUG %}
        <script type="text/javascript" src="{% static 'js/vendor/jquery-1.8.3.min.js' %}"></script>
    {% else %}
        <script src="//ajax.googleapis.com/ajax/libs/jquery/1.8.3/jquery.min.js"></script>
    {% endif %}

    {% compress js %}
        {% if RAVEN_DSN %}
            <script type="text/javascript" src="{% static 'js/configs/raven.js' %}"></script>
        {% endif %}
        <script type="text/javascript" src="{% static 'js/vendor/jquery-ui/minified/jquery.ui.core.min.js' %}"></script>
        <script type="text/javascript" src="{% static 'js/vendor/jquery-ui/minified/jquery.ui.datepicker.min.js' %}"></script>
        <script type="text/javascript" src="{% static 'js/vendor/handlebars-1.0.0.js' %}"></script>
        <script type="text/javascript" src="{% static 'js/vendor/ember-v1.0.0.js' %}"></script>
        <script type="text/javascript" src="{% static 'js/vendor/ember-data-v0.14.js' %}"></script>
        <script type="text/javascript" src="{% static 'js/plugins/ember-facebook.js' %}"></script>
    {% endcompress %}

    <script src="https://maps.googleapis.com/maps/api/js?v=3.exp&amp;sensor=false"></script>

    {% compress js %}
        <script type="text/javascript" src="{% static 'js/vendor/ember-data-drf2-adapter.js' %}"></script>
        <script type="text/javascript" src="{% static 'js/vendor/ember-meta.js' %}"></script>
        <script type="text/javascript" src="{% static 'js/vendor/globalize.js' %}"></script>

        {# Other libs #}
        {% with 'jsi18n/'|add:LANGUAGE_CODE|add:'/djangojs.js' as i18n_static %}
            <script type="text/javascript" src="{% static i18n_static %}"></script>
        {% endwith %}

        {% if DEBUG %}
            {# Ember profiling #}
            <script type="text/javascript" src="{% static 'js/vendor/ember-renderspeed.js' %}"></script>
        {% endif %}

        <script type="text/javascript" src="{% static 'js/vendor/jquery-validation/jquery.validate.js' %}"></script>
        <script type="text/javascript" src="{% static 'js/vendor/redactor.min.js' %}"></script>

        {# Plugins #}
        <script type="text/javascript" src="{% static 'js/vendor/ember-radio-button.js' %}"></script>
        <script type="text/javascript" src="{% static 'js/plugins/jquery.colorbox.js' %}"></script>
        <script type="text/javascript" src="{% static 'js/plugins/handlebars.helpers.js' %}"></script>
        <script type="text/javascript" src="{% static 'js/plugins/unslider.js' %}"></script>
        <script type="text/javascript" src="{% static 'js/plugins/ember.hashbang.js' %}"></script>
        <script type="text/javascript" src="{% static 'js/vendor/jquery.scrollTo.min.js' %}" charset="utf-8"></script>
        <script type="text/javascript" src="{% static 'js/marker_clusterer.js' %}"></script>

        <script type="text/javascript" src="{% static 'js/plugins/bb_modal.js' %}"></script>

        {# Bootstrap #}
        <script type="text/javascript" src="{% static 'js/vendor/bootstrap/bootstrap-transition.js' %}"></script>
        <script type="text/javascript" src="{% static 'js/vendor/bootstrap/bootstrap-modal.js' %}"></script>
        <script type="text/javascript" src="{% static 'js/vendor/bootstrap/bootstrap-tooltip.js' %}"></script>
        <script type="text/javascript" src="{% static 'js/vendor/bootstrap/bootstrap-popover.js' %}"></script>
        <script type="text/javascript" src="{% static 'js/vendor/bootstrap/bootstrap-typeahead.js' %}"></script>
        <script type="text/javascript" src="{% static 'js/vendor/ember-bootstrap-df3e710.js' %}"></script>

        {# JS slider #}
        <script src="{% static 'js/vendor/jslider/draggable-0.1.js' %}"></script>
        <script src="{% static 'js/vendor/jslider/tmpl.js' %}"></script>
        <script src="{% static 'js/vendor/jslider/jquery.dependClass-0.1.js' %}"></script>
        <script src="{% static 'js/vendor/jslider/jshashtable-2.1_src.js' %}"></script>
        <script src="{% static 'js/vendor/jslider/jquery.numberformatter-1.2.3.js' %}"></script>
        <script src="{% static 'js/vendor/jslider/jquery.slider.js' %}"></script>

        {# BlueBottle Application #}
        {% block ember_scripts %}
            <script type="text/javascript" src="{% static 'js/bluebottle/presets.js' %}"></script>
            <script type="text/javascript" src="{% static 'js/bluebottle/app.js' %}"></script>
            <script type="text/javascript" src="{% static 'js/bluebottle/auth_jwt.js' %}"></script>
            <script type="text/javascript" src="{% static 'js/bluebottle/utils.js' %}"></script>
            <script type="text/javascript" src="{% static 'js/bluebottle/mixins.js' %}"></script>
            <script type="text/javascript" src="{% static 'js/bluebottle/controllers.js' %}"></script>
            <script type="text/javascript" src="{% static 'js/bluebottle/views.js' %}"></script>

            {% for app in bb_apps %}
                {% with 'js/bluebottle/'|add:app|add:'/routes.js' as js_static %}
                    <script type="text/javascript" src="{% static js_static %}"></script>
                {% endwith %}
                {% with 'js/bluebottle/'|add:app|add:'/controllers.js' as js_static %}
                    <script type="text/javascript" src="{% static js_static %}"></script>
                {% endwith %}
                {% with 'js/bluebottle/'|add:app|add:'/views.js' as js_static %}
                    <script type="text/javascript" src="{% static js_static %}"></script>
                {% endwith %}
                {% with 'js/bluebottle/'|add:app|add:'/models.js' as js_static %}
                    <script type="text/javascript" src="{% static js_static %}"></script>
                {% endwith %}
                {% with 'js/bluebottle/'|add:app|add:'/components.js' as js_static %}
                    <script type="text/javascript" src="{% static js_static %}"></script>
                {% endwith %}
            {% endfor %}

        {% endblock %}
    {% endcompress %}

    {% block handlebars_templates %}
        {% include "bluebottle/templates.hbs" %}
    {% endblock handlebars_templates %}

<<<<<<< HEAD
    <script src="//maps.googleapis.com/maps/api/js?v=3.exp&amp;sensor=false"></script>
    <script src="//google-maps-utility-library-v3.googlecode.com/svn/trunk/infobox/src/infobox.js"></script>

=======
>>>>>>> e3a88f6f
    {% block htmlheader %}{% endblock %}

    {% tplhandlebars "language" %}
        <a {{action "selectLanguage" view.content.code}}{{bindAttr title=view.content.name}}>{{ view.content.code }}</a>
    {% endtplhandlebars %}

</head>
<body id="body">
    <!-- Scripts -->
    <div id="fb-root"></div>



  {% block google_analytics %}
        <script type="text/javascript">
          var _gaq = _gaq || [];
            {% if ANALYTICS_CODE %}
                _gaq.push(['_setAccount', '{{  ANALYTICS_CODE }}']);
                _gaq.push(['_trackPageview']);
                (function()
                { var ga = document.createElement('script'); ga.type = 'text/javascript'; ga.async = true; ga.src = ('https:' == document.location.protocol ? 'https://ssl' : 'https://www') + '.google-analytics.com/ga.js'; var s = document.getElementsByTagName('script')[0]; s.parentNode.insertBefore(ga, s); }
                )();
            {%  endif %}
        </script>
  {% endblock %}
  
    <!--[if lte IE 9]>
        <script type="text/javascript" src="https://html5shiv.googlecode.com/svn/trunk/html5.js"></script>
    <![endif]-->

    <!--[if lt IE 9]>
        <div id="browser-not-supported">
            <div class="l-section" >
                <div class="l-wrapper">
                    <h1>Oops!</h1>
                    <p>
                        {% blocktrans %}
                        Our new website currently does not work well with older versions of Internet Explorer.<br/>
                        Please install Internet Explorer 10 or use another browser such as Firefox or Chrome!<br/>
                        {% endblocktrans %}
                    </p>
                    <ul>
                        <li>
                            <a href="http://windows.microsoft.com/nl-nl/internet-explorer/download-ie">Download: Internet Explorer 10</a>
                        </li>
                        <li>
                            <a href="http://www.mozilla.org/nl/firefox/new/">Download: Firefox</a>
                        </li>
                        <li>
                            <a href="https://www.google.com/intl/nl/chrome/browser/">Download: Chrome</a>
                        </li>
                    </ul>
                </div>
            </div>
        </div>
    <![endif]-->

    {% block content %}
    {% endblock %}
</body>
</html><|MERGE_RESOLUTION|>--- conflicted
+++ resolved
@@ -163,12 +163,8 @@
         {% include "bluebottle/templates.hbs" %}
     {% endblock handlebars_templates %}
 
-<<<<<<< HEAD
-    <script src="//maps.googleapis.com/maps/api/js?v=3.exp&amp;sensor=false"></script>
     <script src="//google-maps-utility-library-v3.googlecode.com/svn/trunk/infobox/src/infobox.js"></script>
 
-=======
->>>>>>> e3a88f6f
     {% block htmlheader %}{% endblock %}
 
     {% tplhandlebars "language" %}
@@ -179,8 +175,6 @@
 <body id="body">
     <!-- Scripts -->
     <div id="fb-root"></div>
-
-
 
   {% block google_analytics %}
         <script type="text/javascript">
@@ -228,5 +222,7 @@
 
     {% block content %}
     {% endblock %}
+
+
 </body>
 </html>