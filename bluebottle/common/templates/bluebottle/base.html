--- conflicted
+++ resolved
@@ -36,24 +36,13 @@
 
     {# Stylesheets #}
     {% compress css %}
-<<<<<<< HEAD
         <link rel="stylesheet" href="{% static 'css/screen.css' %}" media="screen" />
         <link rel="stylesheet" href="{% static 'css/vendor/redactor.css' %}" media="screen" />
-=======
-        {% block screen_css %}
-            <link rel="stylesheet" href="{% static 'css/screen.css' %}" media="screen" />
-            <link rel="stylesheet" href="{% static 'css/vendor/redactor.css' %}" media="screen" />
-        {% endblock screen_css %}
->>>>>>> c3e45856
     {% endcompress %}
 
     <link rel="stylesheet" href="{% static 'css/screen-refactor.css' %}" media="screen" />
     <!--[if IE]>
-<<<<<<< HEAD
-    <link rel="stylesheet" href="{% static 'css/ie.css' %}" media="screen" />
-=======
         <link rel="stylesheet" href="{% static 'css/ie.css' %}" media="screen" />
->>>>>>> c3e45856
     <![endif]-->
 
     {# Scripts #}
