--- conflicted
+++ resolved
@@ -26,7 +26,6 @@
 	<meta name="keywords" content="{% blocktrans %}crowdfunding, crowdsourcing, platform, developing countries, time, skills, money, doneren, international cooperation, charity{% endblocktrans %}" />
 
 	<link rel="shortcut icon" href="http://www.onepercentclub.com{{ STATIC_URL }}favicon.ico">
-<<<<<<< HEAD
 	
 	<meta property="og:title" content="1%Club - Share a little. Change the world" />
 	<meta property="og:type" content="website" />
@@ -36,11 +35,6 @@
 	<meta property="fb:admins" content="ENTER YOUR FACEBOOK USER ID HERE" />
 	<meta property="fb:page_id" content="298248659856" />
 		
-=======
-	{% endblock %}
-
-
->>>>>>> dc9aed51
     {# Stylesheets #}
     {% compress css %}
         <link rel="stylesheet" href="{{ STATIC_URL }}css/screen.css" media="screen" />
