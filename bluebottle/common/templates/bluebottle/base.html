--- conflicted
+++ resolved
@@ -37,19 +37,11 @@
     {# Stylesheets #}
     {% compress css %}
         {% block screen_css %}
-<<<<<<< HEAD
             <link rel="stylesheet" href="{% static 'css/screen.css' %}" media="screen" />
             <link rel="stylesheet" href="{% static 'css/vendor/redactor.css' %}" media="screen" />
             <!--[if IE]>
             <link rel="stylesheet" href="{% static 'css/ie.css' %}" media="screen" />
             <![endif]-->
-=======
-        <link rel="stylesheet" href="{{ STATIC_URL }}css/screen.css" media="screen" />
-        <link rel="stylesheet" href="{{ STATIC_URL }}css/vendor/redactor.css" media="screen" />
-        <!--[if IE]>
-            <link rel="stylesheet" href="{{ STATIC_URL }}css/ie.css" media="screen" />
-        <![endif]-->
->>>>>>> 20d51b3a
         {% endblock screen_css %}
     {% endcompress %}
 
@@ -140,7 +132,6 @@
 
 
 
-<<<<<<< HEAD
         {# BlueBottle Application #}
         {% block ember_scripts %}
             <script type="text/javascript" src="{% static 'js/bluebottle/presets.js' %}"></script>
@@ -157,15 +148,6 @@
               <script src="{% static 'js/vendor/mixpanel.js' %}"></script>
               <script type="text/javascript" src="{% static 'js/bluebottle/bb_mixpanel.js' %}"></script>
             {%  endif  %}
-=======
-            <script type="text/javascript" src="{{ STATIC_URL }}js/bluebottle/presets.js"></script>
-            <script type="text/javascript" src="{{ STATIC_URL }}js/bluebottle/app.js"></script>
-            <script type="text/javascript" src="{{ STATIC_URL }}js/bluebottle/utils.js"></script>
-            <script type="text/javascript" src="{{ STATIC_URL }}js/bluebottle/mixins.js"></script>
-            <script type="text/javascript" src="{{ STATIC_URL }}js/bluebottle/controllers.js"></script>
-            <script type="text/javascript" src="{{ STATIC_URL }}js/bluebottle/overrides.js"></script>
-            <script type="text/javascript" src="{{ STATIC_URL }}js/bluebottle/components.js"></script>
->>>>>>> 20d51b3a
 
             {% for app in bb_apps %}
                 {% with 'js/bluebottle/'|add:app|add:'/routes.js' as js_static %}
@@ -189,16 +171,7 @@
     {% endcompress %}
 
     {% block handlebars_templates %}
-<<<<<<< HEAD
         {% include "bluebottle/templates.hbs" %}
-=======
-        {% for app in bb_apps %}
-            {% include app|add:"/base.hbs" %}
-        {% endfor %}
-        {% include "bluebottle/components.hbs" %}
-        {% include "bluebottle/footer.hbs" %}
-        {% include "bluebottle/not_allowed.hbs" %}
->>>>>>> 20d51b3a
     {% endblock handlebars_templates %}
 
     <script src="//maps.googleapis.com/maps/api/js?v=3.exp&amp;sensor=false"></script>
@@ -210,103 +183,10 @@
         <a {{action "selectLanguage" view.content.code}}{{bindAttr title=view.content.name}}>{{ view.content.code }}</a>
     {% endtplhandlebars %}
 
-<<<<<<< HEAD
-=======
-
-    {% tplhandlebars "application" %}
-
-    <!-- global site -->
-        <div id="main">
-
-            <!-- global header -->
-            <div id="header" class="l-section">
-                <header class="l-wrapper">
-
-                    <!-- logo -->
-                    <div id="logo">
-                        {% block_verbatim nav_logo %}
-                            {{#link-to 'home' class="logo-link"}}
-                                <object type="image/svg+xml" data="{% static "images/img/1procentclub.svg" %}" class="logo-image"></object>
-                            {{/link-to}}
-                        {% endblock_verbatim %}
-                    </div>
-                    <!-- end: logo -->
-
-                    <!-- main navigation -->
-                    <nav id="nav">
-
-                        {% block_verbatim nav_main %}
-                            <ul class="nav-main">
-                                <li class="nav-main-item"><a {{action 'showPage' 'about'}} href="/#!/pages/about">{% blocktrans %}About 1%Club{% endblocktrans %}</a></li>
-
-                                {% if 'projects' in bb_apps %}
-                                    {% block_verbatim nav_main_projects %}
-                                        <li class="nav-main-item">
-                                            {{#link-to 'projectList'}}
-                                                {% blocktrans %}Projects{% endblocktrans %}
-                                            {{/link-to}}
-                                        </li>
-                                    {%  endblock_verbatim %}
-                                {% endif %}
-
-                                {% if 'tasks' in bb_apps %}
-                                    {% block_verbatim nav_main_tasks %}
-                                        <li class="nav-main-item">
-                                            {{#link-to 'taskList'}}
-                                                {% trans "Tasks" %}
-                                            {{/link-to}}
-                                        </li>
-                                    {%  endblock_verbatim %}
-                                {% endif %}
-
-                            </ul>
-                        {%  endblock_verbatim %}
-
-                        {% include "bb_accounts/nav.hbs" %}
-                    </nav>
-                    <!-- end: main navigation -->
-
-                    
-                </header>
-                
-                {{#if display_message}}
-
-                    <div {{bindAttr class=":message l-full isError"}}>
-                        <a {{ action 'hideMessage' }} class="message-close" rel="close">&times;</a>
-
-                        <div class="message-title">
-                            {{ message_title }}
-                        </div>
-
-                        <div class="message-content">
-                            {{ message_content }}
-                        </div>
-                    </div>
-
-                {{/if}}
-            </div>
-
-            <!-- end: main header -->
-
-            <!-- main content -->
-            <div id="content">
-                {{outlet}}
-            </div>
-            <!-- end: main content -->
-
-        </div>
-        {{partial "footer"}}
-
-    {% endtplhandlebars %}
-
-
-
->>>>>>> 20d51b3a
 </head>
 <body id="body">
     <!-- Scripts -->
     <div id="fb-root"></div>
-<<<<<<< HEAD
     {% block google_analytics %}
           <script type="text/javascript">
             var _gaq = _gaq || [];
@@ -319,23 +199,8 @@
               {%  endif %}
           </script>
     {% endblock %}
+    
   
-=======
-
-    {% block google_analytics %}
-        <script type="text/javascript">
-          var _gaq = _gaq || [];
-            {% if ANALYTICS_CODE %}
-                _gaq.push(['_setAccount', '{{  ANALYTICS_CODE }}']);
-                _gaq.push(['_trackPageview']);
-                (function()
-                { var ga = document.createElement('script'); ga.type = 'text/javascript'; ga.async = true; ga.src = ('https:' == document.location.protocol ? 'https://ssl' : 'https://www') + '.google-analytics.com/ga.js'; var s = document.getElementsByTagName('script')[0]; s.parentNode.insertBefore(ga, s); }
-                )();
-            {%  endif %}
-        </script>
-    {% endblock %}
-    
->>>>>>> 20d51b3a
     <!--[if lte IE 9]>
         <script type="text/javascript" src="https://html5shiv.googlecode.com/svn/trunk/html5.js"></script>
     <![endif]-->
