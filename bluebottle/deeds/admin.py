from django.contrib import admin
from django.urls import reverse
from django.utils.html import format_html
<<<<<<< HEAD
from django_admin_inline_paginator.admin import TabularInlinePaginated
from django_summernote.widgets import SummernoteWidget

from bluebottle.fsm.forms import StateMachineModelForm
from django.contrib import admin
=======
>>>>>>> 42230ff0
from django.utils.translation import gettext_lazy as _
from django_admin_inline_paginator.admin import TabularInlinePaginated
from django_summernote.widgets import SummernoteWidget

from bluebottle.activities.admin import ActivityChildAdmin, ContributorChildAdmin, ContributionAdminInline, ActivityForm
from bluebottle.deeds.models import Deed, DeedParticipant
from bluebottle.utils.admin import export_as_csv_action


class DeedAdminForm(ActivityForm):
    class Meta(object):
        model = Deed
        fields = '__all__'
        widgets = {
            'description': SummernoteWidget(attrs={'height': 400})
        }


@admin.register(DeedParticipant)
class DeedParticipantAdmin(ContributorChildAdmin):
    readonly_fields = ['created']
    raw_id_fields = ['user', 'activity']
    fields = ['activity', 'user', 'status', 'states'] + readonly_fields
    list_display = ['__str__', 'activity_link', 'status']
    inlines = [ContributionAdminInline]


class DeedParticipantInline(TabularInlinePaginated):
    model = DeedParticipant
    per_page = 20
    ordering = ['-created']
    raw_id_fields = ['user']
    readonly_fields = ['edit', 'created', 'status']
    fields = ['edit', 'user', 'created', 'status']
    per_page = 20
    extra = 0
    ordering = ['-created']

    def edit(self, obj):
        url = reverse('admin:deeds_deedparticipant_change', args=(obj.id,))
        return format_html('<a href="{}">{}</a>', url, _('Edit participant'))
    edit.short_description = _('Edit participant')


@admin.register(Deed)
class DeedAdmin(ActivityChildAdmin):
    base_model = Deed
    form = DeedAdminForm
    inlines = (DeedParticipantInline,) + ActivityChildAdmin.inlines
    list_filter = ['status']
    search_fields = ['title', 'description']

    list_display = ActivityChildAdmin.list_display + [
        'start',
        'end',
        'enable_impact',
        'target',
        'participant_count',
    ]

    def participant_count(self, obj):
        return obj.participants.count()
    participant_count.short_description = _('Participants')

    detail_fields = ActivityChildAdmin.detail_fields + (
        'start',
        'end',
        'enable_impact',
        'target'
    )

    export_as_csv_fields = (
        ('title', 'Title'),
        ('description', 'Description'),
        ('status', 'Status'),
        ('created', 'Created'),
        ('initiative__title', 'Initiative'),
        ('registration_deadline', 'Registration Deadline'),
        ('owner__full_name', 'Owner'),
        ('owner__email', 'Email'),
        ('fallback_location', 'Office Location'),
        ('start', 'Start'),
        ('end', 'End'),
    )

    actions = [export_as_csv_action(fields=export_as_csv_fields)]<|MERGE_RESOLUTION|>--- conflicted
+++ resolved
@@ -1,14 +1,6 @@
 from django.contrib import admin
 from django.urls import reverse
 from django.utils.html import format_html
-<<<<<<< HEAD
-from django_admin_inline_paginator.admin import TabularInlinePaginated
-from django_summernote.widgets import SummernoteWidget
-
-from bluebottle.fsm.forms import StateMachineModelForm
-from django.contrib import admin
-=======
->>>>>>> 42230ff0
 from django.utils.translation import gettext_lazy as _
 from django_admin_inline_paginator.admin import TabularInlinePaginated
 from django_summernote.widgets import SummernoteWidget
@@ -43,9 +35,7 @@
     raw_id_fields = ['user']
     readonly_fields = ['edit', 'created', 'status']
     fields = ['edit', 'user', 'created', 'status']
-    per_page = 20
     extra = 0
-    ordering = ['-created']
 
     def edit(self, obj):
         url = reverse('admin:deeds_deedparticipant_change', args=(obj.id,))
