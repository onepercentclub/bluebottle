import dateutil
from rest_framework import serializers
from rest_framework.exceptions import ValidationError
from rest_framework.validators import UniqueTogetherValidator
from rest_framework_json_api.relations import (
    ResourceRelatedField,
    SerializerMethodResourceRelatedField, SerializerMethodHyperlinkedRelatedField
)

from bluebottle.activities.utils import (
    BaseActivitySerializer, BaseActivityListSerializer, BaseContributorSerializer
)
from bluebottle.bluebottle_drf2.serializers import PrivateFileSerializer
from bluebottle.deeds.models import Deed, DeedParticipant
from bluebottle.fsm.serializers import TransitionSerializer
from bluebottle.time_based.permissions import CanExportParticipantsPermission
from bluebottle.utils.serializers import ResourcePermissionField
from bluebottle.utils.utils import reverse_signed


class StartDateValidator():
    requires_context = True

    def __call__(self, value, serializer):
        parent = serializer.parent
        try:
<<<<<<< HEAD

            end = dateutil.parser.parse(parent.initial_data['end'])
=======
            end = dateutil.parser.parse(parent.initial_data['end']).date()
>>>>>>> 20f4f4e5
        except (KeyError, TypeError):
            try:
                end = parent.instance.end
            except AttributeError:
                return

<<<<<<< HEAD
        if value and end and value > end.date():
=======
        if value and end and value > end:
>>>>>>> 20f4f4e5
            raise ValidationError('The activity should start before it ends')


class DeedSerializer(BaseActivitySerializer):
    def __init__(self, instance=None, *args, **kwargs):
        super().__init__(instance, *args, **kwargs)

        if not instance or instance.status in ('draft', 'needs_work'):
            for key in self.fields:
                self.fields[key].allow_blank = True
                self.fields[key].validators = []
                self.fields[key].allow_null = True
                self.fields[key].required = False

    title = serializers.CharField()
    description = serializers.CharField()
    start = serializers.DateField(validators=[StartDateValidator()], allow_null=True)
    end = serializers.DateField(allow_null=True)

    permissions = ResourcePermissionField('deed-detail', view_args=('pk',))
    links = serializers.SerializerMethodField()

    my_contributor = SerializerMethodResourceRelatedField(
        model=DeedParticipant,
        read_only=True,
        source='get_my_contributor'
    )

    contributors = SerializerMethodHyperlinkedRelatedField(
        model=DeedParticipant,
        many=True,
        related_link_url_kwarg='activity_id',
        related_link_view_name='related-deed-participants'
    )

    participants_export_url = PrivateFileSerializer(
        'deed-participant-export',
        url_args=('pk', ),
        filename='participant.csv',
        permission=CanExportParticipantsPermission,
        read_only=True
    )

    def get_my_contributor(self, instance):
        user = self.context['request'].user
        if user.is_authenticated:
            return instance.contributors.filter(user=user).instance_of(DeedParticipant).first()

    def get_links(self, instance):
        if instance.start and instance.end:
            return {
                'ical': reverse_signed('deed-ical', args=(instance.pk, )),
                'google': instance.google_calendar_link,
            }
        else:
            return {}

    class Meta(BaseActivitySerializer.Meta):
        model = Deed
        fields = BaseActivitySerializer.Meta.fields + (
            'my_contributor',
            'contributors',
            'start',
            'end',
            'enable_impact',
            'target',
            'links',
            'participants_export_url',
        )

    class JSONAPIMeta(BaseActivitySerializer.JSONAPIMeta):
        resource_name = 'activities/deeds'
        included_resources = BaseActivitySerializer.JSONAPIMeta.included_resources + [
            'my_contributor', 'my_contributor.user', 'my_contributor.invite'
        ]

    included_serializers = dict(
        BaseActivitySerializer.included_serializers,
        **{
            'my_contributor': 'bluebottle.deeds.serializers.DeedParticipantSerializer',
            'my_contributor.user': 'bluebottle.initiatives.serializers.MemberSerializer',
            'my_contributor.invite': 'bluebottle.activities.utils.InviteSerializer',
        }
    )


class DeedListSerializer(BaseActivityListSerializer):
    permissions = ResourcePermissionField('deed-detail', view_args=('pk',))

    class Meta(BaseActivityListSerializer.Meta):
        model = Deed
        fields = BaseActivityListSerializer.Meta.fields + (
            'start',
            'end',
        )

    class JSONAPIMeta(BaseActivityListSerializer.JSONAPIMeta):
        resource_name = 'activities/deeds'


class DeedTransitionSerializer(TransitionSerializer):
    resource = ResourceRelatedField(queryset=Deed.objects.all())
    included_serializers = {
        'resource': 'bluebottle.deeds.serializers.DeedSerializer',
    }

    class JSONAPIMeta(object):
        included_resources = ['resource', ]
        resource_name = 'activities/deed-transitions'


class DeedParticipantSerializer(BaseContributorSerializer):
    activity = ResourceRelatedField(
        queryset=Deed.objects.all()
    )
    permissions = ResourcePermissionField('deed-participant-detail', view_args=('pk',))

    class Meta(BaseContributorSerializer.Meta):
        model = DeedParticipant
        meta_fields = BaseContributorSerializer.Meta.meta_fields + ('permissions', )

        validators = [
            UniqueTogetherValidator(
                queryset=DeedParticipant.objects.all(),
                fields=('activity', 'user')
            )
        ]

    class JSONAPIMeta(BaseContributorSerializer.JSONAPIMeta):
        resource_name = 'contributors/deeds/participants'
        included_resources = [
            'user', 'activity', 'activity.goals', 'invite'
        ]

    included_serializers = {
        'user': 'bluebottle.initiatives.serializers.MemberSerializer',
        'activity': 'bluebottle.deeds.serializers.DeedSerializer',
        'activity.goals': 'bluebottle.impact.serializers.ImpactGoalSerializer',
        'invite': 'bluebottle.activities.utils.InviteSerializer',
    }


class DeedParticipantListSerializer(DeedParticipantSerializer):
    pass


class DeedParticipantTransitionSerializer(TransitionSerializer):
    resource = ResourceRelatedField(queryset=DeedParticipant.objects.all())
    field = 'states'

    included_serializers = {
        'resource': 'bluebottle.deeds.serializers.DeedParticipantSerializer',
        'resource.activity': 'bluebottle.deeds.serializers.DeedSerializer',
        'resource.activity.goals': 'bluebottle.impact.serializers.ImpactGoalSerializer',
    }

    class JSONAPIMeta(object):
        resource_name = 'contributors/deeds/participant-transitions'
        included_resources = [
            'resource', 'resource.activity', 'resource.activity.goals'
        ]<|MERGE_RESOLUTION|>--- conflicted
+++ resolved
@@ -24,23 +24,14 @@
     def __call__(self, value, serializer):
         parent = serializer.parent
         try:
-<<<<<<< HEAD
-
-            end = dateutil.parser.parse(parent.initial_data['end'])
-=======
             end = dateutil.parser.parse(parent.initial_data['end']).date()
->>>>>>> 20f4f4e5
         except (KeyError, TypeError):
             try:
                 end = parent.instance.end
             except AttributeError:
                 return
 
-<<<<<<< HEAD
-        if value and end and value > end.date():
-=======
         if value and end and value > end:
->>>>>>> 20f4f4e5
             raise ValidationError('The activity should start before it ends')
 
 
