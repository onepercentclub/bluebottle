--- conflicted
+++ resolved
@@ -163,14 +163,7 @@
     )
 
     withdraw = Transition(
-<<<<<<< HEAD
-        [
-            ContributorStateMachine.new,
-            ContributorStateMachine.succeeded
-        ],
-=======
         accepted,
->>>>>>> 6f2a87d0
         withdrawn,
         name=_('Withdraw'),
         description=_("Stop your participation in the activity."),
@@ -190,11 +183,10 @@
     )
 
     remove = Transition(
-<<<<<<< HEAD
-        [ContributorStateMachine.new, ContributorStateMachine.succeeded],
-=======
-        accepted,
->>>>>>> 6f2a87d0
+        [
+            accepted,
+            ContributorStateMachine.succeeded
+        ],
         rejected,
         name=_('Remove'),
         description=_("Rmove participant from the activity."),
