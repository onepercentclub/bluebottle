from datetime import timedelta, date

from bluebottle.activities.messages import ActivityExpiredNotification, ActivitySucceededNotification, \
    ActivityRejectedNotification, ActivityCancelledNotification, ActivityRestoredNotification
from bluebottle.deeds.messages import DeedDateChangedNotification
from bluebottle.test.utils import TriggerTestCase
from bluebottle.test.factory_models.accounts import BlueBottleUserFactory

from bluebottle.activities.states import OrganizerStateMachine, EffortContributionStateMachine
from bluebottle.activities.effects import SetContributionDateEffect

from bluebottle.deeds.tests.factories import DeedFactory, DeedParticipantFactory
from bluebottle.deeds.states import DeedStateMachine, DeedParticipantStateMachine
from bluebottle.deeds.effects import RescheduleEffortsEffect, CreateEffortContribution
from bluebottle.initiatives.tests.factories import InitiativeFactory
from bluebottle.time_based.messages import ParticipantRemovedNotification, ParticipantFinishedNotification, \
    NewParticipantNotification


class DeedTriggersTestCase(TriggerTestCase):
    factory = DeedFactory

    def setUp(self):
        self.owner = BlueBottleUserFactory.create()
        self.staff_user = BlueBottleUserFactory.create(is_staff=True)

        self.defaults = {
            'initiative': InitiativeFactory.create(status='approved'),
            'owner': self.owner,
            'start': date.today() + timedelta(days=10),
            'end': date.today() + timedelta(days=20),
        }
        super().setUp()

    def test_submit(self):
        self.create()
        self.model.states.submit()

        with self.execute():
            self.assertTransitionEffect(DeedStateMachine.auto_approve)
            self.assertTransitionEffect(OrganizerStateMachine.succeed, self.model.organizer)
            self.assertEffect(SetContributionDateEffect, self.model.organizer.contributions.first())

    def test_reject(self):
        self.create()
        self.model.states.submit(save=True)
        self.model.states.reject()

        with self.execute():
            self.assertTransitionEffect(OrganizerStateMachine.fail, self.model.organizer)
            self.assertNotificationEffect(ActivityRejectedNotification)

    def test_cancel(self):
        self.create()
        self.model.states.submit(save=True)
        self.model.states.cancel()

        with self.execute():
            self.assertTransitionEffect(OrganizerStateMachine.fail, self.model.organizer)
            self.assertNotificationEffect(ActivityCancelledNotification)

    def test_restored(self):
        self.create()
        self.model.states.reject(save=True)
        self.model.states.restore()

        with self.execute():
            self.assertTransitionEffect(OrganizerStateMachine.reset, self.model.organizer)
            self.assertNotificationEffect(ActivityRestoredNotification)

    def test_start(self):
        self.defaults['status'] = 'open'
        self.create()

        participant = DeedParticipantFactory.create(activity=self.model)

        self.model.start = date.today() - timedelta(days=1)

        with self.execute():
            self.assertTransitionEffect(DeedStateMachine.start)
            self.assertNoTransitionEffect(
                DeedParticipantStateMachine.succeed,
                participant
            )
            self.assertNoTransitionEffect(
                EffortContributionStateMachine.succeed,
                participant.contributions.first()
            )
            self.assertEffect(RescheduleEffortsEffect)

    def test_start_no_end(self):
        self.defaults['status'] = 'open'
        self.defaults['end'] = None
        self.create()

        participant = DeedParticipantFactory.create(activity=self.model)

        self.model.start = date.today() - timedelta(days=1)

        with self.execute():
            self.assertTransitionEffect(DeedStateMachine.start)

            self.assertTransitionEffect(
                DeedParticipantStateMachine.succeed,
                participant
            )
            self.assertTransitionEffect(
                EffortContributionStateMachine.succeed,
                participant.contributions.first()
            )
            self.assertEffect(RescheduleEffortsEffect)

    def test_reopen_running(self):
        self.defaults['status'] = 'running'
        self.defaults['start'] = date.today() - timedelta(days=1)
        self.create()

        self.model.start = date.today() + timedelta(days=1)

        with self.execute():
            self.assertTransitionEffect(DeedStateMachine.reopen)
            self.assertEffect(RescheduleEffortsEffect)

    def test_reopen_expired(self):
        self.defaults['status'] = 'expired'
        self.defaults['start'] = date.today() - timedelta(days=1)
        self.defaults['end'] = date.today() - timedelta(days=1)
        self.create()
        DeedParticipantFactory.create(activity=self.model)

        self.model.start = date.today() + timedelta(days=2)
        self.model.end = date.today() + timedelta(days=1)

        with self.execute():
            self.assertTransitionEffect(DeedStateMachine.reopen)
            self.assertNotificationEffect(DeedDateChangedNotification)

    def test_reschedule_open(self):
        self.defaults['status'] = 'open'
        self.defaults['start'] = date.today() + timedelta(days=1)
        self.defaults['end'] = date.today() + timedelta(days=3)
        self.create()
        DeedParticipantFactory.create(activity=self.model)

        self.model.start = date.today() + timedelta(days=2)

        with self.execute():
            self.assertNotificationEffect(DeedDateChangedNotification)

    def test_expire(self):
        self.create()

        self.model.states.submit(save=True)
        self.model.end = date.today() - timedelta(days=1)

        with self.execute():
            self.assertNoTransitionEffect(DeedStateMachine.succeed)
            self.assertTransitionEffect(DeedStateMachine.expire)
            self.assertTransitionEffect(OrganizerStateMachine.fail, self.model.organizer)
            self.assertTransitionEffect(
                EffortContributionStateMachine.fail,
                self.model.organizer.contributions.first()
            )
<<<<<<< HEAD
            self.assertNotificationEffect(ActivityExpiredNotification)
=======
            self.assertEffect(RescheduleEffortsEffect)
>>>>>>> a16b636d

    def test_expire_running(self):
        self.create()

        self.model.states.submit(save=True)

        self.model.start = date.today() - timedelta(days=2)
        self.model.save()
        self.model.end = date.today() - timedelta(days=1)

        with self.execute():
            self.assertNoTransitionEffect(DeedStateMachine.succeed)
            self.assertTransitionEffect(DeedStateMachine.expire)
            self.assertTransitionEffect(OrganizerStateMachine.fail, self.model.organizer)
            self.assertTransitionEffect(
                EffortContributionStateMachine.fail,
                self.model.organizer.contributions.first()
            )
            self.assertNotificationEffect(ActivityExpiredNotification)

    def test_restart_expired(self):
        self.defaults['start'] = date.today() - timedelta(days=2)
        self.defaults['end'] = date.today() - timedelta(days=1)
        self.defaults['status'] = 'expired'

        self.create()

        self.model.end = date.today() + timedelta(days=1)

        with self.execute():
            self.assertTransitionEffect(DeedStateMachine.restart)

    def test_succeed(self):
        self.create()

        self.model.states.submit(save=True)
        participant = DeedParticipantFactory.create(activity=self.model)

        self.model.end = date.today() - timedelta(days=1)

        with self.execute():
            self.assertTransitionEffect(DeedStateMachine.succeed)
            self.assertTransitionEffect(
                DeedParticipantStateMachine.succeed,
                participant
            )
            self.assertTransitionEffect(
                EffortContributionStateMachine.succeed,
                participant.contributions.first()
            )
            self.assertNotificationEffect(ActivitySucceededNotification)

    def test_succeed_running(self):
        self.defaults['status'] = 'running'
        self.defaults['start'] = date.today() - timedelta(days=2)

        self.create()
        participant = DeedParticipantFactory.create(activity=self.model)

        self.model.end = date.today() - timedelta(days=1)

        with self.execute():
            self.assertTransitionEffect(DeedStateMachine.succeed)
            self.assertTransitionEffect(
                DeedParticipantStateMachine.succeed,
                participant
            )
            self.assertTransitionEffect(
                EffortContributionStateMachine.succeed,
                participant.contributions.first()
            )
            self.assertNotificationEffect(ActivitySucceededNotification)


class DeedParticipantTriggersTestCase(TriggerTestCase):
    factory = DeedParticipantFactory

    def setUp(self):
        self.owner = BlueBottleUserFactory.create()
        self.staff_user = BlueBottleUserFactory.create(is_staff=True)
        self.user = BlueBottleUserFactory.create()

        self.defaults = {
            'activity': DeedFactory.create(
                initiative=InitiativeFactory.create(status='approved'),
                owner=self.owner,
                start=date.today() + timedelta(days=10),
                end=date.today() + timedelta(days=20),
            ),
            'user': self.user

        }
        super().setUp()

    def test_initiate(self):
        self.model = self.factory.build(**self.defaults)
        with self.execute():
            self.assertEffect(CreateEffortContribution)
            self.assertNotificationEffect(NewParticipantNotification)

    def test_initiate_no_start_no_end(self):
        self.defaults['activity'].start = None
        self.defaults['activity'].end = None
        self.defaults['activity'].save()

        self.model = self.factory.build(**self.defaults)
        with self.execute():
            effect = self.assertEffect(CreateEffortContribution)
            self.assertEqual(effect.contribution.contribution_type, 'deed')

            self.assertTransitionEffect(DeedParticipantStateMachine.succeed)
            self.model.save()
            self.assertTransitionEffect(
                EffortContributionStateMachine.succeed, self.model.contributions.first()
            )

    def test_withdraw(self):
        self.create()

        self.model.states.withdraw()
        with self.execute():
            self.assertTransitionEffect(
                EffortContributionStateMachine.fail, self.model.contributions.first()
            )

    def test_reapply_no_start_no_end(self):
        self.defaults['activity'].start = None
        self.defaults['activity'].end = None
        self.defaults['activity'].save()

        self.create()
        self.model.activity.states.submit(save=True)

        self.model.states.withdraw(save=True)
        self.model.states.reapply()

        with self.execute():
            self.assertTransitionEffect(
                EffortContributionStateMachine.succeed, self.model.contributions.first()
            )

            self.assertTransitionEffect(
                DeedParticipantStateMachine.succeed
            )

    def test_reapply_running_no_end(self):
        self.defaults['activity'].start = date.today() - timedelta(days=2)
        self.defaults['activity'].end = None
        self.defaults['activity'].states.submit(save=True)

        self.create()

        self.model.states.withdraw(save=True)
        self.model.states.reapply()

        with self.execute():
            self.assertTransitionEffect(
                EffortContributionStateMachine.succeed, self.model.contributions.first()
            )

            self.assertTransitionEffect(
                DeedParticipantStateMachine.succeed
            )

    def test_reapply_to_new(self):
        self.create()
        self.model.activity.states.submit(save=True)

        self.model.states.withdraw(save=True)
        self.model.states.reapply()

        with self.execute():
            self.assertEqual(self.effects, [])

    def test_remove(self):
        self.create()

        self.model.states.remove()
        with self.execute():
            self.assertTransitionEffect(
                EffortContributionStateMachine.fail, self.model.contributions.first()
            )
            self.assertNotificationEffect(ParticipantRemovedNotification)

    def test_expire_remove(self):
        self.create()
        self.model.activity.states.submit(save=True)

        self.model.activity.start = date.today() - timedelta(days=10)
        self.model.activity.end = date.today() - timedelta(days=5)
        self.model.activity.save()

        self.model.states.remove()

        with self.execute():
            self.assertTransitionEffect(DeedStateMachine.expire, self.model.activity)

    def test_not_expire_remove_one_left(self):
        self.create()
        self.model.activity.states.submit(save=True)

        DeedParticipantFactory.create(activity=self.model.activity)

        self.model.activity.start = date.today() - timedelta(days=10)
        self.model.activity.end = date.today() - timedelta(days=5)
        self.model.activity.save()

        self.model.states.remove()

        with self.execute():
            self.assertNoTransitionEffect(DeedStateMachine.expire, self.model.activity)

    def test_accept_no_start_no_end(self):
        self.defaults['activity'].start = None
        self.defaults['activity'].end = None
        self.defaults['activity'].save()

        self.create()
        self.model.activity.states.submit(save=True)

        self.model.states.remove(save=True)
        self.model.states.accept()

        with self.execute():
            self.assertTransitionEffect(
                EffortContributionStateMachine.succeed, self.model.contributions.first()
            )

            self.assertTransitionEffect(
                DeedParticipantStateMachine.succeed
            )

    def test_accept_running_no_end(self):
        self.defaults['activity'].start = date.today() - timedelta(days=2)
        self.defaults['activity'].end = None
        self.defaults['activity'].states.submit(save=True)

        self.create()

        self.model.states.remove(save=True)
        self.model.states.accept()

        with self.execute():
            self.assertTransitionEffect(
                EffortContributionStateMachine.succeed, self.model.contributions.first()
            )

            self.assertTransitionEffect(
                DeedParticipantStateMachine.succeed
            )

    def test_accept_expired(self):
        self.defaults['activity'].start = date.today() - timedelta(days=2)
        self.defaults['activity'].end = date.today() - timedelta(days=1)
        self.defaults['activity'].states.submit(save=True)

        self.create()

        self.model.states.remove(save=True)
        self.model.states.accept()

        with self.execute():
            self.assertTransitionEffect(
                EffortContributionStateMachine.succeed, self.model.contributions.first()
            )

            self.assertTransitionEffect(
                DeedParticipantStateMachine.succeed
            )

    def test_succeed_accept(self):
        self.defaults['status'] = 'rejected'
        self.create()
        self.model.activity.states.submit(save=True)

        self.model.activity.start = date.today() - timedelta(days=10)
        self.model.activity.end = date.today() - timedelta(days=5)
        self.model.activity.save()

        self.model.states.accept()

        with self.execute():
            self.assertNoTransitionEffect(DeedStateMachine.succeed, self.model.activity)
            self.assertNotificationEffect(ParticipantFinishedNotification)<|MERGE_RESOLUTION|>--- conflicted
+++ resolved
@@ -161,11 +161,8 @@
                 EffortContributionStateMachine.fail,
                 self.model.organizer.contributions.first()
             )
-<<<<<<< HEAD
-            self.assertNotificationEffect(ActivityExpiredNotification)
-=======
+            self.assertNotificationEffect(ActivityExpiredNotification),
             self.assertEffect(RescheduleEffortsEffect)
->>>>>>> a16b636d
 
     def test_expire_running(self):
         self.create()
