--- conflicted
+++ resolved
@@ -1,15 +1,12 @@
 from datetime import date
 
-from bluebottle.activities.states import OrganizerStateMachine
 from bluebottle.activities.triggers import (
     ActivityTriggers, ContributorTriggers
 )
-<<<<<<< HEAD
 
 from bluebottle.activities.states import OrganizerStateMachine, EffortContributionStateMachine
 from bluebottle.activities.effects import CreateEffortContribution
-=======
->>>>>>> 18b39d1c
+
 from bluebottle.deeds.models import Deed, DeedParticipant
 from bluebottle.deeds.states import (
     DeedStateMachine, DeedParticipantStateMachine
@@ -101,7 +98,7 @@
             effects=[
                 RelatedTransitionEffect(
                     'participants',
-                    ParticipantStateMachine.succeed,
+                    DeedParticipantStateMachine.succeed,
                     conditions=[has_no_end_date]
                 ),
             ]
@@ -112,7 +109,7 @@
             effects=[
                 RelatedTransitionEffect(
                     'participants',
-                    ParticipantStateMachine.succeed
+                    DeedParticipantStateMachine.succeed
                 ),
             ]
         ),
@@ -162,21 +159,17 @@
 class DeedParticipantTriggers(ContributorTriggers):
     triggers = ContributorTriggers.triggers + [
         TransitionTrigger(
-<<<<<<< HEAD
-            ParticipantStateMachine.initiate,
-            effects=[
-                TransitionEffect(
-                    ParticipantStateMachine.succeed,
+            DeedParticipantStateMachine.initiate,
+            effects=[
+                TransitionEffect(
+                    DeedParticipantStateMachine.succeed,
                     conditions=[activity_has_no_start, activity_has_no_end]
                 ),
                 CreateEffortContribution
             ]
         ),
         TransitionTrigger(
-            ParticipantStateMachine.remove,
-=======
             DeedParticipantStateMachine.remove,
->>>>>>> 18b39d1c
             effects=[
                 RelatedTransitionEffect(
                     'activity',
@@ -188,45 +181,45 @@
         ),
 
         TransitionTrigger(
-            ParticipantStateMachine.accept,
-            effects=[
-                TransitionEffect(
-                    ParticipantStateMachine.succeed,
+            DeedParticipantStateMachine.accept,
+            effects=[
+                TransitionEffect(
+                    DeedParticipantStateMachine.succeed,
                     conditions=[activity_has_no_start, activity_has_no_end]
                 ),
                 TransitionEffect(
-                    ParticipantStateMachine.succeed,
+                    DeedParticipantStateMachine.succeed,
                     conditions=[activity_is_started, activity_has_no_end]
                 ),
                 TransitionEffect(
-                    ParticipantStateMachine.succeed,
+                    DeedParticipantStateMachine.succeed,
                     conditions=[activity_is_finished]
                 ),
             ]
         ),
         TransitionTrigger(
-            ParticipantStateMachine.withdraw,
+            DeedParticipantStateMachine.withdraw,
             effects=[
                 RelatedTransitionEffect('contributions', EffortContributionStateMachine.fail)
             ]
         ),
 
         TransitionTrigger(
-            ParticipantStateMachine.reapply,
-            effects=[
-                TransitionEffect(
-                    ParticipantStateMachine.succeed,
+            DeedParticipantStateMachine.reapply,
+            effects=[
+                TransitionEffect(
+                    DeedParticipantStateMachine.succeed,
                     conditions=[activity_has_no_start, activity_has_no_end]
                 ),
                 TransitionEffect(
-                    ParticipantStateMachine.succeed,
+                    DeedParticipantStateMachine.succeed,
                     conditions=[activity_is_started, activity_has_no_end]
                 ),
             ]
         ),
 
         TransitionTrigger(
-            ParticipantStateMachine.succeed,
+            DeedParticipantStateMachine.succeed,
             effects=[
                 RelatedTransitionEffect('contributions', EffortContributionStateMachine.succeed)
             ]
