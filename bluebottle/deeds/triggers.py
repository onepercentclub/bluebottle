--- conflicted
+++ resolved
@@ -2,21 +2,12 @@
 
 from bluebottle.activities.messages import ActivityExpiredNotification, ActivitySucceededNotification, \
     ActivityRejectedNotification, ActivityCancelledNotification, ActivityRestoredNotification
-from bluebottle.deeds.messages import DeedDateChangedNotification
-from bluebottle.notifications.effects import NotificationEffect
-
+from bluebottle.activities.states import OrganizerStateMachine, EffortContributionStateMachine
 from bluebottle.activities.triggers import (
     ActivityTriggers, ContributorTriggers
 )
-
-<<<<<<< HEAD
-from bluebottle.activities.states import EffortContributionStateMachine, OrganizerStateMachine
-from bluebottle.activities.effects import CreateEffortContribution
-=======
-from bluebottle.activities.states import OrganizerStateMachine, EffortContributionStateMachine
 from bluebottle.deeds.effects import CreateEffortContribution, RescheduleEffortsEffect
->>>>>>> a16b636d
-
+from bluebottle.deeds.messages import DeedDateChangedNotification
 from bluebottle.deeds.models import Deed, DeedParticipant
 from bluebottle.deeds.states import (
     DeedStateMachine, DeedParticipantStateMachine
@@ -25,6 +16,7 @@
 from bluebottle.fsm.triggers import (
     register, TransitionTrigger, ModelChangedTrigger
 )
+from bluebottle.notifications.effects import NotificationEffect
 from bluebottle.time_based.messages import ParticipantRemovedNotification, ParticipantFinishedNotification, \
     ParticipantWithdrewNotification, NewParticipantNotification
 
@@ -93,16 +85,13 @@
                 TransitionEffect(DeedStateMachine.reopen, conditions=[is_not_started]),
                 TransitionEffect(DeedStateMachine.succeed, conditions=[is_finished, has_participants]),
                 TransitionEffect(DeedStateMachine.expire, conditions=[is_finished, has_no_participants]),
-<<<<<<< HEAD
+                RescheduleEffortsEffect,
                 NotificationEffect(
                     DeedDateChangedNotification,
                     conditions=[
                         is_not_finished
                     ]
                 )
-=======
-                RescheduleEffortsEffect
->>>>>>> a16b636d
             ]
         ),
 
@@ -111,16 +100,13 @@
             effects=[
                 TransitionEffect(DeedStateMachine.start, conditions=[is_started]),
                 TransitionEffect(DeedStateMachine.reopen, conditions=[is_not_started]),
-<<<<<<< HEAD
+                RescheduleEffortsEffect,
                 NotificationEffect(
                     DeedDateChangedNotification,
                     conditions=[
                         is_not_started
                     ]
                 )
-=======
-                RescheduleEffortsEffect
->>>>>>> a16b636d
             ]
         ),
 
