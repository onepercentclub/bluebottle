--- conflicted
+++ resolved
@@ -1,16 +1,8 @@
-<<<<<<< HEAD
-from django.db.models import Q
-=======
-import csv
-
-from django.http import HttpResponse
->>>>>>> 1bc8571f
-
-from bluebottle.activities.views import RelatedContributorListView
 from bluebottle.activities.permissions import (
     ActivityOwnerPermission, ActivityTypePermission, ActivityStatusPermission,
     DeleteActivityPermission, ContributorPermission, ActivitySegmentPermission
 )
+from bluebottle.activities.views import RelatedContributorListView
 from bluebottle.deeds.models import Deed, DeedParticipant
 from bluebottle.deeds.serializers import (
     DeedSerializer, DeedTransitionSerializer, DeedParticipantSerializer,
@@ -22,13 +14,8 @@
     OneOf, ResourcePermission, ResourceOwnerPermission
 )
 from bluebottle.utils.views import (
-<<<<<<< HEAD
-    RetrieveUpdateDestroyAPIView, ListAPIView, ListCreateAPIView, RetrieveUpdateAPIView,
-    JsonApiViewMixin, ExportView, IcalView
-=======
-    RetrieveUpdateDestroyAPIView, ListCreateAPIView, RetrieveUpdateAPIView,
-    JsonApiViewMixin, PrivateFileView, IcalView
->>>>>>> 1bc8571f
+    ExportView, RetrieveUpdateDestroyAPIView, ListCreateAPIView, RetrieveUpdateAPIView,
+    JsonApiViewMixin, IcalView
 )
 
 
