<<<<<<< HEAD
import csv

from django.http import HttpResponse
=======
from django.db.models import Q
>>>>>>> fb607c17

from bluebottle.activities.views import RelatedContributorListView
from bluebottle.activities.permissions import (
    ActivityOwnerPermission, ActivityTypePermission, ActivityStatusPermission,
    DeleteActivityPermission, ContributorPermission, ActivitySegmentPermission
)
from bluebottle.deeds.models import Deed, DeedParticipant
from bluebottle.deeds.serializers import (
    DeedSerializer, DeedTransitionSerializer, DeedParticipantSerializer,
    DeedParticipantTransitionSerializer
)
from bluebottle.segments.views import ClosedSegmentActivityViewMixin
from bluebottle.transitions.views import TransitionList
from bluebottle.utils.permissions import (
    OneOf, ResourcePermission, ResourceOwnerPermission
)
from bluebottle.utils.views import (
<<<<<<< HEAD
    RetrieveUpdateDestroyAPIView, ListCreateAPIView, RetrieveUpdateAPIView,
    JsonApiViewMixin, PrivateFileView, IcalView
=======
    RetrieveUpdateDestroyAPIView, ListAPIView, ListCreateAPIView, RetrieveUpdateAPIView,
    JsonApiViewMixin, ExportView, IcalView
>>>>>>> fb607c17
)


class DeedListView(JsonApiViewMixin, ListCreateAPIView):
    queryset = Deed.objects.all()
    serializer_class = DeedSerializer

    permission_classes = (
        ActivityTypePermission,
        OneOf(ResourcePermission, ActivityOwnerPermission),
    )

    def perform_create(self, serializer):
        self.check_related_object_permissions(
            self.request,
            serializer.Meta.model(**serializer.validated_data)
        )

        self.check_object_permissions(
            self.request,
            serializer.Meta.model(**serializer.validated_data)
        )
        serializer.save(owner=self.request.user)


class DeedDetailView(JsonApiViewMixin, ClosedSegmentActivityViewMixin, RetrieveUpdateDestroyAPIView):
    permission_classes = (
        ActivityStatusPermission,
        OneOf(ResourcePermission, ActivityOwnerPermission),
        ActivitySegmentPermission,
        DeleteActivityPermission
    )

    queryset = Deed.objects.all()
    serializer_class = DeedSerializer


class DeedTransitionList(TransitionList):
    serializer_class = DeedTransitionSerializer
    queryset = Deed.objects.all()


class DeedRelatedParticipantList(RelatedContributorListView):
    permission_classes = (
        OneOf(ResourcePermission, ResourceOwnerPermission),
    )

    queryset = DeedParticipant.objects.prefetch_related('user')
    serializer_class = DeedParticipantSerializer


class ParticipantList(JsonApiViewMixin, ListCreateAPIView):
    permission_classes = (
        OneOf(ResourcePermission, ResourceOwnerPermission),
    )
    queryset = DeedParticipant.objects.all()
    serializer_class = DeedParticipantSerializer

    def perform_create(self, serializer):
        self.check_related_object_permissions(
            self.request,
            serializer.Meta.model(**serializer.validated_data)
        )

        self.check_object_permissions(
            self.request,
            serializer.Meta.model(**serializer.validated_data)
        )

        serializer.save(user=self.request.user)


class ParticipantDetail(JsonApiViewMixin, RetrieveUpdateAPIView):
    permission_classes = (
        OneOf(ResourcePermission, ResourceOwnerPermission, ContributorPermission),
    )
    queryset = DeedParticipant.objects.all()
    serializer_class = DeedParticipantSerializer


class ParticipantTransitionList(TransitionList):
    serializer_class = DeedParticipantTransitionSerializer
    queryset = DeedParticipant.objects.all()


class ParticipantExportView(ExportView):
    fields = (
        ('user__email', 'Email'),
        ('user__full_name', 'Name'),
        ('created', 'Registration Date'),
        ('status', 'Status'),
    )

    model = Deed
    filename = 'participants'

    def get_instances(self):
        return self.get_object().contributors.instance_of(
            DeedParticipant
        )


class DeedIcalView(IcalView):
    queryset = Deed.objects.exclude(
        status__in=['cancelled', 'deleted', 'rejected'],
    )<|MERGE_RESOLUTION|>--- conflicted
+++ resolved
@@ -1,16 +1,8 @@
-<<<<<<< HEAD
-import csv
-
-from django.http import HttpResponse
-=======
-from django.db.models import Q
->>>>>>> fb607c17
-
-from bluebottle.activities.views import RelatedContributorListView
 from bluebottle.activities.permissions import (
     ActivityOwnerPermission, ActivityTypePermission, ActivityStatusPermission,
     DeleteActivityPermission, ContributorPermission, ActivitySegmentPermission
 )
+from bluebottle.activities.views import RelatedContributorListView
 from bluebottle.deeds.models import Deed, DeedParticipant
 from bluebottle.deeds.serializers import (
     DeedSerializer, DeedTransitionSerializer, DeedParticipantSerializer,
@@ -22,13 +14,8 @@
     OneOf, ResourcePermission, ResourceOwnerPermission
 )
 from bluebottle.utils.views import (
-<<<<<<< HEAD
-    RetrieveUpdateDestroyAPIView, ListCreateAPIView, RetrieveUpdateAPIView,
-    JsonApiViewMixin, PrivateFileView, IcalView
-=======
-    RetrieveUpdateDestroyAPIView, ListAPIView, ListCreateAPIView, RetrieveUpdateAPIView,
-    JsonApiViewMixin, ExportView, IcalView
->>>>>>> fb607c17
+    ExportView, RetrieveUpdateDestroyAPIView, ListCreateAPIView, RetrieveUpdateAPIView,
+    JsonApiViewMixin, IcalView
 )
 
 
