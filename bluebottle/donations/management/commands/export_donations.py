import json
from django.contrib.contenttypes.models import ContentType
from django.core.management.base import BaseCommand
from django.db import connection

from bluebottle.orders.models import Order
from bluebottle.clients.models import Client

from bluebottle.clients.utils import LocalTenant


class Command(BaseCommand):
    help = 'Export donations, so that we can import them into the accounting app'

    def add_arguments(self, parser):
        parser.add_argument('--start', type=str, default=None, action='store')
        parser.add_argument('--end', type=str, default=None, action='store')

    def handle(self, *args, **options):
        results = []
        for client in Client.objects.all():
            connection.set_tenant(client)
            with LocalTenant(client, clear_tenant=True):
                ContentType.objects.clear_cache()

                orders = Order.objects.filter(
                    status__in=('pending', 'success')
                ).exclude(
                    order_payments__payment_method=''
                )

                if options['start']:
                    orders = orders.filter(created__gte=options['start'])
                if options['end']:
                    orders = orders.filter(created__lte=options['end'])

                for order in orders:
<<<<<<< HEAD
                    transaction_reference = order.order_payment.payment.transaction_reference
=======
                    try:
                        transaction_reference = order.order_payment.payment.transaction_reference
                    except Exception:
                        transaction_reference = ''
>>>>>>> 5db8e498

                    results.append({
                        'id': order.id,
                        'transaction_reference': transaction_reference,
                        'tenant': client.client_name,
                        'status': order.status,
                        'created': order.created.strftime('%Y-%m-%d'),
                        'amount': {
                            'amount': float(order.total.amount),
                            'currency': str(order.total.currency)
                        },
                        'donations': [{
                            'id': donation.id,
                            'amount': {
                                'amount': float(donation.amount.amount),
                                'currency': str(donation.amount.currency)
                            },
                            'donation_id': donation.pk
                        } for donation in order.donations.all()]
                    })

        print json.dumps(results)<|MERGE_RESOLUTION|>--- conflicted
+++ resolved
@@ -35,14 +35,10 @@
                     orders = orders.filter(created__lte=options['end'])
 
                 for order in orders:
-<<<<<<< HEAD
-                    transaction_reference = order.order_payment.payment.transaction_reference
-=======
                     try:
                         transaction_reference = order.order_payment.payment.transaction_reference
                     except Exception:
                         transaction_reference = ''
->>>>>>> 5db8e498
 
                     results.append({
                         'id': order.id,
