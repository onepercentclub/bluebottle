--- conflicted
+++ resolved
@@ -20,13 +20,12 @@
         results = []
         for client in Client.objects.all():
             with LocalTenant(client, clear_tenant=True):
-<<<<<<< HEAD
                 ContentType.objects.clear_cache()
-=======
->>>>>>> 2fc2f65b
                 orders = Order.objects.filter(
                     status__in=('pending', 'success')
-                ).exclude(order_payments__payment_method='')
+                ).exclude(
+                    order_payments__payment_method=''
+                )
 
                 if options['start']:
                     orders = orders.filter(created__gte=options['start'])
