import json
from django.contrib.contenttypes.models import ContentType
from django.core.management.base import BaseCommand

from bluebottle.orders.models import Order
from bluebottle.clients.models import Client

from bluebottle.clients.utils import LocalTenant


class Command(BaseCommand):
    help = 'Export donations, so that we can import them into the accounting app'

    def add_arguments(self, parser):
        parser.add_argument('--start', type=str, default=None, action='store')
        parser.add_argument('--end', type=str, default=None, action='store')
        parser.add_argument('--file', type=str, default=None, action='store')

    def handle(self, *args, **options):
        results = []
        for client in Client.objects.all():
            with LocalTenant(client, clear_tenant=True):
<<<<<<< HEAD
                orders = Order.objects.filter(
                    status__in=('pending', 'success')
                ).exclude(
                    order_payments__payment_method=''
                )
=======
                ContentType.objects.clear_cache()

                orders = Order.objects.filter(
                    status__in=('pending', 'success')
                ).exclude(order_payments__payment_method='')
>>>>>>> 69fa7a67

                if options['start']:
                    orders = orders.filter(created__gte=options['start'])
                if options['end']:
                    orders = orders.filter(created__lte=options['end'])

                for order in orders:
                    try:
                        transaction_reference = order.order_payment.payment.transaction_reference
                    except Exception:
                        transaction_reference = ''

                    results.append({
                        'id': order.id,
                        'transaction_reference': transaction_reference,
                        'tenant': client.client_name,
                        'status': order.status,
                        'created': order.created.strftime('%Y-%m-%d'),
                        'amount': {
                            'amount': float(order.total.amount),
                            'currency': str(order.total.currency)
                        },
                        'donations': [{
                            'id': donation.id,
                            'amount': {
                                'amount': float(donation.amount.amount),
                                'currency': str(donation.amount.currency)
                            },
                            'donation_id': donation.pk,
                            'project_id': donation.project.pk
                        } for donation in order.donations.all()]
                    })

        if options['file']:
            text_file = open(options['file'], "w")
            text_file.write(json.dumps(results))
            text_file.close()
        else:
            print json.dumps(results)<|MERGE_RESOLUTION|>--- conflicted
+++ resolved
@@ -20,19 +20,10 @@
         results = []
         for client in Client.objects.all():
             with LocalTenant(client, clear_tenant=True):
-<<<<<<< HEAD
-                orders = Order.objects.filter(
-                    status__in=('pending', 'success')
-                ).exclude(
-                    order_payments__payment_method=''
-                )
-=======
                 ContentType.objects.clear_cache()
-
                 orders = Order.objects.filter(
                     status__in=('pending', 'success')
                 ).exclude(order_payments__payment_method='')
->>>>>>> 69fa7a67
 
                 if options['start']:
                     orders = orders.filter(created__gte=options['start'])
