--- conflicted
+++ resolved
@@ -1,8 +1,11 @@
 import json
+from django.contrib.contenttypes.models import ContentType
 from django.core.management.base import BaseCommand
+from django.db import connection
 
 from bluebottle.orders.models import Order
 from bluebottle.clients.models import Client
+
 from bluebottle.clients.utils import LocalTenant
 
 
@@ -17,11 +20,10 @@
     def handle(self, *args, **options):
         results = []
         for client in Client.objects.all():
+            connection.set_tenant(client)
             with LocalTenant(client, clear_tenant=True):
-<<<<<<< HEAD
                 ContentType.objects.clear_cache()
-=======
->>>>>>> 1e7551d0
+
                 orders = Order.objects.filter(
                     status__in=('pending', 'success')
                 ).exclude(
