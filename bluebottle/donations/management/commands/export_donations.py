import json
from django.contrib.contenttypes.models import ContentType
from django.core.management.base import BaseCommand

from bluebottle.orders.models import Order
from bluebottle.clients.models import Client

from bluebottle.clients.utils import LocalTenant


class Command(BaseCommand):
    help = 'Export donations, so that we can import them into the accounting app'

    def add_arguments(self, parser):
        parser.add_argument('--start', type=str, default=None, action='store')
        parser.add_argument('--end', type=str, default=None, action='store')

    def handle(self, *args, **options):
        results = []
        for client in Client.objects.all():
            with LocalTenant(client, clear_tenant=True):
<<<<<<< HEAD
=======
                ContentType.objects.clear_cache()

>>>>>>> e87712bb
                orders = Order.objects.filter(
                    status__in=('pending', 'success')
                ).exclude(
                    order_payments__payment_method=''
                )

                if options['start']:
                    orders = orders.filter(created__gte=options['start'])
                if options['end']:
                    orders = orders.filter(created__lte=options['end'])

                for order in orders:
                    try:
                        transaction_reference = order.order_payment.payment.transaction_reference
                    except Exception:
                        transaction_reference = ''

                    results.append({
                        'id': order.id,
                        'transaction_reference': transaction_reference,
                        'tenant': client.client_name,
                        'status': order.status,
                        'created': order.created.strftime('%Y-%m-%d'),
                        'amount': {
                            'amount': float(order.total.amount),
                            'currency': str(order.total.currency)
                        },
                        'donations': [{
                            'id': donation.id,
                            'amount': {
                                'amount': float(donation.amount.amount),
                                'currency': str(donation.amount.currency)
                            },
                            'donation_id': donation.pk
                        } for donation in order.donations.all()]
                    })

        print json.dumps(results)<|MERGE_RESOLUTION|>--- conflicted
+++ resolved
@@ -19,11 +19,6 @@
         results = []
         for client in Client.objects.all():
             with LocalTenant(client, clear_tenant=True):
-<<<<<<< HEAD
-=======
-                ContentType.objects.clear_cache()
-
->>>>>>> e87712bb
                 orders = Order.objects.filter(
                     status__in=('pending', 'success')
                 ).exclude(
