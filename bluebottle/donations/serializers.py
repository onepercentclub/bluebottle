from bluebottle.donations.models import Donation
from rest_framework import serializers

from bluebottle.members.serializers import UserPreviewSerializer
from bluebottle.projects.serializers import \
    ProjectPreviewSerializer as BaseProjectPreviewSerializer, ProjectPreviewSerializer
from bluebottle.fundraisers.models import Fundraiser
from bluebottle.orders.models import Order
from bluebottle.projects.models import Project

class ManageDonationSerializer(serializers.ModelSerializer):
    project = serializers.SlugRelatedField(slug_field='slug', queryset=Project.objects)
    fundraiser = serializers.PrimaryKeyRelatedField(required=False, allow_null=True, queryset=Fundraiser.objects)
    order = serializers.PrimaryKeyRelatedField(queryset=Order.objects)
    amount = serializers.DecimalField(
        max_digits=10, decimal_places=2, max_value=1500000
    )
    status = serializers.CharField(read_only=True)

    class Meta:
        model = Donation
        fields = ('id', 'project', 'fundraiser', 'amount', 'status', 'order',
                  'anonymous', 'completed', 'created', 'reward')

        # FIXME Add validations for amount and project phase


class PreviewDonationSerializer(serializers.ModelSerializer):
    project = ProjectPreviewSerializer()
<<<<<<< HEAD
    fundraiser = serializers.PrimaryKeyRelatedField(required=False,
                                                    queryset=Fundraiser.objects)
    payment_method = serializers.SerializerMethodField()
=======
    fundraiser = serializers.PrimaryKeyRelatedField(required=False)
    payment_method = serializers.SerializerMethodField('get_payment_method')
>>>>>>> f76dc6f7
    user = UserPreviewSerializer(source='public_user')

    class Meta:
        model = Donation
        fields = ('id', 'project', 'fundraiser', 'user', 'created',
                  'anonymous', 'amount', 'reward', 'payment_method')

    def get_payment_method(self, obj):
        return obj.get_payment_method()


    def get_payment_method(self, obj):
        return obj.get_payment_method



class PreviewDonationWithoutAmountSerializer(PreviewDonationSerializer):
<<<<<<< HEAD
    payment_method = serializers.SerializerMethodField()
=======
    payment_method = serializers.SerializerMethodField('get_payment_method')
>>>>>>> f76dc6f7

    class Meta:
        model = Donation
        fields = ('id', 'project', 'fundraiser', 'user', 'created',
                  'anonymous', 'payment_method')

    def get_payment_method(self, obj):
<<<<<<< HEAD
        return obj.get_payment_method()
=======
        return obj.get_payment_method
>>>>>>> f76dc6f7

class DefaultDonationSerializer(PreviewDonationSerializer):
    class Meta:
        model = Donation
        fields = PreviewDonationSerializer.Meta.fields + ('amount', 'reward')


class LatestDonationProjectSerializer(BaseProjectPreviewSerializer):
    task_count = serializers.IntegerField()
    owner = UserPreviewSerializer()

    class Meta(BaseProjectPreviewSerializer):
        model = BaseProjectPreviewSerializer.Meta.model
        fields = ('id', 'title', 'image', 'status', 'pitch', 'country',
                  'task_count', 'allow_overfunding', 'is_campaign',
                  'amount_asked', 'amount_donated', 'amount_needed',
                  'deadline', 'status', 'owner')


class LatestDonationSerializer(serializers.ModelSerializer):
    project = LatestDonationProjectSerializer()
<<<<<<< HEAD
    payment_method = serializers.SerializerMethodField()
=======
    payment_method = serializers.SerializerMethodField('get_payment_method')
>>>>>>> f76dc6f7
    user = UserPreviewSerializer

    class Meta:
        model = Donation
        fields = ('id', 'project', 'fundraiser', 'user', 'created',
<<<<<<< HEAD
                  'anonymous', 'amount', 'payment_method')

    def get_payment_method(self, obj):
        return obj.get_payment_method()
=======
                  'anonymous', 'amount')

    def get_payment_method(self, obj):
        return obj.get_payment_method
>>>>>>> f76dc6f7
<|MERGE_RESOLUTION|>--- conflicted
+++ resolved
@@ -27,14 +27,9 @@
 
 class PreviewDonationSerializer(serializers.ModelSerializer):
     project = ProjectPreviewSerializer()
-<<<<<<< HEAD
     fundraiser = serializers.PrimaryKeyRelatedField(required=False,
                                                     queryset=Fundraiser.objects)
     payment_method = serializers.SerializerMethodField()
-=======
-    fundraiser = serializers.PrimaryKeyRelatedField(required=False)
-    payment_method = serializers.SerializerMethodField('get_payment_method')
->>>>>>> f76dc6f7
     user = UserPreviewSerializer(source='public_user')
 
     class Meta:
@@ -46,17 +41,8 @@
         return obj.get_payment_method()
 
 
-    def get_payment_method(self, obj):
-        return obj.get_payment_method
-
-
-
 class PreviewDonationWithoutAmountSerializer(PreviewDonationSerializer):
-<<<<<<< HEAD
     payment_method = serializers.SerializerMethodField()
-=======
-    payment_method = serializers.SerializerMethodField('get_payment_method')
->>>>>>> f76dc6f7
 
     class Meta:
         model = Donation
@@ -64,11 +50,8 @@
                   'anonymous', 'payment_method')
 
     def get_payment_method(self, obj):
-<<<<<<< HEAD
         return obj.get_payment_method()
-=======
-        return obj.get_payment_method
->>>>>>> f76dc6f7
+
 
 class DefaultDonationSerializer(PreviewDonationSerializer):
     class Meta:
@@ -90,24 +73,13 @@
 
 class LatestDonationSerializer(serializers.ModelSerializer):
     project = LatestDonationProjectSerializer()
-<<<<<<< HEAD
     payment_method = serializers.SerializerMethodField()
-=======
-    payment_method = serializers.SerializerMethodField('get_payment_method')
->>>>>>> f76dc6f7
     user = UserPreviewSerializer
 
     class Meta:
         model = Donation
         fields = ('id', 'project', 'fundraiser', 'user', 'created',
-<<<<<<< HEAD
                   'anonymous', 'amount', 'payment_method')
 
     def get_payment_method(self, obj):
         return obj.get_payment_method()
-=======
-                  'anonymous', 'amount')
-
-    def get_payment_method(self, obj):
-        return obj.get_payment_method
->>>>>>> f76dc6f7
