from django.contrib import admin
from django.urls import reverse
from django.utils.html import format_html
from django_summernote.widgets import SummernoteWidget

from bluebottle.activities.admin import ActivityChildAdmin, ContributionChildAdmin
from bluebottle.events.models import Event, Participant
from bluebottle.events.transitions import EventTransitions, ParticipantTransitions
from bluebottle.notifications.admin import MessageAdminInline
from bluebottle.utils.admin import export_as_csv_action, FSMAdmin
from bluebottle.utils.forms import FSMModelForm


class EventAdminForm(FSMModelForm):

    class Meta:
        model = Event
        fields = '__all__'
        widgets = {
            'description': SummernoteWidget(attrs={'height': 200})
        }


class ParticipantInline(admin.TabularInline):
    model = Participant

    raw_id_fields = ('user', )
    readonly_fields = ('created', 'status', 'participant')
    fields = ('participant', 'user', 'created', 'status', 'time_spent')

    extra = 0

    def participant(self, obj):
        url = reverse('admin:events_participant_change', args=(obj.id,))
        return format_html('<a href="{}">{}</a>', url, obj.id)


class ParticipantAdminForm(FSMModelForm):
    class Meta:
        model = Participant
        exclude = ['status', ]


@admin.register(Participant)
class ParticipantAdmin(ContributionChildAdmin):
    model = Participant
    form = ParticipantAdminForm
    list_display = ['user', 'status', 'time_spent', 'activity_link']
    raw_id_fields = ('user', 'activity')

    export_to_csv_fields = (
        ('status', 'Status'),
        ('created', 'Created'),
        ('activity', 'Activity'),
        ('owner', 'Owner'),
        ('time_spent', 'Time Spent'),
    )

    actions = [
        FSMAdmin.bulk_transition,
        export_as_csv_action(fields=export_to_csv_fields)
    ]


@admin.register(Event)
class EventAdmin(ActivityChildAdmin):
    form = EventAdminForm
    inlines = ActivityChildAdmin.inlines + (ParticipantInline, MessageAdminInline)
    list_display = [
        '__unicode__', 'initiative', 'status',
        'highlight', 'start_date', 'start_time', 'duration', 'created'
    ]
    search_fields = ['title', 'description']
    list_filter = ['status', 'is_online']
    date_hierarchy = 'start_date'

    base_model = Event

    readonly_fields = ActivityChildAdmin.readonly_fields
    raw_id_fields = ActivityChildAdmin.raw_id_fields + ['location']

    detail_fields = (
        'description',
        'capacity',
        'start_date',
        'start_time',
        'duration',
        'registration_deadline',
        'is_online',
        'location',
        'location_hint'
    )

    export_to_csv_fields = (
        ('title', 'Title'),
        ('description', 'Description'),
        ('status', 'Status'),
        ('created', 'Created'),
        ('initiative__title', 'Initiative'),
        ('start_date', 'Start Date'),
        ('start_time', 'Start Time'),
        ('duration', 'Duration'),
        ('end', 'End'),
        ('registration_deadline', 'Registration Deadline'),
        ('owner', 'Owner'),
        ('capacity', 'Capacity'),
        ('is_online', 'Will be hosted online?'),
        ('location', 'Location'),
        ('location_hint', 'Location Hint'),
        ('automatically_accept', 'Auto Accept Members'),
    )

<<<<<<< HEAD
    actions = [
        FSMAdmin.bulk_transition,
        export_as_csv_action(fields=export_to_csv_fields)
    ]
=======
    actions = [export_as_csv_action(fields=export_to_csv_fields)]

    def save_formset(self, request, form, formset, change):
        instances = formset.save(commit=False)
        for instance in instances:
            # If we created a new participant through admin then
            # set it to succeeded when event is succeeded
            if (instance.__class__ == Participant and
                    not instance.pk and
                    form.instance.status == EventTransitions.values.succeeded):
                instance.time_spent = form.instance.duration
                instance.status = ParticipantTransitions.values.succeeded
            instance.save()
        formset.save_m2m()
>>>>>>> 6a6b165c
<|MERGE_RESOLUTION|>--- conflicted
+++ resolved
@@ -110,13 +110,10 @@
         ('automatically_accept', 'Auto Accept Members'),
     )
 
-<<<<<<< HEAD
     actions = [
         FSMAdmin.bulk_transition,
         export_as_csv_action(fields=export_to_csv_fields)
     ]
-=======
-    actions = [export_as_csv_action(fields=export_to_csv_fields)]
 
     def save_formset(self, request, form, formset, change):
         instances = formset.save(commit=False)
@@ -129,5 +126,4 @@
                 instance.time_spent = form.instance.duration
                 instance.status = ParticipantTransitions.values.succeeded
             instance.save()
-        formset.save_m2m()
->>>>>>> 6a6b165c
+        formset.save_m2m()