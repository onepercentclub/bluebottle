--- conflicted
+++ resolved
@@ -53,11 +53,7 @@
 class EventAdmin(ActivityChildAdmin):
     form = EventAdminForm
     inlines = ActivityChildAdmin.inlines + (ParticipantInline, MessageAdminInline)
-<<<<<<< HEAD
-    list_display = ['title_display', 'status', 'start_time', 'end_time']
-=======
-    list_display = ['title', 'status', 'review_status', 'start_date', 'start_time', 'duration']
->>>>>>> 22430c38
+    list_display = ['title_display', 'status', 'review_status', 'start_date', 'start_time', 'duration']
     base_model = Event
 
     readonly_fields = ActivityChildAdmin.readonly_fields
