from django.contrib import admin
from django.urls import reverse
from django.utils.html import format_html
from django.utils.translation import ugettext_lazy as _
from django_summernote.widgets import SummernoteWidget

from bluebottle.activities.admin import ActivityChildAdmin
from bluebottle.events.models import Event, Participant
from bluebottle.notifications.admin import MessageAdminInline
from bluebottle.utils.admin import FSMAdmin
from bluebottle.utils.forms import FSMModelForm


class EventAdminForm(FSMModelForm):

    class Meta:
        model = Event
        fields = '__all__'
        widgets = {
            'description': SummernoteWidget(attrs={'height': 200})
        }


class ParticipantInline(admin.TabularInline):
    model = Participant

    raw_id_fields = ('user', )
    readonly_fields = ('created', 'status', 'participant')
    fields = ('participant', 'user', 'created', 'status', 'time_spent')

    extra = 0

    def participant(self, obj):
        url = reverse('admin:events_participant_change', args=(obj.id,))
        return format_html('<a href="{}">{}</a>', url, obj.id)


class ParticipantAdminForm(FSMModelForm):
    class Meta:
        model = Participant
        exclude = ['status', ]


@admin.register(Participant)
class ParticipantAdmin(FSMAdmin):
    model = Participant
    form = ParticipantAdminForm
    list_display = ['user', 'status', 'time_spent']
    raw_id_fields = ('user', 'activity')


@admin.register(Event)
class EventAdmin(ActivityChildAdmin):
    form = EventAdminForm
    inlines = ActivityChildAdmin.inlines + (ParticipantInline, MessageAdminInline)
<<<<<<< HEAD
    list_display = ['title_display', 'status', 'review_status', 'start_date', 'start_time', 'duration']
=======
    list_display = ['title', 'status', 'start_time', 'end_time']
    search_fields = ['title', 'description']
>>>>>>> 223a55ed
    base_model = Event

    readonly_fields = ActivityChildAdmin.readonly_fields
    raw_id_fields = ActivityChildAdmin.raw_id_fields + ['location']

    fieldsets = (
        (_('Basic'), {'fields': (
            'title', 'slug', 'initiative', 'owner',
            'status', 'transitions', 'review_status', 'review_transitions',
            'highlight', 'stats_data'
        )}),
        (_('Details'), {'fields': (
            'description', 'capacity',
            'start_date', 'start_time', 'duration', 'registration_deadline',
            'is_online', 'location', 'location_hint'
        )}),
    )<|MERGE_RESOLUTION|>--- conflicted
+++ resolved
@@ -53,12 +53,9 @@
 class EventAdmin(ActivityChildAdmin):
     form = EventAdminForm
     inlines = ActivityChildAdmin.inlines + (ParticipantInline, MessageAdminInline)
-<<<<<<< HEAD
     list_display = ['title_display', 'status', 'review_status', 'start_date', 'start_time', 'duration']
-=======
-    list_display = ['title', 'status', 'start_time', 'end_time']
     search_fields = ['title', 'description']
->>>>>>> 223a55ed
+
     base_model = Event
 
     readonly_fields = ActivityChildAdmin.readonly_fields
