from django.contrib import admin
from django.urls import reverse
from django.utils.html import format_html
from django_summernote.widgets import SummernoteWidget

from bluebottle.activities.admin import ActivityChildAdmin
from bluebottle.events.models import Event, Participant
from bluebottle.notifications.admin import MessageAdminInline
from bluebottle.utils.admin import FSMAdmin
from bluebottle.utils.forms import FSMModelForm


class EventAdminForm(FSMModelForm):

    class Meta:
        model = Event
        fields = '__all__'
        widgets = {
            'description': SummernoteWidget(attrs={'height': 200})
        }


class ParticipantInline(admin.TabularInline):
    model = Participant

    raw_id_fields = ('user', )
    readonly_fields = ('created', 'status', 'participant')
    fields = ('participant', 'user', 'created', 'status', 'time_spent')

    extra = 0

    def participant(self, obj):
        url = reverse('admin:events_participant_change', args=(obj.id,))
        return format_html('<a href="{}">{}</a>', url, obj.id)


class ParticipantAdminForm(FSMModelForm):
    class Meta:
        model = Participant
        exclude = ['status', ]


@admin.register(Participant)
class ParticipantAdmin(FSMAdmin):
    model = Participant
    form = ParticipantAdminForm
    list_display = ['user', 'status', 'time_spent']
    raw_id_fields = ('user', 'activity')


@admin.register(Event)
class EventAdmin(ActivityChildAdmin):
    form = EventAdminForm
    inlines = ActivityChildAdmin.inlines + (ParticipantInline, MessageAdminInline)
    list_display = ['created', 'title_display', 'status', 'start_date', 'start_time', 'duration']
    search_fields = ['title', 'description']

    base_model = Event

    readonly_fields = ActivityChildAdmin.readonly_fields
    raw_id_fields = ActivityChildAdmin.raw_id_fields + ['location']

<<<<<<< HEAD
    detail_fields = (
        'description',
        'capacity',
        'start_date',
        'start_time',
        'duration',
        'registration_deadline',
        'is_online',
        'location',
        'location_hint'
=======
    fieldsets = (
        (_('Basic'), {'fields': (
            'title', 'slug', 'initiative', 'owner',
            'status', 'transitions',
            'highlight', 'stats_data'
        )}),
        (_('Details'), {'fields': (
            'description', 'capacity',
            'start_date', 'start_time', 'duration', 'registration_deadline',
            'is_online', 'location', 'location_hint'
        )}),
>>>>>>> 3902f883
    )<|MERGE_RESOLUTION|>--- conflicted
+++ resolved
@@ -60,7 +60,6 @@
     readonly_fields = ActivityChildAdmin.readonly_fields
     raw_id_fields = ActivityChildAdmin.raw_id_fields + ['location']
 
-<<<<<<< HEAD
     detail_fields = (
         'description',
         'capacity',
@@ -71,17 +70,4 @@
         'is_online',
         'location',
         'location_hint'
-=======
-    fieldsets = (
-        (_('Basic'), {'fields': (
-            'title', 'slug', 'initiative', 'owner',
-            'status', 'transitions',
-            'highlight', 'stats_data'
-        )}),
-        (_('Details'), {'fields': (
-            'description', 'capacity',
-            'start_date', 'start_time', 'duration', 'registration_deadline',
-            'is_online', 'location', 'location_hint'
-        )}),
->>>>>>> 3902f883
     )