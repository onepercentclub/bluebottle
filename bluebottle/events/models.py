--- conflicted
+++ resolved
@@ -212,11 +212,7 @@
         super(Participant, self).save(*args, **kwargs)
 
     def __unicode__(self):
-<<<<<<< HEAD
-        return _('%s') % self.user.full_name
-=======
         return self.user.full_name
->>>>>>> 42c9982a
 
 
 from bluebottle.events.states import *  # noqa
