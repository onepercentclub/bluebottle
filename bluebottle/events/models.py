--- conflicted
+++ resolved
@@ -67,112 +67,10 @@
 
     @property
     def participants(self):
-<<<<<<< HEAD
-        return self.contributions.filter(status=ParticipantTransitions.values.new)
-=======
         return self.contributions.filter(
-            status__in=[Participant.Status.new,
-                        Participant.Status.success]
+            status__in=[ParticipantTransitions.values.new,
+                        ParticipantTransitions.values.success]
         )
-
-    def can_start(self):
-        if not self.start_time:
-            return _('Start date has not been set')
-        if self.start_time > now():
-            return _('The start date has not passed')
-
-    def can_open(self):
-        if not self.start_time:
-            return _('Start date has not been set')
-        if self.start_time < now():
-            return _('The start date has passed')
-
-    def can_end(self):
-        if not self.end_time:
-            return _('End date has not been set')
-        if not self.end_time < now():
-            return _('The end date has not passed')
-
-    def is_complete(self):
-        from bluebottle.events.serializers import EventSubmitSerializer
-        serializer = EventSubmitSerializer(
-            data=model_to_dict(self)
-        )
-        if not serializer.is_valid():
-            return _('Please make sure all required fields are filled in')
-
-    def initiative_is_approved(self):
-        if not self.initiative.status == 'approved':
-            return _('Please make sure the initiative is approved')
-
-    @Activity.status.transition(
-        source=Activity.Status.draft,
-        target=Activity.Status.open,
-        serializer='bluebottle.events.serializers.EventSubmitSerializer',
-        conditions=[is_complete, initiative_is_approved]
-    )
-    def open(self):
-        pass
-
-    @Activity.status.transition(
-        source=Activity.Status.open,
-        target=Activity.Status.full,
-        conditions=[can_open]
-    )
-    def full(self):
-        pass
-
-    @Activity.status.transition(
-        source=Activity.Status.full,
-        target=Activity.Status.open,
-        conditions=[can_open]
-    )
-    def reopen(self):
-        pass
-
-    @Activity.status.transition(
-        source=Activity.Status.closed,
-        target=Activity.Status.draft,
-    )
-    def redraft(self, **kwargs):
-        pass
-
-    @Activity.status.transition(
-        source=[Activity.Status.full, Activity.Status.open],
-        target=Activity.Status.running,
-        conditions=[can_start]
-    )
-    def start(self, **kwargs):
-        pass
-
-    @Activity.status.transition(
-        source=Activity.Status.running,
-        target=Activity.Status.done,
-        conditions=[can_end],
-        messages=[EventDoneOwnerMessage]
-    )
-    def done(self):
-        for member in self.participants:
-            member.activity = self
-            member.success()
-            member.save()
-
-    @Activity.status.transition(
-        source='*',
-        target=Activity.Status.closed,
-        messages=[EventClosedOwnerMessage]
-    )
-    def close(self):
-        pass
-
-    @Activity.status.transition(
-        source=Activity.Status.closed,
-        target=Activity.Status.open,
-        conditions=[can_open]
-    )
-    def extend(self):
-        pass
->>>>>>> a9f53355
 
 
 class Participant(Contribution):
@@ -199,21 +97,6 @@
     class JSONAPIMeta:
         resource_name = 'participants'
 
-<<<<<<< HEAD
-=======
-    def event_is_open(self):
-        if not self.activity.status == Activity.Status.open:
-            return _('The event is not open')
-
-    def event_is_open_or_full(self):
-        if self.activity.status not in (Activity.Status.open, Activity.Status.full):
-            return _('The event is not open or full')
-
-    def event_is_closed(self):
-        if self.activity.status in (Activity.Status.open, Activity.Status.full, Activity.Status.running):
-            return _('The event is not closed')
-
->>>>>>> a9f53355
     def save(self, *args, **kwargs):
         created = self.pk is None
 
@@ -222,56 +105,4 @@
         if created:
             follow(self.user, self.activity)
 
-<<<<<<< HEAD
-        self.activity.check_capacity()
-=======
-        self.activity.check_capacity()
-
-    @Contribution.status.transition(
-        source=Status.new,
-        target=Status.withdrawn,
-        conditions=[event_is_open_or_full]
-    )
-    def withdraw(self):
-        unfollow(self.user, self.activity)
-
-    @Contribution.status.transition(
-        source=Status.withdrawn,
-        target=Status.new,
-        conditions=[event_is_open_or_full]
-    )
-    def reapply(self):
-        follow(self.user, self.activity)
-
-    @Contribution.status.transition(
-        source=[Status.new],
-        target=Status.rejected,
-    )
-    def reject(self):
-        unfollow(self.user, self.activity)
-
-    @Contribution.status.transition(
-        source=[Status.new, Status.no_show, Status.rejected, Status.withdrawn],
-        target=Status.success,
-        conditions=[event_is_closed]
-    )
-    def success(self):
-        follow(self.user, self.activity)
-        self.time_spent = self.activity.duration
-
-    @Contribution.status.transition(
-        source=Status.success,
-        target=Status.no_show,
-        conditions=[event_is_closed]
-    )
-    def no_show(self):
-        unfollow(self.user, self.activity)
-        self.time_spent = 0
-
-    @Contribution.status.transition(
-        source='*',
-        target=Status.closed,
-    )
-    def close(self):
-        self.time_spent = 0
->>>>>>> a9f53355
+        self.activity.check_capacity()