--- conflicted
+++ resolved
@@ -111,25 +111,10 @@
     class JSONAPIMeta:
         resource_name = 'activities/events'
 
-<<<<<<< HEAD
-    def check_capacity(self, save=True):
-        if self.capacity and len(self.participants) >= self.capacity and self.status == EventTransitions.values.open:
-            self.transitions.full()
-            if save:
-                self.save()
-        elif self.capacity and len(self.participants) < self.capacity and self.status == EventTransitions.values.full:
-            self.transitions.reopen()
-            if save:
-                self.save()
-
     @property
     def current_end(self):
-=======
-    def save(self, *args, **kwargs):
->>>>>>> d2c895c3
         if self.start and self.duration:
             return self.start + datetime.timedelta(hours=self.duration)
-
 
     def save(self, *args, **kwargs):
         self.end = self.current_end
@@ -230,32 +215,14 @@
         resource_name = 'contributions/participants'
 
     def save(self, *args, **kwargs):
-<<<<<<< HEAD
-        created = self.pk is None
-
-        # Fail the self if hours are set to 0
-        if self.status == ParticipantTransitions.values.succeeded and self.time_spent in [None, '0', 0.0]:
-            self.transitions.close()
-        # Succeed self if the hours are set to an amount
-        elif self.status in [
-            ParticipantTransitions.values.failed,
-            ParticipantTransitions.values.closed
-        ] and self.time_spent not in [None, '0', 0.0]:
-            self.transitions.succeed()
-=======
         if not self.contribution_date:
             self.contribution_date = self.activity.start
->>>>>>> d2c895c3
 
         super(Participant, self).save(*args, **kwargs)
 
     def __unicode__(self):
         return _('Participant (%s)') % self.user
 
-<<<<<<< HEAD
-
-from bluebottle.events.signals import *  # noqa
-=======
+
 from bluebottle.events.states import *  # noqa
-from bluebottle.events.effects import *  # noqa
->>>>>>> d2c895c3
+from bluebottle.events.effects import *  # noqa