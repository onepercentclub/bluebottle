--- conflicted
+++ resolved
@@ -110,28 +110,6 @@
     class JSONAPIMeta:
         resource_name = 'activities/events'
 
-<<<<<<< HEAD
-    @property
-    def start(self):
-        if self.start_time and self.start_date:
-            return get_current_timezone().localize(
-                datetime.datetime.combine(
-                    self.start_date,
-                    self.start_time
-                )
-            )
-=======
-    def check_capacity(self, save=True):
-        if self.capacity and len(self.participants) >= self.capacity and self.status == EventTransitions.values.open:
-            self.transitions.full()
-            if save:
-                self.save()
-        elif self.capacity and len(self.participants) < self.capacity and self.status == EventTransitions.values.full:
-            self.transitions.reopen()
-            if save:
-                self.save()
->>>>>>> 5985a0d2
-
     def save(self, *args, **kwargs):
         if self.start and self.duration:
             self.end = self.start + datetime.timedelta(hours=self.duration)
