--- conflicted
+++ resolved
@@ -124,12 +124,8 @@
     reopen = Transition(
         (ActivityStateMachine.succeeded, ActivityStateMachine.closed, ),
         ActivityStateMachine.open,
-<<<<<<< HEAD
-        name=_('Reopen'),
-=======
         name=_("Reopen"),
         description=_("Reopen the event. Users are able to sign up for it again."),
->>>>>>> 848d03a9
         effects=[
             RelatedTransitionEffect('participants', 'reset'),
             # Need to add organizer,reset() But probably should differentiate between
