from datetime import timedelta

import factory.fuzzy
from django.utils.timezone import now

from bluebottle.events.models import Event, Participant
from bluebottle.initiatives.tests.factories import InitiativeFactory
from bluebottle.test.factory_models.accounts import BlueBottleUserFactory
from bluebottle.test.factory_models.geo import GeolocationFactory


class EventFactory(factory.DjangoModelFactory):

    class Meta(object):
        model = Event

    title = factory.Faker('sentence')
    description = factory.Faker('text')

    owner = factory.SubFactory(BlueBottleUserFactory)
    initiative = factory.SubFactory(InitiativeFactory)
    capacity = 10
    automatically_accept = True
    status = 'open'

    registration_deadline = factory.fuzzy.FuzzyDateTime(now(), now() + timedelta(weeks=2))
    start = factory.fuzzy.FuzzyDateTime(now(), now() + timedelta(weeks=4))
    end = factory.fuzzy.FuzzyDateTime(now(), now() + timedelta(weeks=5))

<<<<<<< HEAD
    location = factory.SubFactory(GeolocationFactory)
=======

class ParticipantFactory(factory.DjangoModelFactory):
    class Meta(object):
        model = Participant

    activity = factory.SubFactory(EventFactory)
    user = factory.SubFactory(BlueBottleUserFactory)
>>>>>>> 6eff93d6
<|MERGE_RESOLUTION|>--- conflicted
+++ resolved
@@ -27,14 +27,12 @@
     start = factory.fuzzy.FuzzyDateTime(now(), now() + timedelta(weeks=4))
     end = factory.fuzzy.FuzzyDateTime(now(), now() + timedelta(weeks=5))
 
-<<<<<<< HEAD
     location = factory.SubFactory(GeolocationFactory)
-=======
+
 
 class ParticipantFactory(factory.DjangoModelFactory):
     class Meta(object):
         model = Participant
 
     activity = factory.SubFactory(EventFactory)
-    user = factory.SubFactory(BlueBottleUserFactory)
->>>>>>> 6eff93d6
+    user = factory.SubFactory(BlueBottleUserFactory)