import json
from datetime import timedelta

from django.urls import reverse
from django.utils.timezone import now
from rest_framework import status

<<<<<<< HEAD
from bluebottle.events.tests.factories import EventFactory, ParticipantFactory
from bluebottle.initiatives.tests.factories import InitiativeFactory
=======
from bluebottle.events.tests.factories import EventFactory
from bluebottle.initiatives.tests.factories import InitiativeFactory, InitiativePlatformSettingsFactory
>>>>>>> 8d6abbbb
from bluebottle.test.factory_models.accounts import BlueBottleUserFactory
from bluebottle.test.utils import BluebottleTestCase, JSONAPITestClient


class EventTestCase(BluebottleTestCase):

    def setUp(self):
        super(EventTestCase, self).setUp()
        self.settings = InitiativePlatformSettingsFactory.create(
            activity_types=['event']
        )

        self.client = JSONAPITestClient()
        self.url = reverse('event-list')
        self.user = BlueBottleUserFactory()
        self.initiative = InitiativeFactory(owner=self.user)

    def test_create_event(self):
        data = {
            'data': {
                'type': 'events',
                'attributes': {
                    'title': 'Beach clean-up Katwijk',
                    'start': str(now() + timedelta(days=21)),
                    'end': str(now() + timedelta(days=21, hours=4)),
                    'registration_deadline': str(now() + timedelta(days=14)),
                    'capacity': 10,
                    'address': 'Zuid-Boulevard Katwijk aan Zee',
                    'description': 'We will clean up the beach south of Katwijk'
                },
                'relationships': {
                    'initiative': {
                        'data': {
                            'type': 'initiatives', 'id': self.initiative.id
                        },
                    },
                }
            }
        }
        response = self.client.post(self.url, json.dumps(data), user=self.user)

        self.assertEqual(response.status_code, status.HTTP_201_CREATED)
        self.assertEqual(response.data['status'], 'open')
        self.assertEqual(response.data['title'], 'Beach clean-up Katwijk')

        # Add an event with the same title should NOT return an error
        response = self.client.post(self.url, json.dumps(data), user=self.user)
        self.assertEqual(response.status_code, status.HTTP_201_CREATED)

    def test_create_event_disabled(self):
        self.settings.activity_types = ('funding', )
        self.settings.save()

        data = {
            'data': {
                'type': 'events',
                'attributes': {
                    'title': 'Beach clean-up Katwijk',
                    'start': str(now() + timedelta(days=21)),
                    'end': str(now() + timedelta(days=21, hours=4)),
                    'registration_deadline': str(now() + timedelta(days=14)),
                    'capacity': 10,
                    'address': 'Zuid-Boulevard Katwijk aan Zee',
                    'description': 'We will clean up the beach south of Katwijk'
                },
                'relationships': {
                    'initiative': {
                        'data': {
                            'type': 'initiatives', 'id': self.initiative.id
                        },
                    },
                }
            }
        }
        response = self.client.post(self.url, json.dumps(data), user=self.user)
        self.assertEqual(response.status_code, status.HTTP_403_FORBIDDEN)

    def test_update_event(self):
        event = EventFactory.create(owner=self.user, title='Pollute Katwijk Beach')
<<<<<<< HEAD
        event_url = reverse('event-detail', args=(event.pk,))
=======
        event_url = reverse('event-detail', args=(event.id,))
>>>>>>> 8d6abbbb
        response = self.client.get(event_url, user=self.user)
        self.assertEqual(response.status_code, status.HTTP_200_OK)
        self.assertEqual(response.data['title'], 'Pollute Katwijk Beach')

        data = {
            'data': {
                'type': 'events',
                'id': event.id,
                'attributes': {
                    'title': 'Beach clean-up Katwijk',
                    'start': str(now() + timedelta(days=21)),
                    'end': str(now() + timedelta(days=21, hours=4)),
                    'registration_deadline': str(now() + timedelta(days=14)),
                    'capacity': 10,
                    'address': 'Zuid-Boulevard Katwijk aan Zee',
                    'description': 'We will clean up the beach south of Katwijk'
                },
                'relationships': {
                    'initiative': {
                        'data': {
                            'type': 'initiatives', 'id': self.initiative.id
                        },
                    },
                }
            }
        }
        response = self.client.put(event_url, json.dumps(data), user=self.user)
        self.assertEqual(response.status_code, status.HTTP_200_OK)
        self.assertEqual(response.data['title'], 'Beach clean-up Katwijk')

    def test_create_event_not_initiator(self):
        another_user = BlueBottleUserFactory.create()
        data = {
            'data': {
                'type': 'events',
                'attributes': {
                    'title': 'Beach clean-up Katwijk',
                    'start': str(now() + timedelta(days=21)),
                    'end': str(now() + timedelta(days=21, hours=4)),
                    'registration_deadline': str(now() + timedelta(days=14)),
                    'capacity': 10,
                    'address': 'Zuid-Boulevard Katwijk aan Zee',
                    'description': 'We will clean up the beach south of Katwijk'
                },
                'relationships': {
                    'initiative': {
                        'data': {
                            'type': 'initiatives', 'id': self.initiative.id
                        },
                    },
                }
            }
        }
        response = self.client.post(self.url, json.dumps(data), user=another_user)
        self.assertEqual(response.status_code, status.HTTP_403_FORBIDDEN)

    def test_update_event_not_owner(self):
        event = EventFactory.create(title='Pollute Katwijk Beach')
<<<<<<< HEAD
        event_url = reverse('event-detail', args=(event.pk,))
=======
        event_url = reverse('event-detail', args=(event.id,))
>>>>>>> 8d6abbbb
        response = self.client.get(event_url, user=self.user)
        self.assertEqual(response.status_code, status.HTTP_200_OK)
        self.assertEqual(response.data['title'], 'Pollute Katwijk Beach')

        data = {
            'data': {
                'type': 'events',
                'id': event.id,
                'attributes': {
                    'title': 'Beach clean-up Katwijk',
                    'start': str(now() + timedelta(days=21)),
                    'end': str(now() + timedelta(days=21, hours=4)),
                    'registration_deadline': str(now() + timedelta(days=14)),
                    'capacity': 10,
                    'address': 'Zuid-Boulevard Katwijk aan Zee',
                    'description': 'We will clean up the beach south of Katwijk'
                },
                'relationships': {
                    'initiative': {
                        'data': {
                            'type': 'initiatives', 'id': self.initiative.id
                        },
                    },
                }
            }
        }
        response = self.client.put(event_url, json.dumps(data), user=self.user)
        self.assertEqual(response.status_code, status.HTTP_403_FORBIDDEN)


class EventTransitionTestCase(BluebottleTestCase):

    def setUp(self):
        super(EventTransitionTestCase, self).setUp()
        self.client = JSONAPITestClient()
        self.owner = BlueBottleUserFactory()

        self.initiative = InitiativeFactory.create(owner=self.owner)
        self.event = EventFactory.create(owner=self.owner, initiative=self.initiative)

        self.transition_url = reverse('event-transition-list')
        self.data = {
            'data': {
                'type': 'event-transitions',
                'attributes': {
                    'transition': 'close',
                },
                'relationships': {
                    'resource': {
                        'data': {
                            'type': 'events',
                            'id': self.event.pk
                        }
                    }
                }
            }
        }

    def test_submit(self):
        response = self.client.post(
            self.transition_url,
            json.dumps(self.data),
            user=self.owner
        )

        self.assertEqual(response.status_code, status.HTTP_201_CREATED)

        data = json.loads(response.content)

        self.assertEqual(data['included'][0]['type'], 'events')
        self.assertEqual(data['included'][0]['attributes']['status'], 'closed')


class ParticipantTestCase(BluebottleTestCase):

    def setUp(self):
        super(ParticipantTestCase, self).setUp()
        self.client = JSONAPITestClient()
        self.participant = BlueBottleUserFactory()

        self.initiative = InitiativeFactory.create()
        self.event = EventFactory.create(owner=self.initiative.owner, initiative=self.initiative)

        self.participant_url = reverse('participant-list')
        self.event_url = reverse('event-detail', args=(self.event.pk, ))

        self.data = {
            'data': {
                'type': 'participants',
                'attributes': {},
                'relationships': {
                    'activity': {
                        'data': {
                            'id': self.event.pk,
                            'type': 'events',
                        },
                    },
                }
            }
        }

    def test_create_participant(self):
        response = self.client.post(
            self.participant_url, json.dumps(self.data), user=self.participant
        )

        self.assertEqual(response.status_code, status.HTTP_201_CREATED)

        data = json.loads(response.content)

        self.assertEqual(data['data']['attributes']['status'], 'going')
        self.assertEqual(data['included'][0]['type'], 'events')
        self.assertTrue(data['included'][0]['attributes']['is-follower'])

    def test_follow(self):
        self.client.post(
            self.participant_url, json.dumps(self.data), user=self.participant
        )

        response = self.client.get(
            self.event_url, user=self.participant
        )

        data = json.loads(response.content)

        self.assertTrue(data['data']['attributes']['is-follower'])


class ParticipantTransitionTestCase(BluebottleTestCase):

    def setUp(self):
        super(ParticipantTransitionTestCase, self).setUp()
        self.client = JSONAPITestClient()
        self.url = reverse('event-list')
        self.participant_user = BlueBottleUserFactory()

        self.initiative = InitiativeFactory.create()
        self.event = EventFactory.create(owner=self.initiative.owner, initiative=self.initiative)
        self.participant = ParticipantFactory.create(user=self.participant_user, activity=self.event)

        self.transition_url = reverse('participant-transition-list')
        self.event_url = reverse('event-detail', args=(self.event.pk, ))

        self.data = {
            'data': {
                'type': 'participant-transitions',
                'attributes': {
                    'transition': 'withdraw',
                },
                'relationships': {
                    'resource': {
                        'data': {
                            'type': 'participants',
                            'id': self.participant.pk
                        }
                    }
                }
            }
        }

    def test_withdraw(self):
        response = self.client.post(
            self.transition_url,
            json.dumps(self.data),
            user=self.participant_user
        )

        self.assertEqual(response.status_code, status.HTTP_201_CREATED)

        data = json.loads(response.content)

        self.assertEqual(data['included'][1]['type'], 'participants')
        self.assertEqual(data['included'][1]['attributes']['status'], 'withdrawn')

        self.assertEqual(data['included'][0]['type'], 'events')
        self.assertEqual(data['included'][0]['attributes']['is-follower'], False)

    def test_reapply(self):
        response = self.client.post(
            self.transition_url,
            json.dumps(self.data),
            user=self.participant_user
        )

        self.assertEqual(response.status_code, status.HTTP_201_CREATED)

        data = {
            'data': {
                'type': 'participant-transitions',
                'attributes': {
                    'transition': 'go',
                },
                'relationships': {
                    'resource': {
                        'data': {
                            'type': 'participants',
                            'id': self.participant.pk
                        }
                    }
                }
            }
        }

        response = self.client.post(
            self.transition_url,
            json.dumps(data),
            user=self.participant_user
        )

        self.assertEqual(response.status_code, status.HTTP_201_CREATED)

        data = json.loads(response.content)

        self.assertEqual(data['included'][1]['type'], 'participants')
        self.assertEqual(data['included'][1]['attributes']['status'], 'going')

        self.assertEqual(data['included'][0]['type'], 'events')
        self.assertEqual(data['included'][0]['attributes']['is-follower'], True)<|MERGE_RESOLUTION|>--- conflicted
+++ resolved
@@ -5,13 +5,8 @@
 from django.utils.timezone import now
 from rest_framework import status
 
-<<<<<<< HEAD
 from bluebottle.events.tests.factories import EventFactory, ParticipantFactory
-from bluebottle.initiatives.tests.factories import InitiativeFactory
-=======
-from bluebottle.events.tests.factories import EventFactory
 from bluebottle.initiatives.tests.factories import InitiativeFactory, InitiativePlatformSettingsFactory
->>>>>>> 8d6abbbb
 from bluebottle.test.factory_models.accounts import BlueBottleUserFactory
 from bluebottle.test.utils import BluebottleTestCase, JSONAPITestClient
 
@@ -91,11 +86,7 @@
 
     def test_update_event(self):
         event = EventFactory.create(owner=self.user, title='Pollute Katwijk Beach')
-<<<<<<< HEAD
         event_url = reverse('event-detail', args=(event.pk,))
-=======
-        event_url = reverse('event-detail', args=(event.id,))
->>>>>>> 8d6abbbb
         response = self.client.get(event_url, user=self.user)
         self.assertEqual(response.status_code, status.HTTP_200_OK)
         self.assertEqual(response.data['title'], 'Pollute Katwijk Beach')
@@ -154,11 +145,7 @@
 
     def test_update_event_not_owner(self):
         event = EventFactory.create(title='Pollute Katwijk Beach')
-<<<<<<< HEAD
         event_url = reverse('event-detail', args=(event.pk,))
-=======
-        event_url = reverse('event-detail', args=(event.id,))
->>>>>>> 8d6abbbb
         response = self.client.get(event_url, user=self.user)
         self.assertEqual(response.status_code, status.HTTP_200_OK)
         self.assertEqual(response.data['title'], 'Pollute Katwijk Beach')
