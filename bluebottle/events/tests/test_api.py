--- conflicted
+++ resolved
@@ -316,11 +316,7 @@
 
     def test_get_event_calendar_links(self):
         event = EventFactory.create(title='Pollute Katwijk Beach')
-<<<<<<< HEAD
-        event.description = u"Just kidding, we're going to clean it up of course 😉"
-=======
         event.description = u"Just kidding, <br/>we're going to clean it up of course 😉"
->>>>>>> 6720712c
         event.save()
         event_url = reverse('event-detail', args=(event.pk,))
         response = self.client.get(event_url, user=self.user)
