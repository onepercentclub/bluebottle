--- conflicted
+++ resolved
@@ -1,5 +1,4 @@
 from datetime import timedelta
-
 from django.core import mail
 from django.utils.timezone import now
 
@@ -160,40 +159,10 @@
         event.title = 'New title'
         event.save()
 
-<<<<<<< HEAD
-        self.assertEqual(len(mail.outbox), 0)
-=======
         self.assertEqual(len(mail.outbox), 0)
 
     def test_description_is_save(self):
         event = EventFactory(
             description='<img src="test" onerror="alert(\'XSS\')">',
         )
-        self.assertEqual(event.description, '<img src="test">')
-
-
-class ParticipantTestCase(BluebottleTestCase):
-
-    def test_applicant_status_change_on_time_spent(self):
-        event = EventFactory(
-            title='Test Title',
-            status='open',
-            start=now()
-        )
-
-        participant = ParticipantFactory.create(activity=event)
-        event.transitions.start()
-        event.end = now()
-        event.transitions.succeed()
-        event.save()
-        participant.refresh_from_db()
-
-        self.assertEqual(participant.status, 'succeeded')
-        participant.time_spent = 0
-        participant.save()
-        self.assertEqual(participant.status, 'closed')
-        participant.time_spent = 10
-        participant.save()
-        self.assertEqual(participant.status, 'succeeded')
-        self.assertEqual(participant.contribution_date, event.start)
->>>>>>> 3e011fcd
+        self.assertEqual(event.description, '<img src="test">')