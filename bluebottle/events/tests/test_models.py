from datetime import timedelta

from django.utils.timezone import now

from bluebottle.events.tests.factories import EventFactory, ParticipantFactory
from bluebottle.initiatives.tests.factories import InitiativeFactory
from bluebottle.test.utils import BluebottleTestCase


class EventTestCase(BluebottleTestCase):

    def test_event_properties(self):
        start = now() - timedelta(hours=1)
        event = EventFactory.create(
            title='The greatest event',
            start_date=start.date(),
            start_time=start.time(),
            duration=3,
            capacity=10
        )

        ParticipantFactory.create_batch(3, activity=event, status='new')
        self.assertEqual(event.participants.count(), 3)

    def test_absolute_url(self):
        activity = EventFactory()
<<<<<<< HEAD
        expected = 'http://testserver/en/initiatives/activities/' \
                   'details/event/{}/{}'.format(activity.id, activity.slug)
=======
        expected = 'http://testserver/en/initiatives/activities/details/event/{}/{}'.format(activity.id, activity.slug)
>>>>>>> 22430c38
        self.assertEqual(activity.get_absolute_url(), expected)

    def test_full(self):
        start = now() + timedelta(hours=1)
        event = EventFactory.create(
            title='The greatest event',
            start_date=start.date(),
            start_time=start.time(),
            duration=1,
            capacity=10,
            initiative=InitiativeFactory.create(status='approved')
        )
        event.review_transitions.submit()

        ParticipantFactory.create_batch(10, activity=event, status='new')
        self.assertEqual(event.status, 'full')

    def test_no_capacity(self):
        start = now() + timedelta(hours=1)
        event = EventFactory.create(
            title='The greatest event',
            start_date=start.date(),
            start_time=start.time(),
            duration=3,
            initiative=InitiativeFactory.create(status='approved'),
            capacity=None
        )
        event.review_transitions.submit()

        ParticipantFactory.create(activity=event, status='new')
        self.assertEqual(event.status, 'open')

    def test_slug(self):
        initiative = EventFactory(title='Test Title')
        self.assertEqual(
            initiative.slug, 'test-title'
        )

    def test_slug_empty(self):
        initiative = EventFactory(title='')
        self.assertEqual(
            initiative.slug, 'new'
        )

    def test_slug_special_characters(self):
        initiative = EventFactory(title='!!! $$$$')
        self.assertEqual(
            initiative.slug, 'new'
        )<|MERGE_RESOLUTION|>--- conflicted
+++ resolved
@@ -24,12 +24,8 @@
 
     def test_absolute_url(self):
         activity = EventFactory()
-<<<<<<< HEAD
         expected = 'http://testserver/en/initiatives/activities/' \
                    'details/event/{}/{}'.format(activity.id, activity.slug)
-=======
-        expected = 'http://testserver/en/initiatives/activities/details/event/{}/{}'.format(activity.id, activity.slug)
->>>>>>> 22430c38
         self.assertEqual(activity.get_absolute_url(), expected)
 
     def test_full(self):
