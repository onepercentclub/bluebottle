--- conflicted
+++ resolved
@@ -23,12 +23,8 @@
 
     def test_absolute_url(self):
         activity = EventFactory()
-<<<<<<< HEAD
         expected = 'http://testserver/en/initiatives/activities/' \
                    'details/event/{}/{}'.format(activity.id, activity.slug)
-        self.assertEqual(activity.get_absolute_url(), expected)
-=======
-        expected = 'http://testserver/en/initiatives/activities/event/{}/{}'.format(activity.id, activity.slug)
         self.assertEqual(activity.get_absolute_url(), expected)
 
     def test_full(self):
@@ -53,5 +49,4 @@
         )
 
         ParticipantFactory.create(activity=event, status='new')
-        self.assertEqual(event.status, 'open')
->>>>>>> f3d0151a
+        self.assertEqual(event.status, 'open')