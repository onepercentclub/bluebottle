from datetime import timedelta
import mock

from django.core import mail
from django.db import connection
from django.utils import timezone

from bluebottle.clients.utils import LocalTenant
from bluebottle.events.models import Event
from bluebottle.events.tasks import event_tasks
from bluebottle.events.tests.factories import EventFactory, ParticipantFactory
from bluebottle.events.states import EventStateMachine
from bluebottle.initiatives.tests.factories import (
    InitiativePlatformSettingsFactory, InitiativeFactory
)
from bluebottle.test.factory_models.accounts import BlueBottleUserFactory
from bluebottle.test.utils import BluebottleTestCase, JSONAPITestClient


class EventTasksTestCase(BluebottleTestCase):

    def setUp(self):
        super(EventTasksTestCase, self).setUp()
        self.settings = InitiativePlatformSettingsFactory.create(
            activity_types=['event']
        )
        self.client = JSONAPITestClient()
        self.initiative = InitiativeFactory.create(status='approved')
        self.initiative.save()

    def test_event_start_task(self):
        start = timezone.now() + timedelta(hours=1)
        event = EventFactory.create(
            initiative=self.initiative,
            start=start,
            duration=3
        )
        event.states.submit(save=True)

        ParticipantFactory.create(activity=event)

        self.assertEqual(event.status, 'open')
        tenant = connection.tenant
        future = timezone.now() + timedelta(hours=2)
        with mock.patch.object(timezone, 'now', return_value=future):
            event_tasks()
        with LocalTenant(tenant, clear_tenant=True):
            event = Event.objects.get(pk=event.pk)
        self.assertEqual(event.status, 'running')

    def test_event_start_task_no_participants(self):
        start = timezone.now() + timedelta(hours=1)
        event = EventFactory.create(
            initiative=self.initiative,
            start=start,
            duration=3
        )
        event.states.submit(save=True)

        self.assertEqual(event.status, 'open')
        tenant = connection.tenant
        future = timezone.now() + timedelta(hours=2)
        with mock.patch.object(timezone, 'now', return_value=future):
            event_tasks()
        with LocalTenant(tenant, clear_tenant=True):
            event = Event.objects.get(pk=event.pk)
        self.assertEqual(event.status, 'cancelled')

    def test_event_end_task(self):
        user = BlueBottleUserFactory.create(first_name='Nono')
        start = timezone.now() + timedelta(hours=5)
        event = EventFactory.create(
            owner=user,
            initiative=self.initiative,
            title='Finish them translations, Rolfertjan!',
            start=start,
            duration=1
        )
        event.states.submit(save=True)
        ParticipantFactory.create_batch(3, activity=event)

        tenant = connection.tenant

        mail.outbox = []

        future = timezone.now() + timedelta(hours=6)
        with mock.patch.object(timezone, 'now', return_value=future):
            event_tasks()
        with LocalTenant(tenant, clear_tenant=True):
            event = Event.objects.get(pk=event.pk)
        self.assertEqual(event.status, EventStateMachine.succeeded.value)

<<<<<<< HEAD
        self.assertEqual(len(mail.outbox), 11)
        self.assertEqual(mail.outbox[-1].subject, 'Your event "{}" took place! \U0001f389'.format(event.title))
        self.assertTrue("Hi Nono,", mail.outbox[-1].body)
=======
        self.assertEqual(len(mail.outbox), 1)
        self.assertEqual(mail.outbox[0].subject, u'Your event "{}" took place! \U0001f389'.format(event.title))
        self.assertTrue("Hi Nono,", mail.outbox[0].body)
>>>>>>> 6770321b

    def test_event_reminder_task(self):
        user = BlueBottleUserFactory.create(first_name='Nono')
        start = timezone.now() + timedelta(days=4)
        event = EventFactory.create(
            owner=user,
            status='open',
            initiative=self.initiative,
            start=start,
            duration=1
        )

        ParticipantFactory.create_batch(3, activity=event, status='new')
        ParticipantFactory.create(activity=event, status='withdrawn')

        tenant = connection.tenant
        event_tasks()

        recipients = [message.to[0] for message in mail.outbox]

        with LocalTenant(tenant, clear_tenant=True):
            event.refresh_from_db()

        for participant in event.contributions.all():
            if participant.status == 'new':
                self.assertTrue(participant.user.email in recipients)
            else:
                self.assertFalse(participant.user.email in recipients)

        recipients = [message.to[0] for message in mail.outbox]

        for participant in event.contributions.all():
            if participant.status == 'new':
                self.assertTrue(participant.user.email in recipients)
            else:
                self.assertFalse(participant.user.email in recipients)

        mail.outbox = []

    def test_event_reminder_task_twice(self):
        user = BlueBottleUserFactory.create(first_name='Nono')
        start = timezone.now() + timedelta(days=4)
        event = EventFactory.create(
            owner=user,
            status='open',
            initiative=self.initiative,
            start=start,
            duration=1
        )

        ParticipantFactory.create_batch(3, activity=event, status='new')
        ParticipantFactory.create(activity=event, status='withdrawn')

        event_tasks()
        mail.outbox = []
        event_tasks()
        event_tasks()

        self.assertEqual(len(mail.outbox), 0)<|MERGE_RESOLUTION|>--- conflicted
+++ resolved
@@ -90,15 +90,9 @@
             event = Event.objects.get(pk=event.pk)
         self.assertEqual(event.status, EventStateMachine.succeeded.value)
 
-<<<<<<< HEAD
-        self.assertEqual(len(mail.outbox), 11)
-        self.assertEqual(mail.outbox[-1].subject, 'Your event "{}" took place! \U0001f389'.format(event.title))
-        self.assertTrue("Hi Nono,", mail.outbox[-1].body)
-=======
         self.assertEqual(len(mail.outbox), 1)
-        self.assertEqual(mail.outbox[0].subject, u'Your event "{}" took place! \U0001f389'.format(event.title))
+        self.assertEqual(mail.outbox[0].subject, 'Your event "{}" took place! \U0001f389'.format(event.title))
         self.assertTrue("Hi Nono,", mail.outbox[0].body)
->>>>>>> 6770321b
 
     def test_event_reminder_task(self):
         user = BlueBottleUserFactory.create(first_name='Nono')
