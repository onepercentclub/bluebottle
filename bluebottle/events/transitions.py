--- conflicted
+++ resolved
@@ -160,13 +160,10 @@
     @transition(
         source=[ContributionTransitions.values.new],
         target=ContributionTransitions.values.new,
-<<<<<<< HEAD
-=======
         messages=[
             ParticipantApplicationMessage,
             ParticipantApplicationManagerMessage,
         ]
->>>>>>> 5985a0d2
     )
     def initiate(self):
         pass
