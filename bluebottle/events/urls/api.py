from django.conf.urls import url

from bluebottle.events.views import (
    EventList, EventDetail,
    EventTransitionList,
    ParticipantList, ParticipantDetail,
    ParticipantTransitionList
)

urlpatterns = [
    url(r'^$', EventList.as_view(), name='event-list'),
<<<<<<< HEAD
    url(r'^(?P<pk>[\w-]+)$', EventDetail.as_view(), name='event-detail'),
    url(
        r'^/transitions$',
        EventTransitionList.as_view(),
        name='event-transition-list'
    ),

    url(r'participants/$', ParticipantList.as_view(), name='participant-list'),
    url(r'^participants/(?P<pk>[\d]+)$', ParticipantDetail.as_view(), name='participant-detail'),
    url(
        r'^/participants/transitions$',
        ParticipantTransitionList.as_view(),
        name='participant-transition-list'
    ),
=======
    url(r'^(?P<pk>\d+)$', EventDetail.as_view(), name='event-detail'),
>>>>>>> 8d6abbbb

]<|MERGE_RESOLUTION|>--- conflicted
+++ resolved
@@ -9,7 +9,6 @@
 
 urlpatterns = [
     url(r'^$', EventList.as_view(), name='event-list'),
-<<<<<<< HEAD
     url(r'^(?P<pk>[\w-]+)$', EventDetail.as_view(), name='event-detail'),
     url(
         r'^/transitions$',
@@ -24,8 +23,4 @@
         ParticipantTransitionList.as_view(),
         name='participant-transition-list'
     ),
-=======
-    url(r'^(?P<pk>\d+)$', EventDetail.as_view(), name='event-detail'),
->>>>>>> 8d6abbbb
-
 ]