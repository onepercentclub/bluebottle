from rest_framework_json_api.views import AutoPrefetchMixin

from bluebottle.activities.permissions import ActivityPermission, ActivityTypePermission
from bluebottle.events.models import Event, Participant
from bluebottle.events.serializers import (
    EventSerializer,
    EventTransitionSerializer,
    ParticipantSerializer,
    ParticipantTransitionSerializer
)
from bluebottle.utils.permissions import (
    OneOf, ResourcePermission, ResourceOwnerPermission
)
from bluebottle.transitions.views import TransitionList

from bluebottle.utils.views import RetrieveUpdateAPIView, ListCreateAPIView, JsonApiViewMixin


class EventList(JsonApiViewMixin, AutoPrefetchMixin, ListCreateAPIView):
    queryset = Event.objects.all()
    serializer_class = EventSerializer

    permission_classes = (ActivityTypePermission, ActivityPermission,)

    prefetch_for_includes = {
        'initiative': ['initiative'],
        'images': ['images'],
        'location': ['location'],
        'owner': ['owner']
    }

    def perform_create(self, serializer):
        serializer.save(owner=self.request.user)


class EventDetail(JsonApiViewMixin, AutoPrefetchMixin, RetrieveUpdateAPIView):
    queryset = Event.objects.all()
    serializer_class = EventSerializer

<<<<<<< HEAD
=======
    lookup_field = 'pk'

>>>>>>> 8d6abbbb
    permission_classes = (ActivityPermission,)

    prefetch_for_includes = {
        'initiative': ['initiative'],
        'image': ['image'],
        'location': ['location'],
        'owner': ['owner']
    }


class EventTransitionList(TransitionList):
    serializer_class = EventTransitionSerializer
    queryset = Event.objects.all()
    prefetch_for_includes = {
        'resource': ['event'],
    }


class ParticipantList(JsonApiViewMixin, AutoPrefetchMixin, ListCreateAPIView):
    queryset = Participant.objects.all()
    serializer_class = ParticipantSerializer

    permission_classes = (
        ResourcePermission,
    )

    prefetch_for_includes = {
        'activity': ['activity'],
        'user': ['user']
    }

    def perform_create(self, serializer):
        serializer.save(user=self.request.user)


class ParticipantDetail(JsonApiViewMixin, AutoPrefetchMixin, RetrieveUpdateAPIView):
    queryset = Participant.objects.all()
    serializer_class = ParticipantSerializer

    permission_classes = (
        OneOf(ResourcePermission, ResourceOwnerPermission),
    )


class ParticipantTransitionList(TransitionList):
    serializer_class = ParticipantTransitionSerializer
    queryset = Participant.objects.all()
    prefetch_for_includes = {
        'resource': ['participant', 'participant__activity'],
    }<|MERGE_RESOLUTION|>--- conflicted
+++ resolved
@@ -37,11 +37,6 @@
     queryset = Event.objects.all()
     serializer_class = EventSerializer
 
-<<<<<<< HEAD
-=======
-    lookup_field = 'pk'
-
->>>>>>> 8d6abbbb
     permission_classes = (ActivityPermission,)
 
     prefetch_for_includes = {
