from builtins import str
from builtins import object
import os
import uuid

from django.conf import settings
from django.contrib.contenttypes.fields import GenericForeignKey
from django.contrib.contenttypes.models import ContentType
from django.core.files.images import ImageFile
from django.db import models
from django.utils import timezone
from django.utils.translation import gettext_lazy as _

from sorl.thumbnail import default
from PIL import UnidentifiedImageError, ImageOps

from future.utils import python_2_unicode_compatible

from bluebottle.files.fields import ImageField
from bluebottle.files.utils import get_default_cropbox
from bluebottle.utils.validators import FileMimetypeValidator, validate_file_infection


@python_2_unicode_compatible
class File(models.Model):
    id = models.UUIDField(primary_key=True, default=uuid.uuid4, editable=False)
    created = models.DateField(_('created'), default=timezone.now)
    file = models.FileField(
        _('file'),
        upload_to='files',
        validators=[
            FileMimetypeValidator(
                allowed_mimetypes=settings.PRIVATE_FILE_ALLOWED_MIME_TYPES,
            ),
            validate_file_infection
        ]

    )
    owner = models.ForeignKey(
        'members.Member',
        verbose_name=_('owner'),
        related_name='own_%(class)s',
        on_delete=models.CASCADE
    )
    used = models.BooleanField(_('used'), default=False)
    name = models.CharField(null=True, blank=True, max_length=50)

    def save(self, *args, **kwargs):
        if not self.name and self.file.name:
            self.name = self.file.name[:50]

        super().save(*args, **kwargs)

    def __str__(self):
        return str(self.id)

    class JSONAPIMeta(object):
        resource_name = 'files'

    class Meta(object):
        abstract = True


class Image(File):
    cropbox = models.CharField(max_length=40, blank=True)

    class JSONAPIMeta(object):
        resource_name = 'images'

    def save(self, *args, **kwargs):
        if not self.cropbox and self.file:
<<<<<<< HEAD
            image = ImageFile(self.file)
            self.cropbox = get_default_cropbox(image, 16 / 9, 40)
=======
            self.file.file.seek(0)
            try:
                image = ImageOps.exif_transpose(
                    default.engine.get_image(self.file.file)
                )

                self.cropbox = get_default_cropbox(image, 16 / 9, 40)
            except UnidentifiedImageError:
                pass
>>>>>>> 5e9cb1fd

        super().save(*args, **kwargs)


class Document(File):
    class JSONAPIMeta(object):
        resource_name = 'documents'


def get_private_path(self, filename):
    ext = filename.split('.')[-1]
    filename = "%s.%s" % (uuid.uuid4(), ext)
    upload_to = os.path.join('files', filename)
    if not upload_to.startswith('private'):
        upload_to = 'private/{}'.format(upload_to)
    return upload_to


class PrivateDocument(File):
    file = models.FileField(_('file'), upload_to=get_private_path)

    class JSONAPIMeta(object):
        resource_name = 'private-documents'


class RelatedImage(models.Model):
    content_type = models.ForeignKey(ContentType, on_delete=models.CASCADE)
    object_id = models.PositiveIntegerField()
    content_object = GenericForeignKey('content_type', 'object_id')

    image = ImageField(null=True)<|MERGE_RESOLUTION|>--- conflicted
+++ resolved
@@ -6,7 +6,6 @@
 from django.conf import settings
 from django.contrib.contenttypes.fields import GenericForeignKey
 from django.contrib.contenttypes.models import ContentType
-from django.core.files.images import ImageFile
 from django.db import models
 from django.utils import timezone
 from django.utils.translation import gettext_lazy as _
@@ -69,10 +68,6 @@
 
     def save(self, *args, **kwargs):
         if not self.cropbox and self.file:
-<<<<<<< HEAD
-            image = ImageFile(self.file)
-            self.cropbox = get_default_cropbox(image, 16 / 9, 40)
-=======
             self.file.file.seek(0)
             try:
                 image = ImageOps.exif_transpose(
@@ -82,7 +77,6 @@
                 self.cropbox = get_default_cropbox(image, 16 / 9, 40)
             except UnidentifiedImageError:
                 pass
->>>>>>> 5e9cb1fd
 
         super().save(*args, **kwargs)
 
