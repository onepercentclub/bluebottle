import os

from django.core.urlresolvers import reverse
from django.db.models import QuerySet
from rest_framework import serializers
from rest_framework_json_api.relations import ResourceRelatedField
from rest_framework_json_api.serializers import ModelSerializer

from bluebottle.files.models import Document, Image
from bluebottle.utils.utils import reverse_signed


class DocumentField(ResourceRelatedField):
    model = Document


class PrivateDocumentField(DocumentField):
    """
    Only users with right permissions can view these documents.
    """
    queryset = Document.objects
    permissions = []

    def __init__(self, permissions, **kwargs):
        self.permissions = permissions
        super(PrivateDocumentField, self).__init__(**kwargs)

    def has_parent_permissions(self, parent):
        request = self.context['request']
        for permission in self.permissions:
            if not permission().has_object_permission(request, None, parent):
                return False
        return True

    def get_queryset(self):
        queryset = super(PrivateDocumentField, self).get_queryset()
        parent = self.parent.instance
        if not self.has_parent_permissions(parent):
            return queryset.none()
        return queryset

    def to_representation(self, value):
        parent = self.parent.instance
        # We might have a list when getting this for included serializers
        if isinstance(parent, QuerySet):
            for par in parent:
                if not self.has_parent_permissions(par):
                    return None
        else:
            if not self.has_parent_permissions(parent):
                return None
        return super(PrivateDocumentField, self).to_representation(value)


class FileSerializer(ModelSerializer):
    file = serializers.FileField(write_only=True)
    filename = serializers.SerializerMethodField()
    owner = ResourceRelatedField(read_only=True)
    size = serializers.IntegerField(read_only=True, source='file.size')

    included_serializers = {
        'owner': 'bluebottle.initiatives.serializers.MemberSerializer',
    }

    class Meta:
        model = Document
        fields = ('id', 'file', 'filename', 'size', 'owner', )
        meta_fields = ['size', 'filename']

    class JSONAPIMeta:
        included_resources = ['owner', ]

    def get_filename(self, instance):
        return os.path.basename(instance.file.name)


class DocumentSerializer(ModelSerializer):
    file = serializers.FileField(write_only=True)
    filename = serializers.SerializerMethodField()
    link = serializers.SerializerMethodField()
    owner = ResourceRelatedField(read_only=True)
    size = serializers.IntegerField(read_only=True, source='file.size')

    relationship = None
    content_view_name = None

    included_serializers = {
        'owner': 'bluebottle.initiatives.serializers.MemberSerializer',
    }

    def get_link(self, obj):
<<<<<<< HEAD
        parent_id = getattr(obj, self.relationship).get().pk
        return reverse(self.content_view_name, args=(parent_id,))
=======
        if self.relationship and self.content_view_name:
            parent_id = getattr(obj, self.relationship).get().pk
            return reverse(self.content_view_name, args=(parent_id, 'main'))
>>>>>>> 9c35adfe

    def get_filename(self, instance):
        return os.path.basename(instance.file.name)

    class Meta:
        model = Document
        fields = ('id', 'file', 'filename', 'size', 'owner', 'link',)
        meta_fields = ['size', 'filename']

    class JSONAPIMeta:
        included_resources = ['owner', ]


class PrivateDocumentSerializer(DocumentSerializer):

    def get_link(self, obj):
        parent_id = getattr(obj, self.relationship).get().pk
        return reverse_signed(self.content_view_name, args=(parent_id, ))


class ImageField(ResourceRelatedField):
    queryset = Image.objects


class ImageSerializer(DocumentSerializer):
    links = serializers.SerializerMethodField()

    def get_links(self, obj):
        if hasattr(self, 'sizes'):
            parent_id = getattr(obj, self.relationship).get().pk
            return dict(
                (
                    key,
                    reverse(self.content_view_name, args=(parent_id, size))
                ) for key, size in self.sizes.items()
            )

    class Meta:
        model = Image
        fields = ('id', 'file', 'filename', 'size', 'owner', 'links',)
        meta_fields = ['size', 'filename']<|MERGE_RESOLUTION|>--- conflicted
+++ resolved
@@ -89,14 +89,9 @@
     }
 
     def get_link(self, obj):
-<<<<<<< HEAD
-        parent_id = getattr(obj, self.relationship).get().pk
-        return reverse(self.content_view_name, args=(parent_id,))
-=======
         if self.relationship and self.content_view_name:
             parent_id = getattr(obj, self.relationship).get().pk
             return reverse(self.content_view_name, args=(parent_id, 'main'))
->>>>>>> 9c35adfe
 
     def get_filename(self, instance):
         return os.path.basename(instance.file.name)
