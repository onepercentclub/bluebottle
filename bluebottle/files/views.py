import mimetypes
from os.path import exists
from random import randrange

import magic
from django.conf import settings
from django.http import HttpResponse, HttpResponseRedirect, HttpResponseNotFound
from rest_framework.exceptions import ValidationError
from rest_framework.parsers import FileUploadParser
from rest_framework.permissions import IsAuthenticated
from rest_framework_json_api.views import AutoPrefetchMixin
from rest_framework_jwt.authentication import JSONWebTokenAuthentication
from sorl.thumbnail.shortcuts import get_thumbnail

from bluebottle.bluebottle_drf2.renderers import BluebottleJSONAPIRenderer
from bluebottle.files.models import Document, Image, PrivateDocument
from bluebottle.files.serializers import FileSerializer, ImageSerializer, PrivateFileSerializer, UploadImageSerializer
from bluebottle.utils.permissions import IsOwner
from bluebottle.utils.views import CreateAPIView, RetrieveAPIView, JsonApiViewMixin

mime = magic.Magic(mime=True)


class FileList(AutoPrefetchMixin, CreateAPIView):
    queryset = Document.objects.all()
    serializer_class = FileSerializer

    renderer_classes = (BluebottleJSONAPIRenderer, )
    parser_classes = (FileUploadParser,)
    permission_classes = (IsAuthenticated, )

    authentication_classes = (
        JSONWebTokenAuthentication,
    )

    prefetch_for_includes = {
        'owner': ['owner'],
    }

    allowed_mime_types = settings.PRIVATE_FILE_ALLOWED_MIME_TYPES

    def perform_create(self, serializer):
        uploaded_file = self.request.FILES['file']
        mime_type = mime.from_buffer(uploaded_file.read())
        if not mime_type == uploaded_file.content_type:
            raise ValidationError(f'Mime-type does not match Content-Type: {mime_type} / {uploaded_file.content_type}')

        if mime_type not in self.allowed_mime_types:
            raise ValidationError('Mime-type is not allowed for this endpoint')

        serializer.save(owner=self.request.user)


class PrivateFileList(FileList):
    queryset = PrivateDocument.objects.all()
    serializer_class = PrivateFileSerializer


class FileContentView(RetrieveAPIView):

    permission_classes = []

    def retrieve(self, *args, **kwargs):
        instance = self.get_object()
        file = getattr(instance, self.field).file
        content_type = mimetypes.guess_type(file.name)[0]

        if settings.DEBUG:
            response = HttpResponse(content=file.read())
        else:
            response = HttpResponse()
            response['X-Accel-Redirect'] = file.url

        response['Content-Type'] = content_type

        return response


class ImageContentView(FileContentView):

    def get_random_image_url(self):
        if 'x' in self.kwargs['size']:
            width, height = self.kwargs['size'].split('x')
        else:
            width = self.kwargs['size']
            height = int(int(width) / 1.5)
        return settings.RANDOM_IMAGE_PROVIDER.format(seed=randrange(1, 300), width=width, height=height)

    def retrieve(self, *args, **kwargs):

        instance = self.get_object()
        file = getattr(instance, self.field).file
<<<<<<< HEAD
        size = self.kwargs['size']
        width, height = size.split('x')
        if width == height and int(width) < 300:
            thumbnail = get_thumbnail(file, size, crop='center')
        else:
            thumbnail = get_thumbnail(file, size)
=======

        if 'x' in self.kwargs['size']:
            if self.kwargs['size'] not in self.allowed_sizes.values():
                return HttpResponseNotFound()
        else:
            if not self.kwargs['size'] in [val.split('x')[0] for val in self.allowed_sizes.values()]:
                return HttpResponseNotFound()

        thumbnail = get_thumbnail(file, self.kwargs['size'])
>>>>>>> 4b317502
        content_type = mimetypes.guess_type(file.name)[0]

        if settings.DEBUG:
            try:
                response = HttpResponse(content=thumbnail.read())
                response['Content-Type'] = content_type
            except FileNotFoundError:
                if settings.RANDOM_IMAGE_PROVIDER:
                    response = HttpResponseRedirect(self.get_random_image_url())
                else:
                    response = HttpResponseNotFound()
        else:
            response = HttpResponse()
            if exists(file.path):
                response['Content-Type'] = content_type
                response['X-Accel-Redirect'] = thumbnail.url
            elif settings.RANDOM_IMAGE_PROVIDER:
                response = HttpResponseRedirect(self.get_random_image_url())
            else:
                response = HttpResponseNotFound()
        return response


class ImageList(FileList):
    queryset = Image.objects.all()
    serializer_class = ImageSerializer

    allowed_mime_types = settings.IMAGE_ALLOWED_MIME_TYPES


class ImageDetail(JsonApiViewMixin, RetrieveAPIView):
    permission_classes = (IsOwner,)
    queryset = Image.objects.all()
    serializer_class = UploadImageSerializer


class ImagePreview(ImageContentView):

    queryset = Image.objects.all()

    def get(self, request, *args, **kwargs):
        return self.retrieve(request, *args, **kwargs)

    def retrieve(self, *args, **kwargs):
        instance = self.get_object()
        file = instance.file.file
        thumbnail = get_thumbnail(file, '200x200', crop='center')
        content_type = mimetypes.guess_type(file.name)[0]

        if settings.DEBUG:
            try:
                response = HttpResponse(content=thumbnail.read())
                response['Content-Type'] = content_type
            except FileNotFoundError:
                if settings.RANDOM_IMAGE_PROVIDER:
                    response = HttpResponseRedirect(self.get_random_image_url())
                else:
                    response = HttpResponseNotFound()
        else:
            response = HttpResponse()
            if exists(file.path):
                response['Content-Type'] = content_type
                response['X-Accel-Redirect'] = thumbnail.url
            elif settings.RANDOM_IMAGE_PROVIDER:
                response = HttpResponseRedirect(self.get_random_image_url())
            else:
                response = HttpResponseNotFound()
        return response<|MERGE_RESOLUTION|>--- conflicted
+++ resolved
@@ -90,14 +90,6 @@
 
         instance = self.get_object()
         file = getattr(instance, self.field).file
-<<<<<<< HEAD
-        size = self.kwargs['size']
-        width, height = size.split('x')
-        if width == height and int(width) < 300:
-            thumbnail = get_thumbnail(file, size, crop='center')
-        else:
-            thumbnail = get_thumbnail(file, size)
-=======
 
         if 'x' in self.kwargs['size']:
             if self.kwargs['size'] not in self.allowed_sizes.values():
@@ -106,8 +98,14 @@
             if not self.kwargs['size'] in [val.split('x')[0] for val in self.allowed_sizes.values()]:
                 return HttpResponseNotFound()
 
-        thumbnail = get_thumbnail(file, self.kwargs['size'])
->>>>>>> 4b317502
+        size = self.kwargs['size']
+        width, height = size.split('x')
+        if width == height and int(width) < 300:
+            thumbnail = get_thumbnail(file, size, crop='center')
+        else:
+            thumbnail = get_thumbnail(file, size)
+              
+
         content_type = mimetypes.guess_type(file.name)[0]
 
         if settings.DEBUG:
