import mimetypes
from os.path import exists
from random import randrange

import magic
from django.conf import settings
from django.http import HttpResponse, HttpResponseRedirect, HttpResponseNotFound
from rest_framework.exceptions import ValidationError
from rest_framework.parsers import FileUploadParser
from rest_framework.permissions import IsAuthenticated
from rest_framework_json_api.views import AutoPrefetchMixin
from rest_framework_jwt.authentication import JSONWebTokenAuthentication
from sorl.thumbnail.shortcuts import get_thumbnail

from bluebottle.bluebottle_drf2.renderers import BluebottleJSONAPIRenderer
from bluebottle.files.models import Document, Image, PrivateDocument
from bluebottle.files.serializers import FileSerializer, PrivateFileSerializer, UploadImageSerializer, ImageSerializer
from bluebottle.utils.permissions import IsOwner
from bluebottle.utils.views import CreateAPIView, RetrieveAPIView, JsonApiViewMixin

mime = magic.Magic(mime=True)


class FileList(AutoPrefetchMixin, CreateAPIView):
    queryset = Document.objects.all()
    serializer_class = FileSerializer

    renderer_classes = (BluebottleJSONAPIRenderer, )
    parser_classes = (FileUploadParser,)
    permission_classes = (IsAuthenticated, )

    authentication_classes = (
        JSONWebTokenAuthentication,
    )

    prefetch_for_includes = {
        'owner': ['owner'],
    }

    allowed_mime_types = settings.PRIVATE_FILE_ALLOWED_MIME_TYPES

    def perform_create(self, serializer):
        uploaded_file = self.request.FILES['file']
        mime_type = mime.from_buffer(uploaded_file.read())
        if not mime_type == uploaded_file.content_type:
            raise ValidationError(f'Mime-type does not match Content-Type: {mime_type} / {uploaded_file.content_type}')

        if mime_type not in self.allowed_mime_types:
            raise ValidationError('Mime-type is not allowed for this endpoint')

        serializer.save(owner=self.request.user)


class PrivateFileList(FileList):
    queryset = PrivateDocument.objects.all()
    serializer_class = PrivateFileSerializer


class FileContentView(RetrieveAPIView):

    permission_classes = []

    def retrieve(self, *args, **kwargs):
        instance = self.get_object()
        file = getattr(instance, self.field).file
        content_type = mimetypes.guess_type(file.name)[0]

        if settings.DEBUG:
            response = HttpResponse(content=file.read())
        else:
            response = HttpResponse()
            response['X-Accel-Redirect'] = file.url

        response['Content-Type'] = content_type

        return response


class ImageContentView(FileContentView):

    def get_random_image_url(self):
        if 'x' in self.kwargs['size']:
            width, height = self.kwargs['size'].split('x')
        else:
            width = self.kwargs['size']
            height = int(int(width) / 1.5)
        return settings.RANDOM_IMAGE_PROVIDER.format(seed=randrange(1, 300), width=width, height=height)

<<<<<<< HEAD
    def get_file(self):
        instance = self.get_object()
        return getattr(instance, self.field).file

    def retrieve(self, *args, **kwargs):
        file = self.get_file()
=======
    def retrieve(self, *args, **kwargs):

        instance = self.get_object()
        file = getattr(instance, self.field).file

        if 'x' in self.kwargs['size']:
            if self.kwargs['size'] not in self.allowed_sizes.values():
                return HttpResponseNotFound()
        else:
            if not self.kwargs['size'] in [val.split('x')[0] for val in self.allowed_sizes.values()]:
                return HttpResponseNotFound()

>>>>>>> 10bd1b63
        size = self.kwargs['size']
        width, height = size.split('x')
        if width == height and int(width) < 300:
            thumbnail = get_thumbnail(file, size, crop='center')
        else:
            thumbnail = get_thumbnail(file, size)

        content_type = mimetypes.guess_type(file.name)[0]

        if settings.DEBUG:
            try:
                response = HttpResponse(content=thumbnail.read())
                response['Content-Type'] = content_type
            except FileNotFoundError:
                if settings.RANDOM_IMAGE_PROVIDER:
                    response = HttpResponseRedirect(self.get_random_image_url())
                else:
                    response = HttpResponseNotFound()
        else:
            response = HttpResponse()
            if exists(file.path):
                response['Content-Type'] = content_type
                response['X-Accel-Redirect'] = thumbnail.url
            elif settings.RANDOM_IMAGE_PROVIDER:
                response = HttpResponseRedirect(self.get_random_image_url())
            else:
                response = HttpResponseNotFound()
        return response


class ImageList(FileList):
    queryset = Image.objects.all()
    serializer_class = ImageSerializer

    allowed_mime_types = settings.IMAGE_ALLOWED_MIME_TYPES


class ImageDetail(JsonApiViewMixin, RetrieveAPIView):
    permission_classes = (IsOwner,)
    queryset = Image.objects.all()
    serializer_class = UploadImageSerializer


class ImagePreview(ImageContentView):

    queryset = Image.objects.all()

    def get(self, request, *args, **kwargs):
        return self.retrieve(request, *args, **kwargs)

    def get_file(self):
        instance = self.get_object()
        return instance.file.file<|MERGE_RESOLUTION|>--- conflicted
+++ resolved
@@ -86,18 +86,12 @@
             height = int(int(width) / 1.5)
         return settings.RANDOM_IMAGE_PROVIDER.format(seed=randrange(1, 300), width=width, height=height)
 
-<<<<<<< HEAD
     def get_file(self):
         instance = self.get_object()
         return getattr(instance, self.field).file
 
     def retrieve(self, *args, **kwargs):
         file = self.get_file()
-=======
-    def retrieve(self, *args, **kwargs):
-
-        instance = self.get_object()
-        file = getattr(instance, self.field).file
 
         if 'x' in self.kwargs['size']:
             if self.kwargs['size'] not in self.allowed_sizes.values():
@@ -106,7 +100,6 @@
             if not self.kwargs['size'] in [val.split('x')[0] for val in self.allowed_sizes.values()]:
                 return HttpResponseNotFound()
 
->>>>>>> 10bd1b63
         size = self.kwargs['size']
         width, height = size.split('x')
         if width == height and int(width) < 300:
