from functools import partial

from django.db import models
from django.dispatch import Signal

pre_transition = Signal(providing_args=['instance', 'name', 'source', 'target', 'options', 'kwargs'])
post_transition = Signal(providing_args=['instance', 'name', 'source', 'target', 'options', 'kwargs'])


class TransitionNotAllowed(Exception):
    """Exception that is raised when a transition that is not allowed in the current state
    is tried.
    """


class Transition(object):
    """
    Object that represent FSM transitions

        `source`: A list of sources the transition can start from
        `target`: the target of the transtion
        `method`: the actual transition method
        `conditions`: conditions that need to hold for the transition to be possible
        `options`: extra arguments passed when defining the transition
    """
    def __init__(self, name, source, target, method, conditions=None, options=None):
        self.name = name
        if not isinstance(source, list):
            source = [source]

        self.source = source
        self.target = target
        self.method = method
        self.conditions = conditions or []
        self.options = options or {}

    def is_allowed(self, transitions):
        """ Check if the initiative is allowed currently. """
        return all(condition(transitions) is None for condition in self.conditions)

    def errors(self):
        """ Errors that prevent the transition """
        for condition in self.conditions:
            error = condition()

            if error:
                if isinstance(error, (list, tuple)):
                    for e in error:
                        yield e
                else:
                    yield error


def transition(source, target, conditions=None, **kwargs):
    """ Decorator that creates transition functions

    Example:

    class ExampleTransitions(fsm.Transitions):
        @transition(
            source='new'
            target='test'
        )
        def test(self):
            pass
    """
    def inner_transition(func):
        # Store the transition on the field
        return Transition(
            func.__name__, source, target, func, conditions, kwargs
        )

    return inner_transition


class partialmethod(partial):
    def __get__(self, instance, owner):
        if instance is None:
            return self
        return partial(self.func, instance,
                       *(self.args or ()), **(self.keywords or {}))

<<<<<<< HEAD

class ModelTransitionsMeta(type):
    def __new__(cls, name, bases, dct):
        dct['transitions'] = []
=======
    def __init__(self, protected=True, max_length=20, *args, **kwargs):
        self.protected = protected
        self.transitions = []
        super(FSMField, self).__init__(max_length=max_length, *args, **kwargs)
>>>>>>> a9f53355

        for attr in dct:
            if isinstance(dct[attr], Transition):
                transition = dct[attr]
                dct['transitions'].append(transition)
                dct[attr] = partialmethod(bases[0].transition_to, transition)

        return type.__new__(cls, name, bases, dct)


<<<<<<< HEAD
class ModelTransitions():
    __metaclass__ = ModelTransitionsMeta

    def __init__(self, instance, field):
        self.instance = instance
        self.field = field
=======
        """
        super(FSMField, self).contribute_to_class(cls, name, **kwargs)
        self.name = name
        descriptor = FSMFieldDescriptor(self)
        setattr(cls, self.name, descriptor)
>>>>>>> a9f53355

    def transition_to(self, transition, **kwargs):
        original_source = getattr(self.instance, self.field)  # Keep current status so we can revert

        if not transition.is_allowed(self):
            # The transition is not currently possible
            raise TransitionNotAllowed(
                'Not allowed to transition from {} to {}'.format(
                    original_source, transition.target
                )
            )

        # Trigger pre_transition (still with the old value
        pre_transition.send(
            sender=self.instance.__class__,
            instance=self.instance,
            transition=transition,
            **kwargs
        )

        setattr(self.instance, self.field, transition.target)

        try:
            transition.method(self)

            post_transition.send(
                sender=self.instance.__class__,
                instance=self.instance,
                transition=transition,
                **kwargs
            )
        except Exception:
            # the transition failed. Revert the value
            setattr(self.instance, self.field, transition.target)
            raise

    @property
    def all_transitions(self):
        return [
            transition for transition in self.transitions
            if (
                '*' in transition.source or
                getattr(self.instance, self.field) in transition.source
            )
        ]

    @property
    def available_transitions(self):
        return [
            transition for transition in self.all_transitions if
            transition.is_allowed(self)
        ]


class TransitionManager(object):
    def __init__(self, *args):
        self.args = args

    def contribute_to_class(self, cls, name):
        if not hasattr(cls, '_transitions'):
            cls._transitions = []

        cls._transitions.append((name, ) + self.args)


class FSMField(models.CharField):
    """ Model field that prevents direct transitions and exposes a transition decorator. """

    def __init__(self, protected=True, max_length=20, *args, **kwargs):
        self.protected = protected

        return super(FSMField, self).__init__(
            max_length=max_length,
            *args,
            **kwargs
        )


class TransitionsMixin(object):
    def __init__(self, *args, **kwargs):
        if hasattr(self, '_transitions'):
            for (name, cls, field) in self._transitions:
                setattr(self, name, cls(self, field))

        super(TransitionsMixin, self).__init__(*args, **kwargs)<|MERGE_RESOLUTION|>--- conflicted
+++ resolved
@@ -80,17 +80,13 @@
         return partial(self.func, instance,
                        *(self.args or ()), **(self.keywords or {}))
 
-<<<<<<< HEAD
 
 class ModelTransitionsMeta(type):
     def __new__(cls, name, bases, dct):
-        dct['transitions'] = []
-=======
-    def __init__(self, protected=True, max_length=20, *args, **kwargs):
-        self.protected = protected
-        self.transitions = []
-        super(FSMField, self).__init__(max_length=max_length, *args, **kwargs)
->>>>>>> a9f53355
+        if bases:
+            dct['transitions'] = [transition for transition in getattr(bases[0], 'transitions', [])]
+        else:
+            dct['transitions'] = []
 
         for attr in dct:
             if isinstance(dct[attr], Transition):
@@ -101,25 +97,17 @@
         return type.__new__(cls, name, bases, dct)
 
 
-<<<<<<< HEAD
 class ModelTransitions():
     __metaclass__ = ModelTransitionsMeta
 
     def __init__(self, instance, field):
         self.instance = instance
         self.field = field
-=======
-        """
-        super(FSMField, self).contribute_to_class(cls, name, **kwargs)
-        self.name = name
-        descriptor = FSMFieldDescriptor(self)
-        setattr(cls, self.name, descriptor)
->>>>>>> a9f53355
 
     def transition_to(self, transition, **kwargs):
         original_source = getattr(self.instance, self.field)  # Keep current status so we can revert
 
-        if not transition.is_allowed(self):
+        if transition not in self.all_transitions or not transition.is_allowed(self):
             # The transition is not currently possible
             raise TransitionNotAllowed(
                 'Not allowed to transition from {} to {}'.format(
