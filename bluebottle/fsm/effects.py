from collections import Iterable

from builtins import str
from builtins import object
from django.utils.translation import ugettext_lazy as _
from django.template.loader import render_to_string
from future.utils import python_2_unicode_compatible

from bluebottle.fsm.state import TransitionNotPossible


@python_2_unicode_compatible
class Effect(object):
    post_save = False
    conditions = []
    display = True
    do_not_call_in_templates = True

    @classmethod
    def render(cls, effects):
        context = {
            'opts': effects[0].instance.__class__._meta,
            'effects': effects
        }
        return render_to_string(cls.template, context)

    @property
    def description(self):
        return str(self)

    def __init__(self, instance, **kwargs):
        self.instance = instance
        self.options = kwargs

    def __eq__(self, other):
        return self.instance == other.instance and type(self) == type(other)

<<<<<<< HEAD
    def pre_save(self, **kwargs):
=======
    def do(self, post_save, **kwargs):
        if self.is_valid and self.post_save == post_save:
            self.execute(**kwargs)
            if self.save:
                self.instance.save(perform_effects=False)

    def all_effects(self, result=None):
        result = result or []

        if self.is_valid:
            result.append(self)

            for effect in self.effects:
                if effect.is_valid and effect not in result:
                    for sub_effect in effect.all_effects(result):
                        if sub_effect.is_valid and sub_effect not in result:
                            result.append(sub_effect)
        return result

    def execute(self, **kwargs):
>>>>>>> cca332a3
        pass

    @property
    def is_valid(self):
        return all(condition(self) for condition in self.conditions)

    def __str__(self):
        return self.__class__.__name__

    def to_html(self):
        return str(self)


class BaseTransitionEffect(Effect):
    field = 'states'
    title = _('Change the status')
    template = 'admin/transition_effect.html'

    @property
    def description(self):
        return 'Change status of {} to {}'.format(
            str(self.instance), self.transition.target.name
        )

    @property
    def machine(self):
        return getattr(self.instance, self.field)

    @property
    def is_valid(self):
        return (
            super().is_valid and
            self.transition in self.machine.possible_transitions()
        )

    def pre_save(self, **kwargs):
        try:
            self.transition.execute(self.machine)
        except TransitionNotPossible:
            pass

    def __eq__(self, other):
        return (
            isinstance(other, BaseTransitionEffect) and
            self.transition == other.transition and
            self.instance == other.instance
        )

    def __repr__(self):
        return '<Effect: {}>'.format(self.transition)

    def __str__(self):
        return str(self.transition.target)

    @ property
    def help(self):
        return _('{}: {}').format(self.instance.__class__._meta.verbose_name, self.instance)

    def to_html(self):
        if self.conditions:
            return _('{transition} {object} if {conditions}').format(
                transition=self.transition.name,
                object=str(self.instance),
                conditions=" and ".join([c.__doc__ for c in self.conditions])
            )
        return _('{transition} {object}').format(
            transition=self.transition.name,
            object=str(self.instance)
        )


def TransitionEffect(transition, field='states', conditions=None, post_save=False):
    _transition = transition
    _field = field
    _conditions = conditions
    _post_save = post_save

    class _TransitionEffect(BaseTransitionEffect):
        transition = _transition
        field = _field
        conditions = _conditions or []
        post_save = _post_save

    return _TransitionEffect


class BaseRelatedTransitionEffect(Effect):
    post_save = True
    display = False
    description = None

    def __init__(self, *args, **kwargs):
        super(BaseRelatedTransitionEffect, self).__init__(*args, **kwargs)
        self.executed = False

        relation = getattr(self.instance, self.relation)

        try:
            self.instances = list(relation.all())
        except AttributeError:
            if isinstance(relation, Iterable):
                self.instances = relation
            else:
                self.instances = [relation]

    def pre_save(self, effects):
        for instance in self.instances:

            effect = self.transition_effect_class(
                instance, parent=self.instance, **self.options
            )

            if effect not in effects and effect.is_valid and self.transition in effect.machine.transitions.values():
                self.executed = True
                effect.pre_save(effects=effects)

                effects.append(effect)

            instance.execute_triggers(effects=effects)

    def post_save(self):
        if self.executed:
            for instance in self.instances:
                instance.save()

    def __str__(self):
<<<<<<< HEAD
        return '{transition} related {object}'.format(
            transition=self.transition_effect_class.transition.name,
=======
        if self.description:
            return self.description
        return _('{transition} related {object}').format(
            transition=self.transition_effect_class.name,
>>>>>>> cca332a3
            object=self.relation
        )

    def __repr__(self):
        return '<Related Transition Effect: {} on {}>'.format(self.transition, list(self.instances))

    def to_html(self):
        if self.conditions:
<<<<<<< HEAD
            return _('{transition} related {object} if {conditions}').format(
                transition=self.transition_effect_class.transition.name,
                object=str(self.relation),
=======
            return _('{effect} if {conditions}').format(
                effect=str(self),
>>>>>>> cca332a3
                conditions=" and ".join([c.__doc__ for c in self.conditions])
            )
        return str(self)


<<<<<<< HEAD
def RelatedTransitionEffect(_relation, transition, field='states', conditions=None, description=None):
    _transition = transition
    _conditions = conditions or []
    _transition_effect_class = TransitionEffect(transition, field)
=======
def RelatedTransitionEffect(_relation, transition_name, field='states', conditions=None, description=None):
    _transition_effect_class = TransitionEffect(transition_name, field, save=True, post_save=True)
    _conditions = conditions or []
>>>>>>> cca332a3
    _description = description

    class _RelatedTransitionEffect(BaseRelatedTransitionEffect):
        transition_effect_class = _transition_effect_class
        relation = _relation
        transition = _transition
        conditions = _conditions
        description = _description
        field = 'states'

    return _RelatedTransitionEffect<|MERGE_RESOLUTION|>--- conflicted
+++ resolved
@@ -35,30 +35,7 @@
     def __eq__(self, other):
         return self.instance == other.instance and type(self) == type(other)
 
-<<<<<<< HEAD
     def pre_save(self, **kwargs):
-=======
-    def do(self, post_save, **kwargs):
-        if self.is_valid and self.post_save == post_save:
-            self.execute(**kwargs)
-            if self.save:
-                self.instance.save(perform_effects=False)
-
-    def all_effects(self, result=None):
-        result = result or []
-
-        if self.is_valid:
-            result.append(self)
-
-            for effect in self.effects:
-                if effect.is_valid and effect not in result:
-                    for sub_effect in effect.all_effects(result):
-                        if sub_effect.is_valid and sub_effect not in result:
-                            result.append(sub_effect)
-        return result
-
-    def execute(self, **kwargs):
->>>>>>> cca332a3
         pass
 
     @property
@@ -149,6 +126,7 @@
     post_save = True
     display = False
     description = None
+    transition_effect_class = None
 
     def __init__(self, *args, **kwargs):
         super(BaseRelatedTransitionEffect, self).__init__(*args, **kwargs)
@@ -185,15 +163,10 @@
                 instance.save()
 
     def __str__(self):
-<<<<<<< HEAD
-        return '{transition} related {object}'.format(
-            transition=self.transition_effect_class.transition.name,
-=======
         if self.description:
             return self.description
         return _('{transition} related {object}').format(
-            transition=self.transition_effect_class.name,
->>>>>>> cca332a3
+            transition=self.transition_effect_class.transition.name,
             object=self.relation
         )
 
@@ -202,29 +175,18 @@
 
     def to_html(self):
         if self.conditions:
-<<<<<<< HEAD
             return _('{transition} related {object} if {conditions}').format(
                 transition=self.transition_effect_class.transition.name,
                 object=str(self.relation),
-=======
-            return _('{effect} if {conditions}').format(
-                effect=str(self),
->>>>>>> cca332a3
                 conditions=" and ".join([c.__doc__ for c in self.conditions])
             )
         return str(self)
 
 
-<<<<<<< HEAD
 def RelatedTransitionEffect(_relation, transition, field='states', conditions=None, description=None):
     _transition = transition
     _conditions = conditions or []
     _transition_effect_class = TransitionEffect(transition, field)
-=======
-def RelatedTransitionEffect(_relation, transition_name, field='states', conditions=None, description=None):
-    _transition_effect_class = TransitionEffect(transition_name, field, save=True, post_save=True)
-    _conditions = conditions or []
->>>>>>> cca332a3
     _description = description
 
     class _RelatedTransitionEffect(BaseRelatedTransitionEffect):
