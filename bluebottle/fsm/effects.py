<<<<<<< HEAD
from collections import Iterable

=======
>>>>>>> 6a29fe1b
from builtins import str
from builtins import object
from django.utils.translation import ugettext_lazy as _
from django.template.loader import render_to_string
from future.utils import python_2_unicode_compatible
<<<<<<< HEAD

from bluebottle.fsm.state import TransitionNotPossible
=======
>>>>>>> 6a29fe1b


@python_2_unicode_compatible
class Effect(object):
    post_save = False
    conditions = []
    display = True
    do_not_call_in_templates = True

    @classmethod
    def render(cls, effects):
        context = {
            'opts': effects[0].instance.__class__._meta,
            'effects': effects
        }
        return render_to_string(cls.template, context)

    @property
    def description(self):
        return str(self)

    def __init__(self, instance, **kwargs):
        self.instance = instance
        self.options = kwargs

    def __eq__(self, other):
        return self.instance == other.instance and type(self) == type(other)

    def pre_save(self, **kwargs):
        pass

    @property
    def is_valid(self):
        return True

    def __str__(self):
        return self.__class__.__name__

    def to_html(self):
        return str(self)


class BaseTransitionEffect(Effect):
    field = 'states'
    title = _('Change the status')
    template = 'admin/transition_effect.html'

    @property
    def description(self):
        return 'Change status of {} to {}'.format(
            str(self.instance), self.transition.target.name
        )

    @property
    def machine(self):
        if not self.instance:
            import ipdb
            ipdb.set_trace()
        return getattr(self.instance, self.field)

    @property
    def is_valid(self):
        return (
            all(condition(self) for condition in self.conditions) and
            self.transition in self.machine.possible_transitions()
        )

    def pre_save(self, **kwargs):
        try:
            self.transition.execute(self.machine)
        except TransitionNotPossible:
            pass

    def __eq__(self, other):
        return (
            isinstance(other, BaseTransitionEffect) and
            self.transition == other.transition and
            self.instance == other.instance
        )

    def __repr__(self):
        return '<Effect: {}>'.format(self.transition)

    def __str__(self):
        return str(self.transition.target)

    @property
    def help(self):
        return _('{}: {}').format(self.instance.__class__._meta.verbose_name, self.instance)

    def to_html(self):
        if self.conditions:
            return _('{transition} {object} if {conditions}').format(
                transition=self.transition.name,
                object=str(self.instance),
                conditions=" and ".join([c.__doc__ for c in self.conditions])
            )
        return _('{transition} {object}').format(
            transition=self.transition.name,
            object=str(self.instance)
        )


def TransitionEffect(transition, field='states', conditions=None, post_save=False):
    _transition = transition
    _field = field
    _conditions = conditions
    _post_save = post_save

    class _TransitionEffect(BaseTransitionEffect):
        transition = _transition
        field = _field
        conditions = _conditions or []
        post_save = _post_save

    return _TransitionEffect


class BaseRelatedTransitionEffect(Effect):
    post_save = True
    display = False

    def __init__(self, *args, **kwargs):
        super(BaseRelatedTransitionEffect, self).__init__(*args, **kwargs)

        relation = getattr(self.instance, self.relation)

        try:
            self.instances = relation.all()
        except AttributeError:
            if isinstance(relation, Iterable):
                self.instances = relation
            else:
                self.instances = [relation]

<<<<<<< HEAD
    def pre_save(self, effects=None, **kwargs):
=======
    @property
    def instances(self):
        value = getattr(self.instance, self.relation)

        if value:
            try:
                for instance in value.all().iterator():
                    yield instance
            except AttributeError:
                try:
                    for instance in value:
                        yield instance
                except TypeError:
                    yield value

    @property
    def effects(self):
>>>>>>> 6a29fe1b
        for instance in self.instances:
            effect = self.transition_effect_class(instance)
            if effect not in effects and self.transition in effect.machine.transitions.values():
                effect.pre_save(effects=effects)

                effects.append(effect)

<<<<<<< HEAD
                instance.execute_triggers(effects=effects)
                instance.save()
=======
    def all_effects(self, result=None):
        result = super(BaseRelatedTransitionEffect, self).all_effects(result)
        result = super(BaseRelatedTransitionEffect, self).all_effects(result)
        if self.is_valid:
            for effect in self.effects:
                if effect not in result and effect.is_valid:
                    result.append(effect)
>>>>>>> 6a29fe1b

    def post_save(self):
        for instance in self.instances:
            instance.save()

    @property
    def is_valid(self):
        return all(condition(self) for condition in self.conditions)

    def __str__(self):
        return '{} related {}'.format(
            self.transition_effect_class.transition.name,
            self.relation
        )

    def __repr__(self):
        return '<Related Transition Effect: {} on {}>'.format(self.transition, list(self.instances))

    def to_html(self):
        if self.conditions:
            return _('{transition} related {object} if {conditions}').format(
<<<<<<< HEAD
                transition=self.transition_effect_class.transition.name,
=======
                transition=self.transition_effect_class.name,
>>>>>>> 6a29fe1b
                object=str(self.relation),
                conditions=" and ".join([c.__doc__ for c in self.conditions])
            )
        return _('{transition} related {object}').format(
<<<<<<< HEAD
            transition=self.transition_effect_class.transition.name,
            object=unicode(self.relation)
=======
            transition=self.transition_effect_class.name,
            object=str(self.relation)
>>>>>>> 6a29fe1b
        )


def RelatedTransitionEffect(_relation, transition, field='states', conditions=None):
    _transition = transition
    _conditions = conditions or []
    _transition_effect_class = TransitionEffect(transition, field)

    class _RelatedTransitionEffect(BaseRelatedTransitionEffect):
        transition_effect_class = _transition_effect_class
        relation = _relation
        transition = _transition
        conditions = _conditions
        field = 'states'

    return _RelatedTransitionEffect<|MERGE_RESOLUTION|>--- conflicted
+++ resolved
@@ -1,18 +1,12 @@
-<<<<<<< HEAD
 from collections import Iterable
 
-=======
->>>>>>> 6a29fe1b
 from builtins import str
 from builtins import object
 from django.utils.translation import ugettext_lazy as _
 from django.template.loader import render_to_string
 from future.utils import python_2_unicode_compatible
-<<<<<<< HEAD
 
 from bluebottle.fsm.state import TransitionNotPossible
-=======
->>>>>>> 6a29fe1b
 
 
 @python_2_unicode_compatible
@@ -148,10 +142,6 @@
             else:
                 self.instances = [relation]
 
-<<<<<<< HEAD
-    def pre_save(self, effects=None, **kwargs):
-=======
-    @property
     def instances(self):
         value = getattr(self.instance, self.relation)
 
@@ -166,9 +156,7 @@
                 except TypeError:
                     yield value
 
-    @property
-    def effects(self):
->>>>>>> 6a29fe1b
+    def pre_save(self, effects):
         for instance in self.instances:
             effect = self.transition_effect_class(instance)
             if effect not in effects and self.transition in effect.machine.transitions.values():
@@ -176,18 +164,8 @@
 
                 effects.append(effect)
 
-<<<<<<< HEAD
-                instance.execute_triggers(effects=effects)
-                instance.save()
-=======
-    def all_effects(self, result=None):
-        result = super(BaseRelatedTransitionEffect, self).all_effects(result)
-        result = super(BaseRelatedTransitionEffect, self).all_effects(result)
-        if self.is_valid:
-            for effect in self.effects:
-                if effect not in result and effect.is_valid:
-                    result.append(effect)
->>>>>>> 6a29fe1b
+            instance.execute_triggers(effects=effects)
+            instance.save()
 
     def post_save(self):
         for instance in self.instances:
@@ -209,22 +187,13 @@
     def to_html(self):
         if self.conditions:
             return _('{transition} related {object} if {conditions}').format(
-<<<<<<< HEAD
                 transition=self.transition_effect_class.transition.name,
-=======
-                transition=self.transition_effect_class.name,
->>>>>>> 6a29fe1b
                 object=str(self.relation),
                 conditions=" and ".join([c.__doc__ for c in self.conditions])
             )
         return _('{transition} related {object}').format(
-<<<<<<< HEAD
-            transition=self.transition_effect_class.transition.name,
-            object=unicode(self.relation)
-=======
             transition=self.transition_effect_class.name,
             object=str(self.relation)
->>>>>>> 6a29fe1b
         )
 
 
