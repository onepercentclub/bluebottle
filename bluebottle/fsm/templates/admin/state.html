<input type="hidden" name="{{ widget.name }}"{% if widget.value != None %} value="{{ widget.value|stringformat:'s' }}"{% endif %}{% include "django/forms/widgets/attrs.html" %} />
<<<<<<< HEAD

=======
>>>>>>> 5ef16fcc
<span class="state">
    {{widget.attrs.state.name|capfirst}}
</span>
{% if widget.attrs.state.description %}
    <p class="help">
        {{widget.attrs.state.description}}
    </p>
{% endif %}<|MERGE_RESOLUTION|>--- conflicted
+++ resolved
@@ -1,13 +1,7 @@
 <input type="hidden" name="{{ widget.name }}"{% if widget.value != None %} value="{{ widget.value|stringformat:'s' }}"{% endif %}{% include "django/forms/widgets/attrs.html" %} />
-<<<<<<< HEAD
-
-=======
->>>>>>> 5ef16fcc
 <span class="state">
     {{widget.attrs.state.name|capfirst}}
 </span>
 {% if widget.attrs.state.description %}
-    <p class="help">
-        {{widget.attrs.state.description}}
-    </p>
+    <p class="help">{{widget.attrs.state.description}}</p>
 {% endif %}