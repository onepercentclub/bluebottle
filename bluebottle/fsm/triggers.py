--- conflicted
+++ resolved
@@ -241,12 +241,6 @@
 
             self._postponed_effects = []
 
-<<<<<<< HEAD
-        self._initial_values = {}
-        for field in self._meta.fields:
-            field_name = f'{field.name}_id' if field.is_relation else field.name
-            self._initial_values[field_name] = getattr(self, field_name)
-=======
         self._initial_values = dict(
             (field.name, getattr(self, field.name))
             for field in self._meta.fields
@@ -266,5 +260,4 @@
                         f"Changed status to {transition.target.name}"
                     )
 
-        self._transitions = []
->>>>>>> d307ddcb
+        self._transitions = []