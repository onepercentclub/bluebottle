from builtins import object
from builtins import str
from builtins import zip

from django.db.models.signals import post_delete, pre_delete
from django.dispatch import receiver
from django.utils.translation import gettext_lazy as _
from django_tools.middlewares.ThreadLocal import get_current_user
from future.utils import python_2_unicode_compatible

from bluebottle.fsm.state import pre_state_transition


class TriggerManager(object):
    pass


class BoundTrigger(object):
    def __init__(self, instance, trigger):
        self.instance = instance
        self.trigger = trigger

    def execute(self):
        return self.trigger.execute(self.instance)


@python_2_unicode_compatible
class Trigger(object):
    def __init__(self, effects=None):
        if effects is None:
            effects = []

        self.effects = effects

    def execute(self, instance):
        for effect_cls in self.effects:
            effect = effect_cls(instance)

            if effect.is_valid:
                effect.execute()


    def __str__(self):
        return str(_("Model has been changed"))


@python_2_unicode_compatible
class ModelChangedTrigger(Trigger):
    def __init__(self, fields, *args, **kwargs):
        super(ModelChangedTrigger, self).__init__(*args, **kwargs)
        if not isinstance(fields, (tuple, list)):
            fields = (fields, )
        self.fields = fields

    @property
    def title(self):
        return 'change the {}'.format(
            ', '.join(field.capitalize() for field in self.fields)
        )

    def changed(self, instance):
        return any(
            instance._initial_values.get(field) != getattr(instance, field)
            for field in self.fields
        )

    def __str__(self):
        if self.fields:
            return _("{} has been changed").format(
                ', '.join(field.capitalize() for field in self.fields)
            )
        return str(_("Object has been changed"))


class ModelDeletedTrigger(Trigger):
    def __str__(self):
        return str(_("Model has been deleted"))


class ModelCreatedTrigger(Trigger):
    def __str__(self):
        return str(_("Model has been created"))


@receiver(pre_delete)
def pre_delete_trigger(sender, instance, **kwargs):
    if issubclass(sender, TriggerMixin) and hasattr(instance, 'triggers'):
        for trigger in instance.triggers.triggers:
            if isinstance(trigger, ModelDeletedTrigger):
                BoundTrigger(instance, trigger).execute()


@receiver(post_delete)
def post_delete_trigger(sender, instance, **kwargs):
    if issubclass(sender, TriggerMixin) and hasattr(instance, 'triggers'):
        while instance._postponed_effects:
            effect = instance._postponed_effects.pop()
            effect.post_save()


@python_2_unicode_compatible
class TransitionTrigger(Trigger):
    def __init__(self, transition, *args, **kwargs):
        super(TransitionTrigger, self).__init__(*args, **kwargs)
        self.transition = transition

    def __str__(self):
        return str(_("Model has changed status"))

    def title(self):
        return "MISSING TITLE"


@receiver(pre_state_transition)
def transition_trigger(sender, instance, transition, **kwargs):
    if issubclass(sender, TriggerMixin) and hasattr(instance, 'triggers'):
        for trigger in instance.triggers.triggers:
            if isinstance(trigger, TransitionTrigger) and trigger.transition == transition:
                instance._triggers.append(BoundTrigger(instance, trigger))


def register(model_cls):
    def _register(TriggerManager):
        model_cls.triggers = TriggerManager()
        return TriggerManager

    return _register


class TriggerMixin(object):
    periodic_tasks = []

    def __copy__(self):
        result = self.__class__.__new__(self.__class__)
        result.__dict__.update(self.__dict__)

        # create a new statemachine when copying models.
        # Without this model.states.instance still points to the old model,
        # and state changes are only reflected on the old model.
        for name, machine_class in list(result._state_machines.items()):
            machine = machine_class(result)

            setattr(result, name, machine)

        return result

    def __init__(self, *args, **kwargs):
        super(TriggerMixin, self).__init__(*args, **kwargs)
        self._triggers = []
        self._postponed_effects = []
        self._transitions = []

        if hasattr(self, '_state_machines'):
            for name, machine_class in list(self._state_machines.items()):
                machine = machine_class(self)

                setattr(self, name, machine)

        self._initial_values = dict(
            (field.name, getattr(self, field.name))
            for field in self._meta.fields
            if not field.is_relation
        )

    @classmethod
    def get_periodic_tasks(cls):
        result = []
        for task in cls.periodic_tasks:
            result.append(task(cls))
        return result

    @classmethod
    def from_db(cls, db, field_names, values):
        instance = super(TriggerMixin, cls).from_db(db, field_names, values)
        instance._initial_values = dict(list(zip(field_names, values)))

        return instance

    def _check_model_changed_triggers(self):
        if hasattr(self, 'triggers'):
            for trigger in self.triggers.triggers:
                if isinstance(trigger, ModelChangedTrigger):
                    if trigger.changed(self):
                        self._triggers.append(BoundTrigger(self, trigger))

    def _check_model_created_triggers(self):
        if hasattr(self, 'triggers') and not self.pk:
            for trigger in self.triggers.triggers:
                if isinstance(trigger, ModelCreatedTrigger):
                    self._triggers.append(BoundTrigger(self, trigger))

<<<<<<< HEAD
    def _execute_triggers(self):
=======
    def execute_triggers(self, effects=None, **options):
        if 'user' not in options and get_current_user():
            options['user'] = get_current_user()

>>>>>>> 82b256f6
        if hasattr(self, '_state_machines'):
            for machine_name in self._state_machines:
                machine = getattr(self, machine_name)
                if not machine.state and machine.initial_transition:
                    machine.initial_transition.execute(machine)

        self._check_model_changed_triggers()
        self._check_model_created_triggers()

        while self._triggers:
            trigger = self._triggers.pop()
            trigger.execute()

        self._triggers = []

    def save(self, run_triggers=True, *args, **kwargs):
        super(TriggerMixin, self).save(*args, **kwargs)

        if run_triggers:
            self._execute_triggers()

        self._initial_values = dict(
            (field.name, getattr(self, field.name))
            for field in self._meta.fields
            if not field.is_relation
        )


from bluebottle.fsm.signals import *<|MERGE_RESOLUTION|>--- conflicted
+++ resolved
@@ -1,14 +1,17 @@
+from builtins import str
 from builtins import object
-from builtins import str
 from builtins import zip
+from operator import ipow
 
 from django.db.models.signals import post_delete, pre_delete
 from django.dispatch import receiver
 from django.utils.translation import gettext_lazy as _
 from django_tools.middlewares.ThreadLocal import get_current_user
 from future.utils import python_2_unicode_compatible
+from django.template.loader import render_to_string
 
 from bluebottle.fsm.state import pre_state_transition
+from bluebottle.fsm.effects import Effect
 
 
 class TriggerManager(object):
@@ -90,14 +93,6 @@
                 BoundTrigger(instance, trigger).execute()
 
 
-@receiver(post_delete)
-def post_delete_trigger(sender, instance, **kwargs):
-    if issubclass(sender, TriggerMixin) and hasattr(instance, 'triggers'):
-        while instance._postponed_effects:
-            effect = instance._postponed_effects.pop()
-            effect.post_save()
-
-
 @python_2_unicode_compatible
 class TransitionTrigger(Trigger):
     def __init__(self, transition, *args, **kwargs):
@@ -111,14 +106,6 @@
         return "MISSING TITLE"
 
 
-@receiver(pre_state_transition)
-def transition_trigger(sender, instance, transition, **kwargs):
-    if issubclass(sender, TriggerMixin) and hasattr(instance, 'triggers'):
-        for trigger in instance.triggers.triggers:
-            if isinstance(trigger, TransitionTrigger) and trigger.transition == transition:
-                instance._triggers.append(BoundTrigger(instance, trigger))
-
-
 def register(model_cls):
     def _register(TriggerManager):
         model_cls.triggers = TriggerManager()
@@ -126,6 +113,36 @@
 
     return _register
 
+
+class TransitionEffect(Effect):
+    def __init__(self, instance, transition):
+        self.transition = transition
+        super().__init__(instance)
+
+    def execute(self):
+        print(
+            f"transition {self.instance} to {self.transition} from {self.instance.status}"
+        )
+        self.transition.execute(self.instance.states)
+        super().execute()
+
+    def __str__(self):
+        return "Transition"
+
+    template = "admin/transition_effect.html"
+
+    @classmethod
+    def render(cls, effects):
+        final_transition = effects[-1].transition.target
+        context = {
+            "opts": effects[0].instance.__class__._meta,
+            "effects": [
+                effect
+                for effect in effects
+                if effect.transition.target == final_transition
+            ],
+        }
+        return render_to_string(cls.template, context)
 
 class TriggerMixin(object):
     periodic_tasks = []
@@ -146,9 +163,6 @@
 
     def __init__(self, *args, **kwargs):
         super(TriggerMixin, self).__init__(*args, **kwargs)
-        self._triggers = []
-        self._postponed_effects = []
-        self._transitions = []
 
         if hasattr(self, '_state_machines'):
             for name, machine_class in list(self._state_machines.items()):
@@ -183,40 +197,26 @@
                     if trigger.changed(self):
                         self._triggers.append(BoundTrigger(self, trigger))
 
-    def _check_model_created_triggers(self):
-        if hasattr(self, 'triggers') and not self.pk:
-            for trigger in self.triggers.triggers:
-                if isinstance(trigger, ModelCreatedTrigger):
-                    self._triggers.append(BoundTrigger(self, trigger))
-
-<<<<<<< HEAD
     def _execute_triggers(self):
-=======
-    def execute_triggers(self, effects=None, **options):
-        if 'user' not in options and get_current_user():
-            options['user'] = get_current_user()
-
->>>>>>> 82b256f6
         if hasattr(self, '_state_machines'):
             for machine_name in self._state_machines:
                 machine = getattr(self, machine_name)
                 if not machine.state and machine.initial_transition:
                     machine.initial_transition.execute(machine)
 
-        self._check_model_changed_triggers()
-        self._check_model_created_triggers()
-
-        while self._triggers:
-            trigger = self._triggers.pop()
-            trigger.execute()
-
-        self._triggers = []
-
-    def save(self, run_triggers=True, *args, **kwargs):
+        while self.states.automatic_transitions():
+            transition = self.states.automatic_transitions()[0]
+            effect = TransitionEffect(self, transition)
+            effect.execute()
+
+    def save(self, *args, **kwargs):
+        self._execute_triggers()
+
         super(TriggerMixin, self).save(*args, **kwargs)
 
-        if run_triggers:
-            self._execute_triggers()
+        for instance in self.states.related_models:
+            if instance.states.automatic_transitions():
+                instance.save()
 
         self._initial_values = dict(
             (field.name, getattr(self, field.name))
