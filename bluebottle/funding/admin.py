from __future__ import division

import logging
from builtins import object
from datetime import timedelta

from babel.numbers import get_currency_symbol
from django import forms
from django.contrib import admin
from django.contrib.admin import SimpleListFilter, TabularInline
from django.db import connection, models
from django.forms.utils import ErrorList
from django.http import HttpResponseRedirect
from django.template import loader
from django.urls import re_path, reverse
from django.utils.html import format_html
from django.utils.translation import gettext_lazy as _
from django_admin_inline_paginator.admin import TabularInlinePaginated
from past.utils import old_div
from polymorphic.admin import PolymorphicChildModelAdmin, PolymorphicChildModelFilter
from polymorphic.admin.parentadmin import PolymorphicParentModelAdmin

from django_admin_inline_paginator.admin import TabularInlinePaginated

from bluebottle.activities.admin import (
    ActivityChildAdmin,
    ActivityForm,
    ContributionChildAdmin,
    ContributorChildAdmin, )
from bluebottle.bluebottle_dashboard.decorators import confirmation_form
from bluebottle.fsm.admin import (
    StateMachineAdmin,
    StateMachineAdminMixin,
    StateMachineFilter,
)
from bluebottle.fsm.forms import StateMachineModelForm
from bluebottle.funding.exception import PaymentException
from bluebottle.funding.filters import (
    DonorAdminCurrencyFilter,
    DonorAdminPledgeFilter,
    DonorAdminStatusFilter,
)
from bluebottle.funding.forms import RefundConfirmationForm
from bluebottle.funding.models import (
    BankAccount,
    BudgetLine,
    Donor,
    Funding,
    FundingPlatformSettings,
    GrantApplication,
    GrantDonor,
    GrantDeposit,
    GrantFund,
    LedgerItem,
    GrantPayout,
    LegacyPayment,
    MoneyContribution,
    Payment,
    PaymentCurrency,
    PaymentProvider,
    Payout,
    PayoutAccount,
    PlainPayoutAccount,
    Reward,
)
from bluebottle.funding.states import DonorStateMachine
from bluebottle.funding_flutterwave.models import FlutterwavePayment
from bluebottle.funding_lipisha.models import LipishaPayment
from bluebottle.funding_pledge.models import PledgePayment, PledgePaymentProvider
from bluebottle.funding_stripe.models import (
    ExternalAccount,
    PaymentIntent,
    StripePayment,
    StripePaymentProvider,
    StripePayoutAccount,
    StripeSourcePayment,
)
from bluebottle.funding_telesom.models import TelesomPayment
from bluebottle.funding_vitepay.models import VitepayPayment
from bluebottle.geo.models import Location
from bluebottle.initiatives.models import InitiativePlatformSettings
from bluebottle.notifications.admin import MessageAdminInline
from bluebottle.segments.models import SegmentType
from bluebottle.updates.admin import UpdateInline
from bluebottle.utils.admin import (
    BasePlatformSettingsAdmin,
    TotalAmountAdminChangeList,
    export_as_csv_action,
)
from bluebottle.utils.utils import reverse_signed

logger = logging.getLogger(__name__)


class PaymentLinkMixin(object):

    def payment_link(self, obj):
        payment_url = reverse('admin:{}_{}_change'.format(
            obj.payment._meta.app_label, obj.payment._meta.model_name,
        ), args=(obj.payment.id,))
        return format_html('<a href="{}">{}</a>', payment_url, obj.payment)

    payment_link.short_description = _('Payment')


class BudgetLineInline(admin.TabularInline):
    model = BudgetLine
    readonly_fields = ['created']

    extra = 0


class RewardInline(admin.TabularInline):
    model = Reward
    readonly_fields = ('link', 'description', 'created')
    extra = 0

    def link(self, obj):
        url = reverse('admin:funding_reward_change', args=(obj.id,))
        return format_html(u'<a href="{}">{}</a>', url, obj.title)


@admin.register(Reward)
class RewardAdmin(admin.ModelAdmin):
    model = Reward
    raw_id_fields = ['activity']


class CurrencyFilter(SimpleListFilter):

    title = _('Currency')
    parameter_name = 'currency'

    def queryset(self, request, queryset):
        if self.value():
            return queryset.filter(target_currency=self.value())
        return queryset

    def lookups(self, request, model_admin):
        return [
            (cur, get_currency_symbol(cur)) for cur in
            Funding.objects.values_list('target_currency', flat=True).distinct()
        ]


class PayoutInline(StateMachineAdminMixin, admin.TabularInline):

    model = Payout
    readonly_fields = [
        'payout_link', 'total_amount', 'status', 'provider', 'currency',
        'date_approved', 'date_started', 'date_completed'
    ]
    fields = readonly_fields
    extra = 0
    can_delete = False

    def has_add_permission(self, request, obj=None):
        return False

    def payout_link(self, obj):
        url = reverse('admin:funding_payout_change', args=(obj.id, ))
        return format_html(u'<a href="{}">{}</a>', url, obj)


class FundingAdminForm(ActivityForm):

    def clean(self):
        clean = super(FundingAdminForm, self).clean()
        donation = self.instance.donations.filter(status='succeeded').order_by('created').first()
        if donation and clean['deadline'] > donation.created + timedelta(days=76):
            message = str(_("Can't extend a deadline to more then 75 days from the first donation, which was {date}. "
                            "Maximum deadline is {deadline}"))
            message = message.format(
                date=str(donation.created.date()),
                deadline=str(donation.created.date() + timedelta(days=75)),
            )
            self.errors['deadline'] = ErrorList([message])
        return clean

    class Meta(object):
        model = Funding
        fields = '__all__'


@admin.register(Funding)
class FundingAdmin(ActivityChildAdmin):
    inlines = (BudgetLineInline, RewardInline, PayoutInline, UpdateInline, MessageAdminInline)

    base_model = Funding
    form = FundingAdminForm
    list_filter = [StateMachineFilter, CurrencyFilter]

    search_fields = ['title', 'slug', 'description']
    raw_id_fields = ActivityChildAdmin.raw_id_fields + ['bank_account', 'impact_location']

    detail_fields = ("title", "description", "image", "video_url", "theme")

    status_fields = (
        "initiative",
        "owner",
        "slug",
        "highlight",
        "created",
        "updated",
        "has_deleted_data",
        "status",
        "states",
    )

    campaign_fields = (
        'started',
        'duration',
        'deadline',
        'target',
        'impact_location',
        'amount_matching',
        'amount_donated',
        'amount_raised',
        'donors_link',
        'bank_account',
    )

    def get_fieldsets(self, request, obj=None):
        settings = InitiativePlatformSettings.objects.get()
        fieldsets = [
            (_("Management"), {"fields": self.get_status_fields(request, obj)}),
            (_("Information"), {"fields": self.get_detail_fields(request, obj)}),
            (_("Date & amount"), {"fields": self.campaign_fields}),
        ]
        if Location.objects.count():
            if settings.enable_office_restrictions:
                if "office_restriction" not in self.office_fields:
                    self.office_fields += ("office_restriction",)
                fieldsets.append((_("Office"), {"fields": self.office_fields}))

        if request.user.is_superuser:
            fieldsets.append((_("Super admin"), {"fields": ("force_status",)}))

        if SegmentType.objects.count():
            fieldsets.append(
                (
                    _("Segments"),
                    {
                        "fields": [
                            segment_type.field_name
                            for segment_type in SegmentType.objects.all()
                        ]
                    },
                )
            )
        return fieldsets

    readonly_fields = ActivityChildAdmin.readonly_fields + [
        'amount_donated', 'amount_raised',
        'donors_link', 'started', 'team_activity'
    ]

    list_display = ActivityChildAdmin.list_display + [
        'deadline', 'percentage_donated', 'percentage_matching'

    ]

    def percentage_donated(self, obj):
        if obj.target and obj.target.amount and obj.amount_donated.amount:
            return '{:.2f}%'.format((old_div(obj.amount_donated.amount, obj.target.amount)) * 100)
        else:
            return '0%'
    # Translators: xgettext:no-python-format
    percentage_donated.short_description = _('% donated')

    def percentage_matching(self, obj):
        if obj.amount_matching and obj.amount_matching.amount:
            return '{:.2f}%'.format((old_div(obj.amount_matching.amount, obj.target.amount)) * 100)
        else:
            return '0%'
    # Translators: xgettext:no-python-format
    percentage_matching.short_description = _('% matching')

    def amount_raised(self, obj):
        return obj.amount_raised
    amount_raised.short_description = _('amount donated + matched')

    def amount_donated(self, obj):
        return obj.amount_donated
    amount_donated.short_description = _('amount donated')

    export_to_csv_fields = (
        ('title', 'Title'),
        ('description', 'Description'),
        ('status', 'Status'),
        ('created', 'Created'),
        ('initiative__title', 'Initiative'),
        ('deadline', 'Deadline'),
        ('target', 'Target'),
        ('country', 'Country'),
        ('owner__full_name', 'Owner'),
        ('owner__email', 'Email'),
        ('amount_matching', 'Amount Matching'),
        ('bank_account', 'Bank Account'),
        ('office_location', 'Office Location'),
        ('amount_donated', 'Amount Donatated'),
        ('amount_raised', 'Amount Raised'),
    )

    actions = [export_as_csv_action(fields=export_to_csv_fields)]

    def donors_link(self, obj):
        url = reverse('admin:funding_donor_changelist')
        total = obj.donations.filter(status=DonorStateMachine.succeeded.value).count()
        return format_html('<a href="{}?activity_id={}">{} {}</a>'.format(url, obj.id, total, _('donations')))
    donors_link.short_description = _("Donations")


class DonorAdminForm(StateMachineModelForm):
    class Meta(object):
        model = Donor
        exclude = ()

    def __init__(self, *args, **kwargs):
        super(DonorAdminForm, self).__init__(*args, **kwargs)
        if self.instance:
            if self.instance.id:
                # You can only select a reward if the project is set on the donation
                self.fields['reward'].queryset = Reward.objects.filter(activity=self.instance.activity)
            else:
                self.fields['reward'].queryset = Reward.objects.none()


class MoneyContributionInlineAdmin(admin.StackedInline):
    model = MoneyContribution
    extra = 0
    readonly_fields = ('status', 'created', 'value')


@admin.register(MoneyContribution)
class MoneyContributionAdmin(ContributionChildAdmin):
    model = MoneyContribution

    fields = ContributionChildAdmin.fields + ['value']


@admin.register(Donor)
class DonorAdmin(ContributorChildAdmin, PaymentLinkMixin):
    model = Donor
    form = DonorAdminForm

    raw_id_fields = ['activity', 'payout', 'user']
    readonly_fields = ContributorChildAdmin.readonly_fields + [
        'amount_value', 'payout_amount_value',
        'payment_link', 'sync_payment_link'
    ]
    list_display = ['created', 'payment_link', 'activity_link', 'user_link',
                    'state_name', 'amount', 'payout_amount']
    list_filter = [
        DonorAdminStatusFilter,
        DonorAdminCurrencyFilter,
        DonorAdminPledgeFilter,
    ]
    date_hierarchy = 'created'

    inlines = [
        UpdateInline
    ]

    superadmin_fields = [
        'force_status',
        'amount',
        'payout_amount',
        'sync_payment_link'
    ]

    fields = [
        'created', 'activity', 'payout', 'user',
        'amount_value', 'payout_amount_value',
        'reward', 'anonymous', 'name', 'status', 'payment_link'
    ]

    export_to_csv_fields = (
        ('status', 'Status'),
        ('created', 'Created'),
        ('activity', 'Activity'),
        ('user__full_name', 'Owner'),
        ('user__email', 'Email'),
        ('amount', 'Amount'),
        ('reward', 'Reward'),
        ('fundraiser', 'Fundraiser'),
        ('name', 'name'),
        ('anonymous', 'Anonymous'),
        ('id', 'Order ID'),
    )

    def get_exclude(self, request, obj=None):
        if not request.user.is_superuser:
            return ('amount', 'payout_amount', )
        else:
            return []

    def amount_value(self, obj):
        if obj:
            return obj.amount
    amount_value.short_description = _('Amount')

    def payout_amount_value(self, obj):
        if obj:
            return obj.payout_amount
    payout_amount_value.short_description = _('Payout amount')

    actions = [export_as_csv_action(fields=export_to_csv_fields)]

    def user_link(self, obj):
        if obj.anonymous:
            return format_html('<i style="color: #999">anonymous</i>')
        if obj.user:
            user_url = reverse('admin:members_member_change', args=(obj.user.id,))
            return format_html(u'<a href="{}">{}</a>', user_url, obj.user.full_name)
        return format_html('<i style="color: #999">guest</i>')

    user_link.short_description = _('User')

    def get_changelist(self, request, **kwargs):
        self.total_column = 'amount'
        return TotalAmountAdminChangeList

    def get_urls(self):
        urls = super(StateMachineAdminMixin, self).get_urls()
        custom_urls = [
            re_path(
                r'^(?P<pk>.+)/sync/$',
                self.admin_site.admin_view(self.sync_payment),
                name='funding_donation_sync',
            )
        ]
        return custom_urls + urls

    def sync_payment(self, request, pk=None):
        try:
            payment_intent = PaymentIntent.objects.filter(donation_id=pk).get()
            payment = payment_intent.get_payment()
            payment.update()
            self.message_user(
                request,
                'Status checked',
                level='INFO'
            )
        except PaymentException as e:
            self.message_user(
                request,
                'Error checking status {}'.format(e),
                level='WARNING'
            )
        donation_url = reverse('admin:funding_donor_change'.format(
        ), args=(pk,))
        response = HttpResponseRedirect(donation_url)
        return response

    def sync_payment_link(self, obj):
        sync_url = reverse('admin:funding_donation_sync', args=(obj.id,))
        return format_html('<a href="{}">{}</a>', sync_url, _('Sync donation with payment.'))


class PaymentChildAdmin(PolymorphicChildModelAdmin, StateMachineAdmin):
    model = Funding

    raw_id_fields = ['donation']
    change_form_template = 'admin/funding/payment/change_form.html'

    readonly_fields = ['status', 'created', 'updated']
    fields = ['donation', 'states'] + readonly_fields

    def get_fieldsets(self, request, obj=None):
        fieldsets = (
            (_('Basic'), {'fields': self.get_fields(request, obj)}),
        )
        if request.user.is_superuser:
            fieldsets += (
                (_('Super admin'), {'fields': ['force_status']}),
            )
        return fieldsets

    def get_urls(self):
        urls = super(PaymentChildAdmin, self).get_urls()
        process_urls = [
            re_path(r'^(?P<pk>\d+)/check/$', self.check_status, name="funding_payment_check"),
            re_path(r'^(?P<pk>\d+)/refund/$', self.refund, name="funding_payment_refund"),
        ]
        return process_urls + urls

    def check_status(self, request, pk=None):
        payment = Payment.objects.get(pk=pk)
        try:
            payment.update()
        except PaymentException as e:
            self.message_user(
                request,
                'Error checking status {}'.format(e),
                level='WARNING'
            )
        payment_url = reverse('admin:{}_{}_change'.format(
            payment._meta.app_label, payment._meta.model_name,
        ), args=(payment.id,))
        response = HttpResponseRedirect(payment_url)
        return response

    @confirmation_form(
        RefundConfirmationForm,
        Payment,
        'admin/payments/refund_confirmation.html'
    )
    def refund(self, request, val=None):
        if isinstance(val, Payment):
            payment = val
        else:
            payment = Payment.objects.get(pk=val)
        try:
            payment.states.request_refund(save=True)
        except PaymentException as e:
            self.message_user(
                request,
                'Error checking status {}'.format(e),
                level='WARNING'
            )
        payment_url = reverse('admin:funding_payment_change', args=(payment.id,))
        response = HttpResponseRedirect(payment_url)
        return response


@admin.register(LegacyPayment)
class LegacyPaymentPaymentAdmin(PaymentChildAdmin):
    base_model = LegacyPayment
    show_in_index = True


@admin.register(Payment)
class PaymentAdmin(PolymorphicParentModelAdmin):
    base_model = Payment
    list_filter = (PolymorphicChildModelFilter, 'status')

    list_display = ('created', 'type', 'status')

    def type(self, obj):
        return obj.get_real_instance_class().__name__

    child_models = (
        StripeSourcePayment,
        StripePayment,
        FlutterwavePayment,
        LipishaPayment,
        VitepayPayment,
        TelesomPayment,
        LegacyPayment,
        PledgePayment
    )


class PaymentCurrencyInline(admin.TabularInline):
    model = PaymentCurrency
    extra = 0

    formfield_overrides = {
        models.CharField: {'widget': forms.TextInput(attrs={'class': 'vIntegerField'})},
        models.DecimalField: {'widget': forms.TextInput(attrs={'class': 'vIntegerField'})},
    }


class PaymentProviderChildAdmin(PolymorphicChildModelAdmin):
    inlines = [PaymentCurrencyInline]
    show_in_index = True

    def get_fieldsets(self, request, obj=None):
        provider = self.model._meta.verbose_name
        return (
            (provider, {
                'fields': self.get_fields(request, obj),
            }),
        )


@admin.register(PaymentProvider)
class PaymentProviderAdmin(PolymorphicParentModelAdmin):
    base_model = PaymentProvider

    child_models = (
        PledgePaymentProvider,
        StripePaymentProvider,
    )


class PayoutAccountActivityLinkMixin(object):
    def funding_links(self, obj):
        if isinstance(obj, PayoutAccount):
            fundings = Funding.objects.filter(bank_account__connect_account=obj).all()
        else:
            fundings = obj.funding_set.all()

        if len(fundings):
            return format_html(", ".join([
                format_html(
                    u"<a href='{}'>{}</a>",
                    reverse('admin:funding_funding_change', args=(p.id,)),
                    p.title
                ) for p in fundings
            ]))
        else:
            return _('None')

    funding_links.short_description = _('Funding activities')

    def grant_application_links(self, obj):
        if isinstance(obj, PayoutAccount):
            grant_applications = GrantApplication.objects.filter(bank_account__connect_account=obj).all()
        else:
            grant_applications = obj.grant_application_set.all()
        if len(grant_applications):
            return format_html(", ".join([
                format_html(
                    u"<a href='{}'>{}</a>",
                    reverse('admin:funding_grantapplication_change', args=(p.id,)),
                    p.title
                ) for p in grant_applications
            ]))
        else:
            return _('None')

    grant_application_links.short_description = _('Grant applications')


class PayoutAccountChildAdmin(PayoutAccountActivityLinkMixin, PolymorphicChildModelAdmin, StateMachineAdmin):
    base_model = PayoutAccount
    raw_id_fields = ('owner', 'partner_organization')
    readonly_fields = ['status', 'created', 'funding_links', 'grant_application_links']
    fields = ['owner', 'public', 'reviewed', 'partner_organization'] + readonly_fields
    show_in_index = True

    def get_basic_fields(self, request, obj):
        fields = ['owner', 'public', 'partner_organization']
        settings = InitiativePlatformSettings.objects.get()
        if 'funding' in settings.activity_types:
            fields.append('funding_links')
        if 'grantapplication' in settings.activity_types:
            fields.append('grant_application_links')
        return fields

    def get_status_fields(self, request, obj):
        return ['status', 'created', ]

    def get_fieldsets(self, request, obj=None):
        fieldsets = (
            (_('Basic'), {'fields': self.get_basic_fields(request, obj)}),
            (_('Status'), {'fields': self.get_status_fields(request, obj)}),
        )
        if request.user.is_superuser:
            fieldsets += (
                (_('Super admin'), {'fields': ['force_status']}),
            )
        return fieldsets


@admin.register(PayoutAccount)
class PayoutAccountAdmin(PolymorphicParentModelAdmin):
    base_model = PayoutAccount
    list_display = ('created', 'polymorphic_ctype', 'status', 'owner', 'public')
    list_filter = ('status', PolymorphicChildModelFilter)
    raw_id_fields = ('owner',)
    show_in_index = True
    search_fields = [
        'stripepayoutaccount__account_id',
        'owner__first_name', 'owner__last_name', 'owner__email'
    ]
    ordering = ('-created',)
    child_models = [
        StripePayoutAccount,
    ]


class BankAccountChildAdmin(StateMachineAdminMixin, PayoutAccountActivityLinkMixin, PolymorphicChildModelAdmin):
    base_model = BankAccount
    raw_id_fields = ('connect_account',)
    readonly_fields = (
        'document', 'funding_links', 'grant_application_links', 'created', 'updated'
    )
    fields = (
        'connect_account', 'document',
        'status', 'states', 'created', 'updated'
    )

    def get_fields(self, request, obj):
        fields = super().get_fields(request, obj)
        settings = InitiativePlatformSettings.objects.get()
        if 'funding' in settings.activity_types:
            fields.append('funding_links')
        if 'grantapplication' in settings.activity_types:
            fields.append('grant_application_links')
        return fields

    show_in_index = True

    def document(self, obj):
        if obj.connect_account and \
                isinstance(obj.connect_account, PlainPayoutAccount) and \
                obj.connect_account.document and \
                obj.connect_account.document.file:
            template = loader.get_template(
                'admin/document_button.html'
            )
            if 'localhost' in connection.tenant.domain_url:
                download_url = obj.connect_account.document.file.url
            else:
                download_url = reverse_signed('kyc-document', args=(obj.connect_account.id,))
            return template.render({'document_url': download_url})
        return "_"


@admin.register(BankAccount)
class BankAccountAdmin(PayoutAccountActivityLinkMixin, PolymorphicParentModelAdmin):
    base_model = BankAccount
    list_display = ('created', 'polymorphic_ctype', 'status', 'owner', 'funding_links', 'public')
    list_filter = ('status', PolymorphicChildModelFilter)
    raw_id_fields = ('connect_account',)
    show_in_index = True
    search_fields = ['externalaccount__account_id',
                     'flutterwavebankaccount__account_holder_name',
                     'pledgebankaccount__account_holder_name',
                     ]

    def public(self, obj):
        return obj.connect_account and obj.connect_account.public

    def owner(self, obj):
        return obj.connect_account and obj.connect_account.owner

    ordering = ('-created',)
    child_models = [
        ExternalAccount,
    ]


class BankAccountInline(TabularInline):
    model = BankAccount
    readonly_fields = ('link', 'created', 'reviewed')
    fields = readonly_fields
    extra = 0
    can_delete = False

    def link(self, obj):
        url = reverse('admin:funding_bankaccount_change', args=(obj.id,))
        return format_html('<a href="{}">{}</a>', url, obj)


@admin.register(PlainPayoutAccount)
class PlainPayoutAccountAdmin(PayoutAccountChildAdmin):
    model = PlainPayoutAccount
    inlines = [BankAccountInline]
    readonly_fields = ['document_link']
    fields = PayoutAccountChildAdmin.fields + ['document', 'document_link']

    def document_link(self, obj):
        if obj.document and obj.document.file:
            template = loader.get_template(
                'admin/document_button.html'
            )
            if 'localhost' in connection.tenant.domain_url:
                download_url = obj.document.file.url
            else:
                download_url = reverse_signed('kyc-document', args=(obj.id,))
            return template.render({'document_url': download_url})
        return "_"


class DonorInline(PaymentLinkMixin, admin.TabularInline):
    model = Donor
    readonly_fields = ('created', 'amount', 'status', 'payment_link')
    fields = readonly_fields
    extra = 0
    can_delete = False

    def has_add_permission(self, request, obj=None):
        return False


@admin.register(Payout)
class PayoutAdmin(StateMachineAdmin):
    model = Payout
    inlines = [DonorInline]
    raw_id_fields = ('activity', )
    readonly_fields = [
        'status',
        'total_amount',
        'account_link',
        'currency',
        'provider',
        'date_approved',
        'date_started',
        'date_completed'
    ]
    list_display = ['created', 'activity_link', 'status']
    list_filter = ['status']

    fields = [
        'activity',
        'states',
    ] + readonly_fields

    export_to_csv_fields = (
        ('id', 'Id'),
        ('status', 'Status'),
        ('date_started', 'date_started'),
        ('date_approved', 'date_approved'),
        ('activity__title', 'Activity'),
        ('activity__initiative__title', 'Initiative'),
        ('total_amount', 'Amount'),
        ('currency', 'Currency'),
        ('provider', 'Provider'),
    )

    actions = [export_as_csv_action(fields=export_to_csv_fields)]

    def account_link(self, obj):
        url = reverse('admin:funding_bankaccount_change', args=(obj.activity.bank_account.id,))
        return format_html(u'<a href="{}">{}</a>', url, obj.activity.bank_account)

    def activity_link(self, obj):
        url = reverse('admin:funding_funding_change', args=(obj.activity.id,))
        return format_html(u'<a href="{}">{}</a>', url, obj.activity)

    def get_fieldsets(self, request, obj=None):
        fieldsets = (
            (_('Basic'), {'fields': self.get_fields(request, obj)}),
        )
        if request.user.is_superuser:
            fieldsets += (
                (_('Super admin'), {'fields': ['force_status']}),
            )
        return fieldsets


@admin.register(FundingPlatformSettings)
class FundingPlatformSettingsAdmin(BasePlatformSettingsAdmin):

    def get_form(self, request, obj=None, **kwargs):
        kwargs['widgets'] = {
            'matching_name': forms.TextInput(attrs={'placeholder': connection.tenant.name})
        }
        return super().get_form(request, obj, **kwargs)


@admin.register(GrantDonor)
class GrantDonorAdmin(ContributorChildAdmin):
    raw_id_fields = ContributorChildAdmin.raw_id_fields + ('payout',)


class GrantInline(StateMachineAdminMixin, admin.StackedInline):
    model = GrantDonor
    extra = 0
    readonly_fields = ["created", "state_name", "contributor_date"]
    raw_id_fields = ['fund']
    fields = ['amount', 'fund'] + readonly_fields

    def get_formset(self, request, obj=None, **kwargs):
        formset = super().get_formset(request, obj, **kwargs)
        if obj and isinstance(obj, GrantApplication) and obj.target:
            formset.form.base_fields["amount"].initial = obj.target
        return formset


class GrantTabularInline(StateMachineAdminMixin, TabularInlinePaginated):
    model = GrantDonor
    extra = 0
    readonly_fields = ["activity_display", "state_name", "contributor_date", "amount"]
    fields = readonly_fields

    def has_change_permission(self, request, obj=None):
        return False

    def has_add_permission(self, request, obj):
        return False

    def activity_display(self, obj):
        if obj.activity:
            url = reverse(
                "admin:funding_grantapplication_change", args=(obj.activity.id,)
            )
            return format_html('<a href="{}">{}</a>', url, obj.activity)
        return "-"

    activity_display.short_description = _("Grant application")

    can_delete = False


class LedgerItemInline(TabularInlinePaginated):
    model = LedgerItem
    readonly_fields = ["created", "status", "amount", "type"]

    fields = readonly_fields
    extra = 0

    def has_delete_permission(self, *args, **kwargs):
        return False


class GrantDonorInline(admin.StackedInline):
    model = GrantDonor
    readonly_fields = ["created", "status", "amount"]

    fields = readonly_fields
    extra = 0


class GrantDepositInline(admin.StackedInline):
    model = GrantDeposit
    readonly_fields = ["created", "status"]
    fields = ['amount', 'reference', ] + readonly_fields
    extra = 0

    def has_delete_permission(self, *args, **kwargs):
        return False


@admin.register(GrantFund)
class GrantFundAdmin(admin.ModelAdmin):
<<<<<<< HEAD
    inlines = [GrantInline, LedgerItemInline, GrantDonorInline, GrantDepositInline]
=======
    inlines = [GrantTabularInline]
>>>>>>> 2639d7d0
    model = GrantFund
    raw_id_fields = ['organization']
    search_fields = ['name', 'description']
    list_display = ['name', 'balance', 'total_debet', 'total_credit', 'organization']
    readonly_fields = ['balance', 'total_debet', 'total_credit']


@admin.register(GrantPayout)
class GrantPayoutAdmin(StateMachineAdmin):
    readonly_fields = [
        "total_amount",
        "currency",
        "date_approved",
        "date_started",
        "date_completed",
    ]

    list_filter = [
        StateMachineFilter,
    ]

    list_display = ['activity', 'total_amount', 'state_name', 'created']

    def get_fieldsets(self, request, obj=None):
        fieldsets = [
            (
                _("Manage"),
                {
                    "fields": [
                        "total_amount",
                        "currency",
                        "date_approved",
                        "date_started",
                        "date_completed",
                        "status",
                        "states"
                    ],
                },
            ),
        ]

        if request.user.is_superuser:
            fieldsets.append(
                (
                    _("Super admin"),
                    {
                        "fields": [
                            "force_status",
                        ],
                    },
                )
            )

        return fieldsets


class GrantPayoutInline(StateMachineAdminMixin, admin.TabularInline):

    model = GrantPayout
    readonly_fields = [
        "payout_link",
        "total_amount",
        "provider",
        "currency",
        "date_approved",
        "date_started",
        "date_completed",
    ]
    fields = readonly_fields
    extra = 0
    can_delete = False

    def has_add_permission(self, request, obj=None):
        return False

    def payout_link(self, obj):
        url = reverse("admin:funding_grantpayout_change", args=(obj.id,))
        return format_html('<a href="{}">{}</a>', url, obj)


@admin.register(GrantApplication)
class GrantApplicationAdmin(ActivityChildAdmin):
    inlines = [GrantInline, GrantPayoutInline, UpdateInline, MessageAdminInline]

    base_model = GrantApplication
    list_filter = [
        StateMachineFilter,
    ]
    list_display = [
        "title",
        "target",
        "status",
    ]

    def get_list_display(self, request):
        return self.list_display

    readonly_fields = ActivityChildAdmin.readonly_fields + [
        "started",
    ]

    search_fields = ["title", "description"]
    raw_id_fields = ActivityChildAdmin.raw_id_fields + ['bank_account', 'impact_location']

    status_fields = (
        "initiative",
        "owner",
        "slug",
        "highlight",
        "created",
        "updated",
        'started',
        "has_deleted_data",
        "status",
        "states",
    )

    detail_fields = [
        "title",
        "target",
        "description",
        "image",
        "video_url",
        "organization",
        "theme",
        "impact_location",
        "bank_account",
    ]

    def get_fieldsets(self, request, obj=None):
        settings = InitiativePlatformSettings.objects.get()
        fieldsets = [
            (_("Management"), {"fields": self.get_status_fields(request, obj)}),
            (_("Information"), {"fields": self.get_detail_fields(request, obj)}),
        ]
        if Location.objects.count():
            if settings.enable_office_restrictions:
                if "office_restriction" not in self.office_fields:
                    self.office_fields += ("office_restriction",)
                fieldsets.append((_("Office"), {"fields": self.office_fields}))

        if request.user.is_superuser:
            fieldsets.append((_("Super admin"), {"fields": ("force_status",)}))

        if SegmentType.objects.count():
            fieldsets.append(
                (
                    _("Segments"),
                    {
                        "fields": [
                            segment_type.field_name
                            for segment_type in SegmentType.objects.all()
                        ]
                    },
                )
            )
        return fieldsets

    export_to_csv_fields = (
        ('title', 'Title'),
        ('description', 'Description'),
        ('status', 'Status'),
        ('created', 'Created'),
        ('target', 'Target'),
        ('owner__full_name', 'Owner'),
        ('owner__email', 'Email'),
        ('bank_account', 'Bank Account'),
        ('office_location', 'Office Location'),
    )

    actions = [export_as_csv_action(fields=export_to_csv_fields)]<|MERGE_RESOLUTION|>--- conflicted
+++ resolved
@@ -20,7 +20,6 @@
 from polymorphic.admin import PolymorphicChildModelAdmin, PolymorphicChildModelFilter
 from polymorphic.admin.parentadmin import PolymorphicParentModelAdmin
 
-from django_admin_inline_paginator.admin import TabularInlinePaginated
 
 from bluebottle.activities.admin import (
     ActivityChildAdmin,
@@ -918,11 +917,7 @@
 
 @admin.register(GrantFund)
 class GrantFundAdmin(admin.ModelAdmin):
-<<<<<<< HEAD
-    inlines = [GrantInline, LedgerItemInline, GrantDonorInline, GrantDepositInline]
-=======
-    inlines = [GrantTabularInline]
->>>>>>> 2639d7d0
+    inlines = [GrantTabularInline, LedgerItemInline, GrantDonorInline, GrantDepositInline]
     model = GrantFund
     raw_id_fields = ['organization']
     search_fields = ['name', 'description']
