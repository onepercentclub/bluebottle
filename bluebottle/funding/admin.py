from __future__ import division

import logging
from babel.numbers import get_currency_symbol
from builtins import object
from datetime import timedelta
from django import forms
from django.contrib import admin
from django.contrib.admin import SimpleListFilter, TabularInline
from django.db import connection, models
from django.forms.utils import ErrorList
from django.http import HttpResponseRedirect
from django.template import loader
from django.urls import re_path, reverse
from django.utils.html import format_html
from django.utils.translation import gettext_lazy as _
from past.utils import old_div
from polymorphic.admin import PolymorphicChildModelAdmin, PolymorphicChildModelFilter
from polymorphic.admin.parentadmin import PolymorphicParentModelAdmin

from bluebottle.activities.admin import (
    ActivityChildAdmin,
    ActivityForm,
    ContributionChildAdmin,
    ContributorChildAdmin,
    ActivityAnswerInline
)
from bluebottle.bluebottle_dashboard.decorators import confirmation_form
from bluebottle.fsm.admin import (
    StateMachineAdmin,
    StateMachineAdminMixin,
    StateMachineFilter,
)
from bluebottle.fsm.forms import StateMachineModelForm
from bluebottle.funding.exception import PaymentException
from bluebottle.funding.filters import (
    DonorAdminCurrencyFilter,
    DonorAdminPledgeFilter,
    DonorAdminStatusFilter,
)
from bluebottle.funding.forms import RefundConfirmationForm
from bluebottle.funding.models import (
    BankAccount,
    BudgetLine,
    Donor,
    Funding,
    FundingPlatformSettings,
    LegacyPayment,
    MoneyContribution,
    Payment,
    PaymentCurrency,
    PaymentProvider,
    Payout,
    PayoutAccount,
    PlainPayoutAccount,
    Reward,
)
from bluebottle.funding.states import DonorStateMachine
from bluebottle.funding_flutterwave.models import FlutterwavePayment
from bluebottle.funding_lipisha.models import LipishaPayment
from bluebottle.funding_pledge.models import PledgePayment, PledgePaymentProvider
from bluebottle.funding_stripe.models import (
    ExternalAccount,
    PaymentIntent,
    StripePayment,
    StripePaymentProvider,
    StripePayoutAccount,
    StripeSourcePayment,
)
from bluebottle.funding_telesom.models import TelesomPayment
from bluebottle.funding_vitepay.models import VitepayPayment
from bluebottle.geo.models import Location
from bluebottle.initiatives.models import InitiativePlatformSettings
from bluebottle.notifications.admin import MessageAdminInline
from bluebottle.segments.models import SegmentType
from bluebottle.updates.admin import UpdateInline
from bluebottle.utils.admin import (
    BasePlatformSettingsAdmin,
    TotalAmountAdminChangeList,
    export_as_csv_action,
)
from bluebottle.utils.utils import reverse_signed

logger = logging.getLogger(__name__)


class PaymentLinkMixin(object):

    def payment_link(self, obj):
        payment_url = reverse('admin:{}_{}_change'.format(
            obj.payment._meta.app_label, obj.payment._meta.model_name,
        ), args=(obj.payment.id,))
        return format_html('<a href="{}">{}</a>', payment_url, obj.payment)

    payment_link.short_description = _('Payment')


class BudgetLineInline(admin.TabularInline):
    model = BudgetLine
    readonly_fields = ['created']

    extra = 0


class RewardInline(admin.TabularInline):
    model = Reward
    readonly_fields = ('link', 'description', 'created')
    extra = 0

    def link(self, obj):
        url = reverse('admin:funding_reward_change', args=(obj.id,))
        return format_html(u'<a href="{}">{}</a>', url, obj.title)


@admin.register(Reward)
class RewardAdmin(admin.ModelAdmin):
    model = Reward
    raw_id_fields = ['activity']


class CurrencyFilter(SimpleListFilter):

    title = _('Currency')
    parameter_name = 'currency'

    def queryset(self, request, queryset):
        if self.value():
            return queryset.filter(target_currency=self.value())
        return queryset

    def lookups(self, request, model_admin):
        return [
            (cur, get_currency_symbol(cur)) for cur in
            Funding.objects.values_list('target_currency', flat=True).distinct()
        ]


class PayoutInline(StateMachineAdminMixin, admin.TabularInline):

    model = Payout
    readonly_fields = [
        'payout_link', 'total_amount', 'status', 'provider', 'currency',
        'date_approved', 'date_started', 'date_completed'
    ]
    fields = readonly_fields
    extra = 0
    can_delete = False

    def has_add_permission(self, request, obj=None):
        return False

    def payout_link(self, obj):
        url = reverse('admin:funding_payout_change', args=(obj.id, ))
        return format_html(u'<a href="{}">{}</a>', url, obj)


class FundingAdminForm(ActivityForm):

    def clean(self):
        clean = super(FundingAdminForm, self).clean()
        donation = self.instance.donations.filter(status='succeeded').order_by('created').first()
        if donation and clean['deadline'] > donation.created + timedelta(days=76):
            message = str(_("Can't extend a deadline to more then 75 days from the first donation, which was {date}. "
                            "Maximum deadline is {deadline}"))
            message = message.format(
                date=str(donation.created.date()),
                deadline=str(donation.created.date() + timedelta(days=75)),
            )
            self.errors['deadline'] = ErrorList([message])
        return clean

    class Meta(object):
        model = Funding
        fields = '__all__'


@admin.register(Funding)
class FundingAdmin(ActivityChildAdmin):
    inlines = (BudgetLineInline, RewardInline, PayoutInline, UpdateInline, MessageAdminInline)

    base_model = Funding
    form = FundingAdminForm
    list_filter = [StateMachineFilter, CurrencyFilter]

    search_fields = ['title', 'slug', 'description']
    raw_id_fields = ActivityChildAdmin.raw_id_fields + ['bank_account', 'impact_location']

    detail_fields = ("title", "description", "image", "video_url", "theme")

    status_fields = (
        "initiative",
        "owner",
        "slug",
        "highlight",
        "created",
        "updated",
        "has_deleted_data",
        "status",
        "states",
    )

    campaign_fields = (
        'started',
        'duration',
        'deadline',
        'target',
        'impact_location',
        'amount_matching',
        'amount_donated',
        'amount_raised',
        'donors_link',
        'bank_account',
    )

    def get_fieldsets(self, request, obj=None):
        settings = InitiativePlatformSettings.objects.get()
        fieldsets = [
            (_("Management"), {"fields": self.get_status_fields(request, obj)}),
            (_("Information"), {"fields": self.get_detail_fields(request, obj)}),
            (_("Date & amount"), {"fields": self.campaign_fields}),
        ]
        if Location.objects.count():
            if settings.enable_office_restrictions:
                if "office_restriction" not in self.office_fields:
                    self.office_fields += ("office_restriction",)
                fieldsets.append((_("Office"), {"fields": self.office_fields}))

        if request.user.is_superuser:
            fieldsets.append((_("Super admin"), {"fields": ("force_status",)}))

        if SegmentType.objects.count():
            fieldsets.append(
                (
                    _("Segments"),
                    {
                        "fields": [
                            segment_type.field_name
                            for segment_type in SegmentType.objects.all()
                        ]
                    },
                )
            )
        return fieldsets

    readonly_fields = ActivityChildAdmin.readonly_fields + [
        'amount_donated', 'amount_raised',
        'donors_link', 'started', 'team_activity'
    ]

    list_display = ActivityChildAdmin.list_display + [
        'deadline', 'percentage_donated', 'percentage_matching'

    ]

    def percentage_donated(self, obj):
        if obj.target and obj.target.amount and obj.amount_donated.amount:
            return '{:.2f}%'.format((old_div(obj.amount_donated.amount, obj.target.amount)) * 100)
        else:
            return '0%'
    # Translators: xgettext:no-python-format
    percentage_donated.short_description = _('% donated')

    def percentage_matching(self, obj):
        if obj.amount_matching and obj.amount_matching.amount:
            return '{:.2f}%'.format((old_div(obj.amount_matching.amount, obj.target.amount)) * 100)
        else:
            return '0%'
    # Translators: xgettext:no-python-format
    percentage_matching.short_description = _('% matching')

    def amount_raised(self, obj):
        return obj.amount_raised
    amount_raised.short_description = _('amount donated + matched')

    def amount_donated(self, obj):
        return obj.amount_donated
    amount_donated.short_description = _('amount donated')

    export_to_csv_fields = (
        ('title', 'Title'),
        ('description', 'Description'),
        ('status', 'Status'),
        ('created', 'Created'),
        ('initiative__title', 'Initiative'),
        ('deadline', 'Deadline'),
        ('target', 'Target'),
        ('country', 'Country'),
        ('owner__full_name', 'Owner'),
        ('owner__email', 'Email'),
        ('amount_matching', 'Amount Matching'),
        ('bank_account', 'Bank Account'),
        ('office_location', 'Office Location'),
        ('amount_donated', 'Amount Donatated'),
        ('amount_raised', 'Amount Raised'),
    )

    actions = [export_as_csv_action(fields=export_to_csv_fields)]

    def donors_link(self, obj):
        url = reverse('admin:funding_donor_changelist')
        total = obj.donations.filter(status=DonorStateMachine.succeeded.value).count()
        return format_html('<a href="{}?activity_id={}">{} {}</a>'.format(url, obj.id, total, _('donations')))
    donors_link.short_description = _("Donations")


class DonorAdminForm(StateMachineModelForm):
    class Meta(object):
        model = Donor
        exclude = ()

    def __init__(self, *args, **kwargs):
        super(DonorAdminForm, self).__init__(*args, **kwargs)
        if self.instance:
            if self.instance.id:
                # You can only select a reward if the project is set on the donation
                self.fields['reward'].queryset = Reward.objects.filter(activity=self.instance.activity)
            else:
                self.fields['reward'].queryset = Reward.objects.none()


class MoneyContributionInlineAdmin(admin.StackedInline):
    model = MoneyContribution
    extra = 0
    readonly_fields = ('status', 'created', 'value')


@admin.register(MoneyContribution)
class MoneyContributionAdmin(ContributionChildAdmin):
    model = MoneyContribution

    fields = ContributionChildAdmin.fields + ['value']


@admin.register(Donor)
class DonorAdmin(ContributorChildAdmin, PaymentLinkMixin):
    model = Donor
    form = DonorAdminForm

    raw_id_fields = ['activity', 'payout', 'user']
    readonly_fields = ContributorChildAdmin.readonly_fields + [
        'amount_value', 'payout_amount_value',
        'payment_link', 'sync_payment_link'
    ]
    list_display = ['created', 'payment_link', 'activity_link', 'user_link',
                    'state_name', 'amount', 'payout_amount']
    list_filter = [
        DonorAdminStatusFilter,
        DonorAdminCurrencyFilter,
        DonorAdminPledgeFilter,
    ]
    date_hierarchy = 'created'

    inlines = [
        UpdateInline
    ]

    superadmin_fields = [
        'force_status',
        'amount',
        'payout_amount',
        'sync_payment_link'
    ]

    fields = [
        'created', 'activity', 'payout', 'user',
        'amount_value', 'payout_amount_value',
        'reward', 'anonymous', 'name', 'status', 'payment_link'
    ]

    export_to_csv_fields = (
        ('status', 'Status'),
        ('created', 'Created'),
        ('activity', 'Activity'),
        ('user__full_name', 'Owner'),
        ('user__email', 'Email'),
        ('amount', 'Amount'),
        ('reward', 'Reward'),
        ('fundraiser', 'Fundraiser'),
        ('name', 'name'),
        ('anonymous', 'Anonymous'),
        ('id', 'Order ID'),
    )

    def get_exclude(self, request, obj=None):
        if not request.user.is_superuser:
            return ('amount', 'payout_amount', )
        else:
            return []

    def amount_value(self, obj):
        if obj:
            return obj.amount
    amount_value.short_description = _('Amount')

    def payout_amount_value(self, obj):
        if obj:
            return obj.payout_amount
    payout_amount_value.short_description = _('Payout amount')

    actions = [export_as_csv_action(fields=export_to_csv_fields)]

    def user_link(self, obj):
        if obj.anonymous:
            return format_html('<i style="color: #999">anonymous</i>')
        if obj.user:
            user_url = reverse('admin:members_member_change', args=(obj.user.id,))
            return format_html(u'<a href="{}">{}</a>', user_url, obj.user.full_name)
        return format_html('<i style="color: #999">guest</i>')

    user_link.short_description = _('User')

    def get_changelist(self, request, **kwargs):
        self.total_column = 'amount'
        return TotalAmountAdminChangeList

    def get_urls(self):
        urls = super(StateMachineAdminMixin, self).get_urls()
        custom_urls = [
            re_path(
                r'^(?P<pk>.+)/sync/$',
                self.admin_site.admin_view(self.sync_payment),
                name='funding_donation_sync',
            )
        ]
        return custom_urls + urls

    def sync_payment(self, request, pk=None):
        try:
            payment_intent = PaymentIntent.objects.filter(donation_id=pk).get()
            payment = payment_intent.get_payment()
            payment.update()
            self.message_user(
                request,
                'Status checked',
                level='INFO'
            )
        except PaymentException as e:
            self.message_user(
                request,
                'Error checking status {}'.format(e),
                level='WARNING'
            )
        donation_url = reverse('admin:funding_donor_change'.format(
        ), args=(pk,))
        response = HttpResponseRedirect(donation_url)
        return response

    def sync_payment_link(self, obj):
        sync_url = reverse('admin:funding_donation_sync', args=(obj.id,))
        return format_html('<a href="{}">{}</a>', sync_url, _('Sync donation with payment.'))


class PaymentChildAdmin(PolymorphicChildModelAdmin, StateMachineAdmin):
    model = Funding

    raw_id_fields = ['donation']
    change_form_template = 'admin/funding/payment/change_form.html'

    readonly_fields = ['status', 'created', 'updated']
    fields = ['donation', 'states'] + readonly_fields

    def get_fieldsets(self, request, obj=None):
        fieldsets = (
            (_('Basic'), {'fields': self.get_fields(request, obj)}),
        )
        if request.user.is_superuser:
            fieldsets += (
                (_('Super admin'), {'fields': ['force_status']}),
            )
        return fieldsets

    def get_urls(self):
        urls = super(PaymentChildAdmin, self).get_urls()
        process_urls = [
            re_path(r'^(?P<pk>\d+)/check/$', self.check_status, name="funding_payment_check"),
            re_path(r'^(?P<pk>\d+)/refund/$', self.refund, name="funding_payment_refund"),
        ]
        return process_urls + urls

    def check_status(self, request, pk=None):
        payment = Payment.objects.get(pk=pk)
        try:
            payment.update()
        except PaymentException as e:
            self.message_user(
                request,
                'Error checking status {}'.format(e),
                level='WARNING'
            )
        payment_url = reverse('admin:{}_{}_change'.format(
            payment._meta.app_label, payment._meta.model_name,
        ), args=(payment.id,))
        response = HttpResponseRedirect(payment_url)
        return response

    @confirmation_form(
        RefundConfirmationForm,
        Payment,
        'admin/payments/refund_confirmation.html'
    )
    def refund(self, request, val=None):
        if isinstance(val, Payment):
            payment = val
        else:
            payment = Payment.objects.get(pk=val)
        try:
            payment.states.request_refund(save=True)
        except PaymentException as e:
            self.message_user(
                request,
                'Error checking status {}'.format(e),
                level='WARNING'
            )
        payment_url = reverse('admin:funding_payment_change', args=(payment.id,))
        response = HttpResponseRedirect(payment_url)
        return response


@admin.register(LegacyPayment)
class LegacyPaymentPaymentAdmin(PaymentChildAdmin):
    base_model = LegacyPayment
    show_in_index = True


@admin.register(Payment)
class PaymentAdmin(PolymorphicParentModelAdmin):
    base_model = Payment
    list_filter = (PolymorphicChildModelFilter, 'status')

    list_display = ('created', 'type', 'status')

    def type(self, obj):
        return obj.get_real_instance_class().__name__

    child_models = (
        StripeSourcePayment,
        StripePayment,
        FlutterwavePayment,
        LipishaPayment,
        VitepayPayment,
        TelesomPayment,
        LegacyPayment,
        PledgePayment
    )


class PaymentCurrencyInline(admin.TabularInline):
    model = PaymentCurrency
    extra = 0

    formfield_overrides = {
        models.CharField: {'widget': forms.TextInput(attrs={'class': 'vIntegerField'})},
        models.DecimalField: {'widget': forms.TextInput(attrs={'class': 'vIntegerField'})},
    }


class PaymentProviderChildAdmin(PolymorphicChildModelAdmin):
    inlines = [PaymentCurrencyInline]
    show_in_index = True

    def get_fieldsets(self, request, obj=None):
        provider = self.model._meta.verbose_name
        return (
            (provider, {
                'fields': self.get_fields(request, obj),
            }),
        )


@admin.register(PaymentProvider)
class PaymentProviderAdmin(PolymorphicParentModelAdmin):
    base_model = PaymentProvider

    child_models = (
        PledgePaymentProvider,
        StripePaymentProvider,
    )


class PayoutAccountActivityLinkMixin(object):
    def funding_links(self, obj):
        if isinstance(obj, PayoutAccount):
            fundings = Funding.objects.filter(bank_account__connect_account=obj).all()
        else:
            fundings = obj.funding_set.all()

        if len(fundings):
            return format_html(", ".join([
                format_html(
                    u"<a href='{}'>{}</a>",
                    reverse('admin:funding_funding_change', args=(p.id,)),
                    p.title
                ) for p in fundings
            ]))
        else:
            return _('None')

    funding_links.short_description = _('Funding activities')

    def grant_application_links(self, obj):
        from bluebottle.grant_management.models import GrantApplication
        if isinstance(obj, PayoutAccount):
            grant_applications = GrantApplication.objects.filter(bank_account__connect_account=obj).all()
        else:
            grant_applications = obj.grant_application_set.all()
        if len(grant_applications):
            return format_html(", ".join([
                format_html(
                    u"<a href='{}'>{}</a>",
                    reverse('admin:funding_grantapplication_change', args=(p.id,)),
                    p.title
                ) for p in grant_applications
            ]))
        else:
            return _('None')

    grant_application_links.short_description = _('Grant applications')


class PayoutAccountChildAdmin(PayoutAccountActivityLinkMixin, PolymorphicChildModelAdmin, StateMachineAdmin):
    base_model = PayoutAccount
    raw_id_fields = ('owner', 'partner_organization')
    readonly_fields = ['status', 'created', 'funding_links', 'grant_application_links']
    fields = ['owner', 'public', 'reviewed', 'partner_organization'] + readonly_fields
    show_in_index = True

    def get_basic_fields(self, request, obj):
        fields = ['owner', 'public', 'partner_organization']
        settings = InitiativePlatformSettings.objects.get()
        if 'funding' in settings.activity_types:
            fields.append('funding_links')
        if 'grantapplication' in settings.activity_types:
            fields.append('grant_application_links')
        return fields

    def get_status_fields(self, request, obj):
        return ['status', 'created', ]

    def get_fieldsets(self, request, obj=None):
        fieldsets = (
            (_('Basic'), {'fields': self.get_basic_fields(request, obj)}),
            (_('Status'), {'fields': self.get_status_fields(request, obj)}),
        )
        if request.user.is_superuser:
            fieldsets += (
                (_('Super admin'), {'fields': ['force_status']}),
            )
        return fieldsets


@admin.register(PayoutAccount)
class PayoutAccountAdmin(PolymorphicParentModelAdmin):
    base_model = PayoutAccount
    list_display = ('created', 'polymorphic_ctype', 'status', 'owner', 'public')
    list_filter = ('status', PolymorphicChildModelFilter)
    raw_id_fields = ('owner',)
    show_in_index = True
    search_fields = [
        'stripepayoutaccount__account_id',
        'owner__first_name', 'owner__last_name', 'owner__email'
    ]
    ordering = ('-created',)
    child_models = [
        StripePayoutAccount,
    ]


class BankAccountChildAdmin(StateMachineAdminMixin, PayoutAccountActivityLinkMixin, PolymorphicChildModelAdmin):
    base_model = BankAccount
    raw_id_fields = ('connect_account',)
    readonly_fields = (
        'document', 'funding_links', 'grant_application_links', 'created', 'updated'
    )
    fields = (
        'connect_account', 'document',
        'status', 'states', 'created', 'updated'
    )

    def get_fields(self, request, obj):
        fields = list(super().get_fields(request, obj))
        settings = InitiativePlatformSettings.objects.get()
        if 'funding' in settings.activity_types:
            fields.append('funding_links')
        if 'grantapplication' in settings.activity_types:
            fields.append('grant_application_links')
        return fields

    show_in_index = True

    def document(self, obj):
        if obj.connect_account and \
                isinstance(obj.connect_account, PlainPayoutAccount) and \
                obj.connect_account.document and \
                obj.connect_account.document.file:
            template = loader.get_template(
                'admin/document_button.html'
            )
            if 'localhost' in connection.tenant.domain_url:
                download_url = obj.connect_account.document.file.url
            else:
                download_url = reverse_signed('kyc-document', args=(obj.connect_account.id,))
            return template.render({'document_url': download_url})
        return "_"


@admin.register(BankAccount)
class BankAccountAdmin(PayoutAccountActivityLinkMixin, PolymorphicParentModelAdmin):
    base_model = BankAccount
    list_display = ('created', 'polymorphic_ctype', 'status', 'owner', 'funding_links', 'public')
    list_filter = ('status', PolymorphicChildModelFilter)
    raw_id_fields = ('connect_account',)
    show_in_index = True
    search_fields = ['externalaccount__account_id',
                     'flutterwavebankaccount__account_holder_name',
                     'pledgebankaccount__account_holder_name',
                     ]

    def public(self, obj):
        return obj.connect_account and obj.connect_account.public

    def owner(self, obj):
        return obj.connect_account and obj.connect_account.owner

    ordering = ('-created',)
    child_models = [
        ExternalAccount,
    ]


class BankAccountInline(TabularInline):
    model = BankAccount
    readonly_fields = ('link', 'created', 'reviewed')
    fields = readonly_fields
    extra = 0
    can_delete = False

    def link(self, obj):
        url = reverse('admin:funding_bankaccount_change', args=(obj.id,))
        return format_html('<a href="{}">{}</a>', url, obj)


@admin.register(PlainPayoutAccount)
class PlainPayoutAccountAdmin(PayoutAccountChildAdmin):
    model = PlainPayoutAccount
    inlines = [BankAccountInline]
    readonly_fields = ['document_link']
    fields = PayoutAccountChildAdmin.fields + ['document', 'document_link']

    def document_link(self, obj):
        if obj.document and obj.document.file:
            template = loader.get_template(
                'admin/document_button.html'
            )
            if 'localhost' in connection.tenant.domain_url:
                download_url = obj.document.file.url
            else:
                download_url = reverse_signed('kyc-document', args=(obj.id,))
            return template.render({'document_url': download_url})
        return "_"


class DonorInline(PaymentLinkMixin, admin.TabularInline):
    model = Donor
    readonly_fields = ('created', 'amount', 'status', 'payment_link')
    fields = readonly_fields
    extra = 0
    can_delete = False

    def has_add_permission(self, request, obj=None):
        return False


@admin.register(Payout)
class PayoutAdmin(StateMachineAdmin):
    model = Payout
    inlines = [DonorInline]
    raw_id_fields = ('activity', )
    readonly_fields = [
        'status',
        'total_amount',
        'account_link',
        'currency',
        'provider',
        'date_approved',
        'date_started',
        'date_completed'
    ]
    list_display = ['created', 'activity_link', 'status']
    list_filter = ['status']

    fields = [
        'activity',
        'states',
    ] + readonly_fields

    export_to_csv_fields = (
        ('id', 'Id'),
        ('status', 'Status'),
        ('date_started', 'date_started'),
        ('date_approved', 'date_approved'),
        ('activity__title', 'Activity'),
        ('activity__initiative__title', 'Initiative'),
        ('total_amount', 'Amount'),
        ('currency', 'Currency'),
        ('provider', 'Provider'),
    )

    actions = [export_as_csv_action(fields=export_to_csv_fields)]

    def account_link(self, obj):
        url = reverse('admin:funding_bankaccount_change', args=(obj.activity.bank_account.id,))
        return format_html(u'<a href="{}">{}</a>', url, obj.activity.bank_account)

    def activity_link(self, obj):
        url = reverse('admin:funding_funding_change', args=(obj.activity.id,))
        return format_html(u'<a href="{}">{}</a>', url, obj.activity)

    def get_fieldsets(self, request, obj=None):
        fieldsets = (
            (_('Basic'), {'fields': self.get_fields(request, obj)}),
        )
        if request.user.is_superuser:
            fieldsets += (
                (_('Super admin'), {'fields': ['force_status']}),
            )
        return fieldsets


@admin.register(FundingPlatformSettings)
class FundingPlatformSettingsAdmin(BasePlatformSettingsAdmin):

    def get_form(self, request, obj=None, **kwargs):
        kwargs['widgets'] = {
            'matching_name': forms.TextInput(attrs={'placeholder': connection.tenant.name})
        }
<<<<<<< HEAD
        return super().get_form(request, obj, **kwargs)


@admin.register(GrantDonor)
class GrantDonorAdmin(ContributorChildAdmin):
    raw_id_fields = ContributorChildAdmin.raw_id_fields + ('payout',)


class GrantInline(StateMachineAdminMixin, admin.StackedInline):
    model = GrantDonor
    extra = 0
    readonly_fields = ["created", "state_name", "contributor_date", "activity"]
    raw_id_fields = ['fund']
    fields = ['amount', 'fund'] + readonly_fields

    def get_formset(self, request, obj=None, **kwargs):
        formset = super().get_formset(request, obj, **kwargs)
        if obj and isinstance(obj, GrantApplication) and obj.target:
            formset.form.base_fields["amount"].initial = obj.target
        return formset


class GrantTabularInline(StateMachineAdminMixin, TabularInlinePaginated):
    model = GrantDonor
    extra = 0
    readonly_fields = ["activity_display", "state_name", "contributor_date", "amount"]
    fields = readonly_fields

    def has_change_permission(self, request, obj=None):
        return False

    def has_add_permission(self, request, obj):
        return False

    def activity_display(self, obj):
        if obj.activity:
            url = reverse(
                "admin:funding_grantapplication_change", args=(obj.activity.id,)
            )
            return format_html('<a href="{}">{}</a>', url, obj.activity)
        return "-"

    activity_display.short_description = _("Grant application")

    can_delete = False


class LedgerItemInline(TabularInlinePaginated):
    model = LedgerItem
    readonly_fields = ["created", "status", "amount", "type"]

    fields = readonly_fields
    extra = 0

    def has_delete_permission(self, *args, **kwargs):
        return False


class GrantDonorInline(admin.StackedInline):
    model = GrantDonor
    readonly_fields = ["created", "status", "amount"]

    fields = readonly_fields
    extra = 0


class GrantDepositInline(StateMachineAdminMixin, admin.StackedInline):
    model = GrantDeposit
    readonly_fields = ["created", "state_name"]
    fields = ['amount', 'reference', ] + readonly_fields
    extra = 0

    def has_delete_permission(self, *args, **kwargs):
        return False

    def get_formset(self, request, obj=None, **kwargs):
        formset = super().get_formset(request, obj, **kwargs)
        formset.form.base_fields["amount"].initial = (None, obj.currency)
        return formset


@admin.register(GrantFund)
class GrantFundAdmin(admin.ModelAdmin):
    inlines = [GrantTabularInline, LedgerItemInline, GrantDepositInline]
    model = GrantFund
    raw_id_fields = ['organization']
    search_fields = ['name', 'description']
    list_display = [
        'name', 'balance', 'total_debet', 'total_credit', 'organization', 'approved_grants'
    ]
    readonly_fields = ['balance', 'total_debet', 'total_credit']

    def has_delete_permission(self, request, obj=None):
        return obj and obj.total_debet == 0

    def approved_grants(self, obj):
        return obj.grants.count()

    approved_grants.short_description = _('Approved grants')


@admin.register(GrantPayout)
class GrantPayoutAdmin(StateMachineAdmin):
    readonly_fields = [
        "total_amount",
        "currency",
        "date_approved",
        "date_started",
        "date_completed",
        "activity",
        "partner_organization",
        "account_details",
        "bank_details",
        "provider"
    ]

    list_filter = [
        StateMachineFilter,
    ]

    list_display = ['activity', 'total_amount', 'state_name', 'created']

    def partner_organization(self, obj):
        if obj.activity and obj.activity.organization:
            url = reverse('admin:organizations_organization_change', args=(obj.activity.organization.id,))
            return format_html('<a href="{}">{}</a>', url, obj.activity.organization)
        return None

    def bank_details(self, obj):
        try:
            template = loader.get_template(
                'admin/funding_stripe/stripebankaccount/detail_fields.html'
            )
            return template.render({'info': obj.activity.bank_account.account})
        except StripeError as e:
            return "Error retrieving details: {}".format(e)
    bank_details.short_description = _('Bank details')

    def account_details(self, obj):
        account = obj.activity.bank_account.connect_account.account
        individual = account.get('individual', None)
        business = account.get('business_profile', None)
        if individual:
            template = loader.get_template(
                'admin/funding_stripe/stripepayoutaccount/detail_fields.html'
            )
            return template.render({'info': individual})
        if business:
            template = loader.get_template(
                'admin/funding_stripe/stripepayoutaccount/business_fields.html'
            )
            return template.render({'info': business})
        return _("Bank account details not available")
    account_details.short_description = _('KYC details')

    def get_fieldsets(self, request, obj=None):
        fieldsets = [
            (
                _("Manage"),
                {
                    "fields": [
                        "total_amount",
                        "activity",
                        "partner_organization",
                        "account_details",
                        "bank_details",
                        "date_approved",
                        "date_started",
                        "date_completed",
                        "status",
                        "states",
                        "provider"
                    ],
                },
            ),
        ]

        if request.user.is_superuser:
            fieldsets.append(
                (
                    _("Super admin"),
                    {
                        "fields": [
                            "force_status",
                        ],
                    },
                )
            )

        return fieldsets


class GrantPayoutInline(StateMachineAdminMixin, admin.TabularInline):

    model = GrantPayout
    readonly_fields = [
        "payout_link",
        "total_amount",
        "provider",
        "currency",
        "date_approved",
        "date_started",
        "date_completed",
    ]
    fields = readonly_fields
    extra = 0
    can_delete = False

    def has_add_permission(self, request, obj=None):
        return False

    def payout_link(self, obj):
        url = reverse("admin:funding_grantpayout_change", args=(obj.id,))
        return format_html('<a href="{}">{}</a>', url, obj)


@admin.register(GrantApplication)
class GrantApplicationAdmin(ActivityChildAdmin):
    inlines = [ActivityAnswerInline, GrantInline, GrantPayoutInline, UpdateInline, MessageAdminInline]

    base_model = GrantApplication
    list_filter = [
        StateMachineFilter,
    ]
    list_display = [
        "title",
        "target",
        "status",
    ]

    def get_list_display(self, request):
        return self.list_display

    readonly_fields = ActivityChildAdmin.readonly_fields + [
        "started",
    ]

    search_fields = ["title", "description"]
    raw_id_fields = ActivityChildAdmin.raw_id_fields + ['bank_account', 'impact_location']

    status_fields = (
        "initiative",
        "owner",
        "slug",
        "highlight",
        "created",
        "updated",
        'started',
        "has_deleted_data",
        "status",
        "states",
    )

    detail_fields = [
        "title",
        "target",
        "description",
        "image",
        "video_url",
        "organization",
        "theme",
        "impact_location",
        "bank_account",
    ]

    def get_fieldsets(self, request, obj=None):
        settings = InitiativePlatformSettings.objects.get()
        fieldsets = [
            (_("Management"), {"fields": self.get_status_fields(request, obj)}),
            (_("Information"), {"fields": self.get_detail_fields(request, obj)}),
        ]
        if Location.objects.count():
            if settings.enable_office_restrictions:
                if "office_restriction" not in self.office_fields:
                    self.office_fields += ("office_restriction",)
                fieldsets.append((_("Office"), {"fields": self.office_fields}))

        if request.user.is_superuser:
            fieldsets.append((_("Super admin"), {"fields": ("force_status",)}))

        if SegmentType.objects.count():
            fieldsets.append(
                (
                    _("Segments"),
                    {
                        "fields": [
                            segment_type.field_name
                            for segment_type in SegmentType.objects.all()
                        ]
                    },
                )
            )
        return fieldsets

    export_to_csv_fields = (
        ('title', 'Title'),
        ('description', 'Description'),
        ('status', 'Status'),
        ('created', 'Created'),
        ('target', 'Target'),
        ('owner__full_name', 'Owner'),
        ('owner__email', 'Email'),
        ('bank_account', 'Bank Account'),
        ('office_location', 'Office Location'),
    )

    actions = [export_as_csv_action(fields=export_to_csv_fields)]
=======
        return super().get_form(request, obj, **kwargs)
>>>>>>> 3beff8bc
<|MERGE_RESOLUTION|>--- conflicted
+++ resolved
@@ -22,8 +22,7 @@
     ActivityChildAdmin,
     ActivityForm,
     ContributionChildAdmin,
-    ContributorChildAdmin,
-    ActivityAnswerInline
+    ContributorChildAdmin
 )
 from bluebottle.bluebottle_dashboard.decorators import confirmation_form
 from bluebottle.fsm.admin import (
@@ -833,314 +832,4 @@
         kwargs['widgets'] = {
             'matching_name': forms.TextInput(attrs={'placeholder': connection.tenant.name})
         }
-<<<<<<< HEAD
-        return super().get_form(request, obj, **kwargs)
-
-
-@admin.register(GrantDonor)
-class GrantDonorAdmin(ContributorChildAdmin):
-    raw_id_fields = ContributorChildAdmin.raw_id_fields + ('payout',)
-
-
-class GrantInline(StateMachineAdminMixin, admin.StackedInline):
-    model = GrantDonor
-    extra = 0
-    readonly_fields = ["created", "state_name", "contributor_date", "activity"]
-    raw_id_fields = ['fund']
-    fields = ['amount', 'fund'] + readonly_fields
-
-    def get_formset(self, request, obj=None, **kwargs):
-        formset = super().get_formset(request, obj, **kwargs)
-        if obj and isinstance(obj, GrantApplication) and obj.target:
-            formset.form.base_fields["amount"].initial = obj.target
-        return formset
-
-
-class GrantTabularInline(StateMachineAdminMixin, TabularInlinePaginated):
-    model = GrantDonor
-    extra = 0
-    readonly_fields = ["activity_display", "state_name", "contributor_date", "amount"]
-    fields = readonly_fields
-
-    def has_change_permission(self, request, obj=None):
-        return False
-
-    def has_add_permission(self, request, obj):
-        return False
-
-    def activity_display(self, obj):
-        if obj.activity:
-            url = reverse(
-                "admin:funding_grantapplication_change", args=(obj.activity.id,)
-            )
-            return format_html('<a href="{}">{}</a>', url, obj.activity)
-        return "-"
-
-    activity_display.short_description = _("Grant application")
-
-    can_delete = False
-
-
-class LedgerItemInline(TabularInlinePaginated):
-    model = LedgerItem
-    readonly_fields = ["created", "status", "amount", "type"]
-
-    fields = readonly_fields
-    extra = 0
-
-    def has_delete_permission(self, *args, **kwargs):
-        return False
-
-
-class GrantDonorInline(admin.StackedInline):
-    model = GrantDonor
-    readonly_fields = ["created", "status", "amount"]
-
-    fields = readonly_fields
-    extra = 0
-
-
-class GrantDepositInline(StateMachineAdminMixin, admin.StackedInline):
-    model = GrantDeposit
-    readonly_fields = ["created", "state_name"]
-    fields = ['amount', 'reference', ] + readonly_fields
-    extra = 0
-
-    def has_delete_permission(self, *args, **kwargs):
-        return False
-
-    def get_formset(self, request, obj=None, **kwargs):
-        formset = super().get_formset(request, obj, **kwargs)
-        formset.form.base_fields["amount"].initial = (None, obj.currency)
-        return formset
-
-
-@admin.register(GrantFund)
-class GrantFundAdmin(admin.ModelAdmin):
-    inlines = [GrantTabularInline, LedgerItemInline, GrantDepositInline]
-    model = GrantFund
-    raw_id_fields = ['organization']
-    search_fields = ['name', 'description']
-    list_display = [
-        'name', 'balance', 'total_debet', 'total_credit', 'organization', 'approved_grants'
-    ]
-    readonly_fields = ['balance', 'total_debet', 'total_credit']
-
-    def has_delete_permission(self, request, obj=None):
-        return obj and obj.total_debet == 0
-
-    def approved_grants(self, obj):
-        return obj.grants.count()
-
-    approved_grants.short_description = _('Approved grants')
-
-
-@admin.register(GrantPayout)
-class GrantPayoutAdmin(StateMachineAdmin):
-    readonly_fields = [
-        "total_amount",
-        "currency",
-        "date_approved",
-        "date_started",
-        "date_completed",
-        "activity",
-        "partner_organization",
-        "account_details",
-        "bank_details",
-        "provider"
-    ]
-
-    list_filter = [
-        StateMachineFilter,
-    ]
-
-    list_display = ['activity', 'total_amount', 'state_name', 'created']
-
-    def partner_organization(self, obj):
-        if obj.activity and obj.activity.organization:
-            url = reverse('admin:organizations_organization_change', args=(obj.activity.organization.id,))
-            return format_html('<a href="{}">{}</a>', url, obj.activity.organization)
-        return None
-
-    def bank_details(self, obj):
-        try:
-            template = loader.get_template(
-                'admin/funding_stripe/stripebankaccount/detail_fields.html'
-            )
-            return template.render({'info': obj.activity.bank_account.account})
-        except StripeError as e:
-            return "Error retrieving details: {}".format(e)
-    bank_details.short_description = _('Bank details')
-
-    def account_details(self, obj):
-        account = obj.activity.bank_account.connect_account.account
-        individual = account.get('individual', None)
-        business = account.get('business_profile', None)
-        if individual:
-            template = loader.get_template(
-                'admin/funding_stripe/stripepayoutaccount/detail_fields.html'
-            )
-            return template.render({'info': individual})
-        if business:
-            template = loader.get_template(
-                'admin/funding_stripe/stripepayoutaccount/business_fields.html'
-            )
-            return template.render({'info': business})
-        return _("Bank account details not available")
-    account_details.short_description = _('KYC details')
-
-    def get_fieldsets(self, request, obj=None):
-        fieldsets = [
-            (
-                _("Manage"),
-                {
-                    "fields": [
-                        "total_amount",
-                        "activity",
-                        "partner_organization",
-                        "account_details",
-                        "bank_details",
-                        "date_approved",
-                        "date_started",
-                        "date_completed",
-                        "status",
-                        "states",
-                        "provider"
-                    ],
-                },
-            ),
-        ]
-
-        if request.user.is_superuser:
-            fieldsets.append(
-                (
-                    _("Super admin"),
-                    {
-                        "fields": [
-                            "force_status",
-                        ],
-                    },
-                )
-            )
-
-        return fieldsets
-
-
-class GrantPayoutInline(StateMachineAdminMixin, admin.TabularInline):
-
-    model = GrantPayout
-    readonly_fields = [
-        "payout_link",
-        "total_amount",
-        "provider",
-        "currency",
-        "date_approved",
-        "date_started",
-        "date_completed",
-    ]
-    fields = readonly_fields
-    extra = 0
-    can_delete = False
-
-    def has_add_permission(self, request, obj=None):
-        return False
-
-    def payout_link(self, obj):
-        url = reverse("admin:funding_grantpayout_change", args=(obj.id,))
-        return format_html('<a href="{}">{}</a>', url, obj)
-
-
-@admin.register(GrantApplication)
-class GrantApplicationAdmin(ActivityChildAdmin):
-    inlines = [ActivityAnswerInline, GrantInline, GrantPayoutInline, UpdateInline, MessageAdminInline]
-
-    base_model = GrantApplication
-    list_filter = [
-        StateMachineFilter,
-    ]
-    list_display = [
-        "title",
-        "target",
-        "status",
-    ]
-
-    def get_list_display(self, request):
-        return self.list_display
-
-    readonly_fields = ActivityChildAdmin.readonly_fields + [
-        "started",
-    ]
-
-    search_fields = ["title", "description"]
-    raw_id_fields = ActivityChildAdmin.raw_id_fields + ['bank_account', 'impact_location']
-
-    status_fields = (
-        "initiative",
-        "owner",
-        "slug",
-        "highlight",
-        "created",
-        "updated",
-        'started',
-        "has_deleted_data",
-        "status",
-        "states",
-    )
-
-    detail_fields = [
-        "title",
-        "target",
-        "description",
-        "image",
-        "video_url",
-        "organization",
-        "theme",
-        "impact_location",
-        "bank_account",
-    ]
-
-    def get_fieldsets(self, request, obj=None):
-        settings = InitiativePlatformSettings.objects.get()
-        fieldsets = [
-            (_("Management"), {"fields": self.get_status_fields(request, obj)}),
-            (_("Information"), {"fields": self.get_detail_fields(request, obj)}),
-        ]
-        if Location.objects.count():
-            if settings.enable_office_restrictions:
-                if "office_restriction" not in self.office_fields:
-                    self.office_fields += ("office_restriction",)
-                fieldsets.append((_("Office"), {"fields": self.office_fields}))
-
-        if request.user.is_superuser:
-            fieldsets.append((_("Super admin"), {"fields": ("force_status",)}))
-
-        if SegmentType.objects.count():
-            fieldsets.append(
-                (
-                    _("Segments"),
-                    {
-                        "fields": [
-                            segment_type.field_name
-                            for segment_type in SegmentType.objects.all()
-                        ]
-                    },
-                )
-            )
-        return fieldsets
-
-    export_to_csv_fields = (
-        ('title', 'Title'),
-        ('description', 'Description'),
-        ('status', 'Status'),
-        ('created', 'Created'),
-        ('target', 'Target'),
-        ('owner__full_name', 'Owner'),
-        ('owner__email', 'Email'),
-        ('bank_account', 'Bank Account'),
-        ('office_location', 'Office Location'),
-    )
-
-    actions = [export_as_csv_action(fields=export_to_csv_fields)]
-=======
-        return super().get_form(request, obj, **kwargs)
->>>>>>> 3beff8bc
+        return super().get_form(request, obj, **kwargs)