from builtins import object
from bluebottle.activities.documents import ActivityDocument, activity
from bluebottle.funding.models import Funding, Donor
from bluebottle.initiatives.models import Initiative
from bluebottle.members.models import Member

SCORE_MAP = {
    'open': 1,
    'succeeded': 0.5,
    'partially_funded': 0.4,
    'refundend': 0.3,
}


@activity.doc_type
class FundingDocument(ActivityDocument):
    class Meta(object):
        model = Funding
<<<<<<< HEAD
        related_models = (Initiative, Member, Donation)
=======
        related_models = (Initiative, Member, Donor)
>>>>>>> b53ad681

    def get_instances_from_related(self, related_instance):
        if isinstance(related_instance, Initiative):
            return Funding.objects.filter(initiative=related_instance)
        if isinstance(related_instance, Member):
            return Funding.objects.filter(owner=related_instance)
<<<<<<< HEAD
        if isinstance(related_instance, Donation):
=======
        if isinstance(related_instance, Donor):
>>>>>>> b53ad681
            return Funding.objects.filter(contributors=related_instance)

    def prepare_status_score(self, instance):
        return SCORE_MAP.get(instance.status, 0)

    def prepare_end(self, instance):
        return instance.deadline<|MERGE_RESOLUTION|>--- conflicted
+++ resolved
@@ -16,22 +16,14 @@
 class FundingDocument(ActivityDocument):
     class Meta(object):
         model = Funding
-<<<<<<< HEAD
-        related_models = (Initiative, Member, Donation)
-=======
         related_models = (Initiative, Member, Donor)
->>>>>>> b53ad681
 
     def get_instances_from_related(self, related_instance):
         if isinstance(related_instance, Initiative):
             return Funding.objects.filter(initiative=related_instance)
         if isinstance(related_instance, Member):
             return Funding.objects.filter(owner=related_instance)
-<<<<<<< HEAD
-        if isinstance(related_instance, Donation):
-=======
         if isinstance(related_instance, Donor):
->>>>>>> b53ad681
             return Funding.objects.filter(contributors=related_instance)
 
     def prepare_status_score(self, instance):
