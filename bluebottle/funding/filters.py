--- conflicted
+++ resolved
@@ -13,13 +13,9 @@
     Filter that shows only successful contributions
     """
     def filter_queryset(self, request, queryset, view):
-<<<<<<< HEAD
-        queryset = queryset.instance_of(Donation).filter(status__in=[
-=======
         queryset = queryset.prefetch_related(
             'activity', 'user'
-        ).filter(status__in=[
->>>>>>> 6fd340b0
+        ).instance_of(Donation).filter(status__in=[
             DonationTransitions.values.succeeded
         ])
 
