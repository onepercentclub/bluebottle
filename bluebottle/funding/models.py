--- conflicted
+++ resolved
@@ -2,12 +2,7 @@
 from django.db.models.aggregates import Sum
 from django.utils.functional import lazy
 from django.utils.translation import ugettext_lazy as _
-<<<<<<< HEAD
-from moneyed.classes import Money
-=======
-from djchoices.choices import DjangoChoices, ChoiceItem
 from moneyed import Money
->>>>>>> 2b87837b
 from multiselectfield import MultiSelectField
 from polymorphic.models import PolymorphicModel
 
