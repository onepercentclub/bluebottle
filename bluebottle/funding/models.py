from django.db import models
from django.db.models.aggregates import Sum
<<<<<<< HEAD
from django.utils.functional import lazy
from django.utils.translation import ugettext_lazy as _
=======
from django.forms.models import model_to_dict
from django.utils import timezone
from django.utils.functional import lazy
from django.utils.translation import ugettext_lazy as _
from djchoices.choices import DjangoChoices, ChoiceItem
>>>>>>> a9f53355
from moneyed.classes import Money
from multiselectfield import MultiSelectField
from polymorphic.models import PolymorphicModel

from polymorphic.models import PolymorphicModel

from bluebottle.fsm import FSMField, TransitionNotAllowed, TransitionManager, TransitionsMixin

from bluebottle.activities.models import Activity, Contribution
<<<<<<< HEAD
from bluebottle.funding.transitions import (
    FundingTransitions,
    DonationTransitions,
    PaymentTransitions
)
from bluebottle.files.fields import ImageField
=======
from bluebottle.files.fields import ImageField
from bluebottle.fsm import FSMField
>>>>>>> a9f53355
from bluebottle.utils.exchange_rates import convert
from bluebottle.utils.fields import MoneyField, get_currency_choices


class Funding(Activity):

    class Status(DjangoChoices):
        draft = ChoiceItem('draft', _('draft'))
        submitted = ChoiceItem('submitted', _('submitted'))
        approved = ChoiceItem('approved', _('approved'))
        open = ChoiceItem('open', _('open'))
        done = ChoiceItem('done', _('done'))
        closed = ChoiceItem('closed', _('closed'))

    deadline = models.DateField(_('deadline'), null=True, blank=True)
    duration = models.PositiveIntegerField(_('duration'), null=True, blank=True)

    target = MoneyField(null=True, blank=True)
    accepted_currencies = MultiSelectField(
        max_length=100, default=[],
        choices=lazy(get_currency_choices, tuple)()
    )

    account = models.ForeignKey('payouts.PayoutAccount', null=True)

<<<<<<< HEAD
    transitions = TransitionManager(FundingTransitions, 'status')

=======
>>>>>>> a9f53355
    class JSONAPIMeta:
        resource_name = 'activities/funding'

    class Meta:
        verbose_name = _("Funding")
        verbose_name_plural = _("Funding Activities")
        permissions = (
            ('api_read_funding', 'Can view funding through the API'),
            ('api_add_funding', 'Can add funding through the API'),
            ('api_change_funding', 'Can change funding through the API'),
            ('api_delete_funding', 'Can delete funding through the API'),

            ('api_read_own_funding', 'Can view own funding through the API'),
            ('api_add_own_funding', 'Can add own funding through the API'),
            ('api_change_own_funding', 'Can change own funding through the API'),
            ('api_delete_own_funding', 'Can delete own funding through the API'),
        )

    def save(self, *args, **kwargs):
        if self.status == FundingTransitions.values.draft:
            try:
                self.transitions.open()
            except TransitionNotAllowed:
                pass

        super(Funding, self).save(*args, **kwargs)

    @property
    def amount_raised(self):
        """
        The sum of all contributions (donations) converted to the targets currency
        """
        totals = self.contributions.filter(
            status='success'
        ).values(
            'donation__amount_currency'
        ).annotate(
            total=Sum('donation__amount')
        )
        amounts = [Money(total['total'], total['donation__amount_currency']) for total in totals]
        amounts = [convert(amount, self.target.currency) for amount in amounts]

        return sum(amounts) or Money(0, self.target.currency)


<<<<<<< HEAD
class Reward(models.Model):
    """
    Rewards for donations
    """
    amount = MoneyField(_('Amount'))
    title = models.CharField(_('Title'), max_length=200)
    description = models.CharField(_('Description'), max_length=500)
    activity = models.ForeignKey('funding.Funding', verbose_name=_('Activity'), related_name='rewards')
    limit = models.IntegerField(
        _('Limit'),
        null=True,
        blank=True,
        help_text=_('How many of this rewards are available')
=======
    def is_complete(self):
        from bluebottle.funding.serializers import FundingSubmitSerializer
        serializer = FundingSubmitSerializer(
            data=model_to_dict(self)
        )
        if not serializer.is_valid():
            print serializer.errors
            return _('Please make sure all required fields are filled in')

    def initiative_is_approved(self):
        if not self.initiative.status == 'approved':
            return _('Please make sure the initiative is approved')

    @Activity.status.transition(
        source=Status.draft,
        target=Status.submitted,
        conditions=[is_complete, initiative_is_approved]
    )
    def submit(self):
        pass

    @Activity.status.transition(
        source=Status.submitted,
        target=Status.approved,
        conditions=[is_complete, initiative_is_approved]
    )
    def approve(self):
        pass

    @Activity.status.transition(
        source=Status.approved,
        target=Status.open,
        conditions=[is_complete, initiative_is_approved]
    )
    def start(self):
        if self.duration:
            self.deadline = timezone.now().date() + datetime.timedelta(days=self.duration)

    @Activity.status.transition(
        source=Status.open,
        target=Status.done,
>>>>>>> a9f53355
    )

<<<<<<< HEAD
    created = models.DateTimeField(auto_now_add=True)
    updated = models.DateTimeField(auto_now=True)
=======
    @Activity.status.transition(
        source=Status.open,
        target=Status.closed,
    )
    def closed(self):
        pass

    @Activity.status.transition(
        source=[Status.done, Status.closed],
        target=Status.open,
        conditions=[deadline_in_future]
    )
    def extend(self):
        pass
>>>>>>> a9f53355

    @property
    def count(self):
        return self.donations.filter(
            status=DonationTransitions.values.success
        ).count()

<<<<<<< HEAD
=======
class Reward(models.Model):
    """
    Rewards for donations
    """
    amount = MoneyField(_('Amount'))
    title = models.CharField(_('Title'), max_length=200)
    description = models.CharField(_('Description'), max_length=500)
    activity = models.ForeignKey('funding.Funding', verbose_name=_('Activity'), related_name='rewards')
    limit = models.IntegerField(
        _('Limit'),
        null=True,
        blank=True,
        help_text=_('How many of this rewards are available')
    )

    created = models.DateTimeField(auto_now_add=True)
    updated = models.DateTimeField(auto_now=True)

    @property
    def count(self):
        return self.donations.filter(
            status=Donation.Status.success
        ).count()

>>>>>>> a9f53355
    def __unicode__(self):
        return self.title

    class Meta:
        ordering = ['-activity__created', 'amount']
        verbose_name = _("Gift")
        verbose_name_plural = _("Gifts")

    def delete(self, *args, **kwargs):
        if self.count:
            raise ValueError(_('Not allowed to delete a reward with successful donations.'))

        return super(Reward, self).delete(*args, **kwargs)


class BudgetLine(models.Model):
    """
    BudgetLine: Entries to the Activity Budget sheet.
    """
    activity = models.ForeignKey('funding.Funding', related_name='budgetlines')
    description = models.CharField(_('description'), max_length=255, default='')
<<<<<<< HEAD
=======

    amount = MoneyField()

    created = models.DateTimeField(auto_now_add=True)
    updated = models.DateTimeField(auto_now=True)

    class Meta:
        verbose_name = _('budget line')
        verbose_name_plural = _('budget lines')

    def __unicode__(self):
        return u'{0} - {1}'.format(self.description, self.amount)


class Fundraiser(models.Model):
    owner = models.ForeignKey('members.Member', related_name="funding_fundraisers")
    activity = models.ForeignKey(
        'funding.Funding',
        verbose_name=_("activity"),
        related_name="fundraisers"
    )

    title = models.CharField(_("title"), max_length=255)
    description = models.TextField(_("description"), blank=True)

    image = ImageField(blank=True, null=True)

    amount = MoneyField(_("amount"))
    deadline = models.DateField(_('deadline'), null=True, blank=True)

    created = models.DateTimeField(auto_now_add=True)
    updated = models.DateTimeField(auto_now=True)

    def __unicode__(self):
        return self.title

    @property
    def amount_donated(self):
        donations = self.donations.filter(
            status=[Donation.Status.success]
        )

        totals = [
            Money(data['amount__sum'], data['amount_currency']) for data in
            donations.values('amount_currency').annotate(Sum('amount')).order_by()
        ]

        totals = [convert(amount, self.amount.currency) for amount in totals]

        return sum(totals) or Money(0, self.amount.currency)

    class Meta():
        verbose_name = _('fundraiser')
        verbose_name_plural = _('fundraisers')


class Donation(Contribution):
    class Status(Contribution.Status):
        refunded = ChoiceItem('refunded', _('refunded'))
>>>>>>> a9f53355

    amount = MoneyField()
    reward = models.ForeignKey(Reward, null=True, related_name="donations")
    fundraiser = models.ForeignKey(Fundraiser, null=True, related_name="donations")

    @property
    def payment_method(self):
        if not self.payment:
            return None
        return self.payment.type

<<<<<<< HEAD
    created = models.DateTimeField(auto_now_add=True)
    updated = models.DateTimeField(auto_now=True)

    class Meta:
        verbose_name = _('budget line')
        verbose_name_plural = _('budget lines')

    def __unicode__(self):
        return u'{0} - {1}'.format(self.description, self.amount)


class Fundraiser(models.Model):
    owner = models.ForeignKey('members.Member', related_name="funding_fundraisers")
    activity = models.ForeignKey(
        'funding.Funding',
        verbose_name=_("activity"),
        related_name="fundraisers"
    )

    title = models.CharField(_("title"), max_length=255)
    description = models.TextField(_("description"), blank=True)

    image = ImageField(blank=True, null=True)

    amount = MoneyField(_("amount"))
    deadline = models.DateField(_('deadline'), null=True, blank=True)

    created = models.DateTimeField(auto_now_add=True)
    updated = models.DateTimeField(auto_now=True)

    def __unicode__(self):
        return self.title

    @property
    def amount_donated(self):
        donations = self.donations.filter(
            status=[Donation.Status.success]
        )

        totals = [
            Money(data['amount__sum'], data['amount_currency']) for data in
            donations.values('amount_currency').annotate(Sum('amount')).order_by()
        ]

        totals = [convert(amount, self.amount.currency) for amount in totals]

        return sum(totals) or Money(0, self.amount.currency)

    class Meta():
        verbose_name = _('fundraiser')
        verbose_name_plural = _('fundraisers')


class Donation(Contribution):
    amount = MoneyField()
    reward = models.ForeignKey(Reward, null=True, related_name="donations")
    fundraiser = models.ForeignKey(Fundraiser, null=True, related_name="donations")

    transitions = TransitionManager(DonationTransitions, 'status')


class Payment(TransitionsMixin, PolymorphicModel):
    status = FSMField(
        default=PaymentTransitions.values.new,
    )
=======
    def funding_is_running(self):
        return self.activity.status == Funding.Status.open

    @Contribution.status.transition(
        source=[Status.new, Status.success],
        target=Status.refunded,
    )
    def refund(self):
        pass

    @Contribution.status.transition(
        source=[Status.new, Status.success],
        target=Status.failed,
    )
    def fail(self):
        pass

    @Contribution.status.transition(
        source=[Status.new, Status.failed],
        target=Status.success,
    )
    def success(self):
        pass


class Payment(PolymorphicModel):
    class Status(DjangoChoices):
        new = ChoiceItem('new', _('new'))
        pending = ChoiceItem('pending', _('pending'))
        success = ChoiceItem('success', _('success'))
        refunded = ChoiceItem('refunded', _('refunded'))
        failed = ChoiceItem('failed', _('failed'))

    status = FSMField(
        default=Status.new,
        protected=True
    )
>>>>>>> a9f53355
    created = models.DateTimeField(auto_now_add=True)
    updated = models.DateTimeField(auto_now=True)

    donation = models.OneToOneField(Donation, related_name='payment')

<<<<<<< HEAD
    transitions = TransitionManager(PaymentTransitions, 'status')
=======
    def can_refund(self):
        return self.status in ['pending', 'success']

    @Activity.status.transition(
        source=['new'],
        target='success'
    )
    def succeed(self):
        self.donation.success()
        self.donation.save()

    @Activity.status.transition(
        source=['new', 'success'],
        target='failed'
    )
    def fail(self):
        self.donation.fail()
        self.donation.save()

    @Activity.status.transition(
        source=['success'],
        target='refunded',
        # conditions=[can_refund]
    )
    def refund(self):
        raise NotImplementedError('Refunding not yet implemented for "{}"'.format(self))
        self.donation.refund()
        self.donation.save()

    def __unicode__(self):
        return "{} - {}".format(self.polymorphic_ctype, self.id)

    class Meta:
        permissions = (
            ('refund_payment', 'Can refund payments'),
        )
>>>>>>> a9f53355
<|MERGE_RESOLUTION|>--- conflicted
+++ resolved
@@ -1,49 +1,25 @@
 from django.db import models
 from django.db.models.aggregates import Sum
-<<<<<<< HEAD
 from django.utils.functional import lazy
 from django.utils.translation import ugettext_lazy as _
-=======
-from django.forms.models import model_to_dict
-from django.utils import timezone
-from django.utils.functional import lazy
-from django.utils.translation import ugettext_lazy as _
-from djchoices.choices import DjangoChoices, ChoiceItem
->>>>>>> a9f53355
 from moneyed.classes import Money
 from multiselectfield import MultiSelectField
 from polymorphic.models import PolymorphicModel
 
-from polymorphic.models import PolymorphicModel
-
 from bluebottle.fsm import FSMField, TransitionNotAllowed, TransitionManager, TransitionsMixin
 
 from bluebottle.activities.models import Activity, Contribution
-<<<<<<< HEAD
 from bluebottle.funding.transitions import (
     FundingTransitions,
     DonationTransitions,
     PaymentTransitions
 )
 from bluebottle.files.fields import ImageField
-=======
-from bluebottle.files.fields import ImageField
-from bluebottle.fsm import FSMField
->>>>>>> a9f53355
 from bluebottle.utils.exchange_rates import convert
 from bluebottle.utils.fields import MoneyField, get_currency_choices
 
 
 class Funding(Activity):
-
-    class Status(DjangoChoices):
-        draft = ChoiceItem('draft', _('draft'))
-        submitted = ChoiceItem('submitted', _('submitted'))
-        approved = ChoiceItem('approved', _('approved'))
-        open = ChoiceItem('open', _('open'))
-        done = ChoiceItem('done', _('done'))
-        closed = ChoiceItem('closed', _('closed'))
-
     deadline = models.DateField(_('deadline'), null=True, blank=True)
     duration = models.PositiveIntegerField(_('duration'), null=True, blank=True)
 
@@ -55,11 +31,8 @@
 
     account = models.ForeignKey('payouts.PayoutAccount', null=True)
 
-<<<<<<< HEAD
     transitions = TransitionManager(FundingTransitions, 'status')
 
-=======
->>>>>>> a9f53355
     class JSONAPIMeta:
         resource_name = 'activities/funding'
 
@@ -105,7 +78,6 @@
         return sum(amounts) or Money(0, self.target.currency)
 
 
-<<<<<<< HEAD
 class Reward(models.Model):
     """
     Rewards for donations
@@ -119,70 +91,10 @@
         null=True,
         blank=True,
         help_text=_('How many of this rewards are available')
-=======
-    def is_complete(self):
-        from bluebottle.funding.serializers import FundingSubmitSerializer
-        serializer = FundingSubmitSerializer(
-            data=model_to_dict(self)
-        )
-        if not serializer.is_valid():
-            print serializer.errors
-            return _('Please make sure all required fields are filled in')
-
-    def initiative_is_approved(self):
-        if not self.initiative.status == 'approved':
-            return _('Please make sure the initiative is approved')
-
-    @Activity.status.transition(
-        source=Status.draft,
-        target=Status.submitted,
-        conditions=[is_complete, initiative_is_approved]
-    )
-    def submit(self):
-        pass
-
-    @Activity.status.transition(
-        source=Status.submitted,
-        target=Status.approved,
-        conditions=[is_complete, initiative_is_approved]
-    )
-    def approve(self):
-        pass
-
-    @Activity.status.transition(
-        source=Status.approved,
-        target=Status.open,
-        conditions=[is_complete, initiative_is_approved]
-    )
-    def start(self):
-        if self.duration:
-            self.deadline = timezone.now().date() + datetime.timedelta(days=self.duration)
-
-    @Activity.status.transition(
-        source=Status.open,
-        target=Status.done,
->>>>>>> a9f53355
-    )
-
-<<<<<<< HEAD
-    created = models.DateTimeField(auto_now_add=True)
-    updated = models.DateTimeField(auto_now=True)
-=======
-    @Activity.status.transition(
-        source=Status.open,
-        target=Status.closed,
-    )
-    def closed(self):
-        pass
-
-    @Activity.status.transition(
-        source=[Status.done, Status.closed],
-        target=Status.open,
-        conditions=[deadline_in_future]
-    )
-    def extend(self):
-        pass
->>>>>>> a9f53355
+    )
+
+    created = models.DateTimeField(auto_now_add=True)
+    updated = models.DateTimeField(auto_now=True)
 
     @property
     def count(self):
@@ -190,33 +102,6 @@
             status=DonationTransitions.values.success
         ).count()
 
-<<<<<<< HEAD
-=======
-class Reward(models.Model):
-    """
-    Rewards for donations
-    """
-    amount = MoneyField(_('Amount'))
-    title = models.CharField(_('Title'), max_length=200)
-    description = models.CharField(_('Description'), max_length=500)
-    activity = models.ForeignKey('funding.Funding', verbose_name=_('Activity'), related_name='rewards')
-    limit = models.IntegerField(
-        _('Limit'),
-        null=True,
-        blank=True,
-        help_text=_('How many of this rewards are available')
-    )
-
-    created = models.DateTimeField(auto_now_add=True)
-    updated = models.DateTimeField(auto_now=True)
-
-    @property
-    def count(self):
-        return self.donations.filter(
-            status=Donation.Status.success
-        ).count()
-
->>>>>>> a9f53355
     def __unicode__(self):
         return self.title
 
@@ -238,8 +123,6 @@
     """
     activity = models.ForeignKey('funding.Funding', related_name='budgetlines')
     description = models.CharField(_('description'), max_length=255, default='')
-<<<<<<< HEAD
-=======
 
     amount = MoneyField()
 
@@ -279,7 +162,7 @@
     @property
     def amount_donated(self):
         donations = self.donations.filter(
-            status=[Donation.Status.success]
+            status=[DonationTransitions.values.success]
         )
 
         totals = [
@@ -297,13 +180,11 @@
 
 
 class Donation(Contribution):
-    class Status(Contribution.Status):
-        refunded = ChoiceItem('refunded', _('refunded'))
->>>>>>> a9f53355
-
     amount = MoneyField()
     reward = models.ForeignKey(Reward, null=True, related_name="donations")
     fundraiser = models.ForeignKey(Fundraiser, null=True, related_name="donations")
+
+    transitions = TransitionManager(DonationTransitions, 'status')
 
     @property
     def payment_method(self):
@@ -311,147 +192,23 @@
             return None
         return self.payment.type
 
-<<<<<<< HEAD
-    created = models.DateTimeField(auto_now_add=True)
-    updated = models.DateTimeField(auto_now=True)
-
     class Meta:
         verbose_name = _('budget line')
         verbose_name_plural = _('budget lines')
 
     def __unicode__(self):
         return u'{0} - {1}'.format(self.description, self.amount)
-
-
-class Fundraiser(models.Model):
-    owner = models.ForeignKey('members.Member', related_name="funding_fundraisers")
-    activity = models.ForeignKey(
-        'funding.Funding',
-        verbose_name=_("activity"),
-        related_name="fundraisers"
-    )
-
-    title = models.CharField(_("title"), max_length=255)
-    description = models.TextField(_("description"), blank=True)
-
-    image = ImageField(blank=True, null=True)
-
-    amount = MoneyField(_("amount"))
-    deadline = models.DateField(_('deadline'), null=True, blank=True)
-
-    created = models.DateTimeField(auto_now_add=True)
-    updated = models.DateTimeField(auto_now=True)
-
-    def __unicode__(self):
-        return self.title
-
-    @property
-    def amount_donated(self):
-        donations = self.donations.filter(
-            status=[Donation.Status.success]
-        )
-
-        totals = [
-            Money(data['amount__sum'], data['amount_currency']) for data in
-            donations.values('amount_currency').annotate(Sum('amount')).order_by()
-        ]
-
-        totals = [convert(amount, self.amount.currency) for amount in totals]
-
-        return sum(totals) or Money(0, self.amount.currency)
-
-    class Meta():
-        verbose_name = _('fundraiser')
-        verbose_name_plural = _('fundraisers')
-
-
-class Donation(Contribution):
-    amount = MoneyField()
-    reward = models.ForeignKey(Reward, null=True, related_name="donations")
-    fundraiser = models.ForeignKey(Fundraiser, null=True, related_name="donations")
-
-    transitions = TransitionManager(DonationTransitions, 'status')
 
 
 class Payment(TransitionsMixin, PolymorphicModel):
     status = FSMField(
         default=PaymentTransitions.values.new,
     )
-=======
-    def funding_is_running(self):
-        return self.activity.status == Funding.Status.open
-
-    @Contribution.status.transition(
-        source=[Status.new, Status.success],
-        target=Status.refunded,
-    )
-    def refund(self):
-        pass
-
-    @Contribution.status.transition(
-        source=[Status.new, Status.success],
-        target=Status.failed,
-    )
-    def fail(self):
-        pass
-
-    @Contribution.status.transition(
-        source=[Status.new, Status.failed],
-        target=Status.success,
-    )
-    def success(self):
-        pass
-
-
-class Payment(PolymorphicModel):
-    class Status(DjangoChoices):
-        new = ChoiceItem('new', _('new'))
-        pending = ChoiceItem('pending', _('pending'))
-        success = ChoiceItem('success', _('success'))
-        refunded = ChoiceItem('refunded', _('refunded'))
-        failed = ChoiceItem('failed', _('failed'))
-
-    status = FSMField(
-        default=Status.new,
-        protected=True
-    )
->>>>>>> a9f53355
+
     created = models.DateTimeField(auto_now_add=True)
     updated = models.DateTimeField(auto_now=True)
 
     donation = models.OneToOneField(Donation, related_name='payment')
-
-<<<<<<< HEAD
-    transitions = TransitionManager(PaymentTransitions, 'status')
-=======
-    def can_refund(self):
-        return self.status in ['pending', 'success']
-
-    @Activity.status.transition(
-        source=['new'],
-        target='success'
-    )
-    def succeed(self):
-        self.donation.success()
-        self.donation.save()
-
-    @Activity.status.transition(
-        source=['new', 'success'],
-        target='failed'
-    )
-    def fail(self):
-        self.donation.fail()
-        self.donation.save()
-
-    @Activity.status.transition(
-        source=['success'],
-        target='refunded',
-        # conditions=[can_refund]
-    )
-    def refund(self):
-        raise NotImplementedError('Refunding not yet implemented for "{}"'.format(self))
-        self.donation.refund()
-        self.donation.save()
 
     def __unicode__(self):
         return "{} - {}".format(self.polymorphic_ctype, self.id)
@@ -459,5 +216,4 @@
     class Meta:
         permissions = (
             ('refund_payment', 'Can refund payments'),
-        )
->>>>>>> a9f53355
+        )