from django.db import models
from django.db.models.aggregates import Sum
from django.utils.html import format_html
from django.utils.translation import ugettext_lazy as _
from moneyed import Money
from polymorphic.models import PolymorphicModel

from bluebottle.activities.models import Activity, Contribution
from bluebottle.files.fields import ImageField
from bluebottle.fsm import FSMField, TransitionNotPossible, TransitionManager, TransitionsMixin
from bluebottle.funding.transitions import (
    FundingTransitions,
    DonationTransitions,
    PaymentTransitions
)
from bluebottle.utils.exchange_rates import convert
from bluebottle.utils.fields import MoneyField


class Funding(Activity):
    deadline = models.DateField(_('deadline'), null=True, blank=True)
    duration = models.PositiveIntegerField(_('duration'), null=True, blank=True)

    target = MoneyField(null=True, blank=True)
<<<<<<< HEAD
    account = models.ForeignKey('payouts.PayoutAccount', blank=True, null=True)
=======
    amount_matching = MoneyField(null=True, blank=True)
    account = models.ForeignKey('payouts.PayoutAccount', null=True)
>>>>>>> d224ec7e
    transitions = TransitionManager(FundingTransitions, 'status')

    country = models.ForeignKey('geo.Country', null=True, blank=True)

    class JSONAPIMeta:
        resource_name = 'activities/fundings'

    class Meta:
        verbose_name = _("Funding")
        verbose_name_plural = _("Funding Activities")
        permissions = (
            ('api_read_funding', 'Can view funding through the API'),
            ('api_add_funding', 'Can add funding through the API'),
            ('api_change_funding', 'Can change funding through the API'),
            ('api_delete_funding', 'Can delete funding through the API'),

            ('api_read_own_funding', 'Can view own funding through the API'),
            ('api_add_own_funding', 'Can add own funding through the API'),
            ('api_change_own_funding', 'Can change own funding through the API'),
            ('api_delete_own_funding', 'Can delete own funding through the API'),
        )

    def save(self, *args, **kwargs):
        if self.status == FundingTransitions.values.draft:
            try:
                self.transitions.open()
            except TransitionNotPossible:
                pass

        super(Funding, self).save(*args, **kwargs)

    @property
    def amount_donated(self):
        """
        The sum of all contributions (donations) converted to the targets currency
        """
        totals = self.contributions.filter(
            status=FundingTransitions.values.succeeded
        ).values(
            'donation__amount_currency'
        ).annotate(
            total=Sum('donation__amount')
        )
        amounts = [Money(total['total'], total['donation__amount_currency']) for total in totals]
        amounts = [convert(amount, self.target.currency) for amount in amounts]

        return sum(amounts) or Money(0, self.target.currency)

    @property
    def amount_raised(self):
        """
        The sum of amount donated + amount matching
        """
        return self.amount_donated + convert(
            self.amount_matching or Money(0, self.target.currency),
            self.target.currency
        )

    @property
    def payment_methods(self):
        methods = []
        if not self.target.currency:
            return []
        for provider in PaymentProvider.objects.all():
            for method in provider.payment_methods:
                if str(self.target.currency) in method.currencies:
                    methods.append(method)
        return methods


class Reward(models.Model):
    """
    Rewards for donations
    """
    amount = MoneyField(_('Amount'))
    title = models.CharField(_('Title'), max_length=200)
    description = models.CharField(_('Description'), max_length=500)
    activity = models.ForeignKey('funding.Funding', verbose_name=_('Activity'), related_name='rewards')
    limit = models.IntegerField(
        _('Limit'),
        null=True,
        blank=True,
        help_text=_('How many of this rewards are available')
    )

    created = models.DateTimeField(auto_now_add=True)
    updated = models.DateTimeField(auto_now=True)

    @property
    def count(self):
        return self.donations.filter(
            status=DonationTransitions.values.succeeded
        ).count()

    def __unicode__(self):
        return self.title

    class Meta:
        ordering = ['-activity__created', 'amount']
        verbose_name = _("Gift")
        verbose_name_plural = _("Gifts")

    def delete(self, *args, **kwargs):
        if self.count:
            raise ValueError(_('Not allowed to delete a reward with successful donations.'))

        return super(Reward, self).delete(*args, **kwargs)


class BudgetLine(models.Model):
    """
    BudgetLine: Entries to the Activity Budget sheet.
    """
    activity = models.ForeignKey('funding.Funding', related_name='budgetlines')
    description = models.CharField(_('description'), max_length=255, default='')

    amount = MoneyField()

    created = models.DateTimeField(auto_now_add=True)
    updated = models.DateTimeField(auto_now=True)

    class JSONAPIMeta:
        resource_name = 'activities/funding/budgetlines'

    class Meta:
        verbose_name = _('budget line')
        verbose_name_plural = _('budget lines')

    def __unicode__(self):
        return u'{0} - {1}'.format(self.description, self.amount)


class Fundraiser(models.Model):
    owner = models.ForeignKey('members.Member', related_name="funding_fundraisers")
    activity = models.ForeignKey(
        'funding.Funding',
        verbose_name=_("activity"),
        related_name="fundraisers"
    )

    title = models.CharField(_("title"), max_length=255)
    description = models.TextField(_("description"), blank=True)

    image = ImageField(blank=True, null=True)

    amount = MoneyField(_("amount"))
    deadline = models.DateField(_('deadline'), null=True, blank=True)

    created = models.DateTimeField(auto_now_add=True)
    updated = models.DateTimeField(auto_now=True)

    def __unicode__(self):
        return self.title

    @property
    def amount_donated(self):
        donations = self.donations.filter(
            status=[DonationTransitions.values.succeeded]
        )

        totals = [
            Money(data['amount__sum'], data['amount_currency']) for data in
            donations.values('amount_currency').annotate(Sum('amount')).order_by()
        ]

        totals = [convert(amount, self.amount.currency) for amount in totals]

        return sum(totals) or Money(0, self.amount.currency)

    class Meta():
        verbose_name = _('fundraiser')
        verbose_name_plural = _('fundraisers')


class Donation(Contribution):
    amount = MoneyField()
    reward = models.ForeignKey(Reward, null=True, related_name="donations")
    fundraiser = models.ForeignKey(Fundraiser, null=True, related_name="donations")

    transitions = TransitionManager(DonationTransitions, 'status')

    @property
    def payment_method(self):
        if not self.payment:
            return None
        return self.payment.type

    class Meta:
        verbose_name = _('donation')
        verbose_name_plural = _('donations')

    def __unicode__(self):
        return u'{}'.format(self.amount)

    class JSONAPIMeta:
        resource_name = 'contributions/donations'


class Payment(TransitionsMixin, PolymorphicModel):
    status = FSMField(
        default=PaymentTransitions.values.new,
    )

    created = models.DateTimeField(auto_now_add=True)
    updated = models.DateTimeField(auto_now=True)

    donation = models.OneToOneField(Donation, related_name='payment')

    def __unicode__(self):
        return "{} - {}".format(self.polymorphic_ctype, self.id)

    class Meta:
        permissions = (
            ('refund_payment', 'Can refund payments'),
        )


class PaymentMethod(object):
    code = ''
    provider = ''
    name = ''
    currencies = []
    countries = []

    def __init__(self, provider, code, name=None, currencies=None, countries=None):
        self.provider = provider
        self.code = code
        if name:
            self.name = name
        else:
            self.name = code
        if currencies:
            self.currencies = currencies
        if countries:
            self.countries = countries

    @property
    def id(self):
        return format_html("{}-{}", self.provider, self.code)

    @property
    def pk(self):
        return self.id

    class JSONAPIMeta:
<<<<<<< HEAD
        resource_name = 'payments/payment-methods'
=======
        resource_name = 'activities/funding/payment-methods'
>>>>>>> d224ec7e


class PaymentProvider(PolymorphicModel):

    public_settings = {}
    private_settings = {}

    currencies = []
    countries = []

    @property
    def payment_methods(self):
        return []

    def __unicode__(self):
        return str(self.polymorphic_ctype)<|MERGE_RESOLUTION|>--- conflicted
+++ resolved
@@ -22,12 +22,9 @@
     duration = models.PositiveIntegerField(_('duration'), null=True, blank=True)
 
     target = MoneyField(null=True, blank=True)
-<<<<<<< HEAD
     account = models.ForeignKey('payouts.PayoutAccount', blank=True, null=True)
-=======
     amount_matching = MoneyField(null=True, blank=True)
     account = models.ForeignKey('payouts.PayoutAccount', null=True)
->>>>>>> d224ec7e
     transitions = TransitionManager(FundingTransitions, 'status')
 
     country = models.ForeignKey('geo.Country', null=True, blank=True)
@@ -273,11 +270,7 @@
         return self.id
 
     class JSONAPIMeta:
-<<<<<<< HEAD
-        resource_name = 'payments/payment-methods'
-=======
         resource_name = 'activities/funding/payment-methods'
->>>>>>> d224ec7e
 
 
 class PaymentProvider(PolymorphicModel):
