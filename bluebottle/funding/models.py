# -*- coding: utf-8 -*-
import random
import string

from babel.numbers import get_currency_name

from django.db.models import Count
from django.core.cache import cache
from django.db import connection
from django.db import models
from django.db.models import SET_NULL
from django.db.models.aggregates import Sum
from django.utils.functional import cached_property
from django.utils.html import format_html
from django.utils.timezone import now
from django.utils.translation import ugettext_lazy as _
from django.utils import timezone
from moneyed import Money
from polymorphic.models import PolymorphicModel
from tenant_schemas.postgresql_backend.base import FakeTenant

from bluebottle.activities.models import Activity, Contribution
from bluebottle.files.fields import ImageField, DocumentField
from bluebottle.fsm import FSMField, TransitionManager, TransitionsMixin
from bluebottle.funding.transitions import (
    FundingTransitions,
    DonationTransitions,
    PaymentTransitions,
    PayoutAccountTransitions,
    PlainPayoutAccountTransitions,
    PayoutTransitions)
from bluebottle.utils.exchange_rates import convert
from bluebottle.utils.fields import MoneyField
from bluebottle.utils.models import Validator, ValidatedModelMixin, BasePlatformSettings


class PaymentCurrency(models.Model):

    provider = models.ForeignKey('funding.PaymentProvider')
    code = models.CharField(max_length=3, default='EUR')
    min_amount = models.DecimalField(default=5.0, decimal_places=2, max_digits=10)
    max_amount = models.DecimalField(null=True, blank=True, decimal_places=2, max_digits=10)

    default1 = models.DecimalField(decimal_places=2, max_digits=10)
    default2 = models.DecimalField(decimal_places=2, max_digits=10)
    default3 = models.DecimalField(decimal_places=2, max_digits=10)
    default4 = models.DecimalField(decimal_places=2, max_digits=10)

    class Meta:
        verbose_name = _('Payment currency')
        verbose_name_plural = _('Payment currencies')


class PaymentProvider(PolymorphicModel):

    public_settings = {}
    private_settings = {}

    @property
    def available_currencies(self):
        currencies = []
        for method in self.payment_methods:
            for cur in method.currencies:
                if cur not in currencies:
                    currencies.append(cur)
        return currencies

    @classmethod
    def get_currency_choices(cls):
        currencies = []
        if isinstance(connection.tenant, FakeTenant):
            currencies = [('EUR', 'Euro')]
        else:
            for provider in cls.objects.all():
                for cur in provider.paymentcurrency_set.all():
                    currency = (cur.code, get_currency_name(cur.code))
                    if currency not in currencies:
                        currencies.append(currency)
        return currencies

    @classmethod
    def get_default_currency(cls):
        if len(cls.get_currency_choices()):
            return cls.get_currency_choices()[0]
        return 'EUR'

    @property
    def payment_methods(self):
        return []

    def __unicode__(self):
        return str(self.polymorphic_ctype)

    @property
    def name(self):
        return self.__class__.__name__.replace('PaymentProvider', '').lower()

    def save(self, **kwargs):
        created = False
        if self.pk is None:
            created = True
        model = super(PaymentProvider, self).save(**kwargs)
        if created:
            for currency in self.available_currencies:
                PaymentCurrency.objects.create(
                    provider=self,
                    code=currency,
                    min_amount=5,
                    default1=10,
                    default2=20,
                    default3=50,
                    default4=100,
                )
        return model


class KYCPassedValidator(Validator):
    code = 'kyc'
    message = [_('Make sure your account is verified')]
    field = 'kyc'

    def is_valid(self):
        return self.instance.bank_account and self.instance.bank_account.verified


class DeadlineValidator(Validator):
    code = 'deadline'
    message = [_('Make sure deadline is in the future')]
    field = 'deadline'

    def is_valid(self):
        return (
            self.instance.status not in ('in_review', 'open') or
            self.instance.duration or
            (self.instance.deadline and self.instance.deadline > now())
        )


class BudgetLineValidator(Validator):
    code = 'budgetlines'
    message = [_('Please specify a budget')]
    field = 'budgetlines'

    def is_valid(self):
        return len(self.instance.budget_lines.all()) > 0


class Funding(Activity):
    deadline = models.DateTimeField(
        _('deadline'),
        null=True,
        blank=True,
        help_text=_('If you enter a deadline, leave the duration field empty.')
    )

    duration = models.PositiveIntegerField(
        _('duration'),
        null=True,
        blank=True,
        help_text=_('If you enter a duration, leave the deadline field empty.')
    )

    target = MoneyField(default=Money(0, 'EUR'), null=True, blank=True)
    amount_matching = MoneyField(default=Money(0, 'EUR'), null=True, blank=True)
    country = models.ForeignKey('geo.Country', null=True, blank=True)
    bank_account = models.ForeignKey('funding.BankAccount', null=True, blank=True, on_delete=SET_NULL)
    transitions = TransitionManager(FundingTransitions, 'status')

    needs_review = True

    validators = [KYCPassedValidator, DeadlineValidator, BudgetLineValidator]

    @property
    def required_fields(self):
        fields = ['title', 'description', 'target', 'bank_account']

        if not self.duration:
            fields.append('deadline')

        return fields

    class JSONAPIMeta:
        resource_name = 'activities/fundings'

    class Meta:
        verbose_name = _("Funding")
        verbose_name_plural = _("Funding Activities")
        permissions = (
            ('api_read_funding', 'Can view funding through the API'),
            ('api_add_funding', 'Can add funding through the API'),
            ('api_change_funding', 'Can change funding through the API'),
            ('api_delete_funding', 'Can delete funding through the API'),

            ('api_read_own_funding', 'Can view own funding through the API'),
            ('api_add_own_funding', 'Can add own funding through the API'),
            ('api_change_own_funding', 'Can change own funding through the API'),
            ('api_delete_own_funding', 'Can delete own funding through the API'),
        )

    def update_amounts(self):
        cache_key = '{}.{}.amount_donated'.format(connection.tenant.schema_name, self.id)
        cache.delete(cache_key)
        cache_key = '{}.{}.genuine_amount_donated'.format(connection.tenant.schema_name, self.id)
        cache.delete(cache_key)

    @property
    def donations(self):
        return self.contributions.instance_of(Donation)

    @property
    def amount_donated(self):
        """
        The sum of all contributions (donations) converted to the targets currency
        """
        cache_key = '{}.{}.amount_donated'.format(connection.tenant.schema_name, self.id)
        total = cache.get(cache_key)
        if not total:
<<<<<<< HEAD
            totals = self.contributions.filter(
                status__in=(
                    DonationTransitions.values.succeeded,
                    DonationTransitions.values.activity_refunded,
                ),
=======
            totals = self.donations.filter(
                status=FundingTransitions.values.succeeded
>>>>>>> bb9f1e15
            ).values(
                'donation__amount_currency'
            ).annotate(
                total=Sum('donation__amount')
            )
            amounts = [Money(tot['total'], tot['donation__amount_currency']) for tot in totals]
            amounts = [convert(amount, self.target.currency) for amount in amounts]
            if self.target:
                total = sum(amounts) or Money(0, self.target.currency)
            else:
                total = Money(0, 'EUR')
            cache.set(cache_key, total)
        return total

    @property
    def genuine_amount_donated(self):
        """
        The sum of all contributions (donations) without pledges converted to the targets currency
        """
        cache_key = '{}.{}.genuine_amount_donated'.format(connection.tenant.schema_name, self.id)
        total = cache.get(cache_key)
        if not total:
<<<<<<< HEAD
            totals = self.contributions.filter(
                status__in=(
                    DonationTransitions.values.succeeded,
                    DonationTransitions.values.activity_refunded,
                ),
=======
            totals = self.donations.filter(
                status=FundingTransitions.values.succeeded,
>>>>>>> bb9f1e15
                donation__payment__pledgepayment__isnull=True
            ).values(
                'donation__amount_currency'
            ).annotate(
                total=Sum('donation__amount')
            )
            amounts = [Money(tot['total'], tot['donation__amount_currency']) for tot in totals]
            amounts = [convert(amount, self.target.currency) for amount in amounts]

            total = sum(amounts) or Money(0, self.target.currency)
            cache.set(cache_key, total)
        return total

    @cached_property
    def amount_pledged(self):
        """
        The sum of all contributions (donations) converted to the targets currency
        """
<<<<<<< HEAD
        totals = self.contributions.filter(
            status__in=(
                DonationTransitions.values.succeeded,
                DonationTransitions.values.activity_refunded,
            ),
=======
        totals = self.donations.filter(
            status=FundingTransitions.values.succeeded,
>>>>>>> bb9f1e15
            donation__payment__pledgepayment__isnull=False
        ).values(
            'donation__amount_currency'
        ).annotate(
            total=Sum('donation__amount')
        )
        amounts = [Money(total['total'], total['donation__amount_currency']) for total in totals]
        amounts = [convert(amount, self.target.currency) for amount in amounts]

        return sum(amounts) or Money(0, self.target.currency)

    @property
    def amount_raised(self):
        """
        The sum of amount donated + amount matching
        """
        if self.target:
            currency = self.target.currency
        else:
            currency = 'EUR'
        total = self.amount_donated
        if self.amount_matching:
            total += convert(
                self.amount_matching,
                currency
            )
        return total

    @property
    def stats(self):
        stats = self.donations.filter(
            status=FundingTransitions.values.succeeded
        ).aggregate(
            count=Count('user__id')
        )
        stats['amount'] = {'amount': self.amount_raised.amount, 'currency': str(self.amount_raised.currency)}
        return stats

    def save(self, *args, **kwargs):
        for reward in self.rewards.all():
            if not reward.amount.currency == self.target.currency:
                reward.amount = Money(reward.amount.amount, self.target.currency)
                reward.save()

        for line in self.budget_lines.all():
            if self.target and not line.amount.currency == self.target.currency:
                line.amount = Money(line.amount.amount, self.target.currency)
                line.save()

        super(Funding, self).save(*args, **kwargs)

    def __unicode__(self):
        return self.title or str(_('-empty-'))


class Reward(models.Model):
    """
    Rewards for donations
    """
    amount = MoneyField(_('Amount'))
    title = models.CharField(_('Title'), max_length=200)
    description = models.CharField(_('Description'), max_length=500)
    activity = models.ForeignKey('funding.Funding', verbose_name=_('Activity'), related_name='rewards')
    limit = models.IntegerField(
        _('Limit'),
        null=True,
        blank=True,
        help_text=_('How many of this rewards are available')
    )

    created = models.DateTimeField(default=timezone.now)
    updated = models.DateTimeField(auto_now=True)

    @property
    def count(self):
        return self.donations.filter(
            status=DonationTransitions.values.succeeded
        ).count()

    def __unicode__(self):
        return self.title

    class Meta:
        ordering = ['-activity__created', 'amount']
        verbose_name = _("Gift")
        verbose_name_plural = _("Gifts")

    class JSONAPIMeta:
        resource_name = 'activities/rewards'

    def delete(self, *args, **kwargs):
        if self.count:
            raise ValueError(_('Not allowed to delete a reward with successful donations.'))

        return super(Reward, self).delete(*args, **kwargs)


class BudgetLine(models.Model):
    """
    BudgetLine: Entries to the Activity Budget sheet.
    """
    activity = models.ForeignKey('funding.Funding', related_name='budget_lines')
    description = models.CharField(_('description'), max_length=255, default='')

    amount = MoneyField()

    created = models.DateTimeField(default=timezone.now)
    updated = models.DateTimeField(auto_now=True)

    class JSONAPIMeta:
        resource_name = 'activities/budget-lines'

    class Meta:
        verbose_name = _('budget line')
        verbose_name_plural = _('budget lines')

    def __unicode__(self):
        return u'{0} - {1}'.format(self.description, self.amount)


class Fundraiser(models.Model):
    owner = models.ForeignKey('members.Member', related_name="funding_fundraisers")
    activity = models.ForeignKey(
        'funding.Funding',
        verbose_name=_("activity"),
        related_name="fundraisers"
    )

    title = models.CharField(_("title"), max_length=255)
    description = models.TextField(_("description"), blank=True)

    image = ImageField(blank=True, null=True)

    amount = MoneyField(_("amount"))
    deadline = models.DateTimeField(_('deadline'), null=True, blank=True)

    created = models.DateTimeField(default=timezone.now)
    updated = models.DateTimeField(auto_now=True)

    def __unicode__(self):
        return self.title

    @cached_property
    def amount_donated(self):
        donations = self.donations.filter(
            status=[DonationTransitions.values.succeeded]
        )

        totals = [
            Money(data['amount__sum'], data['amount_currency']) for data in
            donations.values('amount_currency').annotate(Sum('amount')).order_by()
        ]

        totals = [convert(amount, self.amount.currency) for amount in totals]

        return sum(totals) or Money(0, self.amount.currency)

    class Meta():
        verbose_name = _('fundraiser')
        verbose_name_plural = _('fundraisers')


class Payout(TransitionsMixin, models.Model):
    activity = models.ForeignKey(
        'funding.Funding',
        verbose_name=_("activity"),
        related_name="payouts"
    )
    provider = models.CharField(max_length=100)
    currency = models.CharField(max_length=5)

    status = FSMField(
        default=PayoutTransitions.values.new,
    )
    transitions = TransitionManager(PayoutTransitions, 'status')

    date_approved = models.DateTimeField(_('approved'), null=True, blank=True)
    date_started = models.DateTimeField(_('started'), null=True, blank=True)
    date_completed = models.DateTimeField(_('completed'), null=True, blank=True)

    created = models.DateTimeField(auto_now_add=True)
    updated = models.DateTimeField(auto_now=True)

    @classmethod
    def generate(cls, activity):
        for payout in cls.objects.filter(activity=activity):
            if payout.status == PayoutTransitions.values.new:
                payout.delete()
            elif payout.donations.count() == 0:
                raise AssertionError('Payout without donations already started!')
        ready_donations = activity.donations.filter(status='succeeded', donation__payout__isnull=True)
        groups = set([
            (don.payout_amount_currency, don.payment.provider) for don in
            ready_donations
        ])
        for currency, provider in groups:
            donations = [
                don for don in
                ready_donations.filter(donation__payout_amount_currency=currency)
                if don.payment.provider == provider
            ]
            payout = cls.objects.create(
                activity=activity,
                provider=provider,
                currency=currency
            )
            for donation in donations:
                donation.payout = payout
                donation.save()

    @property
    def total_amount(self):
        if self.currency:
            return Money(self.donations.aggregate(total=Sum('payout_amount'))['total'] or 0, self.currency)
        return self.donations.aggregate(total=Sum('amount'))['total']

    class Meta():
        verbose_name = _('payout')
        verbose_name_plural = _('payouts')

    def __unicode__(self):
        return '{} #{}'.format(_('Payout'), self.id)


class Donation(Contribution):
    amount = MoneyField()
    payout_amount = MoneyField()
    client_secret = models.CharField(max_length=32, blank=True, null=True)
    reward = models.ForeignKey(Reward, null=True, blank=True, related_name="donations")
    fundraiser = models.ForeignKey(Fundraiser, null=True, blank=True, related_name="donations")
    name = models.CharField(max_length=200, null=True, blank=True,
                            verbose_name=_('Fake name'),
                            help_text=_('Override donor name / Name for guest donation'))
    anonymous = models.BooleanField(_('anonymous'), default=False)
    payout = models.ForeignKey('funding.Payout', null=True, blank=True, on_delete=SET_NULL, related_name='donations')

    transitions = TransitionManager(DonationTransitions, 'status')

    def save(self, *args, **kwargs):
        if not self.user and not self.client_secret:
            self.client_secret = ''.join(random.choice(string.ascii_lowercase) for i in range(32))

        if not self.contribution_date:
            self.contribution_date = self.created

        if not self.payout_amount:
            self.payout_amount = self.amount

        super(Donation, self).save(*args, **kwargs)

    @property
    def payment_method(self):
        if not self.payment:
            return None
        return self.payment.type

    class Meta:
        verbose_name = _('Donation')
        verbose_name_plural = _('Donations')

    def __unicode__(self):
        return u'{}'.format(self.amount)

    class JSONAPIMeta:
        resource_name = 'contributions/donations'


class Payment(TransitionsMixin, PolymorphicModel):
    status = FSMField(
        default=PaymentTransitions.values.new,
    )

    created = models.DateTimeField(default=timezone.now)
    updated = models.DateTimeField()

    donation = models.OneToOneField(Donation, related_name='payment')

    @property
    def can_update(self):
        return hasattr(self, 'update')

    @property
    def can_refund(self):
        return hasattr(self, 'refund')

    def save(self, *args, **kwargs):
        self.updated = timezone.now()

        super(Payment, self).save(*args, **kwargs)

    def __unicode__(self):
        return "{} - {}".format(self.polymorphic_ctype, self.id)

    class Meta:
        permissions = (
            ('refund_payment', 'Can refund payments'),
        )


class LegacyPayment(Payment):
    method = models.CharField(max_length=100)
    data = models.TextField()

    transitions = TransitionManager(PaymentTransitions, 'status')
    provider = 'legacy'


class PaymentMethod(object):
    code = ''
    provider = ''
    name = ''
    currencies = []
    countries = []

    def __init__(self, provider, code, name=None, currencies=None, countries=None):
        self.provider = provider
        self.code = code
        if name:
            self.name = name
        else:
            self.name = code
        if currencies:
            self.currencies = currencies
        if countries:
            self.countries = countries

    @property
    def id(self):
        return format_html("{}-{}", self.provider, self.code)

    @property
    def pk(self):
        return self.id

    class JSONAPIMeta:
        resource_name = 'payments/payment-methods'


class PayoutAccount(ValidatedModelMixin, PolymorphicModel, TransitionsMixin):
    status = FSMField(
        default=PayoutAccountTransitions.values.new
    )

    owner = models.ForeignKey(
        'members.Member',
        related_name='funding_payout_account'
    )

    created = models.DateTimeField(default=timezone.now)
    updated = models.DateTimeField(auto_now=True)
    reviewed = models.BooleanField(default=False)

    @property
    def funding(self):
        for account in self.external_accounts.all():
            for funding in account.funding_set.all():
                return funding


class PlainPayoutAccount(PayoutAccount):
    document = DocumentField(blank=True, null=True)

    ip_address = models.GenericIPAddressField(_('IP address'), blank=True, null=True, default=None)

    transitions = TransitionManager(PlainPayoutAccountTransitions, 'status')

    class Meta:
        verbose_name = _('Without payment account')
        verbose_name_plural = _('Without payment accounts')

    class JSONAPIMeta:
        resource_name = 'payout-accounts/plains'

    @property
    def required_fields(self):
        required = []
        if self.status == 'new':
            required.append('document')
        return required


class BankAccount(PolymorphicModel):
    created = models.DateTimeField(auto_now_add=True)
    updated = models.DateTimeField(auto_now=True)
    reviewed = models.BooleanField(default=False)

    connect_account = models.ForeignKey(
        'funding.PayoutAccount',
        null=True, blank=True,
        related_name='external_accounts')

    @property
    def parent(self):
        return self.connect_account

    @property
    def verified(self):
        return self.reviewed

    @property
    def owner(self):
        return self.connect_account.owner

    provider_class = None

    @property
    def type(self):
        return self.provider_class().name

    @property
    def funding(self):
        return self.funding_set.order_by('-created').first()

    @property
    def payment_methods(self):
        try:
            provider = self.provider_class.objects.get()
            return provider.payment_methods
        except self.provider_class.DoesNotExist:
            return []

    class JSONAPIMeta:
        resource_name = 'payout-accounts/external-accounts'

    public_data = {}


class FundingPlatformSettings(BasePlatformSettings):

    allow_anonymous_rewards = models.BooleanField(
        _('Allow guests to donate rewards'), default=True
    )

    class Meta:
        verbose_name_plural = _('funding settings')
        verbose_name = _('funding settings')<|MERGE_RESOLUTION|>--- conflicted
+++ resolved
@@ -215,16 +215,11 @@
         cache_key = '{}.{}.amount_donated'.format(connection.tenant.schema_name, self.id)
         total = cache.get(cache_key)
         if not total:
-<<<<<<< HEAD
-            totals = self.contributions.filter(
+            totals = self.donations.filter(
                 status__in=(
                     DonationTransitions.values.succeeded,
                     DonationTransitions.values.activity_refunded,
-                ),
-=======
-            totals = self.donations.filter(
-                status=FundingTransitions.values.succeeded
->>>>>>> bb9f1e15
+                )
             ).values(
                 'donation__amount_currency'
             ).annotate(
@@ -247,16 +242,11 @@
         cache_key = '{}.{}.genuine_amount_donated'.format(connection.tenant.schema_name, self.id)
         total = cache.get(cache_key)
         if not total:
-<<<<<<< HEAD
-            totals = self.contributions.filter(
+            totals = self.donations.filter(
                 status__in=(
                     DonationTransitions.values.succeeded,
                     DonationTransitions.values.activity_refunded,
                 ),
-=======
-            totals = self.donations.filter(
-                status=FundingTransitions.values.succeeded,
->>>>>>> bb9f1e15
                 donation__payment__pledgepayment__isnull=True
             ).values(
                 'donation__amount_currency'
@@ -275,16 +265,11 @@
         """
         The sum of all contributions (donations) converted to the targets currency
         """
-<<<<<<< HEAD
-        totals = self.contributions.filter(
+        totals = self.donations.filter(
             status__in=(
                 DonationTransitions.values.succeeded,
                 DonationTransitions.values.activity_refunded,
             ),
-=======
-        totals = self.donations.filter(
-            status=FundingTransitions.values.succeeded,
->>>>>>> bb9f1e15
             donation__payment__pledgepayment__isnull=False
         ).values(
             'donation__amount_currency'
