# -*- coding: utf-8 -*-
from __future__ import absolute_import

import random
import string
from builtins import object
from builtins import range

from babel.numbers import get_currency_name
from django.core.cache import cache
from django.db import connection
from django.db import models
from django.db.models import Count
from django.db.models import SET_NULL
from django.db.models.aggregates import Sum
from django.utils import timezone
from django.utils.functional import cached_property
from django.utils.translation import ugettext_lazy as _
from future.utils import python_2_unicode_compatible
from moneyed import Money
from polymorphic.models import PolymorphicModel
from tenant_schemas.postgresql_backend.base import FakeTenant

<<<<<<< HEAD
from bluebottle.activities.models import Activity, Contributor
from bluebottle.funding.validators import KYCReadyValidator, DeadlineValidator, BudgetLineValidator, TargetValidator
=======
from bluebottle.activities.models import Activity, Contributor, Contribution
from bluebottle.clients import properties
>>>>>>> b53ad681
from bluebottle.files.fields import ImageField, PrivateDocumentField
from bluebottle.fsm.triggers import TriggerMixin
from bluebottle.funding.validators import KYCReadyValidator, DeadlineValidator, BudgetLineValidator, TargetValidator
from bluebottle.utils.exchange_rates import convert
from bluebottle.utils.fields import MoneyField
from bluebottle.utils.models import BasePlatformSettings, AnonymizationMixin, ValidatedModelMixin


class PaymentCurrency(models.Model):

    provider = models.ForeignKey('funding.PaymentProvider')
    code = models.CharField(max_length=3, default='EUR')
    min_amount = models.DecimalField(default=5.0, decimal_places=2, max_digits=10)
    max_amount = models.DecimalField(null=True, blank=True, decimal_places=2, max_digits=10)

    default1 = models.DecimalField(decimal_places=2, max_digits=10)
    default2 = models.DecimalField(decimal_places=2, max_digits=10)
    default3 = models.DecimalField(decimal_places=2, max_digits=10)
    default4 = models.DecimalField(decimal_places=2, max_digits=10)

    class Meta(object):
        verbose_name = _('Payment currency')
        verbose_name_plural = _('Payment currencies')


@python_2_unicode_compatible
class PaymentProvider(PolymorphicModel):

    public_settings = {}
    private_settings = {}

    refund_enabled = False

    @property
    def available_currencies(self):
        currencies = []
        for method in self.payment_methods:
            for cur in method.currencies:
                if cur not in currencies:
                    currencies.append(cur)
        return currencies

    @classmethod
    def get_currency_choices(cls):
        currencies = []
        if isinstance(connection.tenant, FakeTenant):
            currencies = [('EUR', 'Euro')]
        else:
            for provider in cls.objects.all():
                for cur in provider.paymentcurrency_set.all():
                    currency = (cur.code, get_currency_name(cur.code))
                    if currency not in currencies:
                        currencies.append(currency)
        return currencies

    @classmethod
    def get_default_currency(cls):
        if len(cls.get_currency_choices()):
            return cls.get_currency_choices()[0]
        return 'EUR'

    @property
    def payment_methods(self):
        return []

    def __str__(self):
        return str(self.polymorphic_ctype)

    @property
    def name(self):
        return self.__class__.__name__.replace('PaymentProvider', '').lower()

    def save(self, **kwargs):
        created = False
        if self.pk is None:
            created = True
        model = super(PaymentProvider, self).save(**kwargs)
        if created:
            for currency in self.available_currencies:
                PaymentCurrency.objects.create(
                    provider=self,
                    code=currency,
                    min_amount=5,
                    default1=10,
                    default2=20,
                    default3=50,
                    default4=100,
                )
        return model


class Funding(Activity):

    deadline = models.DateTimeField(
        _('deadline'),
        null=True,
        blank=True,
        help_text=_('If you enter a deadline, leave the duration field empty. This will override the duration.')
    )

    duration = models.PositiveIntegerField(
        _('duration'),
        null=True,
        blank=True,
        help_text=_('If you enter a duration, leave the deadline field empty for it to be automatically calculated.')
    )

    target = MoneyField(default=Money(0, 'EUR'), null=True, blank=True)
    amount_matching = MoneyField(default=Money(0, 'EUR'), null=True, blank=True)
    country = models.ForeignKey('geo.Country', null=True, blank=True)
    bank_account = models.ForeignKey('funding.BankAccount', null=True, blank=True, on_delete=SET_NULL)
    started = models.DateTimeField(
        _('started'),
        null=True,
        blank=True,
    )

    needs_review = True

    validators = [KYCReadyValidator, DeadlineValidator, BudgetLineValidator, TargetValidator]

    auto_approve = False

    @property
    def required_fields(self):
        fields = ['title', 'description', 'target', 'bank_account']

        if not self.duration:
            fields.append('deadline')

        return fields

    class JSONAPIMeta(object):
        resource_name = 'activities/fundings'

    class Meta(object):
        verbose_name = _("Funding")
        verbose_name_plural = _("Funding Activities")
        permissions = (
            ('api_read_funding', 'Can view funding through the API'),
            ('api_add_funding', 'Can add funding through the API'),
            ('api_change_funding', 'Can change funding through the API'),
            ('api_delete_funding', 'Can delete funding through the API'),

            ('api_read_own_funding', 'Can view own funding through the API'),
            ('api_add_own_funding', 'Can add own funding through the API'),
            ('api_change_own_funding', 'Can change own funding through the API'),
            ('api_delete_own_funding', 'Can delete own funding through the API'),
        )

    def update_amounts(self):
        cache_key = '{}.{}.amount_donated'.format(connection.tenant.schema_name, self.id)
        cache.delete(cache_key)
        cache_key = '{}.{}.genuine_amount_donated'.format(connection.tenant.schema_name, self.id)
        cache.delete(cache_key)

    @property
    def activity_date(self):
        return self.deadline

    @property
    def donations(self):
<<<<<<< HEAD
        return self.contributors.instance_of(Donation)
=======
        return self.contributors.instance_of(Donor)
>>>>>>> b53ad681

    @property
    def amount_donated(self):
        """
        The sum of all contributors (donations) converted to the targets currency
        """
        from .states import DonorStateMachine
        from bluebottle.funding.utils import calculate_total
        cache_key = '{}.{}.amount_donated'.format(connection.tenant.schema_name, self.id)
        total = cache.get(cache_key)
        if not total:
            donations = self.donations.filter(
                status__in=(
                    DonorStateMachine.succeeded.value,
                    DonorStateMachine.activity_refunded.value,
                )
            )
            if self.target and self.target.currency:
                total = calculate_total(donations, self.target.currency)
            else:
                total = calculate_total(donations, properties.DEFAULT_CURRENCY)
            cache.set(cache_key, total)
        return total

    @property
    def genuine_amount_donated(self):
        """
        The sum of all contributors (donations) without pledges converted to the targets currency
        """
        from .states import DonorStateMachine
        from bluebottle.funding.utils import calculate_total
        cache_key = '{}.{}.genuine_amount_donated'.format(connection.tenant.schema_name, self.id)
        total = cache.get(cache_key)
        if not total:
            donations = self.donations.filter(
                status__in=(
                    DonorStateMachine.succeeded.value,
                    DonorStateMachine.activity_refunded.value,
                ),
                donor__payment__pledgepayment__isnull=True
            )
            if self.target and self.target.currency:
                total = calculate_total(donations, self.target.currency)
            else:
                total = calculate_total(donations, properties.DEFAULT_CURRENCY)
            cache.set(cache_key, total)
        return total

    @cached_property
    def amount_pledged(self):
        """
        The sum of all contributors (donations) converted to the targets currency
        """
        from .states import DonorStateMachine
        from bluebottle.funding.utils import calculate_total
        donations = self.donations.filter(
            status__in=(
                DonorStateMachine.succeeded.value,
                DonorStateMachine.activity_refunded.value,
            ),
            donor__payment__pledgepayment__isnull=False
        )
        if self.target and self.target.currency:
            total = calculate_total(donations, self.target.currency)
        else:
            total = calculate_total(donations, properties.DEFAULT_CURRENCY)

        return total

    @property
    def amount_raised(self):
        """
        The sum of amount donated + amount matching
        """
        if self.target:
            currency = self.target.currency
        else:
            currency = 'EUR'
        total = self.amount_donated
        if self.amount_matching:
            total += convert(
                self.amount_matching,
                currency
            )
        return total

    @property
    def stats(self):
        from .states import DonorStateMachine
        stats = self.donations.filter(
            status=DonorStateMachine.succeeded.value
        ).aggregate(
            count=Count('user__id')
        )
        stats['amount'] = {'amount': self.amount_raised.amount, 'currency': str(self.amount_raised.currency)}
        return stats

    def save(self, *args, **kwargs):
        for reward in self.rewards.all():
            if not reward.amount.currency == self.target.currency:
                reward.amount = Money(reward.amount.amount, self.target.currency)
                reward.save()

        for line in self.budget_lines.all():
            if self.target and not line.amount.currency == self.target.currency:
                line.amount = Money(line.amount.amount, self.target.currency)
                line.save()

        super(Funding, self).save(*args, **kwargs)


@python_2_unicode_compatible
class Reward(models.Model):
    """
    Rewards for donations
    """
    amount = MoneyField(_('Amount'))
    title = models.CharField(_('Title'), max_length=200)
    description = models.CharField(_('Description'), max_length=500)
    activity = models.ForeignKey('funding.Funding', verbose_name=_('Activity'), related_name='rewards')
    limit = models.IntegerField(
        _('Limit'),
        null=True,
        blank=True,
        help_text=_('How many of this rewards are available')
    )

    created = models.DateTimeField(default=timezone.now)
    updated = models.DateTimeField(auto_now=True)

    @property
    def count(self):
        from .states import DonorStateMachine
        return self.donations.filter(
            status=DonorStateMachine.succeeded.value
        ).count()

    def __str__(self):
        return self.title

    class Meta(object):
        ordering = ['-activity__created', 'amount']
        verbose_name = _("Gift")
        verbose_name_plural = _("Gifts")

    class JSONAPIMeta(object):
        resource_name = 'activities/rewards'

    def delete(self, *args, **kwargs):
        if self.count:
            raise ValueError(_('Not allowed to delete a reward with successful donations.'))

        return super(Reward, self).delete(*args, **kwargs)


@python_2_unicode_compatible
class BudgetLine(models.Model):
    """
    BudgetLine: Entries to the Activity Budget sheet.
    """
    activity = models.ForeignKey('funding.Funding', related_name='budget_lines')
    description = models.CharField(_('description'), max_length=255, default='')

    amount = MoneyField()

    created = models.DateTimeField(default=timezone.now)
    updated = models.DateTimeField(auto_now=True)

    class JSONAPIMeta(object):
        resource_name = 'activities/budget-lines'

    class Meta(object):
        verbose_name = _('budget line')
        verbose_name_plural = _('budget lines')

    def __str__(self):
        return u'{0} - {1}'.format(self.description, self.amount)


@python_2_unicode_compatible
class Fundraiser(AnonymizationMixin, models.Model):
    owner = models.ForeignKey('members.Member', related_name="funding_fundraisers")
    activity = models.ForeignKey(
        'funding.Funding',
        verbose_name=_("activity"),
        related_name="fundraisers"
    )

    title = models.CharField(_("title"), max_length=255)
    description = models.TextField(_("description"), blank=True)

    image = ImageField(blank=True, null=True)

    amount = MoneyField(_("amount"))
    deadline = models.DateTimeField(_('deadline'), null=True, blank=True)

    created = models.DateTimeField(default=timezone.now)
    updated = models.DateTimeField(auto_now=True)

    def __str__(self):
        return self.title

    @cached_property
    def amount_donated(self):
        from .states import DonorStateMachine
        donations = self.donations.filter(
            status__in=[
                DonorStateMachine.succeeded.value,
                DonorStateMachine.activity_refunded.value,
            ]
        )

        totals = [
            Money(data['amount__sum'], data['amount_currency']) for data in
            donations.values('amount_currency').annotate(Sum('amount')).order_by()
        ]

        totals = [convert(amount, self.amount.currency) for amount in totals]

        return sum(totals) or Money(0, self.amount.currency)

    class Meta(object):
        verbose_name = _('fundraiser')
        verbose_name_plural = _('fundraisers')


@python_2_unicode_compatible
class Payout(TriggerMixin, models.Model):
    activity = models.ForeignKey(
        'funding.Funding',
        verbose_name=_("activity"),
        related_name="payouts"
    )
    provider = models.CharField(max_length=100)
    currency = models.CharField(max_length=5)

    status = models.CharField(max_length=40)

    date_approved = models.DateTimeField(_('approved'), null=True, blank=True)
    date_started = models.DateTimeField(_('started'), null=True, blank=True)
    date_completed = models.DateTimeField(_('completed'), null=True, blank=True)

    created = models.DateTimeField(auto_now_add=True)
    updated = models.DateTimeField(auto_now=True)

    @classmethod
    def generate(cls, activity):
        from .states import PayoutStateMachine
        for payout in cls.objects.filter(activity=activity):
            if payout.status == PayoutStateMachine.new.value:
                payout.delete()
            elif payout.donations.count() == 0:
                raise AssertionError('Payout without donations already started!')
        ready_donations = activity.donations.filter(status='succeeded', donor__payout__isnull=True)
        groups = set([
            (don.payout_amount_currency, don.payment.provider) for don in
            ready_donations
        ])
        for currency, provider in groups:
            donations = [
                don for don in
                ready_donations.filter(donor__payout_amount_currency=currency)
                if don.payment.provider == provider
            ]
            payout = cls.objects.create(
                activity=activity,
                provider=provider,
                currency=currency
            )
            for donation in donations:
                donation.payout = payout
                donation.save()

    @property
    def total_amount(self):
        if self.currency:
            return Money(self.donations.aggregate(total=Sum('payout_amount'))['total'] or 0, self.currency)
        return self.donations.aggregate(total=Sum('amount'))['total']

    class Meta(object):
        verbose_name = _('payout')
        verbose_name_plural = _('payouts')

    def __str__(self):
        return '{} #{} {}'.format(_('Payout'), self.id, self.activity.title)


@python_2_unicode_compatible
<<<<<<< HEAD
class Donation(Contributor):
=======
class Donor(Contributor):
>>>>>>> b53ad681
    amount = MoneyField()
    payout_amount = MoneyField()
    client_secret = models.CharField(max_length=32, blank=True, null=True)
    reward = models.ForeignKey(Reward, null=True, blank=True, related_name="donations")
    fundraiser = models.ForeignKey(Fundraiser, null=True, blank=True, related_name="donations")
    name = models.CharField(max_length=200, null=True, blank=True,
                            verbose_name=_('Fake name'),
                            help_text=_('Override donor name / Name for guest donation'))
    anonymous = models.BooleanField(_('anonymous'), default=False)
    payout = models.ForeignKey('funding.Payout', null=True, blank=True, on_delete=SET_NULL, related_name='donations')

    def save(self, *args, **kwargs):
        if not self.user and not self.client_secret:
            self.client_secret = ''.join(random.choice(string.ascii_lowercase) for i in range(32))

        if not self.payout_amount:
            self.payout_amount = self.amount

        super(Donor, self).save(*args, **kwargs)

    @property
    def date(self):
        return self.created

    @property
    def payment_method(self):
        if not self.payment:
            return None
        return self.payment.type

    class Meta(object):
        verbose_name = _('Donor')
        verbose_name_plural = _('Donors')

    def __str__(self):
        return u'{}'.format(self.amount)

    class JSONAPIMeta(object):
        resource_name = 'contributors/donations'
<<<<<<< HEAD
=======


@python_2_unicode_compatible
class MoneyContribution(Contribution):

    amount = MoneyField()

    class Meta(object):
        verbose_name = _('Contribution')
        verbose_name_plural = _('Contributions')
>>>>>>> b53ad681


@python_2_unicode_compatible
class Payment(TriggerMixin, PolymorphicModel):
    status = models.CharField(max_length=40)

    created = models.DateTimeField(default=timezone.now)
    updated = models.DateTimeField()

    donation = models.OneToOneField(Donor, related_name='payment')

    @property
    def can_update(self):
        return hasattr(self, 'update')

    @property
    def can_refund(self):
        return hasattr(self, 'refund')

    def save(self, *args, **kwargs):
        self.updated = timezone.now()

        super(Payment, self).save(*args, **kwargs)

    def __str__(self):
        return "{} - {}".format(self.polymorphic_ctype, self.id)

    class Meta(object):
        permissions = (
            ('refund_payment', 'Can refund payments'),
        )


class LegacyPayment(Payment):
    method = models.CharField(max_length=100)
    data = models.TextField()

    provider = 'legacy'


class PaymentMethod(object):
    code = ''
    provider = ''
    name = ''
    currencies = []
    countries = []

    def __init__(self, provider, code, name=None, currencies=None, countries=None):
        self.provider = provider
        self.code = code
        if name:
            self.name = name
        else:
            self.name = code
        if currencies:
            self.currencies = currencies
        if countries:
            self.countries = countries

    @property
    def id(self):
        return "{}-{}".format(self.provider, self.code)

    @property
    def pk(self):
        return self.id

    class JSONAPIMeta(object):
        resource_name = 'payments/payment-methods'


@python_2_unicode_compatible
class PayoutAccount(TriggerMixin, ValidatedModelMixin, AnonymizationMixin, PolymorphicModel):
    status = models.CharField(max_length=40)

    owner = models.ForeignKey(
        'members.Member',
        related_name='funding_payout_account'
    )

    created = models.DateTimeField(default=timezone.now)
    updated = models.DateTimeField(auto_now=True)
    reviewed = models.BooleanField(default=False)

    @property
    def funding(self):
        for account in self.external_accounts.all():
            for funding in account.funding_set.all():
                return funding

    def __str__(self):
        return "Payout account #{}".format(self.id)


class PlainPayoutAccount(PayoutAccount):
    document = PrivateDocumentField(blank=True, null=True, on_delete=models.deletion.SET_NULL)

    ip_address = models.GenericIPAddressField(_('IP address'), blank=True, null=True, default=None)

    @property
    def verified(self):
        return self.reviewed

    class Meta(object):
        verbose_name = _('Plain KYC account')
        verbose_name_plural = _('Plain KYC accounts')

    class JSONAPIMeta(object):
        resource_name = 'payout-accounts/plains'

    @property
    def required_fields(self):
        required = []
        if self.status == 'new':
            required.append('document')
        return required

    def __str__(self):
        return "KYC account for {}".format(self.owner.full_name)


@python_2_unicode_compatible
class BankAccount(TriggerMixin, PolymorphicModel):
    created = models.DateTimeField(auto_now_add=True)
    updated = models.DateTimeField(auto_now=True)
    reviewed = models.BooleanField(default=False)

    connect_account = models.ForeignKey(
        'funding.PayoutAccount',
        null=True, blank=True,
        related_name='external_accounts')

    status = models.CharField(max_length=40)

    @property
    def parent(self):
        return self.connect_account

    @property
    def ready(self):
        return True

    @property
    def owner(self):
        return self.connect_account.owner

    provider_class = None

    @property
    def type(self):
        return self.provider_class().name

    @property
    def funding(self):
        return self.funding_set.order_by('-created').first()

    @property
    def payment_methods(self):
        try:
            provider = self.provider_class.objects.get()
            return provider.payment_methods
        except self.provider_class.DoesNotExist:
            return []

    class JSONAPIMeta(object):
        resource_name = 'payout-accounts/external-accounts'

    public_data = {}

    def __str__(self):
        return "Bank account #{}".format(self.id)

    class Meta:
        ordering = ('id',)


class FundingPlatformSettings(BasePlatformSettings):

    allow_anonymous_rewards = models.BooleanField(
        _('Allow guests to donate rewards'), default=True
    )

    class Meta(object):
        verbose_name_plural = _('funding settings')
        verbose_name = _('funding settings')


from bluebottle.funding.periodic_tasks import *  # noqa<|MERGE_RESOLUTION|>--- conflicted
+++ resolved
@@ -21,13 +21,9 @@
 from polymorphic.models import PolymorphicModel
 from tenant_schemas.postgresql_backend.base import FakeTenant
 
-<<<<<<< HEAD
 from bluebottle.activities.models import Activity, Contributor
-from bluebottle.funding.validators import KYCReadyValidator, DeadlineValidator, BudgetLineValidator, TargetValidator
-=======
-from bluebottle.activities.models import Activity, Contributor, Contribution
+from bluebottle.activities.models import Contribution
 from bluebottle.clients import properties
->>>>>>> b53ad681
 from bluebottle.files.fields import ImageField, PrivateDocumentField
 from bluebottle.fsm.triggers import TriggerMixin
 from bluebottle.funding.validators import KYCReadyValidator, DeadlineValidator, BudgetLineValidator, TargetValidator
@@ -190,11 +186,7 @@
 
     @property
     def donations(self):
-<<<<<<< HEAD
-        return self.contributors.instance_of(Donation)
-=======
         return self.contributors.instance_of(Donor)
->>>>>>> b53ad681
 
     @property
     def amount_donated(self):
@@ -483,11 +475,7 @@
 
 
 @python_2_unicode_compatible
-<<<<<<< HEAD
-class Donation(Contributor):
-=======
 class Donor(Contributor):
->>>>>>> b53ad681
     amount = MoneyField()
     payout_amount = MoneyField()
     client_secret = models.CharField(max_length=32, blank=True, null=True)
@@ -527,8 +515,6 @@
 
     class JSONAPIMeta(object):
         resource_name = 'contributors/donations'
-<<<<<<< HEAD
-=======
 
 
 @python_2_unicode_compatible
@@ -539,7 +525,6 @@
     class Meta(object):
         verbose_name = _('Contribution')
         verbose_name_plural = _('Contributions')
->>>>>>> b53ad681
 
 
 @python_2_unicode_compatible
