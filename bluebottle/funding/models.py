# -*- coding: utf-8 -*-
import logging
import random
import string
from builtins import object, range

from babel.numbers import get_currency_name
from django.core.exceptions import ValidationError
from django.db import connection, models
from django.db.models import SET_NULL, Count
from django.db.models.aggregates import Sum
from django.utils import timezone
from django.utils.functional import cached_property
from django.utils.translation import gettext_lazy as _
from django_quill.fields import QuillField

from djchoices import DjangoChoices, ChoiceItem

from future.utils import python_2_unicode_compatible
from moneyed import Money
from polymorphic.models import PolymorphicModel
from tenant_schemas.postgresql_backend.base import FakeTenant

from bluebottle.activities.models import Activity, Contribution, Contributor
from bluebottle.clients import properties
from bluebottle.files.fields import ImageField, PrivateDocumentField
from bluebottle.fsm.triggers import TriggerMixin
from bluebottle.funding.validators import (
    BudgetLineValidator,
    DeadlineMaxValidator,
    DeadlineValidator,
    KYCReadyValidator,
    TargetValidator,
)
from bluebottle.utils.exchange_rates import convert
from bluebottle.utils.fields import MoneyField
from bluebottle.utils.models import BasePlatformSettings, ValidatedModelMixin
from bluebottle.utils.utils import get_current_host, get_current_language

from django.contrib.contenttypes.models import ContentType
from django.contrib.contenttypes.fields import GenericForeignKey, GenericRelation

logger = logging.getLogger(__name__)


class PaymentCurrency(models.Model):

    provider = models.ForeignKey('funding.PaymentProvider', on_delete=models.CASCADE)
    code = models.CharField(max_length=3, default='EUR')
    min_amount = models.DecimalField(default=5.0, decimal_places=2, max_digits=10)
    max_amount = models.DecimalField(null=True, blank=True, decimal_places=2, max_digits=10)

    default1 = models.DecimalField(decimal_places=2, max_digits=10)
    default2 = models.DecimalField(decimal_places=2, max_digits=10)
    default3 = models.DecimalField(decimal_places=2, max_digits=10)
    default4 = models.DecimalField(decimal_places=2, max_digits=10)

    class Meta(object):
        verbose_name = _('Payment currency')
        verbose_name_plural = _('Payment currencies')


@python_2_unicode_compatible
class PaymentProvider(PolymorphicModel):

    title = 'Payment Service Provider'
    provider = 'default'

    public_settings = {}
    private_settings = {}

    refund_enabled = False

    @property
    def available_currencies(self):
        currencies = []
        for method in self.payment_methods:
            for cur in method.currencies:
                if cur not in currencies:
                    currencies.append(cur)
        return currencies

    @classmethod
    def get_currency_choices(cls):
        currencies = []
        if isinstance(connection.tenant, FakeTenant):
            currencies = [('EUR', 'Euro')]
        else:
            for provider in cls.objects.all():
                for cur in provider.paymentcurrency_set.all():
                    currency = (cur.code, get_currency_name(cur.code))
                    if currency not in currencies:
                        currencies.append(currency)
        return currencies

    def get_currency_settings(self, code):
        """
        Return the settings for a currency
        """
        if self.pk:
            try:
                return self.paymentcurrency_set.get(code=code)
            except PaymentCurrency.DoesNotExist:
                pass
        return None

    @classmethod
    def get_default_currency(cls):
        if len(cls.get_currency_choices()):
            return cls.get_currency_choices()[0]
        return 'EUR'

    @property
    def payment_methods(self):
        return []

    def __str__(self):
        return str(self.polymorphic_ctype)

    @property
    def name(self):
        return self.__class__.__name__.replace('PaymentProvider', '').lower()

    def save(self, **kwargs):
        created = False
        if self.pk is None:
            created = True
        model = super(PaymentProvider, self).save(**kwargs)
        if created:
            for currency in self.available_currencies:
                PaymentCurrency.objects.create(
                    provider=self,
                    code=currency,
                    min_amount=5,
                    default1=10,
                    default2=20,
                    default3=50,
                    default4=100,
                )
        return model


class Funding(Activity):

    deadline = models.DateTimeField(
        _('deadline'),
        null=True,
        blank=True,
        help_text=_('If you enter a deadline, leave the duration field empty. This will override the duration.')
    )

    duration = models.PositiveIntegerField(
        _('duration'),
        null=True,
        blank=True,
        help_text=_('If you enter a duration, leave the deadline field empty for it to be automatically calculated.')
    )

    target = MoneyField(default=Money(0, 'EUR'), null=True, blank=True)
    amount_matching = MoneyField(default=Money(0, 'EUR'), null=True, blank=True)
    amount_donated = MoneyField(default=Money(0, 'EUR'), null=True, blank=True)
    amount_pledged = MoneyField(default=Money(0, 'EUR'), null=True, blank=True)

    impact_location = models.ForeignKey(
        'geo.Geolocation',
        null=True, blank=True,
        related_name='funding_activities',
        on_delete=models.SET_NULL
    )

    country = models.ForeignKey('geo.Country', null=True, blank=True, on_delete=models.SET_NULL)
    bank_account = models.ForeignKey('funding.BankAccount', null=True, blank=True, on_delete=SET_NULL)
    started = models.DateTimeField(
        _('started'),
        null=True,
        blank=True,
    )

    needs_review = True

    validators = [
        DeadlineValidator,
        DeadlineMaxValidator,
        TargetValidator,
        BudgetLineValidator,
        KYCReadyValidator,
    ]

    auto_approve = False

    activity_type = _('Crowdfunding campaign')

    @property
    def partner_organization(self):
        if (
            self.bank_account
            and self.bank_account.connect_account
            and self.bank_account.connect_account.partner_organization
        ):
            return self.bank_account.connect_account.partner_organization
        if self.initiative.organization:
            return self.initiative.organization

    def admin_clean(self):
        for val in self.validators:
            validator = val(self)
            if not validator.is_valid():
                raise ValidationError(validator.message)

    @property
    def required_fields(self):
        fields = super().required_fields + [
            "title",
            "description.html",
            "target",
            "bank_account",
        ]

        if not self.duration:
            fields.append('deadline')

        return fields

    class JSONAPIMeta(object):
        resource_name = 'activities/fundings'

    class Meta(object):
        verbose_name = _("Funding")
        verbose_name_plural = _("Funding Activities")
        permissions = (
            ('api_read_funding', 'Can view funding through the API'),
            ('api_add_funding', 'Can add funding through the API'),
            ('api_change_funding', 'Can change funding through the API'),
            ('api_delete_funding', 'Can delete funding through the API'),

            ('api_read_own_funding', 'Can view own funding through the API'),
            ('api_add_own_funding', 'Can add own funding through the API'),
            ('api_change_own_funding', 'Can change own funding through the API'),
            ('api_delete_own_funding', 'Can delete own funding through the API'),
        )

    def update_amounts(self):
        from bluebottle.funding.utils import calculate_total

        from .states import DonorStateMachine

        if not self.has_deleted_data:
            donations = self.donations.filter(
                status__in=(
                    DonorStateMachine.succeeded.value,
                    DonorStateMachine.activity_refunded.value,
                )
            )
            currency = self.target.currency if self.target else properties.DEFAULT_CURRENCY

            self.amount_donated = calculate_total(donations, currency)
            self.amount_pledged = calculate_total(
                donations.filter(
                    donor__payment__pledgepayment__isnull=False
                ),
                currency
            )
            self.save()

    @property
    def total_budget(self):
        budget_lines = self.budget_lines.all()
        total_amount = sum(line.amount.amount for line in budget_lines)
        return Money(currency=self.target.currency, amount=total_amount)

    @property
    def activity_date(self):
        return self.deadline

    @property
    def donations(self):
        if self.pk:
            return self.contributors.instance_of(Donor)
        else:
            return Donor.objects.none()

    @property
    def succeeded_contributor_count(self):
        return self.donations.filter(status='succeeded').count()

    @property
    def genuine_amount_donated(self):
        """
        The sum of all contributors (donations) without pledges converted to the targets currency
        """
        return self.amount_donated - self.amount_pledged

    @property
    def amount_raised(self):
        """
        The sum of amount donated + amount matching
        """
        if self.target:
            currency = self.target.currency
        else:
            currency = 'EUR'
        total = convert(self.amount_donated, currency)
        if self.amount_matching:
            total += convert(
                self.amount_matching,
                currency
            )
        return total

    @property
    def payout_account(self):
        if self.bank_account:
            return self.bank_account.connect_account
        else:
            return self.owner.funding_payout_account.first()

    @property
    def stats(self):
        from .states import DonorStateMachine
        stats = self.donations.filter(
            status=DonorStateMachine.succeeded.value
        ).aggregate(
            count=Count('user__id')
        )
        stats['amount'] = {'amount': self.amount_raised.amount, 'currency': str(self.amount_raised.currency)}
        return stats

    def save(self, *args, **kwargs):
        if self.target and self.pk:
            for reward in self.rewards.all():
                if reward.amount and not reward.amount.currency == self.target.currency:
                    reward.amount = Money(reward.amount.amount, self.target.currency)
                    reward.save()

            for line in self.budget_lines.all():
                if self.target and not line.amount.currency == self.target.currency:
                    line.amount = Money(line.amount.amount, self.target.currency)
                    line.save()

        super(Funding, self).save(*args, **kwargs)


@python_2_unicode_compatible
class Reward(models.Model):
    """
    Rewards for donations
    """
    amount = MoneyField(_('Amount'))
    title = models.CharField(_('Title'), max_length=200)
    description = models.CharField(_('Description'), max_length=500, null=True, blank=True)
    activity = models.ForeignKey(
        'funding.Funding', verbose_name=_('Activity'), related_name='rewards', on_delete=models.CASCADE
    )
    limit = models.IntegerField(
        _('Limit'),
        null=True,
        blank=True,
        help_text=_('How many of this rewards are available')
    )

    created = models.DateTimeField(default=timezone.now)
    updated = models.DateTimeField(auto_now=True)

    @property
    def count(self):
        from .states import DonorStateMachine
        return self.donations.filter(
            status=DonorStateMachine.succeeded.value
        ).count()

    def __str__(self):
        return self.title

    class Meta(object):
        ordering = ['-activity__created', 'amount']
        verbose_name = _("Gift")
        verbose_name_plural = _("Gifts")

    class JSONAPIMeta(object):
        resource_name = 'activities/rewards'

    def delete(self, *args, **kwargs):
        if self.count:
            raise ValueError(_('Not allowed to delete a reward with successful donations.'))

        return super(Reward, self).delete(*args, **kwargs)


@python_2_unicode_compatible
class BudgetLine(models.Model):
    """
    BudgetLine: Entries to the Activity Budget sheet.
    """
    activity = models.ForeignKey(
        'funding.Funding', related_name='budget_lines', on_delete=models.CASCADE
    )
    description = models.CharField(_('description'), max_length=255, default='')

    amount = MoneyField()

    created = models.DateTimeField(default=timezone.now)
    updated = models.DateTimeField(auto_now=True)

    class JSONAPIMeta(object):
        resource_name = 'activities/budget-lines'

    class Meta(object):
        verbose_name = _('budget line')
        verbose_name_plural = _('budget lines')

    def __str__(self):
        return u'{0} - {1}'.format(self.description, self.amount)


@python_2_unicode_compatible
class Fundraiser(models.Model):
    owner = models.ForeignKey(
        'members.Member', related_name="funding_fundraisers", on_delete=models.CASCADE
    )
    activity = models.ForeignKey(
        'funding.Funding',
        verbose_name=_("activity"),
        related_name="fundraisers",
        on_delete=models.CASCADE
    )

    title = models.CharField(_("title"), max_length=255)
    description = models.TextField(_("description"), blank=True)

    image = ImageField(blank=True, null=True)

    amount = MoneyField(_("amount"))
    deadline = models.DateTimeField(_('deadline'), null=True, blank=True)

    created = models.DateTimeField(default=timezone.now)
    updated = models.DateTimeField(auto_now=True)

    def __str__(self):
        return self.title

    @cached_property
    def amount_donated(self):
        from .states import DonorStateMachine
        donations = self.donations.filter(
            status__in=[
                DonorStateMachine.succeeded.value,
                DonorStateMachine.activity_refunded.value,
            ]
        )

        totals = [
            Money(data['amount__sum'], data['amount_currency']) for data in
            donations.values('amount_currency').annotate(Sum('amount')).order_by()
        ]

        totals = [convert(amount, self.amount.currency) for amount in totals]

        return sum(totals) or Money(0, self.amount.currency)

    class Meta(object):
        verbose_name = _('fundraiser')
        verbose_name_plural = _('fundraisers')


@python_2_unicode_compatible
class Payout(TriggerMixin, models.Model):
    activity = models.ForeignKey(
        'funding.Funding',
        verbose_name=_("activity"),
        related_name="payouts",
        on_delete=models.CASCADE
    )
    provider = models.CharField(max_length=100)
    currency = models.CharField(max_length=5)

    status = models.CharField(max_length=40)

    date_approved = models.DateTimeField(_('approved'), null=True, blank=True)
    date_started = models.DateTimeField(_('started'), null=True, blank=True)
    date_completed = models.DateTimeField(_('completed'), null=True, blank=True)

    created = models.DateTimeField(auto_now_add=True)
    updated = models.DateTimeField(auto_now=True)

    @classmethod
    def generate(cls, activity):

        ready_donations = activity.grants.filter(status='new', donor__payout__isnull=True)
        groups = set([
            (don.payout_amount_currency, don.payment.provider) for don in
            ready_donations
        ])
        for currency, provider in groups:
            donations = [
                don for don in
                ready_donations.filter(donor__payout_amount_currency=currency)
                if don.payment.provider == provider
            ]
            payout = cls.objects.create(
                activity=activity,
                provider=provider,
                currency=currency
            )
            for donation in donations:
                donation.payout = payout
                donation.save()

    @property
    def total_amount(self):
        if self.currency:
            return Money(self.donations.aggregate(total=Sum('payout_amount'))['total'] or 0, self.currency)
        return self.donations.aggregate(total=Sum('amount'))['total']

    class Meta(object):
        verbose_name = _('payout')
        verbose_name_plural = _('payouts')

    def __str__(self):
        return '{} #{} {}'.format(_('Payout'), self.id, self.activity.title)


class GrantPayout(TriggerMixin, models.Model):
    activity = models.ForeignKey(
        'funding.GrantApplication',
        verbose_name=_("Grant application"),
        related_name="payouts",
        on_delete=models.CASCADE
    )
    provider = models.CharField(max_length=100)
    currency = models.CharField(max_length=5)

    status = models.CharField(max_length=40)

    date_approved = models.DateTimeField(_('approved'), null=True, blank=True)
    date_started = models.DateTimeField(_('started'), null=True, blank=True)
    date_completed = models.DateTimeField(_('completed'), null=True, blank=True)

    created = models.DateTimeField(auto_now_add=True)
    updated = models.DateTimeField(auto_now=True)

    @classmethod
    def generate(cls, activity):
        from .states import GrantPayoutStateMachine
        for payout in cls.objects.filter(activity=activity):
            if payout.status == GrantPayoutStateMachine.new.value:
                payout.delete()
            elif payout.grants.count() == 0:
                raise AssertionError('Payout without donations already started!')
        ready_grants = activity.grants.filter(status='new', grantdonor__payout__isnull=True)
        groups = set([
            don.amount_currency for don in
            ready_grants
        ])
        for currency in groups:
            payout = cls.objects.create(
                activity=activity,
                currency=currency
            )
            for grant in ready_grants:
                grant.payout = payout
                grant.save()

    @property
    def total_amount(self):
        if self.currency:
            return Money(self.grants.aggregate(total=Sum('amount'))['total'] or 0, self.currency)
        return self.grants.aggregate(total=Sum('amount'))['total']

    class Meta(object):
        verbose_name = _('payout')
        verbose_name_plural = _('payouts')

    def __str__(self):
        return '{} #{} {}'.format(_('Payout'), self.id, self.activity.title)


@python_2_unicode_compatible
class Donor(Contributor):
    amount = MoneyField()
    payout_amount = MoneyField()
    client_secret = models.CharField(max_length=32, blank=True, null=True)
    reward = models.ForeignKey(
        Reward, null=True, blank=True, related_name="donations", on_delete=models.CASCADE
    )
    fundraiser = models.ForeignKey(
        Fundraiser, null=True, blank=True, related_name="donations", on_delete=models.CASCADE
    )
    name = models.CharField(max_length=200, null=True, blank=True,
                            verbose_name=_('Fake name'),
                            help_text=_('Override donor name / Name for guest donation'))
    anonymous = models.BooleanField(_('anonymous'), default=False)
    payout = models.ForeignKey(
        'funding.Payout', null=True, blank=True, on_delete=SET_NULL, related_name='donations'
    )

    def save(self, *args, **kwargs):
        if not self.user and not self.client_secret:
            self.client_secret = ''.join(random.choice(string.ascii_lowercase) for i in range(32))

        if not self.payout_amount:
            self.payout_amount = self.amount

        super(Donor, self).save(*args, **kwargs)

    @property
    def date(self):
        return self.created

    @property
    def available_payment_methods(self):
        payment_methods = self.activity.bank_account.payment_methods
        return payment_methods

    @property
    def payment_method(self):
        if not self.payment:
            return None
        return self.payment.type

    class Meta(object):
        verbose_name = _('Donation')
        verbose_name_plural = _('Donations')

    class JSONAPIMeta(object):
        resource_name = 'contributors/donations'


@python_2_unicode_compatible
class MoneyContribution(Contribution):

    value = MoneyField()

    class Meta(object):
        verbose_name = _('Donation')
        verbose_name_plural = _('Contributions')


@python_2_unicode_compatible
class Payment(TriggerMixin, PolymorphicModel):
    status = models.CharField(max_length=40)

    created = models.DateTimeField(default=timezone.now)
    updated = models.DateTimeField(default=timezone.now)

    donation = models.OneToOneField(Donor, related_name='payment', on_delete=models.CASCADE)

    @property
    def can_update(self):
        return hasattr(self, 'update')

    @property
    def can_refund(self):
        return hasattr(self, 'refund')

    def save(self, *args, **kwargs):
        self.updated = timezone.now()

        super(Payment, self).save(*args, **kwargs)

    def __str__(self):
        return "{} - {}".format(self.polymorphic_ctype, self.id)

    class Meta(object):
        permissions = (
            ('refund_payment', 'Can refund payments'),
        )


class LegacyPayment(Payment):
    method = models.CharField(max_length=100)
    data = models.TextField()

    provider = 'legacy'


class PaymentMethod(object):
    code = ''
    provider = ''
    name = ''
    currencies = []
    countries = []

    def __init__(self, provider, code, name=None, currencies=None, countries=None):
        self.provider = provider
        self.code = code
        if name:
            self.name = name
        else:
            self.name = code
        if currencies:
            self.currencies = currencies
        if countries:
            self.countries = countries

    @property
    def id(self):
        return "{}-{}".format(self.provider, self.code)

    @property
    def pk(self):
        return self.id

    class JSONAPIMeta(object):
        resource_name = 'payments/payment-methods'


@python_2_unicode_compatible
class PayoutAccount(TriggerMixin, ValidatedModelMixin, PolymorphicModel):
    status = models.CharField(max_length=40)

    owner = models.ForeignKey(
        'members.Member',
        related_name='funding_payout_account',
        on_delete=models.CASCADE
    )

    created = models.DateTimeField(_('created'), default=timezone.now)
    updated = models.DateTimeField(_('updated'), auto_now=True)
    reviewed = models.BooleanField(_('reviewed'), default=False)

    public = models.BooleanField(
        _('Public payout account'),
        default=False,
        help_text=_((
            "Allow users to choose this payout account when setting up a "
            "crowdfunding campaign (only applies if crowdfunding for public "
            "payout accounts is enabled)."
        ))
    )

    partner_organization = models.ForeignKey(
        'organizations.Organization',
        blank=True, null=True,
        related_name='payout_accounts',
        verbose_name=_('Partner organisation'),
        on_delete=models.SET_NULL
    )

    @property
    def funding(self):
        for account in self.external_accounts.all():
            for funding in account.funding_set.all():
                return funding

    @property
    def grant_application(self):
        for account in self.external_accounts.all():
            for grant_application in account.grant_application_set.all():
                return grant_application

    def __str__(self):
        return "Payout account #{}".format(self.id)


class PlainPayoutAccount(PayoutAccount):
    document = PrivateDocumentField(
        blank=True, null=True, on_delete=models.deletion.SET_NULL, view_name='kyc-document'
    )

    ip_address = models.GenericIPAddressField(_('IP address'), blank=True, null=True, default=None)

    @property
    def verified(self):
        return self.reviewed

    class Meta(object):
        verbose_name = _('Plain KYC account')
        verbose_name_plural = _('Plain KYC accounts')

    class JSONAPIMeta(object):
        resource_name = 'payout-accounts/plains'

    @property
    def required_fields(self):
        required = []
        if self.status == 'new':
            required.append('document')
        return required

    def __str__(self):
        return "KYC account for {}".format(self.owner.full_name)


@python_2_unicode_compatible
class BankAccount(TriggerMixin, PolymorphicModel):
    created = models.DateTimeField(auto_now_add=True)
    updated = models.DateTimeField(auto_now=True)
    reviewed = models.BooleanField(default=False)

    provider = 'default'

    connect_account = models.ForeignKey(
        'funding.PayoutAccount',
        null=True, blank=True,
        related_name='external_accounts',
        on_delete=models.CASCADE
    )

    status = models.CharField(max_length=40)

    @property
    def parent(self):
        return self.connect_account

    @property
    def ready(self):
        return True

    @property
    def owner(self):
        return self.connect_account.owner

    provider_class = None

    @property
    def type(self):
        return self.provider_class().name

    @property
    def funding(self):
        return self.funding_set.order_by('-created').first()

    @property
    def payment_methods(self):
        try:
            currencies = [f.target.currency for f in self.funding_set.all() if f.target]
            provider = self.provider_class.objects.filter(paymentcurrency__code__in=currencies).first()
            return provider.payment_methods
        except (AttributeError, self.provider_class.DoesNotExist) as e:
            logging.error(e)
            return []

    class JSONAPIMeta(object):
        resource_name = 'payout-accounts/external-accounts'

    public_data = {}

    def __str__(self):
        return "Bank account #{}".format(self.id)

    class Meta:
        ordering = ('id',)


class FundingPlatformSettings(BasePlatformSettings):

    anonymous_donations = models.BooleanField(
        _('Hide names from all donations'), default=False
    )
    allow_anonymous_rewards = models.BooleanField(
        _('Allow guests to donate rewards'), default=True
    )

    public_accounts = models.BooleanField(
        _('Crowdfunding for verified organisations'),
        default=False,
        help_text=_(
            'When enabled, campaign initiators must select from a list of organisations with a '
            'public payout account that will receive the raised money, rather than providing the '
            'bank account details themselves.'
        )
    )

    matching_name = models.CharField(
        _('Name to use for match funding'),
        max_length=60,
        null=True,
        blank=True,
        help_text=_('Change this if you want to use something else then the platform name for matching amounts.')
    )

    @property
    def stripe_publishable_key(self):
        from bluebottle.funding_stripe.utils import get_stripe_settings
        settings = get_stripe_settings()
        if settings:
            return settings['publishable_key']
        return ""

    class Meta(object):
        verbose_name_plural = _('funding settings')
        verbose_name = _('funding settings')


class GrantApplication(Activity):

    target = MoneyField(default=Money(0, 'EUR'), null=True, blank=True)

    impact_location = models.ForeignKey(
        'geo.Geolocation',
        null=True, blank=True,
        related_name='grant_applications',
        on_delete=models.SET_NULL
    )

    bank_account = models.ForeignKey('funding.BankAccount', null=True, blank=True, on_delete=SET_NULL)
    started = models.DateTimeField(
        _('started'),
        null=True,
        blank=True,
    )
    needs_review = True

    validators = [
        TargetValidator,
    ]

    activity_type = _('Grant application')

    @property
    def required_fields(self):
        fields = [
            "title",
            "description.html",
            "target",
        ]
        return fields

    @property
    def amount_granted(self):
        grants = self.contributors.instance_of(GrantDonor)
        amount = 0
        for grant in grants:
            amount += grant.amount.amount
        return Money(amount, self.target.currency)

    @property
    def payout_account(self):
        if self.bank_account:
            return self.bank_account.connect_account
        else:
            return self.owner.funding_payout_account.first()

    @property
    def grants(self):
        if self.pk:
            return self.contributors.instance_of(GrantDonor)
        else:
            return GrantDonor.objects.none()

    class JSONAPIMeta(object):
        resource_name = 'activities/grant-applications'

    class Meta(object):
        verbose_name = _("Grant application")
        verbose_name_plural = _("Grant applications")
        permissions = (
            ('api_read_grantapplication', 'Can view grant application through the API'),
            ('api_add_grantapplication', 'Can add funding through the API'),
            ('api_change_grantapplication', 'Can change funding through the API'),
            ('api_delete_grantapplication', 'Can delete funding through the API'),

            ('api_read_own_grantapplication', 'Can view own funding through the API'),
            ('api_add_own_grantapplication', 'Can add own funding through the API'),
            ('api_change_own_grantapplication', 'Can change own funding through the API'),
            ('api_delete_own_grantapplication', 'Can delete own funding through the API'),
        )

    @property
    def activity_date(self):
        return self.created.date()

    def get_absolute_url(self):
        domain = get_current_host()
        language = get_current_language()
        return f"{domain}/{language}/activities/details/grant-application/{self.id}/{self.slug}"


class LedgerItemChoices(DjangoChoices):
    debet = ChoiceItem(
        'debit',
        label=_("Debit")
    )
    credit = ChoiceItem(
        'credit',
        label=_("credit")
    )


class GrantFund(models.Model):
    name = models.CharField(max_length=200)
    currency = models.CharField(max_length=3)
    description = QuillField(_("Description"), blank=True)
    organization = models.ForeignKey(
        'organizations.Organization',
        null=True, blank=True,
        on_delete=SET_NULL
    )

    class Meta:
        verbose_name = _('Grant fund')
        verbose_name_plural = _('Grant funds')

    def __str__(self):
        return self.name or f'Grant fund #{self.pk}'

    def save(self, *args, **kwargs):
        if not self.currency:
            self.currency = properties.DEFAULT_CURRENCY

        super().save(*args, **kwargs)

    @property
    def credit_items(self):
        return self.ledger_items.filter(type=LedgerItemChoices.credit)

    @property
    def debet_items(self):
        return self.ledger_items.filter(type=LedgerItemChoices.debet)

    @property
    def total_credit(self):
        return self.credit_items.aggregate(total=Sum('amount'))['total'] or 0
    total_credit.fget.short_description = _('Total payed out')

    @property
    def total_debet(self):
        return self.debet_items.aggregate(total=Sum('amount'))['total'] or 0
    total_debet.fget.short_description = _('Total budget')

    @property
    def balance(self):
        return self.total_debet - self.total_credit
    balance.fget.short_description = _('Balance')

    class JSONAPIMeta(object):
        resource_name = "activities/grant-funds"


class LedgerItem(TriggerMixin, models.Model):
    status = models.CharField(max_length=40)

    amount = MoneyField()
    type = models.CharField(choices=LedgerItemChoices.choices)
    fund = models.ForeignKey(GrantFund, related_name='ledger_items', on_delete=models.CASCADE)

    object_type = models.ForeignKey(
        ContentType, related_name='ledger_item', on_delete=models.CASCADE
    )
    object_id = models.PositiveIntegerField()
    object = GenericForeignKey('object_type', 'object_id')

    created = models.DateTimeField(default=timezone.now)
    updated = models.DateTimeField(auto_now=True)

    def clean(self):
        if str(self.amount.currency) != self.fund.currency:
            raise ValidationError({'amount': _('Currency should match fund currency')})

        super().clean()


class GrantDonor(Contributor):
    amount = MoneyField()
    fund = models.ForeignKey(
        GrantFund,
        null=True, blank=True,
<<<<<<< HEAD
        related_name="payments",
        on_delete=models.CASCADE
    )

    ledger_items = GenericRelation(
        LedgerItem, object_id_field="object_id", content_type_field='object_type'
=======
        related_name="grants",
        on_delete=models.SET_NULL
>>>>>>> c19c32ca
    )

    payout = models.ForeignKey(
        GrantPayout,
        null=True, blank=True,
        on_delete=SET_NULL,
        related_name='grants'
    )

    class Meta:
        verbose_name = _('Grant')
        verbose_name_plural = _('Grants')

    class JSONAPIMeta(object):
        resource_name = "contributors/grants"

    def clean(self):
        if str(self.amount.currency) != self.fund.currency:
            raise ValidationError({'amount': _('Currency should match fund currency')})

        super().clean()

    def save(self, *args, **kwargs):
        super().save(*args, **kwargs)

        if not self.ledger_items.exists():
            self.ledger_item = LedgerItem.objects.create(
                fund=self.fund,
                amount=self.amount,
                object=self,
                type=LedgerItemChoices.credit
            )
            self.save()


class GrantDeposit(TriggerMixin, models.Model):
    status = models.CharField(max_length=40)
    amount = MoneyField()

    reference = models.CharField(max_length=255, blank=True)

    created = models.DateTimeField(default=timezone.now)
    updated = models.DateTimeField(auto_now=True)

    fund = models.ForeignKey(GrantFund, on_delete=models.CASCADE)
    ledger_items = GenericRelation(
        LedgerItem, object_id_field="object_id", content_type_field='object_type'
    )

    def clean(self):
        if str(self.amount.currency) != self.fund.currency:
            raise ValidationError({'amount': _('Currency should match fund currency')})

        super().clean()

    def save(self, *args, **kwargs):
        super().save(*args, **kwargs)

        if not self.ledger_items.exists():
            self.ledger_item = LedgerItem.objects.create(
                fund=self.fund,
                amount=self.amount,
                object=self,
                type=LedgerItemChoices.debet
            )
            self.save()



from bluebottle.funding.periodic_tasks import *  # noqa<|MERGE_RESOLUTION|>--- conflicted
+++ resolved
@@ -1055,17 +1055,14 @@
     fund = models.ForeignKey(
         GrantFund,
         null=True, blank=True,
-<<<<<<< HEAD
-        related_name="payments",
+        related_name="grants",
         on_delete=models.CASCADE
     )
 
     ledger_items = GenericRelation(
-        LedgerItem, object_id_field="object_id", content_type_field='object_type'
-=======
+        LedgerItem, object_id_field="object_id", content_type_field='object_type',
         related_name="grants",
         on_delete=models.SET_NULL
->>>>>>> c19c32ca
     )
 
     payout = models.ForeignKey(
