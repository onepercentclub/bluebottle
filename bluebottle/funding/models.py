--- conflicted
+++ resolved
@@ -19,21 +19,9 @@
 from tenant_schemas.postgresql_backend.base import FakeTenant
 
 from bluebottle.activities.models import Activity, Contribution
-<<<<<<< HEAD
-from bluebottle.files.fields import ImageField, DocumentField
+from bluebottle.funding.validators import KYCPassedValidator, DeadlineValidator, BudgetLineValidator, TargetValidator
+from bluebottle.files.fields import ImageField, PrivateDocumentField
 from bluebottle.fsm import FSMField
-from bluebottle.funding.validators import KYCPassedValidator, DeadlineValidator, BudgetLineValidator, TargetValidator
-=======
-from bluebottle.files.fields import ImageField, PrivateDocumentField
-from bluebottle.fsm import FSMField, TransitionManager, TransitionsMixin
-from bluebottle.funding.transitions import (
-    FundingTransitions,
-    DonationTransitions,
-    PaymentTransitions,
-    PayoutAccountTransitions,
-    PlainPayoutAccountTransitions,
-    PayoutTransitions)
->>>>>>> e4c3c87a
 from bluebottle.utils.exchange_rates import convert
 from bluebottle.utils.fields import MoneyField
 from bluebottle.utils.models import BasePlatformSettings, AnonymizationMixin, ValidatedModelMixin
@@ -620,15 +608,10 @@
 
     ip_address = models.GenericIPAddressField(_('IP address'), blank=True, null=True, default=None)
 
-<<<<<<< HEAD
-=======
-    transitions = TransitionManager(PlainPayoutAccountTransitions, 'status')
-
     @property
     def verified(self):
         return True
 
->>>>>>> e4c3c87a
     class Meta:
         verbose_name = _('Without payment account')
         verbose_name_plural = _('Without payment accounts')
