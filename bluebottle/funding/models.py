# -*- coding: utf-8 -*-
from __future__ import absolute_import

import random
import string
from builtins import object
from builtins import range

from babel.numbers import get_currency_name
from django.core.cache import cache
from django.db import connection
from django.db import models
from django.db.models import Count
from django.db.models import SET_NULL
from django.db.models.aggregates import Sum
from django.utils import timezone
from django.utils.functional import cached_property
from django.utils.translation import gettext_lazy as _
from future.utils import python_2_unicode_compatible
from moneyed import Money
from polymorphic.models import PolymorphicModel
from tenant_schemas.postgresql_backend.base import FakeTenant

from bluebottle.activities.models import Activity, Contributor
from bluebottle.activities.models import Contribution
from bluebottle.clients import properties
from bluebottle.files.fields import ImageField, PrivateDocumentField
from bluebottle.fsm.triggers import TriggerMixin
from bluebottle.funding.validators import KYCReadyValidator, DeadlineValidator, BudgetLineValidator, TargetValidator
from bluebottle.utils.exchange_rates import convert
from bluebottle.utils.fields import MoneyField
from bluebottle.utils.models import BasePlatformSettings, AnonymizationMixin, ValidatedModelMixin


class PaymentCurrency(models.Model):

    provider = models.ForeignKey('funding.PaymentProvider', on_delete=models.CASCADE)
    code = models.CharField(max_length=3, default='EUR')
    min_amount = models.DecimalField(default=5.0, decimal_places=2, max_digits=10)
    max_amount = models.DecimalField(null=True, blank=True, decimal_places=2, max_digits=10)

    default1 = models.DecimalField(decimal_places=2, max_digits=10)
    default2 = models.DecimalField(decimal_places=2, max_digits=10)
    default3 = models.DecimalField(decimal_places=2, max_digits=10)
    default4 = models.DecimalField(decimal_places=2, max_digits=10)

    class Meta(object):
        verbose_name = _('Payment currency')
        verbose_name_plural = _('Payment currencies')


@python_2_unicode_compatible
class PaymentProvider(PolymorphicModel):

    title = 'Payment Service Provider'

    public_settings = {}
    private_settings = {}

    refund_enabled = False

    @property
    def available_currencies(self):
        currencies = []
        for method in self.payment_methods:
            for cur in method.currencies:
                if cur not in currencies:
                    currencies.append(cur)
        return currencies

    @classmethod
    def get_currency_choices(cls):
        currencies = []
        if isinstance(connection.tenant, FakeTenant):
            currencies = [('EUR', 'Euro')]
        else:
            for provider in cls.objects.all():
                for cur in provider.paymentcurrency_set.all():
                    currency = (cur.code, get_currency_name(cur.code))
                    if currency not in currencies:
                        currencies.append(currency)
        return currencies

    @classmethod
    def get_default_currency(cls):
        if len(cls.get_currency_choices()):
            return cls.get_currency_choices()[0]
        return 'EUR'

    @property
    def payment_methods(self):
        return []

    def __str__(self):
        return str(self.polymorphic_ctype)

    @property
    def name(self):
        return self.__class__.__name__.replace('PaymentProvider', '').lower()

    def save(self, **kwargs):
        created = False
        if self.pk is None:
            created = True
        model = super(PaymentProvider, self).save(**kwargs)
        if created:
            for currency in self.available_currencies:
                PaymentCurrency.objects.create(
                    provider=self,
                    code=currency,
                    min_amount=5,
                    default1=10,
                    default2=20,
                    default3=50,
                    default4=100,
                )
        return model


class Funding(Activity):

    deadline = models.DateTimeField(
        _('deadline'),
        null=True,
        blank=True,
        help_text=_('If you enter a deadline, leave the duration field empty. This will override the duration.')
    )

    duration = models.PositiveIntegerField(
        _('duration'),
        null=True,
        blank=True,
        help_text=_('If you enter a duration, leave the deadline field empty for it to be automatically calculated.')
    )

    target = MoneyField(default=Money(0, 'EUR'), null=True, blank=True)
    amount_matching = MoneyField(default=Money(0, 'EUR'), null=True, blank=True)
    country = models.ForeignKey('geo.Country', null=True, blank=True, on_delete=models.SET_NULL)
    bank_account = models.ForeignKey('funding.BankAccount', null=True, blank=True, on_delete=SET_NULL)
    started = models.DateTimeField(
        _('started'),
        null=True,
        blank=True,
    )

    needs_review = True

    validators = [KYCReadyValidator, DeadlineValidator, BudgetLineValidator, TargetValidator]

    auto_approve = False

    @property
    def required_fields(self):
        fields = super().required_fields + ['title', 'description', 'target', 'bank_account']

        if not self.duration:
            fields.append('deadline')

        return fields

    class JSONAPIMeta(object):
        resource_name = 'activities/fundings'

    class Meta(object):
        verbose_name = _("Funding")
        verbose_name_plural = _("Funding Activities")
        permissions = (
            ('api_read_funding', 'Can view funding through the API'),
            ('api_add_funding', 'Can add funding through the API'),
            ('api_change_funding', 'Can change funding through the API'),
            ('api_delete_funding', 'Can delete funding through the API'),

            ('api_read_own_funding', 'Can view own funding through the API'),
            ('api_add_own_funding', 'Can add own funding through the API'),
            ('api_change_own_funding', 'Can change own funding through the API'),
            ('api_delete_own_funding', 'Can delete own funding through the API'),
        )

    def update_amounts(self):
        cache_key = '{}.{}.amount_donated'.format(connection.tenant.schema_name, self.id)
        cache.delete(cache_key)
        cache_key = '{}.{}.genuine_amount_donated'.format(connection.tenant.schema_name, self.id)
        cache.delete(cache_key)

    @property
    def activity_date(self):
        return self.deadline

    @property
    def donations(self):
        return self.contributors.instance_of(Donor)

    @property
    def amount_donated(self):
        """
        The sum of all contributors (donations) converted to the targets currency
        """
        from .states import DonorStateMachine
        from bluebottle.funding.utils import calculate_total
        cache_key = '{}.{}.amount_donated'.format(connection.tenant.schema_name, self.id)
        total = cache.get(cache_key)
        if not total:
            donations = self.donations.filter(
                status__in=(
                    DonorStateMachine.succeeded.value,
                    DonorStateMachine.activity_refunded.value,
                )
            )
            if self.target and self.target.currency:
                total = calculate_total(donations, self.target.currency)
            else:
                total = calculate_total(donations, properties.DEFAULT_CURRENCY)
            cache.set(cache_key, total)
        return total

    @property
    def genuine_amount_donated(self):
        """
        The sum of all contributors (donations) without pledges converted to the targets currency
        """
        from .states import DonorStateMachine
        from bluebottle.funding.utils import calculate_total
        cache_key = '{}.{}.genuine_amount_donated'.format(connection.tenant.schema_name, self.id)
        total = cache.get(cache_key)
        if not total:
            donations = self.donations.filter(
                status__in=(
                    DonorStateMachine.succeeded.value,
                    DonorStateMachine.activity_refunded.value,
                ),
                donor__payment__pledgepayment__isnull=True
            )
            if self.target and self.target.currency:
                total = calculate_total(donations, self.target.currency)
            else:
                total = calculate_total(donations, properties.DEFAULT_CURRENCY)
            cache.set(cache_key, total)
        return total

    @cached_property
    def amount_pledged(self):
        """
        The sum of all contributors (donations) converted to the targets currency
        """
        from .states import DonorStateMachine
        from bluebottle.funding.utils import calculate_total
        donations = self.donations.filter(
            status__in=(
                DonorStateMachine.succeeded.value,
                DonorStateMachine.activity_refunded.value,
            ),
            donor__payment__pledgepayment__isnull=False
        )
        if self.target and self.target.currency:
            total = calculate_total(donations, self.target.currency)
        else:
            total = calculate_total(donations, properties.DEFAULT_CURRENCY)

        return total

    @property
    def amount_raised(self):
        """
        The sum of amount donated + amount matching
        """
        if self.target:
            currency = self.target.currency
        else:
            currency = 'EUR'
        total = self.amount_donated
        if self.amount_matching:
            total += convert(
                self.amount_matching,
                currency
            )
        return total

    @property
    def stats(self):
        from .states import DonorStateMachine
        stats = self.donations.filter(
            status=DonorStateMachine.succeeded.value
        ).aggregate(
            count=Count('user__id')
        )
        stats['amount'] = {'amount': self.amount_raised.amount, 'currency': str(self.amount_raised.currency)}
        return stats

    def save(self, *args, **kwargs):
        if self.target:
            for reward in self.rewards.all():
<<<<<<< HEAD
                if reward.amount and reward.amount.currency == self.target.currency:
=======
                if reward.amount and not reward.amount.currency == self.target.currency:
>>>>>>> 05ec19d5
                    reward.amount = Money(reward.amount.amount, self.target.currency)
                    reward.save()

            for line in self.budget_lines.all():
                if self.target and not line.amount.currency == self.target.currency:
                    line.amount = Money(line.amount.amount, self.target.currency)
                    line.save()

        super(Funding, self).save(*args, **kwargs)


@python_2_unicode_compatible
class Reward(models.Model):
    """
    Rewards for donations
    """
    amount = MoneyField(_('Amount'))
    title = models.CharField(_('Title'), max_length=200)
    description = models.CharField(_('Description'), max_length=500)
    activity = models.ForeignKey(
        'funding.Funding', verbose_name=_('Activity'), related_name='rewards', on_delete=models.CASCADE
    )
    limit = models.IntegerField(
        _('Limit'),
        null=True,
        blank=True,
        help_text=_('How many of this rewards are available')
    )

    created = models.DateTimeField(default=timezone.now)
    updated = models.DateTimeField(auto_now=True)

    @property
    def count(self):
        from .states import DonorStateMachine
        return self.donations.filter(
            status=DonorStateMachine.succeeded.value
        ).count()

    def __str__(self):
        return self.title

    class Meta(object):
        ordering = ['-activity__created', 'amount']
        verbose_name = _("Gift")
        verbose_name_plural = _("Gifts")

    class JSONAPIMeta(object):
        resource_name = 'activities/rewards'

    def delete(self, *args, **kwargs):
        if self.count:
            raise ValueError(_('Not allowed to delete a reward with successful donations.'))

        return super(Reward, self).delete(*args, **kwargs)


@python_2_unicode_compatible
class BudgetLine(models.Model):
    """
    BudgetLine: Entries to the Activity Budget sheet.
    """
    activity = models.ForeignKey(
        'funding.Funding', related_name='budget_lines', on_delete=models.CASCADE
    )
    description = models.CharField(_('description'), max_length=255, default='')

    amount = MoneyField()

    created = models.DateTimeField(default=timezone.now)
    updated = models.DateTimeField(auto_now=True)

    class JSONAPIMeta(object):
        resource_name = 'activities/budget-lines'

    class Meta(object):
        verbose_name = _('budget line')
        verbose_name_plural = _('budget lines')

    def __str__(self):
        return u'{0} - {1}'.format(self.description, self.amount)


@python_2_unicode_compatible
class Fundraiser(AnonymizationMixin, models.Model):
    owner = models.ForeignKey(
        'members.Member', related_name="funding_fundraisers", on_delete=models.CASCADE
    )
    activity = models.ForeignKey(
        'funding.Funding',
        verbose_name=_("activity"),
        related_name="fundraisers",
        on_delete=models.CASCADE
    )

    title = models.CharField(_("title"), max_length=255)
    description = models.TextField(_("description"), blank=True)

    image = ImageField(blank=True, null=True)

    amount = MoneyField(_("amount"))
    deadline = models.DateTimeField(_('deadline'), null=True, blank=True)

    created = models.DateTimeField(default=timezone.now)
    updated = models.DateTimeField(auto_now=True)

    def __str__(self):
        return self.title

    @cached_property
    def amount_donated(self):
        from .states import DonorStateMachine
        donations = self.donations.filter(
            status__in=[
                DonorStateMachine.succeeded.value,
                DonorStateMachine.activity_refunded.value,
            ]
        )

        totals = [
            Money(data['amount__sum'], data['amount_currency']) for data in
            donations.values('amount_currency').annotate(Sum('amount')).order_by()
        ]

        totals = [convert(amount, self.amount.currency) for amount in totals]

        return sum(totals) or Money(0, self.amount.currency)

    class Meta(object):
        verbose_name = _('fundraiser')
        verbose_name_plural = _('fundraisers')


@python_2_unicode_compatible
class Payout(TriggerMixin, models.Model):
    activity = models.ForeignKey(
        'funding.Funding',
        verbose_name=_("activity"),
        related_name="payouts",
        on_delete=models.CASCADE
    )
    provider = models.CharField(max_length=100)
    currency = models.CharField(max_length=5)

    status = models.CharField(max_length=40)

    date_approved = models.DateTimeField(_('approved'), null=True, blank=True)
    date_started = models.DateTimeField(_('started'), null=True, blank=True)
    date_completed = models.DateTimeField(_('completed'), null=True, blank=True)

    created = models.DateTimeField(auto_now_add=True)
    updated = models.DateTimeField(auto_now=True)

    @classmethod
    def generate(cls, activity):
        from .states import PayoutStateMachine
        for payout in cls.objects.filter(activity=activity):
            if payout.status == PayoutStateMachine.new.value:
                payout.delete()
            elif payout.donations.count() == 0:
                raise AssertionError('Payout without donations already started!')
        ready_donations = activity.donations.filter(status='succeeded', donor__payout__isnull=True)
        groups = set([
            (don.payout_amount_currency, don.payment.provider) for don in
            ready_donations
        ])
        for currency, provider in groups:
            donations = [
                don for don in
                ready_donations.filter(donor__payout_amount_currency=currency)
                if don.payment.provider == provider
            ]
            payout = cls.objects.create(
                activity=activity,
                provider=provider,
                currency=currency
            )
            for donation in donations:
                donation.payout = payout
                donation.save()

    @property
    def total_amount(self):
        if self.currency:
            return Money(self.donations.aggregate(total=Sum('payout_amount'))['total'] or 0, self.currency)
        return self.donations.aggregate(total=Sum('amount'))['total']

    class Meta(object):
        verbose_name = _('payout')
        verbose_name_plural = _('payouts')

    def __str__(self):
        return '{} #{} {}'.format(_('Payout'), self.id, self.activity.title)


@python_2_unicode_compatible
class Donor(Contributor):
    amount = MoneyField()
    payout_amount = MoneyField()
    client_secret = models.CharField(max_length=32, blank=True, null=True)
    reward = models.ForeignKey(
        Reward, null=True, blank=True, related_name="donations", on_delete=models.CASCADE
    )
    fundraiser = models.ForeignKey(
        Fundraiser, null=True, blank=True, related_name="donations", on_delete=models.CASCADE
    )
    name = models.CharField(max_length=200, null=True, blank=True,
                            verbose_name=_('Fake name'),
                            help_text=_('Override donor name / Name for guest donation'))
    anonymous = models.BooleanField(_('anonymous'), default=False)
    payout = models.ForeignKey(
        'funding.Payout', null=True, blank=True, on_delete=SET_NULL, related_name='donations'
    )

    def save(self, *args, **kwargs):
        if not self.user and not self.client_secret:
            self.client_secret = ''.join(random.choice(string.ascii_lowercase) for i in range(32))

        if not self.payout_amount:
            self.payout_amount = self.amount

        super(Donor, self).save(*args, **kwargs)

    @property
    def date(self):
        return self.created

    @property
    def payment_method(self):
        if not self.payment:
            return None
        return self.payment.type

    class Meta(object):
        verbose_name = _('Donation')
        verbose_name_plural = _('Donations')

    class JSONAPIMeta(object):
        resource_name = 'contributors/donations'


@python_2_unicode_compatible
class MoneyContribution(Contribution):

    value = MoneyField()

    class Meta(object):
        verbose_name = _('Donation')
        verbose_name_plural = _('Contributions')


@python_2_unicode_compatible
class Payment(TriggerMixin, PolymorphicModel):
    status = models.CharField(max_length=40)

    created = models.DateTimeField(default=timezone.now)
    updated = models.DateTimeField()

    donation = models.OneToOneField(Donor, related_name='payment', on_delete=models.CASCADE)

    @property
    def can_update(self):
        return hasattr(self, 'update')

    @property
    def can_refund(self):
        return hasattr(self, 'refund')

    def save(self, *args, **kwargs):
        self.updated = timezone.now()

        super(Payment, self).save(*args, **kwargs)

    def __str__(self):
        return "{} - {}".format(self.polymorphic_ctype, self.id)

    class Meta(object):
        permissions = (
            ('refund_payment', 'Can refund payments'),
        )


class LegacyPayment(Payment):
    method = models.CharField(max_length=100)
    data = models.TextField()

    provider = 'legacy'


class PaymentMethod(object):
    code = ''
    provider = ''
    name = ''
    currencies = []
    countries = []

    def __init__(self, provider, code, name=None, currencies=None, countries=None):
        self.provider = provider
        self.code = code
        if name:
            self.name = name
        else:
            self.name = code
        if currencies:
            self.currencies = currencies
        if countries:
            self.countries = countries

    @property
    def id(self):
        return "{}-{}".format(self.provider, self.code)

    @property
    def pk(self):
        return self.id

    class JSONAPIMeta(object):
        resource_name = 'payments/payment-methods'


@python_2_unicode_compatible
class PayoutAccount(TriggerMixin, ValidatedModelMixin, AnonymizationMixin, PolymorphicModel):
    status = models.CharField(max_length=40)

    owner = models.ForeignKey(
        'members.Member',
        related_name='funding_payout_account',
        on_delete=models.CASCADE
    )

    created = models.DateTimeField(default=timezone.now)
    updated = models.DateTimeField(auto_now=True)
    reviewed = models.BooleanField(default=False)

    @property
    def funding(self):
        for account in self.external_accounts.all():
            for funding in account.funding_set.all():
                return funding

    def __str__(self):
        return "Payout account #{}".format(self.id)


class PlainPayoutAccount(PayoutAccount):
    document = PrivateDocumentField(blank=True, null=True, on_delete=models.deletion.SET_NULL)

    ip_address = models.GenericIPAddressField(_('IP address'), blank=True, null=True, default=None)

    @property
    def verified(self):
        return self.reviewed

    class Meta(object):
        verbose_name = _('Plain KYC account')
        verbose_name_plural = _('Plain KYC accounts')

    class JSONAPIMeta(object):
        resource_name = 'payout-accounts/plains'

    @property
    def required_fields(self):
        required = []
        if self.status == 'new':
            required.append('document')
        return required

    def __str__(self):
        return "KYC account for {}".format(self.owner.full_name)


@python_2_unicode_compatible
class BankAccount(TriggerMixin, PolymorphicModel):
    created = models.DateTimeField(auto_now_add=True)
    updated = models.DateTimeField(auto_now=True)
    reviewed = models.BooleanField(default=False)

    connect_account = models.ForeignKey(
        'funding.PayoutAccount',
        null=True, blank=True,
        related_name='external_accounts',
        on_delete=models.CASCADE
    )

    status = models.CharField(max_length=40)

    @property
    def parent(self):
        return self.connect_account

    @property
    def ready(self):
        return True

    @property
    def owner(self):
        return self.connect_account.owner

    provider_class = None

    @property
    def type(self):
        return self.provider_class().name

    @property
    def funding(self):
        return self.funding_set.order_by('-created').first()

    @property
    def payment_methods(self):
        try:
            currencies = [f.target.currency for f in self.funding_set.all()]
            provider = self.provider_class.objects.filter(paymentcurrency__code__in=currencies).first()
            return provider.payment_methods
        except (AttributeError, self.provider_class.DoesNotExist):
            return []

    class JSONAPIMeta(object):
        resource_name = 'payout-accounts/external-accounts'

    public_data = {}

    def __str__(self):
        return "Bank account #{}".format(self.id)

    class Meta:
        ordering = ('id',)


class FundingPlatformSettings(BasePlatformSettings):

    allow_anonymous_rewards = models.BooleanField(
        _('Allow guests to donate rewards'), default=True
    )

    class Meta(object):
        verbose_name_plural = _('funding settings')
        verbose_name = _('funding settings')


from bluebottle.funding.periodic_tasks import *  # noqa<|MERGE_RESOLUTION|>--- conflicted
+++ resolved
@@ -289,11 +289,7 @@
     def save(self, *args, **kwargs):
         if self.target:
             for reward in self.rewards.all():
-<<<<<<< HEAD
-                if reward.amount and reward.amount.currency == self.target.currency:
-=======
                 if reward.amount and not reward.amount.currency == self.target.currency:
->>>>>>> 05ec19d5
                     reward.amount = Money(reward.amount.amount, self.target.currency)
                     reward.save()
 
