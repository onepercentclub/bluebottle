--- conflicted
+++ resolved
@@ -28,12 +28,8 @@
 from bluebottle.funding.validators import (
     DeadlineValidator,
     TargetValidator,
-<<<<<<< HEAD
-    DeadlineMaxValidator, BudgetValidator,
-=======
     DeadlineMaxValidator,
     BudgetLineValidator,
->>>>>>> 1c262526
 )
 from bluebottle.utils.exchange_rates import convert
 from bluebottle.utils.fields import MoneyField
@@ -159,16 +155,12 @@
 
     needs_review = True
 
-<<<<<<< HEAD
-    validators = [DeadlineValidator, DeadlineMaxValidator, TargetValidator, BudgetValidator]
-=======
     validators = [
         DeadlineValidator,
         DeadlineMaxValidator,
         TargetValidator,
         BudgetLineValidator,
     ]
->>>>>>> 1c262526
 
     auto_approve = False
 
