from builtins import object
from django.utils.translation import ugettext_lazy as _
from rest_framework import serializers
from rest_framework.permissions import IsAdminUser
from rest_framework_json_api.relations import (
    PolymorphicResourceRelatedField
)
from rest_framework_json_api.relations import ResourceRelatedField, SerializerMethodResourceRelatedField
from rest_framework_json_api.serializers import (
    ModelSerializer, ValidationError, IntegerField,
    PolymorphicModelSerializer
)

from bluebottle.activities.utils import (
    BaseContributorSerializer, BaseContributorListSerializer,
    BaseActivityListSerializer, BaseActivitySerializer,
    BaseTinyActivitySerializer
)
from bluebottle.bluebottle_drf2.serializers import PrivateFileSerializer
from bluebottle.files.serializers import PrivateDocumentSerializer
from bluebottle.files.serializers import PrivateDocumentField
from bluebottle.funding.filters import DonorListFilter
from bluebottle.funding.models import (
    Funding, Donor, Reward, BudgetLine, PaymentMethod,
    BankAccount, PayoutAccount, PaymentProvider,
    Payout, FundingPlatformSettings)
from bluebottle.funding.models import PlainPayoutAccount
from bluebottle.funding.permissions import CanExportSupportersPermission
from bluebottle.funding_flutterwave.serializers import (
    FlutterwaveBankAccountSerializer, PayoutFlutterwaveBankAccountSerializer
)
from bluebottle.funding_lipisha.serializers import (
    LipishaBankAccountSerializer, PayoutLipishaBankAccountSerializer
)
from bluebottle.funding_pledge.serializers import (
    PledgeBankAccountSerializer, PayoutPledgeBankAccountSerializer
)
from bluebottle.funding_stripe.serializers import (
    ExternalAccountSerializer, ConnectAccountSerializer, PayoutStripeBankSerializer
)
from bluebottle.funding_telesom.serializers import PayoutTelesomBankAccountSerializer, TelesomBankAccountSerializer
from bluebottle.funding_vitepay.serializers import (
    VitepayBankAccountSerializer, PayoutVitepayBankAccountSerializer
)
from bluebottle.members.models import Member
from bluebottle.utils.fields import ValidationErrorsField, RequiredErrorsField, FSMField
from bluebottle.utils.serializers import (
    MoneySerializer, FilteredRelatedField, ResourcePermissionField, NoCommitMixin,
)


class FundingCurrencyValidator(object):
    """
    Validates that the currency of the field is the same as the activity currency
    """
    message = _('Currency does not match any of the activities currencies')

    def __init__(self, fields=None, message=None):
        if fields is None:
            fields = ['amount']

        self.fields = fields
        self.message = message or self.message

    def set_context(self, serializer):
        if serializer.instance:
            self.activity = serializer.instance.activity

    def __call__(self, data):
        activity = data.get('activity') or self.activity
        for field in self.fields:
            if (
                activity.target and
                field in data and
                data[field].currency != activity.target.currency
            ):
                raise ValidationError(self.message)


class RewardSerializer(ModelSerializer):
    activity = ResourceRelatedField(queryset=Funding.objects.all())
    count = IntegerField(read_only=True)
    amount = MoneySerializer(min_amount=5.00)

    validators = [FundingCurrencyValidator()]

    included_serializers = {
        'activity': 'bluebottle.funding.serializers.FundingSerializer',
    }

    class Meta(object):
        model = Reward
        fields = ('id', 'title', 'description', 'amount', 'limit', 'activity', 'count')

    class JSONAPIMeta(object):
        included_resources = [
            'activity',
        ]

        resource_name = 'activities/rewards'


class BudgetLineSerializer(ModelSerializer):
    activity = ResourceRelatedField(queryset=Funding.objects.all())
    amount = MoneySerializer()

    validators = [FundingCurrencyValidator()]

    included_serializers = {
        'activity': 'bluebottle.funding.serializers.FundingSerializer',
    }

    class Meta(object):
        model = BudgetLine
        fields = ('activity', 'amount', 'description')

    class JSONAPIMeta(object):
        included_resources = [
            'activity',
        ]

        resource_name = 'activities/budget-lines'


class PaymentMethodSerializer(serializers.Serializer):
    code = serializers.CharField()
    name = serializers.CharField()
    provider = serializers.CharField()
    currencies = serializers.SerializerMethodField()
    countries = serializers.ListField()

    class Meta(object):
        model = PaymentMethod
        fields = ('code', 'name', 'provider', 'currencies', 'countries', 'activity')

    class JSONAPIMeta(object):
        resource_name = 'payments/payment-methods'

    def get_currencies(self, obj):
        # Only return payment method currencies that are enabled in back office
        currencies = []
        for enabled_currencies in PaymentProvider.get_currency_choices():
            if enabled_currencies[0] in obj.currencies:
                currencies.append(enabled_currencies[0])
        return currencies


class BankAccountSerializer(PolymorphicModelSerializer):
    polymorphic_serializers = [
        ExternalAccountSerializer,
        FlutterwaveBankAccountSerializer,
        LipishaBankAccountSerializer,
        VitepayBankAccountSerializer,
        TelesomBankAccountSerializer,
        PledgeBankAccountSerializer
    ]

    class Meta(object):
        model = BankAccount

    class JSONAPIMeta(object):
        included_resources = [
            'owner',
        ]
        resource_name = 'payout-accounts/external-accounts'


class FundingListSerializer(BaseActivityListSerializer):
    target = MoneySerializer(required=False, allow_null=True)
    permissions = ResourcePermissionField('funding-detail', view_args=('pk',))
    amount_raised = MoneySerializer(read_only=True)
    amount_donated = MoneySerializer(read_only=True)
    amount_matching = MoneySerializer(read_only=True)

    class Meta(BaseActivityListSerializer.Meta):
        model = Funding
        fields = BaseActivityListSerializer.Meta.fields + (
            'country',
            'deadline',
            'duration',
            'target',
            'amount_donated',
            'amount_matching',
            'amount_raised',
        )

    class JSONAPIMeta(BaseActivityListSerializer.JSONAPIMeta):
        resource_name = 'activities/fundings'

    included_serializers = dict(
        BaseActivitySerializer.included_serializers,
        **{
            'location': 'bluebottle.geo.serializers.GeolocationSerializer',
        }
    )


class TinyFundingSerializer(BaseTinyActivitySerializer):

    class Meta(BaseTinyActivitySerializer.Meta):
        model = Funding
        fields = BaseTinyActivitySerializer.Meta.fields + ('target', )

    class JSONAPIMeta(BaseTinyActivitySerializer.JSONAPIMeta):
        resource_name = 'activities/fundings'


class FundingSerializer(NoCommitMixin, BaseActivitySerializer):
    target = MoneySerializer(required=False, allow_null=True)
    amount_raised = MoneySerializer(read_only=True)
    amount_donated = MoneySerializer(read_only=True)
    amount_matching = MoneySerializer(read_only=True)
    rewards = RewardSerializer(many=True, required=False)
    budget_lines = BudgetLineSerializer(many=True, required=False)
    payment_methods = SerializerMethodResourceRelatedField(
        read_only=True, many=True, source='get_payment_methods', model=PaymentMethod
    )
<<<<<<< HEAD
    contributors = FilteredRelatedField(many=True, filter_backend=DonationListFilter)
=======
    contributors = FilteredRelatedField(many=True, filter_backend=DonorListFilter)
>>>>>>> b53ad681
    permissions = ResourcePermissionField('funding-detail', view_args=('pk',))

    bank_account = PolymorphicResourceRelatedField(
        BankAccountSerializer,
        queryset=BankAccount.objects.all(),
        required=False,
        allow_null=True
    )

    supporters_export_url = PrivateFileSerializer(
        'funding-supporters-export', url_args=('pk', ),
        filename='supporters.csv',
        permission=CanExportSupportersPermission,
        read_only=True
    )
    account_info = serializers.DictField(source='bank_account.public_data', read_only=True)

    def get_fields(self):
        fields = super(FundingSerializer, self).get_fields()

        if not self.context['request'].user in [
            self.instance.owner,
            self.instance.initiative.owner,
            self.instance.initiative.activity_manager
        ]:
            del fields['bank_account']
            del fields['required']
            del fields['errors']
        return fields

    class Meta(BaseActivitySerializer.Meta):
        model = Funding
        fields = BaseActivitySerializer.Meta.fields + (
            'country',
            'deadline',
            'duration',
            'target',
            'amount_donated',
            'amount_matching',
            'amount_raised',
            'account_info',

            'rewards',
            'payment_methods',
            'budget_lines',
            'contributors',
            'bank_account',
            'supporters_export_url',
        )

    class JSONAPIMeta(BaseActivitySerializer.JSONAPIMeta):
        included_resources = BaseActivitySerializer.JSONAPIMeta.included_resources + [
            'payment_methods',
            'rewards',
            'budget_lines',
            'contributors',
            'contributors.user',
            'bank_account',
        ]
        resource_name = 'activities/fundings'

    included_serializers = dict(
        BaseActivitySerializer.included_serializers,
        **{
            'rewards': 'bluebottle.funding.serializers.BudgetLineSerializer',
            'budget_lines': 'bluebottle.funding.serializers.RewardSerializer',
<<<<<<< HEAD
            'contributors': 'bluebottle.funding.serializers.DonationSerializer',
=======
            'contributors': 'bluebottle.funding.serializers.DonorSerializer',
>>>>>>> b53ad681
            'bank_account': 'bluebottle.funding.serializers.BankAccountSerializer',
            'payment_methods': 'bluebottle.funding.serializers.PaymentMethodSerializer',
        }
    )

    def get_payment_methods(self, obj):
        if not obj.bank_account:
            return []

        methods = obj.bank_account.payment_methods

        request = self.context['request']

        if request.user.is_authenticated and request.user.can_pledge:
            methods.append(
                PaymentMethod(
                    provider='pledge',
                    code='pledge',
                    name=_('Pledge'),
                    currencies=[
                        'EUR', 'USD', 'NGN', 'UGX', 'KES', 'XOF', 'BGN'
                    ]
                )
            )

        return methods


class FundingTransitionSerializer(ModelSerializer):
    resource = ResourceRelatedField(queryset=Funding.objects.all())
    field = 'transitions'
    included_serializers = {
        'resource': 'bluebottle.funding.serializers.FundingSerializer',
    }

    class JSONAPIMeta(object):
        included_resources = ['resource', ]
        resource_name = 'funding-transitions'


class IsRelatedToActivity(object):
    """
    Validates that the reward activity is the same as the donation activity
    """
    message = _('The selected reward is not related to this activity')

    def __init__(self, field):
        self.field = field

    def __call__(self, data):
        if data.get(self.field) and not data[self.field].activity == data['activity']:
            raise ValidationError(self.message)


def reward_amount_matches(data):
    """
    Validates that the reward activity is the same as the donation activity
    """
    if data.get('reward') and data['reward'].amount > data['amount']:
        raise ValidationError(
            _('The amount must be higher or equal to the amount of the reward.')
        )


class DonorMemberValidator(object):
    """
    Validates that the reward activity is the same as the donation activity
    """
    message = _('User can only be set, not changed.')

    def set_context(self, serializer):
        if serializer.instance:
            self.user = serializer.instance.user
        else:
            self.user = None

    def __call__(self, data):
        if data.get('user') and data['user'].is_authenticated and self.user and self.user != data['user']:
            raise ValidationError(self.message)


<<<<<<< HEAD
class DonationListSerializer(BaseContributorListSerializer):
=======
class DonorListSerializer(BaseContributorListSerializer):
>>>>>>> b53ad681
    amount = MoneySerializer()

    user = ResourceRelatedField(
        queryset=Member.objects.all(),
        default=serializers.CurrentUserDefault(),
        allow_null=True,
        required=False
    )

    included_serializers = {
        'activity': 'bluebottle.funding.serializers.TinyFundingSerializer',
        'user': 'bluebottle.initiatives.serializers.MemberSerializer',
    }

    class Meta(BaseContributorListSerializer.Meta):
<<<<<<< HEAD
        model = Donation
=======
        model = Donor
>>>>>>> b53ad681
        fields = BaseContributorListSerializer.Meta.fields + ('amount', 'name', 'reward', 'anonymous',)
        meta_fields = ('created', 'updated', )

    class JSONAPIMeta(BaseContributorListSerializer.JSONAPIMeta):
        resource_name = 'contributors/donations'
        included_resources = [
            'user',
            'activity',
        ]


<<<<<<< HEAD
class DonationSerializer(BaseContributorSerializer):
=======
class DonorSerializer(BaseContributorSerializer):
>>>>>>> b53ad681
    amount = MoneySerializer()

    user = ResourceRelatedField(
        queryset=Member.objects.all(),
        default=serializers.CurrentUserDefault(),
        allow_null=True,
        required=False
    )

    included_serializers = {
        'activity': 'bluebottle.funding.serializers.FundingListSerializer',
        'user': 'bluebottle.initiatives.serializers.MemberSerializer',
        'reward': 'bluebottle.funding.serializers.RewardSerializer',
    }

    validators = [
        IsRelatedToActivity('reward'),
        DonorMemberValidator(),
        reward_amount_matches,
    ]

    class Meta(BaseContributorSerializer.Meta):
<<<<<<< HEAD
        model = Donation
=======
        model = Donor
>>>>>>> b53ad681
        fields = BaseContributorSerializer.Meta.fields + ('amount', 'name', 'reward', 'anonymous',)

    class JSONAPIMeta(BaseContributorSerializer.JSONAPIMeta):
        resource_name = 'contributors/donations'
        included_resources = [
            'user',
            'activity',
            'reward',
        ]

    def get_fields(self):
        """
        If the donor is anonymous, we do not return the user.
        """
        fields = super(DonorSerializer, self).get_fields()
        if isinstance(self.instance, Donor) and self.instance.anonymous:
            del fields['user']

        return fields


class DonorCreateSerializer(DonorSerializer):
    amount = MoneySerializer()

    class Meta(DonorSerializer.Meta):
        model = Donor
        fields = DonorSerializer.Meta.fields + ('client_secret',)


class KycDocumentSerializer(PrivateDocumentSerializer):
    content_view_name = 'kyc-document'
    relationship = 'plainpayoutaccount_set'


class PlainPayoutAccountSerializer(serializers.ModelSerializer):
    document = PrivateDocumentField(required=False, allow_null=True, permissions=[IsAdminUser])
    owner = ResourceRelatedField(read_only=True)
    status = FSMField(read_only=True)
    external_accounts = PolymorphicResourceRelatedField(
        BankAccountSerializer,
        read_only=True,
        many=True
    )

    errors = ValidationErrorsField()
    required = RequiredErrorsField()

    included_serializers = {
        'external_accounts': 'bluebottle.funding.serializers.BankAccountSerializer',
        'owner': 'bluebottle.initiatives.serializers.MemberSerializer',
        'document': 'bluebottle.funding.serializers.KycDocumentSerializer',
    }

    class Meta(object):
        model = PlainPayoutAccount

        fields = (
            'id',
            'owner',
            'status',
            'document',
            'required',
            'errors',
            'external_accounts'
        )
        meta_fields = ('required', 'errors', 'status')

    class JSONAPIMeta(object):
        resource_name = 'payout-accounts/plains'
        included_resources = [
            'external_accounts',
            'owner',
            'document',
        ]


class PayoutAccountSerializer(PolymorphicModelSerializer):

    external_accounts = PolymorphicResourceRelatedField(
        BankAccountSerializer,
        read_only=True,
        many=True
    )

    polymorphic_serializers = [
        PlainPayoutAccountSerializer,
        ConnectAccountSerializer,
    ]

    class Meta(object):
        model = PayoutAccount
        fields = (
            'id',
            'owner',
            'status',
            'required',
            'errors',
        )
        meta_fields = ('required', 'errors', 'required_fields', 'status',)

    class JSONAPIMeta(object):
        resource_name = 'payout-accounts/account'
        included_resources = [
            'external_accounts',
            'owner',
        ]

    included_serializers = {
        'external_accounts': 'bluebottle.funding.serializers.BankAccountSerializer',
        'owner': 'bluebottle.initiatives.serializers.MemberSerializer',
    }


class PayoutBankAccountSerializer(PolymorphicModelSerializer):
    polymorphic_serializers = [
        PayoutStripeBankSerializer,
        PayoutFlutterwaveBankAccountSerializer,
        PayoutLipishaBankAccountSerializer,
        PayoutVitepayBankAccountSerializer,
        PayoutTelesomBankAccountSerializer,
        PayoutPledgeBankAccountSerializer
    ]

    # For Payout service
    class Meta(object):
        model = BankAccount


class PayoutDonationSerializer(serializers.ModelSerializer):
    # For Payout service
    amount = MoneySerializer(source='payout_amount')

    class Meta(object):
        fields = (
            'id',
            'amount',
            'status'
        )
        model = Donor


class PayoutFundingSerializer(BaseActivityListSerializer):

    class Meta(BaseActivityListSerializer.Meta):
        model = Funding
        fields = (
            'title', 'bank_account',
        )

    class JSONAPIMeta(BaseActivityListSerializer.JSONAPIMeta):
        resource_name = 'activities/fundings'
        included_resources = [
            'bank_account'
        ]

    included_serializers = {
        'bank_account': 'bluebottle.funding.serializers.PayoutBankAccountSerializer'
    }


class PayoutSerializer(serializers.ModelSerializer):
    # For Payout service
    donations = ResourceRelatedField(read_only=True, many=True)
    activity = ResourceRelatedField(read_only=True)
    currency = serializers.CharField(read_only=True)
    status = serializers.CharField(write_only=True)
    method = serializers.CharField(source='provider', read_only=True)

    class Meta(object):
        fields = (
            'id',
            'status',
            'activity',
            'method',
            'currency',
            'donations',
        )
        model = Payout

    class JSONAPIMeta(object):
        resource_name = 'funding/payouts'
        included_resources = [
            'activity',
            'donations',
            'activity.bank_account'
        ]

    included_serializers = {
        'activity': 'bluebottle.funding.serializers.PayoutFundingSerializer',
        'activity.bank_account': 'bluebottle.funding.serializers.PayoutBankAccountSerializer',
        'donations': 'bluebottle.funding.serializers.PayoutDonationSerializer'
    }


class FundingPlatformSettingsSerializer(serializers.ModelSerializer):
    class Meta(object):
        model = FundingPlatformSettings

        fields = (
            'allow_anonymous_rewards',
        )<|MERGE_RESOLUTION|>--- conflicted
+++ resolved
@@ -215,11 +215,7 @@
     payment_methods = SerializerMethodResourceRelatedField(
         read_only=True, many=True, source='get_payment_methods', model=PaymentMethod
     )
-<<<<<<< HEAD
-    contributors = FilteredRelatedField(many=True, filter_backend=DonationListFilter)
-=======
     contributors = FilteredRelatedField(many=True, filter_backend=DonorListFilter)
->>>>>>> b53ad681
     permissions = ResourcePermissionField('funding-detail', view_args=('pk',))
 
     bank_account = PolymorphicResourceRelatedField(
@@ -286,11 +282,7 @@
         **{
             'rewards': 'bluebottle.funding.serializers.BudgetLineSerializer',
             'budget_lines': 'bluebottle.funding.serializers.RewardSerializer',
-<<<<<<< HEAD
-            'contributors': 'bluebottle.funding.serializers.DonationSerializer',
-=======
             'contributors': 'bluebottle.funding.serializers.DonorSerializer',
->>>>>>> b53ad681
             'bank_account': 'bluebottle.funding.serializers.BankAccountSerializer',
             'payment_methods': 'bluebottle.funding.serializers.PaymentMethodSerializer',
         }
@@ -372,11 +364,7 @@
             raise ValidationError(self.message)
 
 
-<<<<<<< HEAD
-class DonationListSerializer(BaseContributorListSerializer):
-=======
 class DonorListSerializer(BaseContributorListSerializer):
->>>>>>> b53ad681
     amount = MoneySerializer()
 
     user = ResourceRelatedField(
@@ -392,11 +380,7 @@
     }
 
     class Meta(BaseContributorListSerializer.Meta):
-<<<<<<< HEAD
-        model = Donation
-=======
         model = Donor
->>>>>>> b53ad681
         fields = BaseContributorListSerializer.Meta.fields + ('amount', 'name', 'reward', 'anonymous',)
         meta_fields = ('created', 'updated', )
 
@@ -408,11 +392,7 @@
         ]
 
 
-<<<<<<< HEAD
-class DonationSerializer(BaseContributorSerializer):
-=======
 class DonorSerializer(BaseContributorSerializer):
->>>>>>> b53ad681
     amount = MoneySerializer()
 
     user = ResourceRelatedField(
@@ -435,11 +415,7 @@
     ]
 
     class Meta(BaseContributorSerializer.Meta):
-<<<<<<< HEAD
-        model = Donation
-=======
         model = Donor
->>>>>>> b53ad681
         fields = BaseContributorSerializer.Meta.fields + ('amount', 'name', 'reward', 'anonymous',)
 
     class JSONAPIMeta(BaseContributorSerializer.JSONAPIMeta):
