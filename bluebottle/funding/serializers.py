--- conflicted
+++ resolved
@@ -195,10 +195,6 @@
         resource_name = 'activities/fundings'
 
     included_serializers = {
-<<<<<<< HEAD
-        'initiative.image': 'bluebottle.initiatives.serializers.InitiativeImageSerializer',
-=======
->>>>>>> fd610493
         'owner': 'bluebottle.initiatives.serializers.MemberSerializer',
         'initiative': 'bluebottle.initiatives.serializers.InitiativeSerializer',
         'initiative.image': 'bluebottle.initiatives.serializers.InitiativeImageSerializer',
