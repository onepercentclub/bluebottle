from builtins import object

from django.utils.translation import gettext_lazy as _
from rest_framework import serializers
from rest_framework.permissions import IsAdminUser
from rest_framework_json_api.relations import (
    PolymorphicResourceRelatedField
)
from rest_framework_json_api.relations import ResourceRelatedField, SerializerMethodResourceRelatedField
from rest_framework_json_api.serializers import (
    ModelSerializer, ValidationError, IntegerField,
    PolymorphicModelSerializer
)

from bluebottle.activities.utils import (
    BaseContributorSerializer, BaseContributorListSerializer,
    BaseActivityListSerializer, BaseActivitySerializer,
    BaseTinyActivitySerializer
)
from bluebottle.bluebottle_drf2.serializers import PrivateFileSerializer
from bluebottle.files.serializers import PrivateDocumentField
from bluebottle.files.serializers import PrivateDocumentSerializer
from bluebottle.funding.models import (
    Funding, Donor, Reward, BudgetLine, PaymentMethod,
    BankAccount, PayoutAccount, PaymentProvider,
    Payout, FundingPlatformSettings)
from bluebottle.funding.models import PlainPayoutAccount
from bluebottle.funding.permissions import CanExportSupportersPermission
from bluebottle.funding_flutterwave.serializers import (
    FlutterwaveBankAccountSerializer, PayoutFlutterwaveBankAccountSerializer
)
from bluebottle.funding_lipisha.serializers import (
    LipishaBankAccountSerializer, PayoutLipishaBankAccountSerializer
)
from bluebottle.funding_pledge.serializers import (
    PledgeBankAccountSerializer, PayoutPledgeBankAccountSerializer
)
from bluebottle.funding_stripe.serializers import (
    ExternalAccountSerializer, ConnectAccountSerializer, PayoutStripeBankSerializer
)
from bluebottle.funding_telesom.serializers import PayoutTelesomBankAccountSerializer, TelesomBankAccountSerializer
from bluebottle.funding_vitepay.serializers import (
    VitepayBankAccountSerializer, PayoutVitepayBankAccountSerializer
)
from bluebottle.members.models import Member
from bluebottle.utils.fields import ValidationErrorsField, RequiredErrorsField, FSMField
from bluebottle.utils.serializers import (
    MoneySerializer, ResourcePermissionField, NoCommitMixin,
)


class FundingCurrencyValidator(object):
    """
    Validates that the currency of the field is the same as the activity currency
    """
    message = _('Currency does not match any of the activities currencies')
    requires_context = True

    def __init__(self, fields=None, message=None):
        if fields is None:
            fields = ['amount']

        self.fields = fields
        self.message = message or self.message

    def __call__(self, data, serializer_field):
        activity = data.get('activity') or serializer_field.instance.activity

        for field in self.fields:
            if (
                activity.target and
                field in data and
                data[field].currency != activity.target.currency
            ):
                raise ValidationError(self.message)


class RewardSerializer(ModelSerializer):
    activity = ResourceRelatedField(queryset=Funding.objects.all())
    count = IntegerField(read_only=True)
    amount = MoneySerializer(min_amount=5.00)

    validators = [FundingCurrencyValidator()]

    included_serializers = {
        'activity': 'bluebottle.funding.serializers.FundingSerializer',
    }

    class Meta(object):
        model = Reward
        fields = ('id', 'title', 'description', 'amount', 'limit', 'activity', 'count')

    class JSONAPIMeta(object):
        included_resources = [
            'activity',
        ]

        resource_name = 'activities/rewards'


class BudgetLineSerializer(ModelSerializer):
    activity = ResourceRelatedField(queryset=Funding.objects.all())
    amount = MoneySerializer()

    validators = [FundingCurrencyValidator()]

    included_serializers = {
        'activity': 'bluebottle.funding.serializers.FundingSerializer',
    }

    class Meta(object):
        model = BudgetLine
        fields = ('activity', 'amount', 'description')

    class JSONAPIMeta(object):
        included_resources = [
            'activity',
        ]

        resource_name = 'activities/budget-lines'


class PaymentMethodSerializer(serializers.Serializer):
    code = serializers.CharField()
    name = serializers.CharField()
    provider = serializers.CharField()
    currencies = serializers.SerializerMethodField()
    countries = serializers.ListField()

    class Meta(object):
        model = PaymentMethod
        fields = ('code', 'name', 'provider', 'currencies', 'countries', 'activity')

    class JSONAPIMeta(object):
        resource_name = 'payments/payment-methods'

    def get_currencies(self, obj):
        # Only return payment method currencies that are enabled in back office
        currencies = []
        for enabled_currencies in PaymentProvider.get_currency_choices():
            if enabled_currencies[0] in obj.currencies:
                currencies.append(enabled_currencies[0])
        return currencies


class BankAccountSerializer(PolymorphicModelSerializer):
    polymorphic_serializers = [
        ExternalAccountSerializer,
        FlutterwaveBankAccountSerializer,
        LipishaBankAccountSerializer,
        VitepayBankAccountSerializer,
        TelesomBankAccountSerializer,
        PledgeBankAccountSerializer
    ]

    class Meta(object):
        model = BankAccount

    class JSONAPIMeta(object):
        included_resources = [
            'owner',
        ]
        resource_name = 'payout-accounts/external-accounts'


class FundingListSerializer(BaseActivityListSerializer):
    target = MoneySerializer(required=False, allow_null=True)
    permissions = ResourcePermissionField('funding-detail', view_args=('pk',))
    amount_raised = MoneySerializer(read_only=True)
    amount_donated = MoneySerializer(read_only=True)
    amount_matching = MoneySerializer(read_only=True)

    class Meta(BaseActivityListSerializer.Meta):
        model = Funding
        fields = BaseActivityListSerializer.Meta.fields + (
            'country',
            'deadline',
            'duration',
            'target',
            'amount_donated',
            'amount_matching',
            'amount_raised',
        )

    class JSONAPIMeta(BaseActivityListSerializer.JSONAPIMeta):
        resource_name = 'activities/fundings'

    included_serializers = dict(
        BaseActivitySerializer.included_serializers,
        **{
            'location': 'bluebottle.geo.serializers.GeolocationSerializer',
        }
    )


class TinyFundingSerializer(BaseTinyActivitySerializer):

    class Meta(BaseTinyActivitySerializer.Meta):
        model = Funding
        fields = BaseTinyActivitySerializer.Meta.fields + ('target', )

    class JSONAPIMeta(BaseTinyActivitySerializer.JSONAPIMeta):
        resource_name = 'activities/fundings'


class FundingSerializer(NoCommitMixin, BaseActivitySerializer):
    target = MoneySerializer(required=False, allow_null=True)
    amount_raised = MoneySerializer(read_only=True)
    amount_donated = MoneySerializer(read_only=True)
    amount_matching = MoneySerializer(read_only=True)
    rewards = ResourceRelatedField(
        queryset=Reward.objects.all(), many=True, required=False
    )
    budget_lines = ResourceRelatedField(
        queryset=BudgetLine.objects.all(), many=True, required=False
    )
    payment_methods = SerializerMethodResourceRelatedField(
        read_only=True, many=True, source='get_payment_methods', model=PaymentMethod
    )
    permissions = ResourcePermissionField('funding-detail', view_args=('pk',))

    bank_account = PolymorphicResourceRelatedField(
        BankAccountSerializer,
        queryset=BankAccount.objects.all(),
        required=False,
        allow_null=True
    )

    supporters_export_url = PrivateFileSerializer(
        'funding-supporters-export', url_args=('pk', ),
        filename='supporters.csv',
        permission=CanExportSupportersPermission,
        read_only=True
    )
    co_financers = SerializerMethodResourceRelatedField(
        read_only=True, many=True, model=Donor
    )

    account_info = serializers.DictField(source='bank_account.public_data', read_only=True)

    def get_fields(self):
        fields = super(FundingSerializer, self).get_fields()

        user = self.context['request'].user
        if user not in [
            self.instance.owner,
            self.instance.initiative.owner,
        ] and user not in self.instance.initiative.activity_managers.all():
            del fields['bank_account']
            del fields['required']
            del fields['errors']
        return fields

    def get_co_financers(self, instance):
<<<<<<< HEAD
        return instance.contributors.filter(user__is_co_financer=True, status='succeeded').all()
=======
        return instance.contributors.instance_of(Donor).\
            filter(user__is_co_financer=True, status='succeeded').all()
>>>>>>> 1868eae8

    class Meta(BaseActivitySerializer.Meta):
        model = Funding
        fields = BaseActivitySerializer.Meta.fields + (
            'country',
            'deadline',
            'duration',
            'target',
            'amount_donated',
            'amount_matching',
            'amount_raised',
            'account_info',
            'co_financers',

            'rewards',
            'payment_methods',
            'budget_lines',
            'bank_account',
            'supporters_export_url',
        )

    class JSONAPIMeta(BaseActivitySerializer.JSONAPIMeta):
        included_resources = BaseActivitySerializer.JSONAPIMeta.included_resources + [
            'payment_methods',
            'rewards',
            'budget_lines',
            'bank_account',
            'co_financers',
            'co_financers.user',
        ]
        resource_name = 'activities/fundings'

    included_serializers = dict(
        BaseActivitySerializer.included_serializers,
        **{
            'co_financers': 'bluebottle.funding.serializers.DonorSerializer',
            'rewards': 'bluebottle.funding.serializers.RewardSerializer',
            'budget_lines': 'bluebottle.funding.serializers.BudgetLineSerializer',
            'bank_account': 'bluebottle.funding.serializers.BankAccountSerializer',
            'payment_methods': 'bluebottle.funding.serializers.PaymentMethodSerializer',
        }
    )

    def get_payment_methods(self, obj):
        if not obj.bank_account:
            return []

        methods = obj.bank_account.payment_methods

        request = self.context['request']

        if request.user.is_authenticated and request.user.can_pledge:
            methods.append(
                PaymentMethod(
                    provider='pledge',
                    code='pledge',
                    name=_('Pledge'),
                    currencies=[
                        'EUR', 'USD', 'NGN', 'UGX', 'KES', 'XOF', 'BGN'
                    ]
                )
            )

        return methods


class FundingTransitionSerializer(ModelSerializer):
    resource = ResourceRelatedField(queryset=Funding.objects.all())
    field = 'transitions'
    included_serializers = {
        'resource': 'bluebottle.funding.serializers.FundingSerializer',
    }

    class JSONAPIMeta(object):
        included_resources = ['resource', ]
        resource_name = 'funding-transitions'


class IsRelatedToActivity(object):
    """
    Validates that the reward activity is the same as the donation activity
    """
    message = _('The selected reward is not related to this activity')

    def __init__(self, field):
        self.field = field

    def __call__(self, data):
        if data.get(self.field) and not data[self.field].activity == data['activity']:
            raise ValidationError(self.message)


def reward_amount_matches(data):
    """
    Validates that the reward activity is the same as the donation activity
    """
    if data.get('reward') and data['reward'].amount > data['amount']:
        raise ValidationError(
            _('The amount must be higher or equal to the amount of the reward.')
        )


class DonorMemberValidator(object):
    """
    Validates that the reward activity is the same as the donation activity
    """
    message = _('User can only be set, not changed.')

    requires_context = True

    def __call__(self, data, serializer_field):

        if serializer_field.instance:
            user = serializer_field.instance.user
        else:
            user = None

        if data.get('user') and data['user'].is_authenticated and user and user != data['user']:
            raise ValidationError(self.message)


class DonorListSerializer(BaseContributorListSerializer):
    amount = MoneySerializer()

    user = ResourceRelatedField(
        queryset=Member.objects.all(),
        default=serializers.CurrentUserDefault(),
        allow_null=True,
        required=False
    )

    included_serializers = {
        'activity': 'bluebottle.funding.serializers.TinyFundingSerializer',
        'user': 'bluebottle.initiatives.serializers.MemberSerializer',
    }

    class Meta(BaseContributorListSerializer.Meta):
        model = Donor
        fields = BaseContributorListSerializer.Meta.fields + ('amount', 'name', 'reward', 'anonymous',)
        meta_fields = ('created', 'updated', )

    class JSONAPIMeta(BaseContributorListSerializer.JSONAPIMeta):
        resource_name = 'contributors/donations'
        included_resources = [
            'user',
            'activity',
        ]


class DonorSerializer(BaseContributorSerializer):
    amount = MoneySerializer()

    user = ResourceRelatedField(
        queryset=Member.objects.all(),
        default=serializers.CurrentUserDefault(),
        allow_null=True,
        required=False
    )

    included_serializers = {
        'activity': 'bluebottle.funding.serializers.FundingSerializer',
        'user': 'bluebottle.initiatives.serializers.MemberSerializer',
        'reward': 'bluebottle.funding.serializers.RewardSerializer',
    }

    validators = [
        IsRelatedToActivity('reward'),
        DonorMemberValidator(),
        reward_amount_matches,
    ]

    class Meta(BaseContributorSerializer.Meta):
        model = Donor
        fields = BaseContributorSerializer.Meta.fields + ('amount', 'name', 'reward', 'anonymous',)

    class JSONAPIMeta(BaseContributorSerializer.JSONAPIMeta):
        resource_name = 'contributors/donations'
        included_resources = [
            'user',
            'activity',
            'reward',
        ]

    def get_fields(self):
        """
        If the donor is anonymous, we do not return the user.
        """
        fields = super(DonorSerializer, self).get_fields()
        if isinstance(self.instance, Donor) and self.instance.anonymous:
            del fields['user']

        return fields


class DonorCreateSerializer(DonorSerializer):
    amount = MoneySerializer()

    class Meta(DonorSerializer.Meta):
        model = Donor
        fields = DonorSerializer.Meta.fields + ('client_secret',)


class KycDocumentSerializer(PrivateDocumentSerializer):
    content_view_name = 'kyc-document'
    relationship = 'plainpayoutaccount_set'


class PlainPayoutAccountSerializer(serializers.ModelSerializer):
    document = PrivateDocumentField(required=False, allow_null=True, permissions=[IsAdminUser])
    owner = ResourceRelatedField(read_only=True)
    status = FSMField(read_only=True)
    external_accounts = PolymorphicResourceRelatedField(
        BankAccountSerializer,
        read_only=True,
        many=True
    )

    errors = ValidationErrorsField()
    required = RequiredErrorsField()

    included_serializers = {
        'external_accounts': 'bluebottle.funding.serializers.BankAccountSerializer',
        'owner': 'bluebottle.initiatives.serializers.MemberSerializer',
        'document': 'bluebottle.funding.serializers.KycDocumentSerializer',
    }

    class Meta(object):
        model = PlainPayoutAccount

        fields = (
            'id',
            'owner',
            'status',
            'document',
            'required',
            'errors',
            'external_accounts'
        )
        meta_fields = ('required', 'errors', 'status')

    class JSONAPIMeta(object):
        resource_name = 'payout-accounts/plains'
        included_resources = [
            'external_accounts',
            'owner',
            'document',
        ]


class PayoutAccountSerializer(PolymorphicModelSerializer):

    external_accounts = PolymorphicResourceRelatedField(
        BankAccountSerializer,
        read_only=True,
        many=True
    )

    polymorphic_serializers = [
        PlainPayoutAccountSerializer,
        ConnectAccountSerializer,
    ]

    class Meta(object):
        model = PayoutAccount
        fields = (
            'id',
            'owner',
            'status',
            'required',
            'errors',
        )
        meta_fields = ('required', 'errors', 'required_fields', 'status',)

    class JSONAPIMeta(object):
        resource_name = 'payout-accounts/account'
        included_resources = [
            'external_accounts',
            'owner',
        ]

    included_serializers = {
        'external_accounts': 'bluebottle.funding.serializers.BankAccountSerializer',
        'owner': 'bluebottle.initiatives.serializers.MemberSerializer',
    }


class PayoutBankAccountSerializer(PolymorphicModelSerializer):
    polymorphic_serializers = [
        PayoutStripeBankSerializer,
        PayoutFlutterwaveBankAccountSerializer,
        PayoutLipishaBankAccountSerializer,
        PayoutVitepayBankAccountSerializer,
        PayoutTelesomBankAccountSerializer,
        PayoutPledgeBankAccountSerializer
    ]

    # For Payout service
    class Meta(object):
        model = BankAccount


class PayoutDonationSerializer(serializers.ModelSerializer):
    # For Payout service
    amount = MoneySerializer(source='payout_amount')

    class Meta(object):
        fields = (
            'id',
            'amount',
            'status'
        )
        model = Donor


class PayoutFundingSerializer(BaseActivityListSerializer):

    class Meta(BaseActivityListSerializer.Meta):
        model = Funding
        fields = (
            'title', 'bank_account',
        )

    class JSONAPIMeta(BaseActivityListSerializer.JSONAPIMeta):
        resource_name = 'activities/fundings'
        included_resources = [
            'bank_account'
        ]

    included_serializers = {
        'bank_account': 'bluebottle.funding.serializers.PayoutBankAccountSerializer'
    }


class PayoutSerializer(serializers.ModelSerializer):
    # For Payout service
    donations = ResourceRelatedField(read_only=True, many=True)
    activity = ResourceRelatedField(read_only=True)
    currency = serializers.CharField(read_only=True)
    status = serializers.CharField(write_only=True)
    method = serializers.CharField(source='provider', read_only=True)

    class Meta(object):
        fields = (
            'id',
            'status',
            'activity',
            'method',
            'currency',
            'donations',
        )
        model = Payout

    class JSONAPIMeta(object):
        resource_name = 'funding/payouts'
        included_resources = [
            'activity',
            'donations',
            'activity.bank_account'
        ]

    included_serializers = {
        'activity': 'bluebottle.funding.serializers.PayoutFundingSerializer',
        'activity.bank_account': 'bluebottle.funding.serializers.PayoutBankAccountSerializer',
        'donations': 'bluebottle.funding.serializers.PayoutDonationSerializer'
    }


class FundingPlatformSettingsSerializer(serializers.ModelSerializer):
    class Meta(object):
        model = FundingPlatformSettings

        fields = (
            'allow_anonymous_rewards',
        )<|MERGE_RESOLUTION|>--- conflicted
+++ resolved
@@ -252,12 +252,8 @@
         return fields
 
     def get_co_financers(self, instance):
-<<<<<<< HEAD
-        return instance.contributors.filter(user__is_co_financer=True, status='succeeded').all()
-=======
         return instance.contributors.instance_of(Donor).\
             filter(user__is_co_financer=True, status='succeeded').all()
->>>>>>> 1868eae8
 
     class Meta(BaseActivitySerializer.Meta):
         model = Funding
