from builtins import object
from datetime import datetime

import pytz
from dateutil.parser import parse
from django.db import connection
from django.utils.translation import gettext_lazy as _
from rest_framework import serializers
from rest_framework.permissions import IsAdminUser
from rest_framework_json_api.relations import (
    PolymorphicResourceRelatedField
)
from rest_framework_json_api.relations import ResourceRelatedField, SerializerMethodResourceRelatedField
from rest_framework_json_api.serializers import (
    ModelSerializer, ValidationError, IntegerField,
    PolymorphicModelSerializer
)

from bluebottle.activities.utils import (
    BaseContributorSerializer, BaseContributorListSerializer,
    BaseActivityListSerializer, BaseActivitySerializer,
    BaseTinyActivitySerializer
)
from bluebottle.bluebottle_drf2.serializers import PrivateFileSerializer
from bluebottle.files.serializers import PrivateDocumentField
from bluebottle.files.serializers import PrivateDocumentSerializer
from bluebottle.fsm.serializers import TransitionSerializer
from bluebottle.funding.models import (
    Funding, Donor, Reward, BudgetLine, PaymentMethod,
    BankAccount, PayoutAccount, PaymentProvider,
    Payout, FundingPlatformSettings)
from bluebottle.funding.models import PlainPayoutAccount
from bluebottle.funding.permissions import CanExportSupportersPermission
from bluebottle.funding_flutterwave.serializers import (
    FlutterwaveBankAccountSerializer, PayoutFlutterwaveBankAccountSerializer
)
from bluebottle.funding_lipisha.serializers import (
    LipishaBankAccountSerializer, PayoutLipishaBankAccountSerializer
)
from bluebottle.funding_pledge.serializers import (
    PledgeBankAccountSerializer, PayoutPledgeBankAccountSerializer
)
from bluebottle.funding_stripe.models import StripePayoutAccount
from bluebottle.funding_stripe.serializers import (
    ExternalAccountSerializer, ConnectAccountSerializer, PayoutStripeBankSerializer
)
from bluebottle.funding_telesom.serializers import PayoutTelesomBankAccountSerializer, TelesomBankAccountSerializer
from bluebottle.funding_vitepay.serializers import (
    VitepayBankAccountSerializer, PayoutVitepayBankAccountSerializer
)
from bluebottle.members.models import Member
from bluebottle.time_based.serializers import RelatedLinkFieldByStatus
from bluebottle.utils.fields import ValidationErrorsField, RequiredErrorsField, FSMField
from bluebottle.utils.serializers import (
    MoneySerializer, ResourcePermissionField, )


class FundingCurrencyValidator(object):
    """
    Validates that the currency of the field is the same as the activity currency
    """
    message = _('Currency does not match any of the activities currencies')
    requires_context = True

    def __init__(self, fields=None, message=None):
        if fields is None:
            fields = ['amount']

        self.fields = fields
        self.message = message or self.message

    def __call__(self, data, serializer_field):
        activity = data.get('activity') or serializer_field.instance.activity

        for field in self.fields:
            if (
                activity.target and
                field in data and
                data[field].currency != activity.target.currency
            ):
                raise ValidationError(self.message)


class RewardSerializer(ModelSerializer):
    activity = ResourceRelatedField(queryset=Funding.objects.all())
    count = IntegerField(read_only=True)
    amount = MoneySerializer(min_amount=5.00)
    description = serializers.CharField(required=False, allow_null=True, allow_blank=True)
    validators = [FundingCurrencyValidator()]

    included_serializers = {
        'activity': 'bluebottle.funding.serializers.FundingSerializer',
    }

    class Meta(object):
        model = Reward
        fields = ('id', 'title', 'description', 'amount', 'limit', 'activity', 'count')

    class JSONAPIMeta(object):
        included_resources = [
            'activity',
        ]

        resource_name = 'activities/rewards'


class BudgetLineSerializer(ModelSerializer):
    activity = ResourceRelatedField(queryset=Funding.objects.all())
    amount = MoneySerializer()

    validators = [
        FundingCurrencyValidator(),
    ]

    included_serializers = {
        'activity': 'bluebottle.funding.serializers.FundingSerializer',
    }

    class Meta(object):
        model = BudgetLine
        fields = ('activity', 'amount', 'description')

    class JSONAPIMeta(object):
        included_resources = [
            'activity',
        ]

        resource_name = 'activities/budget-lines'


class PaymentMethodSerializer(serializers.Serializer):
    code = serializers.CharField()
    name = serializers.CharField()
    provider = serializers.CharField()
    currencies = serializers.SerializerMethodField()
    countries = serializers.ListField()

    class Meta(object):
        model = PaymentMethod
        fields = ('code', 'name', 'provider', 'currencies', 'countries', 'activity')

    class JSONAPIMeta(object):
        resource_name = 'payments/payment-methods'

    def get_currencies(self, obj):
        # Only return payment method currencies that are enabled in back office
        currencies = []
        for enabled_currencies in PaymentProvider.get_currency_choices():
            if enabled_currencies[0] in obj.currencies:
                currencies.append(enabled_currencies[0])
        return currencies


class BankAccountSerializer(PolymorphicModelSerializer):
    polymorphic_serializers = [
        ExternalAccountSerializer,
        FlutterwaveBankAccountSerializer,
        LipishaBankAccountSerializer,
        VitepayBankAccountSerializer,
        TelesomBankAccountSerializer,
        PledgeBankAccountSerializer
    ]

    class Meta(object):
        model = BankAccount

    class JSONAPIMeta(object):
        included_resources = [
            'owner',

        ]
        resource_name = 'payout-accounts/external-accounts'


class DeadlineField(serializers.DateTimeField):
    def to_internal_value(self, value):
        if not value:
            return None
        try:
            parsed_date = parse(value).date()
            naive_datetime = datetime.combine(parsed_date, datetime.min.time())
            aware_datetime = pytz.timezone('UTC').localize(naive_datetime)
            return aware_datetime
        except (ValueError, TypeError):
            self.fail('invalid', format='date')


class FundingListSerializer(BaseActivityListSerializer):
    target = MoneySerializer(required=False, allow_null=True)
    permissions = ResourcePermissionField('funding-detail', view_args=('pk',))
    amount_raised = MoneySerializer(read_only=True)
    amount_donated = MoneySerializer(read_only=True)
    amount_matching = MoneySerializer(read_only=True)

    deadline = DeadlineField(required=False, allow_null=True)

    class Meta(BaseActivityListSerializer.Meta):
        model = Funding
        fields = BaseActivityListSerializer.Meta.fields + (
            'country',
            'deadline',
            'duration',
            'target',
            'amount_donated',
            'amount_matching',
            'amount_raised',
        )

    class JSONAPIMeta(BaseActivityListSerializer.JSONAPIMeta):
        resource_name = 'activities/fundings'

    included_serializers = dict(
        BaseActivitySerializer.included_serializers,
        **{
            'location': 'bluebottle.geo.serializers.GeolocationSerializer',
        }
    )


class TinyFundingSerializer(BaseTinyActivitySerializer):

    class Meta(BaseTinyActivitySerializer.Meta):
        model = Funding
        fields = BaseTinyActivitySerializer.Meta.fields + ('target', )

    class JSONAPIMeta(BaseTinyActivitySerializer.JSONAPIMeta):
        resource_name = 'activities/fundings'


class FundingSerializer(BaseActivitySerializer):
    target = MoneySerializer(required=False, allow_null=True)
    amount_raised = MoneySerializer(read_only=True)
    amount_donated = MoneySerializer(read_only=True)
    amount_matching = MoneySerializer(read_only=True)
    rewards = ResourceRelatedField(
        many=True, read_only=True
    )
    budget_lines = ResourceRelatedField(
        many=True, read_only=True
    )
    payment_methods = SerializerMethodResourceRelatedField(
        read_only=True, many=True, source='get_payment_methods', model=PaymentMethod
    )
    permissions = ResourcePermissionField('funding-detail', view_args=('pk',))

    payout_account = ResourceRelatedField(
        model=StripePayoutAccount,
        many=False,
        read_only=True,
    )

    bank_account = PolymorphicResourceRelatedField(
        BankAccountSerializer,
        queryset=BankAccount.objects.all(),
        required=False,
        allow_null=True
    )

    supporters_export_url = PrivateFileSerializer(
        'funding-supporters-export', url_args=('pk', ),
        filename='supporters.csv',
        permission=CanExportSupportersPermission,
        read_only=True
    )
    co_financers = SerializerMethodResourceRelatedField(
        read_only=True, many=True, model=Donor
    )

    account_info = serializers.DictField(source='bank_account.public_data', read_only=True)

    psp = serializers.SerializerMethodField()
    deadline = DeadlineField(allow_null=True, required=False)
    errors = ValidationErrorsField(ignore=["kyc"])

    donations = RelatedLinkFieldByStatus(
        read_only=True,
        related_link_view_name="activity-donation-list",
        related_link_url_kwarg="activity_id",
        statuses={
            "succeeded": ["succeeded"],
            "pending": ["pending", "new"],
            "failed": ["failed", "refunded", "activity_refunded"],
        },
    )

    def __init__(self, instance=None, *args, **kwargs):
        super().__init__(instance, *args, **kwargs)

        if not instance or instance.status in ("draft", "needs_work", "submitted"):
            for key in self.fields:
                self.fields[key].allow_blank = True
                self.fields[key].validators = []
                self.fields[key].allow_null = True
                self.fields[key].required = False

    def get_psp(self, obj):
        if obj.bank_account and obj.bank_account.connect_account:
            return obj.bank_account.provider

    def get_fields(self):
        fields = super(FundingSerializer, self).get_fields()

        user = self.context["request"].user
        if (
            self.instance
            and user
            not in [
                self.instance.owner,
                self.instance.initiative.owner,
            ]
            and user not in self.instance.initiative.activity_managers.all()
        ):
            del fields["bank_account"]
            del fields["required"]
            del fields["errors"]
        return fields

    def get_co_financers(self, instance):
        return instance.contributors.instance_of(Donor).\
            filter(user__is_co_financer=True, status='succeeded').all()

    class Meta(BaseActivitySerializer.Meta):
        model = Funding
        fields = BaseActivitySerializer.Meta.fields + (
            "country",
            "deadline",
            "duration",
            "target",
            "amount_donated",
            "amount_matching",
            "amount_raised",
            "account_info",
            "co_financers",
            "rewards",
            "payment_methods",
            "budget_lines",
            "bank_account",
            "payout_account",
            "supporters_export_url",
            "psp",
            "donations"
        )

    class JSONAPIMeta(BaseActivitySerializer.JSONAPIMeta):
        included_resources = BaseActivitySerializer.JSONAPIMeta.included_resources + [
            'payment_methods',
            'rewards',
            'budget_lines',
            'bank_account',
            'co_financers',
            'co_financers.user',
        ]
        resource_name = 'activities/fundings'

    included_serializers = dict(
        BaseActivitySerializer.included_serializers,
        **{
            'co_financers': 'bluebottle.funding.serializers.DonorSerializer',
            'rewards': 'bluebottle.funding.serializers.RewardSerializer',
            'budget_lines': 'bluebottle.funding.serializers.BudgetLineSerializer',
            'bank_account': 'bluebottle.funding.serializers.BankAccountSerializer',
            'payment_methods': 'bluebottle.funding.serializers.PaymentMethodSerializer',
        }
    )

    def get_payment_methods(self, obj):
        if not obj.bank_account:
            return []

        methods = obj.bank_account.payment_methods

        request = self.context['request']

        if request.user.is_authenticated and request.user.can_pledge:
            methods.append(
                PaymentMethod(
                    provider='pledge',
                    code='pledge',
                    name=_('Pledge'),
                    currencies=[
                        'EUR', 'USD', 'NGN', 'UGX', 'KES', 'XOF', 'BGN'
                    ]
                )
            )

        return methods


class FundingTransitionSerializer(TransitionSerializer):
    resource = ResourceRelatedField(queryset=Funding.objects.all())
    included_serializers = {
        'resource': 'bluebottle.funding.serializers.FundingSerializer',
    }

    class JSONAPIMeta(object):
        included_resources = ['resource', ]
        resource_name = 'funding-transitions'


class IsRelatedToActivity(object):
    """
    Validates that the reward activity is the same as the donation activity
    """
    message = _('The selected reward is not related to this activity')

    def __init__(self, field):
        self.field = field

    def __call__(self, data):
        if data.get(self.field) and not data[self.field].activity == data['activity']:
            raise ValidationError(self.message)


def reward_amount_matches(data):
    """
    Validates that the reward activity is the same as the donation activity
    """
    if data.get('reward') and data['reward'].amount > data['amount']:
        raise ValidationError(
            {'amount': _('The amount must be higher or equal to the amount of the reward.')}

        )


class DonorMemberValidator(object):
    """
    Validates that the reward activity is the same as the donation activity
    """
    message = _('User can only be set, not changed.')

    requires_context = True

    def __call__(self, data, serializer_field):

        if serializer_field.instance:
            user = serializer_field.instance.user
        else:
            user = None

        if data.get('user') and data['user'].is_authenticated and user and user != data['user']:
            raise ValidationError(self.message)


class DonorListSerializer(BaseContributorListSerializer):
    amount = MoneySerializer()
    payout_amount = MoneySerializer()

    user = ResourceRelatedField(
        queryset=Member.objects.all(),
        default=serializers.CurrentUserDefault(),
        allow_null=True,
        required=False
    )

    included_serializers = {
        'activity': 'bluebottle.funding.serializers.TinyFundingSerializer',
        'user': 'bluebottle.initiatives.serializers.MemberSerializer',
    }

    class Meta(BaseContributorListSerializer.Meta):
        model = Donor
        fields = BaseContributorListSerializer.Meta.fields + ('amount', 'payout_amount', 'name', 'reward', 'anonymous',)
        meta_fields = ('created', 'updated', )

    class JSONAPIMeta(BaseContributorListSerializer.JSONAPIMeta):
        resource_name = 'contributors/donations'
        included_resources = [
            'user',
            'activity',
        ]


class DonorSerializer(BaseContributorSerializer):
    amount = MoneySerializer()
    payout_amount = MoneySerializer(read_only=True)

    payment_methods = SerializerMethodResourceRelatedField(
        read_only=True, many=True, source='get_payment_methods', model=PaymentMethod
    )
    updates = ResourceRelatedField(read_only=True, many=True)

    user = ResourceRelatedField(
        queryset=Member.objects.all(),
        default=serializers.CurrentUserDefault(),
        allow_null=True,
        required=False
    )

    included_serializers = {
        'activity': 'bluebottle.funding.serializers.FundingSerializer',
        'user': 'bluebottle.initiatives.serializers.MemberSerializer',
        'reward': 'bluebottle.funding.serializers.RewardSerializer',
        'updates': 'bluebottle.updates.serializers.UpdateSerializer',
        'payment_methods': 'bluebottle.funding.serializers.PaymentMethodSerializer',
    }

    validators = [
        IsRelatedToActivity('reward'),
        DonorMemberValidator(),
        reward_amount_matches,
    ]

    class Meta(BaseContributorSerializer.Meta):
        model = Donor
        fields = BaseContributorSerializer.Meta.fields + (
            'amount', 'payout_amount', 'name', 'reward', 'anonymous', 'payment_methods', 'updates'
        )

    class JSONAPIMeta(BaseContributorSerializer.JSONAPIMeta):
        resource_name = 'contributors/donations'
        included_resources = [
            'user',
            'activity',
            'reward',
            'payment_methods',
            'payment_intent'
        ]

    def get_payment_methods(self, obj):
        if not obj.activity.bank_account:
            return []

        methods = [
            method for method in obj.activity.bank_account.payment_methods
            if str(obj.amount.currency) in method.currencies
        ]

        request = self.context['request']

        if request.user.is_authenticated and request.user.can_pledge:
            methods.append(
                PaymentMethod(
                    provider='pledge',
                    code='pledge',
                    name=_('Pledge'),
                    currencies=[str(obj.amount.currency)]
                )
            )

        return methods

    def get_fields(self):
        """
        If the donor is anonymous, we do not return the user.
        """
        fields = super(DonorSerializer, self).get_fields()
        funding_settings = FundingPlatformSettings.load()
        if isinstance(self.instance, Donor) and (
            self.instance.anonymous or
            funding_settings.anonymous_donations
        ):
            del fields['user']
        return fields


class DonorCreateSerializer(DonorSerializer):
    amount = MoneySerializer()

    class Meta(DonorSerializer.Meta):
        model = Donor
        fields = DonorSerializer.Meta.fields + ('client_secret',)


class KycDocumentSerializer(PrivateDocumentSerializer):
    content_view_name = 'kyc-document'
    relationship = 'plainpayoutaccount_set'


class PlainPayoutAccountSerializer(serializers.ModelSerializer):
    document = PrivateDocumentField(required=False, allow_null=True, permissions=[IsAdminUser])
    owner = ResourceRelatedField(read_only=True)
    status = FSMField(read_only=True)
    external_accounts = PolymorphicResourceRelatedField(
        BankAccountSerializer,
        read_only=True,
        many=True
    )

    errors = ValidationErrorsField()
    required = RequiredErrorsField()

    included_serializers = {
        'external_accounts': 'bluebottle.funding.serializers.BankAccountSerializer',
        'owner': 'bluebottle.initiatives.serializers.MemberSerializer',
        'document': 'bluebottle.funding.serializers.KycDocumentSerializer',
    }

    class Meta(object):
        model = PlainPayoutAccount

        fields = (
            'id',
            'owner',
            'status',
            'document',
            'required',
            'errors',
            'external_accounts'
        )
        meta_fields = ('required', 'errors', 'status')

    class JSONAPIMeta(object):
        resource_name = 'payout-accounts/plains'
        included_resources = [
            'external_accounts',
            'owner',
            'document',
        ]


class PayoutAccountSerializer(PolymorphicModelSerializer):

    external_accounts = PolymorphicResourceRelatedField(
        BankAccountSerializer,
        read_only=True,
        many=True
    )

    polymorphic_serializers = [
        PlainPayoutAccountSerializer,
        ConnectAccountSerializer,
    ]

    class Meta(object):
        model = PayoutAccount
        fields = (
            'id',
            'owner',
            'status',
            'required',
            'errors',
        )
        meta_fields = ('required', 'errors', 'required_fields', 'status',)

    class JSONAPIMeta(object):
        resource_name = 'payout-accounts/account'
        included_resources = [
            'external_accounts',
            'owner',
        ]

    included_serializers = {
        'external_accounts': 'bluebottle.funding.serializers.BankAccountSerializer',
        'owner': 'bluebottle.initiatives.serializers.MemberSerializer',
    }


class PayoutBankAccountSerializer(PolymorphicModelSerializer):
    polymorphic_serializers = [
        PayoutStripeBankSerializer,
        PayoutFlutterwaveBankAccountSerializer,
        PayoutLipishaBankAccountSerializer,
        PayoutVitepayBankAccountSerializer,
        PayoutTelesomBankAccountSerializer,
        PayoutPledgeBankAccountSerializer
    ]

    # For Payout service
    class Meta(object):
        model = BankAccount


class PayoutDonationSerializer(serializers.ModelSerializer):
    # For Payout service
    amount = MoneySerializer(source='payout_amount')

    class Meta(object):
        fields = (
            'id',
            'amount',
            'status'
        )
        model = Donor


class PayoutFundingSerializer(BaseActivityListSerializer):

    class Meta(BaseActivityListSerializer.Meta):
        model = Funding
        fields = (
            'title', 'bank_account',
        )

    class JSONAPIMeta(BaseActivityListSerializer.JSONAPIMeta):
        resource_name = 'activities/fundings'
        included_resources = [
            'bank_account'
        ]

    included_serializers = {
        'bank_account': 'bluebottle.funding.serializers.PayoutBankAccountSerializer'
    }


class PayoutSerializer(serializers.ModelSerializer):
    # For Payout service
    donations = ResourceRelatedField(read_only=True, many=True)
    activity = ResourceRelatedField(read_only=True)
    currency = serializers.CharField(read_only=True)
    status = serializers.CharField(write_only=True)
    method = serializers.CharField(source='provider', read_only=True)

    class Meta(object):
        fields = (
            'id',
            'status',
            'activity',
            'method',
            'currency',
            'donations',
        )
        model = Payout

    class JSONAPIMeta(object):
        resource_name = 'funding/payouts'
        included_resources = [
            'activity',
            'donations',
            'activity.bank_account'
        ]

    included_serializers = {
        'activity': 'bluebottle.funding.serializers.PayoutFundingSerializer',
        'activity.bank_account': 'bluebottle.funding.serializers.PayoutBankAccountSerializer',
        'donations': 'bluebottle.funding.serializers.PayoutDonationSerializer'
    }


class FundingPlatformSettingsSerializer(serializers.ModelSerializer):
    matching_name = serializers.SerializerMethodField()

    def get_matching_name(self, obj):
        return obj.matching_name or connection.tenant.name

    class Meta(object):
        model = FundingPlatformSettings

        fields = (
            'allow_anonymous_rewards',
            'anonymous_donations',
            'stripe_publishable_key',
<<<<<<< HEAD
            'public_accounts',
=======
            'matching_name'
>>>>>>> 281cf0f7
        )<|MERGE_RESOLUTION|>--- conflicted
+++ resolved
@@ -739,9 +739,6 @@
             'allow_anonymous_rewards',
             'anonymous_donations',
             'stripe_publishable_key',
-<<<<<<< HEAD
             'public_accounts',
-=======
             'matching_name'
->>>>>>> 281cf0f7
         )