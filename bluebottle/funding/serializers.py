from builtins import object
from datetime import datetime, timedelta
from dateutil.parser import parse
from django.db import connection
from django.utils.timezone import get_current_timezone, make_aware, now
from django.utils.translation import gettext_lazy as _
from rest_framework import serializers
from rest_framework.permissions import IsAdminUser
from rest_framework_json_api.relations import (
    PolymorphicResourceRelatedField,
    ResourceRelatedField,
    SerializerMethodResourceRelatedField,
)
from rest_framework_json_api.serializers import (
    IntegerField,
    ModelSerializer,
    PolymorphicModelSerializer,
    ValidationError,
)

from bluebottle.activities.utils import (
    BaseActivityListSerializer,
    BaseActivitySerializer,
    BaseContributorListSerializer,
    BaseContributorSerializer,
    BaseTinyActivitySerializer,
)
from bluebottle.bluebottle_drf2.serializers import PrivateFileSerializer
from bluebottle.files.serializers import PrivateDocumentField, PrivateDocumentSerializer
from bluebottle.fsm.serializers import TransitionSerializer
from bluebottle.funding.models import (
    BankAccount,
    BudgetLine,
    Donor,
    Funding,
    FundingPlatformSettings,
    PaymentMethod,
    PaymentProvider,
    Payout,
    PayoutAccount,
    PlainPayoutAccount,
    Reward
)
from bluebottle.funding.permissions import CanExportSupportersPermission
from bluebottle.funding_flutterwave.serializers import (
    FlutterwaveBankAccountSerializer,
    PayoutFlutterwaveBankAccountSerializer,
)
from bluebottle.funding_lipisha.serializers import (
    LipishaBankAccountSerializer,
    PayoutLipishaBankAccountSerializer,
)
from bluebottle.funding_pledge.serializers import (
    PayoutPledgeBankAccountSerializer,
    PledgeBankAccountSerializer,
)
from bluebottle.funding_stripe.models import StripePayoutAccount, StripePaymentProvider
from bluebottle.funding_stripe.serializers import (
    ConnectAccountSerializer,
    ExternalAccountSerializer,
    PayoutStripeBankSerializer,
)
from bluebottle.funding_telesom.serializers import (
    PayoutTelesomBankAccountSerializer,
    TelesomBankAccountSerializer,
)
from bluebottle.funding_vitepay.serializers import (
    PayoutVitepayBankAccountSerializer,
    VitepayBankAccountSerializer,
)
from bluebottle.geo.models import Geolocation
from bluebottle.members.models import Member
from bluebottle.time_based.serializers import RelatedLinkFieldByStatus
from bluebottle.utils.fields import FSMField, RequiredErrorsField, ValidationErrorsField
from bluebottle.utils.serializers import MoneySerializer, ResourcePermissionField


class FundingCurrencyValidator(object):
    """
    Validates that the currency of the field is the same as the activity currency
    """
    message = _('Currency does not match any of the activities currencies')
    requires_context = True

    def __init__(self, fields=None, message=None):
        if fields is None:
            fields = ['amount']

        self.fields = fields
        self.message = message or self.message

    def __call__(self, data, serializer_field):
        activity = data.get('activity') or serializer_field.instance.activity

        for field in self.fields:
            if (
                activity.target and
                field in data and
                data[field].currency != activity.target.currency
            ):
                raise ValidationError(self.message)


class RewardSerializer(ModelSerializer):
    activity = ResourceRelatedField(queryset=Funding.objects.all())
    count = IntegerField(read_only=True)
    amount = MoneySerializer(min_amount=5.00)
    description = serializers.CharField(required=False, allow_null=True, allow_blank=True)
    validators = [FundingCurrencyValidator()]

    included_serializers = {
        'activity': 'bluebottle.funding.serializers.FundingSerializer',
    }

    class Meta(object):
        model = Reward
        fields = ('id', 'title', 'description', 'amount', 'limit', 'activity', 'count')

    class JSONAPIMeta(object):
        included_resources = [
            'activity',
        ]

        resource_name = 'activities/rewards'


class BudgetLineSerializer(ModelSerializer):
    activity = ResourceRelatedField(queryset=Funding.objects.all())
    amount = MoneySerializer()

    validators = [
        FundingCurrencyValidator(),
    ]

    included_serializers = {
        'activity': 'bluebottle.funding.serializers.FundingSerializer',
    }

    class Meta(object):
        model = BudgetLine
        fields = ('activity', 'amount', 'description')

    class JSONAPIMeta(object):
        included_resources = [
            'activity',
        ]

        resource_name = 'activities/budget-lines'


class PaymentMethodSerializer(serializers.Serializer):
    code = serializers.CharField()
    name = serializers.CharField()
    provider = serializers.CharField()
    currencies = serializers.SerializerMethodField()
    countries = serializers.ListField()

    class Meta(object):
        model = PaymentMethod
        fields = ('code', 'name', 'provider', 'currencies', 'countries', 'activity')

    class JSONAPIMeta(object):
        resource_name = 'payments/payment-methods'

    def get_currencies(self, obj):
        # Only return payment method currencies that are enabled in back office
        currencies = []
        for enabled_currencies in PaymentProvider.get_currency_choices():
            if enabled_currencies[0] in obj.currencies:
                currencies.append(enabled_currencies[0])
        return currencies


class BankAccountSerializer(PolymorphicModelSerializer):
    polymorphic_serializers = [
        ExternalAccountSerializer,
        FlutterwaveBankAccountSerializer,
        LipishaBankAccountSerializer,
        VitepayBankAccountSerializer,
        TelesomBankAccountSerializer,
        PledgeBankAccountSerializer
    ]

    class Meta(object):
        model = BankAccount

    class JSONAPIMeta(object):
        included_resources = [
            'owner',

        ]
        resource_name = 'payout-accounts/external-accounts'


class DeadlineField(serializers.DateTimeField):
    def to_internal_value(self, value):
        if not value:
            return None
        try:
            parsed_date = parse(value).date()
            return make_aware(
                datetime(
                    parsed_date.year,
                    parsed_date.month,
                    parsed_date.day,
                    hour=23,
                    minute=59,
                    second=59
                ),
                get_current_timezone()
            )
        except (ValueError, TypeError):
            self.fail('invalid', format='date')


class MaxDeadlineValidator(object):
    """
    Validates that the reward activity is the same as the donation activity
    """
    message = _('The deadline should not be more then 60 days in the future')

    def __call__(self, data):
        if (
            'deadline' in data and
            data['deadline'] and
            data['deadline'] >= now() + timedelta(days=60)
        ):
            raise ValidationError({'deadline': self.message})


class FundingListSerializer(BaseActivityListSerializer):
    target = MoneySerializer(required=False, allow_null=True)
    permissions = ResourcePermissionField('funding-detail', view_args=('pk',))
    amount_raised = MoneySerializer(read_only=True)
    amount_donated = MoneySerializer(read_only=True)
    amount_matching = MoneySerializer(read_only=True)

    deadline = DeadlineField(required=False, allow_null=True)

    class Meta(BaseActivityListSerializer.Meta):
        model = Funding
        fields = BaseActivityListSerializer.Meta.fields + (
            'country',
            'deadline',
            'duration',
            'target',
            'amount_donated',
            'amount_matching',
            'amount_raised',
        )

    class JSONAPIMeta(BaseActivityListSerializer.JSONAPIMeta):
        resource_name = 'activities/fundings'

    included_serializers = dict(
        BaseActivitySerializer.included_serializers.serializers,
        **{
            'location': 'bluebottle.geo.serializers.GeolocationSerializer',
        }
    )


class TinyFundingSerializer(BaseTinyActivitySerializer):

    class Meta(BaseTinyActivitySerializer.Meta):
        model = Funding
        fields = BaseTinyActivitySerializer.Meta.fields + ('target', )

    class JSONAPIMeta(BaseTinyActivitySerializer.JSONAPIMeta):
        resource_name = 'activities/fundings'


class FundingSerializer(BaseActivitySerializer):
    target = MoneySerializer(required=False, allow_null=True)
    amount_raised = MoneySerializer(read_only=True)
    amount_donated = MoneySerializer(read_only=True)
    amount_matching = MoneySerializer(read_only=True)
    account_currency = serializers.SerializerMethodField()

    impact_location = ResourceRelatedField(
        queryset=Geolocation.objects.all(),
        required=False,
        allow_null=True,
    )

    rewards = ResourceRelatedField(
        many=True, read_only=True
    )
    budget_lines = ResourceRelatedField(
        many=True, read_only=True
    )
    payment_methods = SerializerMethodResourceRelatedField(
        read_only=True, many=True, source='get_payment_methods', model=PaymentMethod
    )
    permissions = ResourcePermissionField('funding-detail', view_args=('pk',))

    payout_account = ResourceRelatedField(
        model=StripePayoutAccount,
        many=False,
        read_only=True,
    )

    bank_account = PolymorphicResourceRelatedField(
        BankAccountSerializer,
        queryset=BankAccount.objects.all(),
        required=False,
        allow_null=True
    )

    supporters_export_url = PrivateFileSerializer(
        'funding-supporters-export', url_args=('pk', ),
        filename='supporters.csv',
        permission=CanExportSupportersPermission,
        read_only=True
    )
    co_financers = SerializerMethodResourceRelatedField(
        read_only=True, many=True, model=Donor
    )

    account_info = serializers.DictField(source='bank_account.public_data', read_only=True)

    psp = serializers.SerializerMethodField()
    deadline = DeadlineField(allow_null=True, required=False)
    errors = ValidationErrorsField(ignore=["kyc"])

    donations = RelatedLinkFieldByStatus(
        read_only=True,
        related_link_view_name="activity-donation-list",
        related_link_url_kwarg="activity_id",
        statuses={
            "succeeded": ["succeeded"],
            "pending": ["pending", "new"],
            "failed": ["failed", "refunded", "activity_refunded"],
        },
    )

    validators = [
        MaxDeadlineValidator(),
    ]

    def get_account_currency(self, obj):
        if obj.bank_account and getattr(obj.bank_account, 'account', False):
            if not obj.bank_account.currency:
                obj.bank_account.currency = getattr(obj.bank_account.account, 'currency', None)
                if not obj.bank_account.currency:
                    return None
                obj.bank_account.save()
            return obj.bank_account.currency.upper()
        return None

    def get_psp(self, obj):
        if obj.bank_account and obj.bank_account.connect_account:
            return obj.bank_account.provider

    def get_fields(self):
        fields = super(FundingSerializer, self).get_fields()

        user = self.context["request"].user
        if (
            self.instance
            and user not in self.instance.owners
            and not user.is_staff
            and not user.is_superuser
        ):
            del fields["payout_account"]
            del fields["bank_account"]
            del fields["required"]
            del fields["errors"]
        return fields

    def get_co_financers(self, instance):
        return instance.contributors.instance_of(Donor).\
            filter(user__is_co_financer=True, status='succeeded').all()

    class Meta(BaseActivitySerializer.Meta):
        model = Funding
        fields = BaseActivitySerializer.Meta.fields + (
            "country",
            "deadline",
            "duration",
            "target",
            "amount_donated",
            "amount_matching",
            "amount_raised",
            'account_currency',
            "account_info",
            "co_financers",
            "rewards",
            "payment_methods",
            "budget_lines",
            "bank_account",
            "payout_account",
            "supporters_export_url",
            "psp",
            "donations",
            "impact_location"
        )

    class JSONAPIMeta(BaseActivitySerializer.JSONAPIMeta):
        included_resources = BaseActivitySerializer.JSONAPIMeta.included_resources + [
            'payment_methods',
            'rewards',
            'budget_lines',
            'bank_account',
            'co_financers',
            'co_financers.user',
            'partner_organization',
            'impact_location'
        ]
        resource_name = 'activities/fundings'

    included_serializers = dict(
        BaseActivitySerializer.included_serializers.serializers,
        **{
            'co_financers': 'bluebottle.funding.serializers.DonorSerializer',
            'rewards': 'bluebottle.funding.serializers.RewardSerializer',
            'budget_lines': 'bluebottle.funding.serializers.BudgetLineSerializer',
            'bank_account': 'bluebottle.funding.serializers.BankAccountSerializer',
            'payment_methods': 'bluebottle.funding.serializers.PaymentMethodSerializer',
            'impact_location': 'bluebottle.geo.serializers.GeolocationSerializer',
        }
    )

    def get_payment_methods(self, obj):
        if not obj.bank_account:
            return []

        methods = obj.bank_account.payment_methods

        request = self.context['request']

        if request.user.is_authenticated and request.user.can_pledge:
            methods.append(
                PaymentMethod(
                    provider='pledge',
                    code='pledge',
                    name=_('Pledge'),
                    currencies=[
                        'EUR', 'USD', 'NGN', 'UGX', 'KES', 'XOF', 'BGN'
                    ]
                )
            )

        return methods

    def get_partner_organization(self, obj):
        organization = super().get_partner_organization(obj)
        if organization:
            return obj.initiative.organization
        elif (
            obj.bank_account
            and obj.bank_account.connect_account
            and obj.bank_account.connect_account.partner_organization
        ):
            return obj.bank_account.connect_account.partner_organization


class FundingTransitionSerializer(TransitionSerializer):
    resource = ResourceRelatedField(queryset=Funding.objects.all())
    included_serializers = {
        'resource': 'bluebottle.funding.serializers.FundingSerializer',
    }

    class JSONAPIMeta(object):
        included_resources = ['resource', ]
        resource_name = 'funding-transitions'


class IsRelatedToActivity(object):
    """
    Validates that the reward activity is the same as the donation activity
    """
    message = _('The selected reward is not related to this activity')

    def __init__(self, field):
        self.field = field

    def __call__(self, data):
        if data.get(self.field) and not data[self.field].activity == data['activity']:
            raise ValidationError(self.message)


def reward_amount_matches(data):
    """
    Validates that the reward activity is the same as the donation activity
    """
    if data.get('reward') and data['reward'].amount > data['amount']:
        raise ValidationError(
            {'amount': _('The amount must be higher or equal to the amount of the reward.')}

        )


class DonorMemberValidator(object):
    """
    Validates that the reward activity is the same as the donation activity
    """
    message = _('User can only be set, not changed.')

    requires_context = True

    def __call__(self, data, serializer_field):

        if serializer_field.instance:
            user = serializer_field.instance.user
        else:
            user = None

        if data.get('user') and data['user'].is_authenticated and user and user != data['user']:
            raise ValidationError(self.message)


class DonorListSerializer(BaseContributorListSerializer):
    amount = MoneySerializer()
    payout_amount = MoneySerializer()

    user = ResourceRelatedField(
        queryset=Member.objects.all(),
        default=serializers.CurrentUserDefault(),
        allow_null=True,
        required=False
    )

    included_serializers = {
        'activity': 'bluebottle.funding.serializers.FundingSerializer',
        'user': 'bluebottle.initiatives.serializers.MemberSerializer',
    }

    class Meta(BaseContributorListSerializer.Meta):
        model = Donor
        fields = BaseContributorListSerializer.Meta.fields + ('amount', 'payout_amount', 'name', 'reward', 'anonymous',)

    class JSONAPIMeta(BaseContributorListSerializer.JSONAPIMeta):
        resource_name = 'contributors/donations'
        included_resources = [
            'user',
            'activity',
        ]


class DonorSerializer(BaseContributorSerializer):
    amount = MoneySerializer()
    payout_amount = MoneySerializer(read_only=True)

    payment_methods = SerializerMethodResourceRelatedField(
        read_only=True, many=True, source='get_payment_methods', model=PaymentMethod
    )
    updates = ResourceRelatedField(read_only=True, many=True)

    user = ResourceRelatedField(
        queryset=Member.objects.all(),
        default=serializers.CurrentUserDefault(),
        allow_null=True,
        required=False
    )

    included_serializers = {
        'activity': 'bluebottle.funding.serializers.FundingSerializer',
        'user': 'bluebottle.initiatives.serializers.MemberSerializer',
        'reward': 'bluebottle.funding.serializers.RewardSerializer',
        'updates': 'bluebottle.updates.serializers.UpdateSerializer',
        'payment_methods': 'bluebottle.funding.serializers.PaymentMethodSerializer',
    }

    validators = [
        IsRelatedToActivity('reward'),
        DonorMemberValidator(),
        reward_amount_matches,
    ]

    class Meta(BaseContributorSerializer.Meta):
        model = Donor
        fields = BaseContributorSerializer.Meta.fields + (
            'amount', 'payout_amount', 'name', 'reward', 'anonymous', 'payment_methods', 'updates'
        )

    class JSONAPIMeta(BaseContributorSerializer.JSONAPIMeta):
        resource_name = 'contributors/donations'
        included_resources = [
            'user',
            'activity',
            'reward',
            'payment_methods',
            'payment_intent'
        ]

    def get_payment_methods(self, obj):
        if not obj.activity.bank_account:
            return []

        methods = [
            method for method in obj.activity.bank_account.payment_methods
            if str(obj.amount.currency) in method.currencies
        ]

        request = self.context['request']

        if request.user.is_authenticated and request.user.can_pledge:
            methods.append(
                PaymentMethod(
                    provider='pledge',
                    code='pledge',
                    name=_('Pledge'),
                    currencies=[str(obj.amount.currency)]
                )
            )

        return methods

    def get_fields(self):
        """
        If the donor is anonymous, we do not return the user.
        """
        fields = super(DonorSerializer, self).get_fields()
        funding_settings = FundingPlatformSettings.load()
        if isinstance(self.instance, Donor) and (
            self.instance.anonymous or
            funding_settings.anonymous_donations
        ):
            del fields['user']
        return fields


class DonorCreateSerializer(DonorSerializer):
    amount = MoneySerializer()

    class Meta(DonorSerializer.Meta):
        model = Donor
        fields = DonorSerializer.Meta.fields + ('client_secret',)

    def validate_amount(self, value):
        provider = StripePaymentProvider.objects.first()
        currency_code = str(value.currency)
        currency_settings = provider.get_currency_settings(currency_code)

        if currency_settings:
            min_amount = currency_settings.min_amount
            max_amount = currency_settings.max_amount

            if min_amount and value.amount < min_amount:
                raise serializers.ValidationError(
                    _("Amount must be at least {amount} {currency}").format(
                        amount=min_amount, currency=currency_code
                    )
                )

            if max_amount and value.amount > max_amount:
                raise serializers.ValidationError(
                    _("Amount cannot exceed {amount} {currency}").format(
                        amount=max_amount, currency=currency_code
                    )
                )

        return value


class KycDocumentSerializer(PrivateDocumentSerializer):
    content_view_name = 'kyc-document'
    relationship = 'plainpayoutaccount_set'


class PlainPayoutAccountSerializer(ModelSerializer):
    document = PrivateDocumentField(required=False, allow_null=True, permissions=[IsAdminUser])
    owner = ResourceRelatedField(read_only=True)
    status = FSMField(read_only=True)
    external_accounts = PolymorphicResourceRelatedField(
        BankAccountSerializer,
        read_only=True,
        many=True
    )

    errors = ValidationErrorsField()
    required = RequiredErrorsField()

    included_serializers = {
        'external_accounts': 'bluebottle.funding.serializers.BankAccountSerializer',
        'owner': 'bluebottle.initiatives.serializers.MemberSerializer',
        'document': 'bluebottle.funding.serializers.KycDocumentSerializer',
    }

    class Meta(object):
        model = PlainPayoutAccount

        fields = (
            'id',
            'owner',
            'status',
            'document',
            'required',
            'errors',
            'external_accounts'
        )
        meta_fields = ('required', 'errors', 'status')

    class JSONAPIMeta(object):
        resource_name = 'payout-accounts/plains'
        included_resources = [
            'external_accounts',
            'owner',
            'document',
        ]


class PayoutAccountSerializer(PolymorphicModelSerializer):

    external_accounts = PolymorphicResourceRelatedField(
        BankAccountSerializer,
        read_only=True,
        many=True
    )

    polymorphic_serializers = [
        PlainPayoutAccountSerializer,
        ConnectAccountSerializer,
    ]

    class Meta(object):
        model = PayoutAccount
        fields = (
            'id',
            'owner',
            'status',
            'required',
            'errors',
        )
        meta_fields = ('required', 'errors', 'required_fields', 'status',)

    class JSONAPIMeta(object):
        resource_name = 'payout-accounts/account'
        included_resources = [
            'external_accounts',
            'owner',
        ]

    included_serializers = {
        'external_accounts': 'bluebottle.funding.serializers.BankAccountSerializer',
        'owner': 'bluebottle.initiatives.serializers.MemberSerializer',
    }


class PayoutBankAccountSerializer(PolymorphicModelSerializer):
    polymorphic_serializers = [
        PayoutStripeBankSerializer,
        PayoutFlutterwaveBankAccountSerializer,
        PayoutLipishaBankAccountSerializer,
        PayoutVitepayBankAccountSerializer,
        PayoutTelesomBankAccountSerializer,
        PayoutPledgeBankAccountSerializer
    ]

    # For Payout service
    class Meta(object):
        model = BankAccount


class PayoutDonationSerializer(ModelSerializer):
    # For Payout service
    amount = MoneySerializer(source='payout_amount')

    class Meta(object):
        fields = (
            'id',
            'amount',
            'status'
        )
        model = Donor


class PayoutFundingSerializer(BaseActivityListSerializer):

    class Meta(BaseActivityListSerializer.Meta):
        model = Funding
        fields = (
            'title', 'bank_account',
        )

    class JSONAPIMeta(BaseActivityListSerializer.JSONAPIMeta):
        resource_name = 'activities/fundings'
        included_resources = [
            'bank_account'
        ]

    included_serializers = {
        'bank_account': 'bluebottle.funding.serializers.PayoutBankAccountSerializer'
    }


class FundingPlatformSettingsSerializer(ModelSerializer):
    matching_name = serializers.SerializerMethodField()

    def get_matching_name(self, obj):
        return obj.matching_name or connection.tenant.name

    class Meta(object):
        model = FundingPlatformSettings

        fields = (
            'allow_anonymous_rewards',
            'anonymous_donations',
            'stripe_publishable_key',
            'public_accounts',
            'matching_name'
        )


class PayoutSerializer(ModelSerializer):
    # For Payout service
    donations = ResourceRelatedField(read_only=True, many=True)
    activity = ResourceRelatedField(read_only=True)
    currency = serializers.CharField(read_only=True)
    status = serializers.CharField(write_only=True)
    method = serializers.CharField(source='provider', read_only=True)

    class Meta(object):
        fields = (
            'id',
            'status',
            'activity',
            'method',
            'currency',
            'donations',
        )
        model = Payout

    class JSONAPIMeta(object):
        resource_name = 'funding/payouts'
        included_resources = [
            'activity',
            'donations',
            'activity.bank_account'
        ]

    included_serializers = {
        'activity': 'bluebottle.funding.serializers.PayoutFundingSerializer',
        'activity.bank_account': 'bluebottle.funding.serializers.PayoutBankAccountSerializer',
        'donations': 'bluebottle.funding.serializers.PayoutDonationSerializer',
<<<<<<< HEAD
    }


class GrantPayoutSerializer(ModelSerializer):
    # For Payout service
    activity = ResourceRelatedField(read_only=True)
    currency = serializers.CharField(read_only=True)
    status = serializers.CharField(write_only=True)
    method = serializers.CharField(source='provider', read_only=True)
    donations = ResourceRelatedField(source='grants', read_only=True, many=True)

    class Meta(object):
        fields = (
            'id',
            'status',
            'activity',
            'method',
            'currency',
            'donations'
        )
        model = GrantPayout

    class JSONAPIMeta(object):
        resource_name = 'funding/grant-payouts'
        included_resources = [
            'activity',
            'donations',
            'donations.fund',
            'activity.bank_account'
        ]

    included_serializers = {
        'activity': 'bluebottle.funding.serializers.PayoutGrantApplicationSerializer',
        'activity.bank_account': 'bluebottle.funding.serializers.PayoutBankAccountSerializer',
        'donations': 'bluebottle.funding.serializers.PayoutGrantSerializer',
        'donations.fund': 'bluebottle.funding.serializers.PayoutGrantFundSerializer'
    }


class FundingPlatformSettingsSerializer(ModelSerializer):
    matching_name = serializers.SerializerMethodField()

    def get_matching_name(self, obj):
        return obj.matching_name or connection.tenant.name

    class Meta(object):
        model = FundingPlatformSettings

        fields = (
            'allow_anonymous_rewards',
            'anonymous_donations',
            'stripe_publishable_key',
            'public_accounts',
            'matching_name'
        )


class GrantFundSerializer(ModelSerializer):
    description = RichTextField()

    class Meta:
        model = GrantFund
        fields = ['name', 'description']

    class JSONAPIMeta:
        resource_name = 'activities/grant-funds'


class GrantSerializer(BaseContributorSerializer):
    amount = MoneySerializer()
    fund = ResourceRelatedField(read_only=True)

    class Meta(BaseContributorSerializer.Meta):
        model = GrantDonor
        fields = BaseContributorSerializer.Meta.fields + (
            "amount",
            "fund"
        )

    class JSONAPIMeta(BaseContributorSerializer.JSONAPIMeta):
        resource_name = 'contributors/grants'

    included_serializers = {
        'fund': 'bluebottle.funding.serializers.GrantFundSerializer',
    }


class GrantApplicationSerializer(BaseActivitySerializer):

    target = MoneySerializer(required=False, allow_null=True)
    permissions = ResourcePermissionField('funding-detail', view_args=('pk',))
    grants = ResourceRelatedField(
        many=True,
        model=GrantDonor,
        read_only=True
    )

    amount_granted = MoneySerializer(read_only=True)

    payout_account = ResourceRelatedField(
        source='bank_account.connect_account',
        model=StripePayoutAccount,
        many=False,
        read_only=True,
    )

    bank_account = PolymorphicResourceRelatedField(
        BankAccountSerializer,
        queryset=BankAccount.objects.all(),
        required=False,
        allow_null=True
    )

    def get_fields(self):
        fields = super(GrantApplicationSerializer, self).get_fields()

        user = self.context["request"].user
        if (
            self.instance
            and user not in self.instance.owners
            and not user.is_staff
            and not user.is_superuser
        ):
            del fields["payout_account"]
            del fields["bank_account"]
            del fields["required"]
            del fields["errors"]
        return fields

    class Meta(BaseActivitySerializer.Meta):
        model = GrantApplication
        fields = BaseActivitySerializer.Meta.fields + (
            "target",
            "grants",
            "amount_granted",
            "bank_account",
            "payout_account",
            "answers",
        )

    class JSONAPIMeta(BaseActivitySerializer.JSONAPIMeta):
        resource_name = 'activities/grant-applications'
        included_resources = BaseActivitySerializer.JSONAPIMeta.included_resources + [
            'grants',
            'grants.fund',
            'bank_account',
            'payout_account',
            'answers',
            'answers.segment',
            'answers.question'
            'answers.file'

        ]

    included_serializers = dict(
        BaseActivitySerializer.included_serializers.serializers,
        **{
            'payout_account': 'bluebottle.funding_stripe.serializers.ConnectAccountSerializer',
            'bank_account': 'bluebottle.funding.serializers.BankAccountSerializer',
            'location': 'bluebottle.geo.serializers.GeolocationSerializer',
            'grants': 'bluebottle.funding.serializers.GrantSerializer',
            'grants.fund': 'bluebottle.funding.serializers.GrantFundSerializer',
            'answers': 'bluebottle.activities.serializers.ActivityAnswerSerializer',
            'answers.segment': 'bluebottle.segments.serializers.SegmentListSerializer',
            'answers.file': 'bluebottle.files.serializers.DocumentSerializer',
            'answers.question': 'bluebottle.activities.serializers.ActivityQuestionSerializer',
        }
    )
=======
    }
>>>>>>> 3beff8bc
<|MERGE_RESOLUTION|>--- conflicted
+++ resolved
@@ -834,175 +834,4 @@
         'activity': 'bluebottle.funding.serializers.PayoutFundingSerializer',
         'activity.bank_account': 'bluebottle.funding.serializers.PayoutBankAccountSerializer',
         'donations': 'bluebottle.funding.serializers.PayoutDonationSerializer',
-<<<<<<< HEAD
-    }
-
-
-class GrantPayoutSerializer(ModelSerializer):
-    # For Payout service
-    activity = ResourceRelatedField(read_only=True)
-    currency = serializers.CharField(read_only=True)
-    status = serializers.CharField(write_only=True)
-    method = serializers.CharField(source='provider', read_only=True)
-    donations = ResourceRelatedField(source='grants', read_only=True, many=True)
-
-    class Meta(object):
-        fields = (
-            'id',
-            'status',
-            'activity',
-            'method',
-            'currency',
-            'donations'
-        )
-        model = GrantPayout
-
-    class JSONAPIMeta(object):
-        resource_name = 'funding/grant-payouts'
-        included_resources = [
-            'activity',
-            'donations',
-            'donations.fund',
-            'activity.bank_account'
-        ]
-
-    included_serializers = {
-        'activity': 'bluebottle.funding.serializers.PayoutGrantApplicationSerializer',
-        'activity.bank_account': 'bluebottle.funding.serializers.PayoutBankAccountSerializer',
-        'donations': 'bluebottle.funding.serializers.PayoutGrantSerializer',
-        'donations.fund': 'bluebottle.funding.serializers.PayoutGrantFundSerializer'
-    }
-
-
-class FundingPlatformSettingsSerializer(ModelSerializer):
-    matching_name = serializers.SerializerMethodField()
-
-    def get_matching_name(self, obj):
-        return obj.matching_name or connection.tenant.name
-
-    class Meta(object):
-        model = FundingPlatformSettings
-
-        fields = (
-            'allow_anonymous_rewards',
-            'anonymous_donations',
-            'stripe_publishable_key',
-            'public_accounts',
-            'matching_name'
-        )
-
-
-class GrantFundSerializer(ModelSerializer):
-    description = RichTextField()
-
-    class Meta:
-        model = GrantFund
-        fields = ['name', 'description']
-
-    class JSONAPIMeta:
-        resource_name = 'activities/grant-funds'
-
-
-class GrantSerializer(BaseContributorSerializer):
-    amount = MoneySerializer()
-    fund = ResourceRelatedField(read_only=True)
-
-    class Meta(BaseContributorSerializer.Meta):
-        model = GrantDonor
-        fields = BaseContributorSerializer.Meta.fields + (
-            "amount",
-            "fund"
-        )
-
-    class JSONAPIMeta(BaseContributorSerializer.JSONAPIMeta):
-        resource_name = 'contributors/grants'
-
-    included_serializers = {
-        'fund': 'bluebottle.funding.serializers.GrantFundSerializer',
-    }
-
-
-class GrantApplicationSerializer(BaseActivitySerializer):
-
-    target = MoneySerializer(required=False, allow_null=True)
-    permissions = ResourcePermissionField('funding-detail', view_args=('pk',))
-    grants = ResourceRelatedField(
-        many=True,
-        model=GrantDonor,
-        read_only=True
-    )
-
-    amount_granted = MoneySerializer(read_only=True)
-
-    payout_account = ResourceRelatedField(
-        source='bank_account.connect_account',
-        model=StripePayoutAccount,
-        many=False,
-        read_only=True,
-    )
-
-    bank_account = PolymorphicResourceRelatedField(
-        BankAccountSerializer,
-        queryset=BankAccount.objects.all(),
-        required=False,
-        allow_null=True
-    )
-
-    def get_fields(self):
-        fields = super(GrantApplicationSerializer, self).get_fields()
-
-        user = self.context["request"].user
-        if (
-            self.instance
-            and user not in self.instance.owners
-            and not user.is_staff
-            and not user.is_superuser
-        ):
-            del fields["payout_account"]
-            del fields["bank_account"]
-            del fields["required"]
-            del fields["errors"]
-        return fields
-
-    class Meta(BaseActivitySerializer.Meta):
-        model = GrantApplication
-        fields = BaseActivitySerializer.Meta.fields + (
-            "target",
-            "grants",
-            "amount_granted",
-            "bank_account",
-            "payout_account",
-            "answers",
-        )
-
-    class JSONAPIMeta(BaseActivitySerializer.JSONAPIMeta):
-        resource_name = 'activities/grant-applications'
-        included_resources = BaseActivitySerializer.JSONAPIMeta.included_resources + [
-            'grants',
-            'grants.fund',
-            'bank_account',
-            'payout_account',
-            'answers',
-            'answers.segment',
-            'answers.question'
-            'answers.file'
-
-        ]
-
-    included_serializers = dict(
-        BaseActivitySerializer.included_serializers.serializers,
-        **{
-            'payout_account': 'bluebottle.funding_stripe.serializers.ConnectAccountSerializer',
-            'bank_account': 'bluebottle.funding.serializers.BankAccountSerializer',
-            'location': 'bluebottle.geo.serializers.GeolocationSerializer',
-            'grants': 'bluebottle.funding.serializers.GrantSerializer',
-            'grants.fund': 'bluebottle.funding.serializers.GrantFundSerializer',
-            'answers': 'bluebottle.activities.serializers.ActivityAnswerSerializer',
-            'answers.segment': 'bluebottle.segments.serializers.SegmentListSerializer',
-            'answers.file': 'bluebottle.files.serializers.DocumentSerializer',
-            'answers.question': 'bluebottle.activities.serializers.ActivityQuestionSerializer',
-        }
-    )
-=======
-    }
->>>>>>> 3beff8bc
+    }