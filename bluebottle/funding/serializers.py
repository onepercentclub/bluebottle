--- conflicted
+++ resolved
@@ -800,11 +800,8 @@
             'stripe_publishable_key',
             'public_accounts',
             'matching_name',
-<<<<<<< HEAD
             'business_types'
-=======
             'enable_iban_check'
->>>>>>> 2d7897c6
         )
 
 
