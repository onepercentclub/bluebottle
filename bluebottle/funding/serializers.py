--- conflicted
+++ resolved
@@ -125,13 +125,10 @@
 
 class FundingSerializer(BaseActivitySerializer):
     target = MoneySerializer(required=False, allow_null=True)
-<<<<<<< HEAD
-=======
 
     fundraisers = FundraiserSerializer(many=True, required=False)
     rewards = RewardSerializer(many=True, required=False)
     budgetlines = BudgetLineSerializer(many=True, required=False)
->>>>>>> a9f53355
 
     class Meta:
         model = Funding
