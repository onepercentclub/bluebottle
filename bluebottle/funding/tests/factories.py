from builtins import object
import factory.fuzzy
from moneyed import Money
from pytz import UTC

from bluebottle.funding.models import (
    Funding, Donation, Reward, BudgetLine, Payment, BankAccount,
    PlainPayoutAccount, Payout
)
from bluebottle.initiatives.tests.factories import InitiativeFactory
from bluebottle.test.factory_models.accounts import BlueBottleUserFactory


class FundingFactory(factory.DjangoModelFactory):
    class Meta(object):
        model = Funding

    title = factory.Faker('sentence')
    slug = factory.Faker('slug')
    description = factory.Faker('text')

    owner = factory.SubFactory(BlueBottleUserFactory)
    initiative = factory.SubFactory(InitiativeFactory)
    deadline = factory.Faker('future_datetime', tzinfo=UTC)
    target = Money(5000, 'EUR')
    amount_matching = Money(0, 'EUR')


class DonationFactory(factory.DjangoModelFactory):
    class Meta(object):
        model = Donation

    activity = factory.SubFactory(FundingFactory)
    user = factory.SubFactory(BlueBottleUserFactory)
    amount = Money(35, 'EUR')


class PaymentFactory(factory.DjangoModelFactory):
    class Meta(object):
        model = Payment

    activity = factory.SubFactory(FundingFactory)
    user = factory.SubFactory(BlueBottleUserFactory)
    amount = Money(35, 'EUR')


class RewardFactory(factory.DjangoModelFactory):
<<<<<<< HEAD
    activity = factory.SubFactory(FundingFactory)
    amount = Money(35, 'EUR')

    class Meta(object):
        model = Reward

=======
>>>>>>> 68829da6
    activity = factory.SubFactory(FundingFactory)
    amount = Money(35, 'EUR')

    class Meta(object):
        model = Reward

    activity = factory.SubFactory(FundingFactory)
    amount = Money(35, 'EUR')


class BudgetLineFactory(factory.DjangoModelFactory):
    amount = Money(35, 'EUR')
    activity = factory.SubFactory(FundingFactory)

    class Meta(object):
        model = BudgetLine

    activity = factory.SubFactory(FundingFactory)
    amount = Money(35, 'EUR')


class PlainPayoutAccountFactory(factory.DjangoModelFactory):
    owner = factory.SubFactory(BlueBottleUserFactory)
    reviewed = True

    class Meta(object):
        model = PlainPayoutAccount


class BankAccountFactory(factory.DjangoModelFactory):
    reviewed = True
    connect_account = factory.SubFactory(PlainPayoutAccountFactory)

    class Meta(object):
        model = BankAccount


class PayoutFactory(factory.DjangoModelFactory):
    activity = factory.SubFactory(FundingFactory)

    class Meta(object):
        model = Payout<|MERGE_RESOLUTION|>--- conflicted
+++ resolved
@@ -45,23 +45,11 @@
 
 
 class RewardFactory(factory.DjangoModelFactory):
-<<<<<<< HEAD
     activity = factory.SubFactory(FundingFactory)
     amount = Money(35, 'EUR')
 
     class Meta(object):
         model = Reward
-
-=======
->>>>>>> 68829da6
-    activity = factory.SubFactory(FundingFactory)
-    amount = Money(35, 'EUR')
-
-    class Meta(object):
-        model = Reward
-
-    activity = factory.SubFactory(FundingFactory)
-    amount = Money(35, 'EUR')
 
 
 class BudgetLineFactory(factory.DjangoModelFactory):
@@ -70,9 +58,6 @@
 
     class Meta(object):
         model = BudgetLine
-
-    activity = factory.SubFactory(FundingFactory)
-    amount = Money(35, 'EUR')
 
 
 class PlainPayoutAccountFactory(factory.DjangoModelFactory):
