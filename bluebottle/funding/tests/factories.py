import factory.fuzzy
from moneyed import Money
from pytz import UTC

from bluebottle.funding.models import (
    Funding, Donation, Reward, Fundraiser, BudgetLine, Payment, BankAccount,
    PlainPayoutAccount)
from bluebottle.initiatives.tests.factories import InitiativeFactory
from bluebottle.test.factory_models.accounts import BlueBottleUserFactory


class BankAccountFactory(factory.DjangoModelFactory):
    reviewed = True

    class Meta(object):
        model = BankAccount


class FundingFactory(factory.DjangoModelFactory):
    class Meta(object):
        model = Funding

    title = factory.Faker('sentence')
    slug = factory.Faker('slug')
    description = factory.Faker('text')

    owner = factory.SubFactory(BlueBottleUserFactory)
    initiative = factory.SubFactory(InitiativeFactory)
    deadline = factory.Faker('future_datetime', tzinfo=UTC)
    target = Money(5000, 'EUR')
    amount_matching = Money(0, 'EUR')


class DonationFactory(factory.DjangoModelFactory):
    class Meta(object):
        model = Donation

    activity = factory.SubFactory(FundingFactory)
    user = factory.SubFactory(BlueBottleUserFactory)
    amount = Money(35, 'EUR')


class PaymentFactory(factory.DjangoModelFactory):
    class Meta(object):
        model = Payment

    activity = factory.SubFactory(FundingFactory)
    user = factory.SubFactory(BlueBottleUserFactory)
    amount = Money(35, 'EUR')


class RewardFactory(factory.DjangoModelFactory):
    class Meta(object):
        model = Reward

    activity = factory.SubFactory(FundingFactory)


class FundraiserFactory(factory.DjangoModelFactory):
    class Meta(object):
        model = Fundraiser

    amount = Money(3500, 'EUR')
    activity = factory.SubFactory(FundingFactory)
    owner = factory.SubFactory(BlueBottleUserFactory)


class BudgetLineFactory(factory.DjangoModelFactory):
    class Meta(object):
        model = BudgetLine

<<<<<<< HEAD
    activity = factory.SubFactory(FundingFactory)


class BankAccountFactory(factory.DjangoModelFactory):
    class Meta(object):
        model = BankAccount


class PlainPayoutAccountFactory(factory.DjangoModelFactory):
    owner = factory.SubFactory(BlueBottleUserFactory)

    class Meta(object):
        model = PlainPayoutAccount
=======
    activity = factory.SubFactory(FundingFactory)
>>>>>>> 36e3416b
<|MERGE_RESOLUTION|>--- conflicted
+++ resolved
@@ -7,13 +7,6 @@
     PlainPayoutAccount)
 from bluebottle.initiatives.tests.factories import InitiativeFactory
 from bluebottle.test.factory_models.accounts import BlueBottleUserFactory
-
-
-class BankAccountFactory(factory.DjangoModelFactory):
-    reviewed = True
-
-    class Meta(object):
-        model = BankAccount
 
 
 class FundingFactory(factory.DjangoModelFactory):
@@ -69,11 +62,12 @@
     class Meta(object):
         model = BudgetLine
 
-<<<<<<< HEAD
     activity = factory.SubFactory(FundingFactory)
 
 
 class BankAccountFactory(factory.DjangoModelFactory):
+    reviewed = True
+
     class Meta(object):
         model = BankAccount
 
@@ -82,7 +76,4 @@
     owner = factory.SubFactory(BlueBottleUserFactory)
 
     class Meta(object):
-        model = PlainPayoutAccount
-=======
-    activity = factory.SubFactory(FundingFactory)
->>>>>>> 36e3416b
+        model = PlainPayoutAccount