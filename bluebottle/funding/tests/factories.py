import factory.fuzzy
from moneyed import Money
from pytz import UTC

from bluebottle.funding.models import (
    Funding, Donation, Reward, Fundraiser, BudgetLine, Payment, BankAccount,
    PlainPayoutAccount, Payout)
from bluebottle.initiatives.tests.factories import InitiativeFactory
from bluebottle.test.factory_models.accounts import BlueBottleUserFactory


class FundingFactory(factory.DjangoModelFactory):
    class Meta(object):
        model = Funding

    title = factory.Faker('sentence')
    slug = factory.Faker('slug')
    description = factory.Faker('text')

    owner = factory.SubFactory(BlueBottleUserFactory)
    initiative = factory.SubFactory(InitiativeFactory)
    deadline = factory.Faker('future_datetime', tzinfo=UTC)
    target = Money(5000, 'EUR')
    amount_matching = Money(0, 'EUR')


class DonationFactory(factory.DjangoModelFactory):
    class Meta(object):
        model = Donation

    activity = factory.SubFactory(FundingFactory)
    user = factory.SubFactory(BlueBottleUserFactory)
    amount = Money(35, 'EUR')


class PaymentFactory(factory.DjangoModelFactory):
    class Meta(object):
        model = Payment

    activity = factory.SubFactory(FundingFactory)
    user = factory.SubFactory(BlueBottleUserFactory)
    amount = Money(35, 'EUR')


class RewardFactory(factory.DjangoModelFactory):
    activity = factory.SubFactory(FundingFactory)
    amount = Money(35, 'EUR')

    class Meta(object):
        model = Reward

<<<<<<< HEAD
    activity = factory.SubFactory(FundingFactory)
    amount = Money(35, 'EUR')

=======
>>>>>>> ce485896

class FundraiserFactory(factory.DjangoModelFactory):
    class Meta(object):
        model = Fundraiser

    amount = Money(3500, 'EUR')
    activity = factory.SubFactory(FundingFactory)
    owner = factory.SubFactory(BlueBottleUserFactory)


class BudgetLineFactory(factory.DjangoModelFactory):
    amount = Money(35, 'EUR')
    activity = factory.SubFactory(FundingFactory)

    class Meta(object):
        model = BudgetLine

<<<<<<< HEAD
    activity = factory.SubFactory(FundingFactory)
    amount = Money(35, 'EUR')

=======
>>>>>>> ce485896

class PlainPayoutAccountFactory(factory.DjangoModelFactory):
    owner = factory.SubFactory(BlueBottleUserFactory)
    reviewed = True

    class Meta(object):
        model = PlainPayoutAccount


class BankAccountFactory(factory.DjangoModelFactory):
    reviewed = True
    connect_account = factory.SubFactory(PlainPayoutAccountFactory)

    class Meta(object):
        model = BankAccount


class PayoutFactory(factory.DjangoModelFactory):
    activity = factory.SubFactory(FundingFactory)

    class Meta(object):
        model = Payout<|MERGE_RESOLUTION|>--- conflicted
+++ resolved
@@ -49,12 +49,9 @@
     class Meta(object):
         model = Reward
 
-<<<<<<< HEAD
     activity = factory.SubFactory(FundingFactory)
     amount = Money(35, 'EUR')
 
-=======
->>>>>>> ce485896
 
 class FundraiserFactory(factory.DjangoModelFactory):
     class Meta(object):
@@ -72,12 +69,14 @@
     class Meta(object):
         model = BudgetLine
 
-<<<<<<< HEAD
-    activity = factory.SubFactory(FundingFactory)
-    amount = Money(35, 'EUR')
 
-=======
->>>>>>> ce485896
+<< << << < HEAD
+activity = factory.SubFactory(FundingFactory)
+amount = Money(35, 'EUR')
+
+== == == =
+>>>>>> > hotfix / remove - djmoney - rates
+
 
 class PlainPayoutAccountFactory(factory.DjangoModelFactory):
     owner = factory.SubFactory(BlueBottleUserFactory)
