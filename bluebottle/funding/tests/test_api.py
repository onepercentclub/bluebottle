--- conflicted
+++ resolved
@@ -628,113 +628,6 @@
         self.assertEqual(response.status_code, status.HTTP_403_FORBIDDEN)
 
 
-<<<<<<< HEAD
-class FundraiserListTestCase(BluebottleTestCase):
-    def setUp(self):
-        super(FundraiserListTestCase, self).setUp()
-        self.client = JSONAPITestClient()
-        self.user = BlueBottleUserFactory()
-        self.initiative = InitiativeFactory.create()
-        self.initiative.states.submit()
-        self.initiative.states.approve(save=True)
-
-        self.funding = FundingFactory.create(
-            initiative=self.initiative,
-            deadline=now() + timedelta(days=15)
-        )
-
-        self.create_url = reverse('funding-fundraiser-list')
-        self.funding_url = reverse('funding-detail', args=(self.funding.pk, ))
-
-        self.data = {
-            'data': {
-                'type': 'activities/fundraisers',
-                'attributes': {
-                    'title': 'Test title',
-                    'description': 'Test description',
-                    'amount': {'amount': 100, 'currency': 'EUR'},
-                    'deadline': str(now() + timedelta(days=10))
-                },
-                'relationships': {
-                    'activity': {
-                        'data': {
-                            'type': 'activities/fundings',
-                            'id': self.funding.pk,
-                        }
-                    }
-                }
-            }
-        }
-
-    def test_create(self):
-        response = self.client.post(self.create_url, data=json.dumps(self.data), user=self.user)
-        self.assertEqual(response.status_code, status.HTTP_201_CREATED)
-        data = json.loads(response.content)
-
-        self.assertEqual(
-            data['data']['attributes']['description'],
-            self.data['data']['attributes']['description']
-        )
-        self.assertEqual(
-            data['data']['attributes']['title'],
-            self.data['data']['attributes']['title']
-        )
-        self.assertEqual(
-            data['data']['relationships']['owner']['data']['id'],
-            str(self.user.pk)
-        )
-
-        response = self.client.get(self.funding_url)
-        funding_data = json.loads(response.content)
-
-        self.assertEqual(
-            len(funding_data['data']['relationships']['fundraisers']['data']), 1
-        )
-        self.assertEqual(
-            funding_data['data']['relationships']['fundraisers']['data'][0]['id'], data['data']['id']
-        )
-
-    def test_create_wrong_currency(self):
-        self.data['data']['attributes']['amount']['currency'] = 'USD'
-        response = self.client.post(
-            self.create_url,
-            data=json.dumps(self.data),
-            user=BlueBottleUserFactory.create()
-        )
-
-        self.assertEqual(response.status_code, status.HTTP_400_BAD_REQUEST)
-
-    def test_create_deadline_to_long(self):
-        self.data['data']['attributes']['deadline'] = str(self.funding.deadline + timedelta(days=1))
-        response = self.client.post(
-            self.create_url,
-            data=json.dumps(self.data),
-            user=BlueBottleUserFactory.create()
-        )
-
-        self.assertEqual(response.status_code, status.HTTP_400_BAD_REQUEST)
-
-    def test_create_other_user(self):
-        # Should be allowed
-        response = self.client.post(
-            self.create_url,
-            data=json.dumps(self.data),
-            user=BlueBottleUserFactory.create()
-        )
-
-        self.assertEqual(response.status_code, status.HTTP_201_CREATED)
-
-    def test_create_no_user(self):
-        response = self.client.post(
-            self.create_url,
-            data=json.dumps(self.data),
-        )
-
-        self.assertEqual(response.status_code, status.HTTP_401_UNAUTHORIZED)
-
-
-=======
->>>>>>> 68829da6
 class FundingTestCase(BluebottleTestCase):
     def setUp(self):
         super(FundingTestCase, self).setUp()
@@ -1179,33 +1072,6 @@
 
         self.assertEqual(response.status_code, status.HTTP_403_FORBIDDEN)
 
-<<<<<<< HEAD
-    def test_create_fundraiser(self):
-        fundraiser = FundraiserFactory.create(activity=self.funding)
-        self.data['data']['relationships']['fundraiser'] = {
-            'data': {'id': fundraiser.pk, 'type': 'activities/fundraisers'}
-        }
-
-        response = self.client.post(self.create_url, json.dumps(self.data), user=self.user)
-
-        self.assertEqual(response.status_code, status.HTTP_201_CREATED)
-
-        data = json.loads(response.content)
-
-        self.assertEqual(data['data']['relationships']['fundraiser']['data']['id'], str(fundraiser.pk))
-
-    def test_create_fundraiser_unrelated(self):
-        fundraiser = FundraiserFactory.create()
-        self.data['data']['relationships']['fundraiser'] = {
-            'data': {'id': fundraiser.pk, 'type': 'activities/fundraisers'}
-        }
-
-        response = self.client.post(self.create_url, json.dumps(self.data), user=self.user)
-
-        self.assertEqual(response.status_code, status.HTTP_400_BAD_REQUEST)
-
-=======
->>>>>>> 68829da6
     def test_create_reward(self):
         reward = RewardFactory.create(amount=Money(100, 'EUR'), activity=self.funding)
         self.data['data']['relationships']['reward'] = {
