--- conflicted
+++ resolved
@@ -20,10 +20,7 @@
     FundingPlatformSettings,
     PaymentCurrency,
 )
-<<<<<<< HEAD
 from bluebottle.funding.serializers import IbanCheckSerializer
-=======
->>>>>>> b1c5687a
 from bluebottle.funding.tests.factories import (
     BudgetLineFactory,
     DonorFactory,
