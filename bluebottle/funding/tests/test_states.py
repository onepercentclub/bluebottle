from datetime import timedelta

from django.core import mail
from django.utils.timezone import now
from djmoney.money import Money

from bluebottle.activities.states import OrganizerStateMachine
from bluebottle.fsm.state import TransitionNotPossible
from bluebottle.funding.states import FundingStateMachine
from bluebottle.funding.tests.factories import FundingFactory, BudgetLineFactory, BankAccountFactory, \
    PlainPayoutAccountFactory, DonationFactory
from bluebottle.funding_pledge.tests.factories import PledgePaymentFactory
from bluebottle.initiatives.tests.factories import InitiativeFactory
from bluebottle.test.utils import BluebottleTestCase


class FundingStateMachineTests(BluebottleTestCase):
    def setUp(self):
        self.initiative = InitiativeFactory.create()
        self.initiative.states.approve(save=True)
        self.funding = FundingFactory.create(
            initiative=self.initiative,
            target=Money(1000, 'EUR')
        )
        BudgetLineFactory.create(activity=self.funding)
        payout_account = PlainPayoutAccountFactory.create()
        self.bank_account = BankAccountFactory.create(connect_account=payout_account)
        self.funding.bank_account = self.bank_account
        self.funding.save()

    def test_submit(self):
        self.assertEqual(self.funding.status, FundingStateMachine.submitted.value)

    def test_submit_incomplete(self):
        funding = FundingFactory.create(
            initiative=self.initiative,
            target=Money(1000, 'EUR')
        )
        BudgetLineFactory.create(activity=self.funding)
        funding.bank_account = self.bank_account
        funding.save()
        with self.assertRaisesMessage(TransitionNotPossible, 'Conditions not met for transition'):
            funding.states.submit()

    def test_submit_invalid(self):
        funding = FundingFactory.create(
            initiative=self.initiative,
            target=Money(1000, 'EUR')
        )
        funding.bank_account = self.bank_account
        funding.save()
        with self.assertRaisesMessage(TransitionNotPossible, 'Conditions not met for transition'):
            funding.states.submit()

    def test_approve(self):
        self.funding.states.approve(save=True)
        self.assertEqual(self.funding.status, FundingStateMachine.open.value)

    def test_approve_organizer_succeed(self):
        self.funding.states.approve(save=True)
        organizer = self.funding.contributions.get()
        self.assertEqual(organizer.status, OrganizerStateMachine.succeeded.value)

    def test_approve_set_start_dat(self):
        self.funding.states.approve(save=True)
        organizer = self.funding.contributions.get()
        self.assertEqual(organizer.status, OrganizerStateMachine.succeeded.value)

    def test_approve_set_deadline(self):
        self.funding = FundingFactory.create(
            initiative=self.initiative,
            target=Money(1000, 'EUR'),
            deadline=None,
            duration=7
        )
        BudgetLineFactory.create(activity=self.funding)
        payout_account = PlainPayoutAccountFactory.create()
        bank_account = BankAccountFactory.create(connect_account=payout_account)
        self.funding.bank_account = bank_account
        self.funding.save()
        self.funding.states.approve(save=True)
        next_week = now() + timedelta(days=7)
        self.assertEqual(self.funding.deadline.date(), next_week.date())

    def test_approve_should_close(self):

        self.funding.deadline = now() - timedelta(days=5)
        self.funding.states.approve(save=True)
        self.assertEqual(self.funding.status, 'closed')

    def _prepare_extend(self):
        self.funding.states.approve(save=True)
        self.assertEqual(self.funding.status, FundingStateMachine.open.value)
        donation = DonationFactory.create(activity=self.funding, amount=Money(500, 'EUR'))
        PledgePaymentFactory.create(donation=donation)
        # Changing the deadline to the past should trigger a transition
        self.funding.deadline = now() - timedelta(days=1)
        self.funding.save()
        self.funding.refresh_from_db()
        self.assertEqual(self.funding.status, FundingStateMachine.partially_funded.value)

    def test_extend(self):
        self._prepare_extend()
        # Changing the deadline to the future should open the campaign again
        self.funding.deadline = now() + timedelta(days=7)
        self.funding.save()
        self.funding.refresh_from_db()
        self.assertEqual(self.funding.status, 'open')

    def test_extend_delete_payouts(self):
        self._prepare_extend()
        self.assertEqual(self.funding.payouts.count(), 1)
        # Changing the deadline to the future should open the campaign again
        self.funding.deadline = now() + timedelta(days=7)
        self.funding.save()
        self.assertEqual(self.funding.payouts.count(), 0)

    def test_reject(self):
        self.funding.states.reject(save=True)
        self.assertEqual(self.funding.status, FundingStateMachine.rejected.value)
        organizer = self.funding.contributions.get()
        self.assertEqual(organizer.status, OrganizerStateMachine.failed.value)

    def test_delete(self):
        self.funding.states.delete(save=True)
        self.assertEqual(self.funding.status, FundingStateMachine.deleted.value)
        organizer = self.funding.contributions.get()
        self.assertEqual(organizer.status, OrganizerStateMachine.failed.value)

    def _prepare_succeeded(self):
        self.funding.states.approve(save=True)
        self.assertEqual(self.funding.status, 'open')
        donation = DonationFactory.create(activity=self.funding, amount=Money(1000, 'EUR'))
        PledgePaymentFactory.create(donation=donation)
        self.funding.deadline = now() - timedelta(days=1)

    def test_succeed(self):
        self._prepare_succeeded()
        self.funding.states.succeed(save=True)
        self.assertEqual(self.funding.status, 'succeeded')

    def test_succeed_owner_message(self):
        self._prepare_succeeded()
        mail.outbox = []
        self.funding.states.succeed(save=True)
        self.assertEqual(len(mail.outbox), 1)
        self.assertEqual(
            mail.outbox[0].subject,
            u'You successfully completed your crowdfunding campaign! \U0001f389'
        )

    def test_succeed_generate_payouts(self):
        self._prepare_succeeded()
        self.funding.states.succeed(save=True)
        self.assertEqual(self.funding.status, 'succeeded')
        self.assertEqual(self.funding.payouts.count(), 1)
        self.assertEqual(self.funding.payouts.first().total_amount, Money(1000, 'EUR'))

    def test_close(self):
        mail.outbox = []
        self.funding.states.approve(save=True)
        self.funding.states.close(save=True)
        self.assertEqual(self.funding.status, 'closed')
        self.assertEqual(len(mail.outbox), 1)
        self.assertEqual(
            mail.outbox[0].subject,
            u'Your crowdfunding campaign has been closed'
        )

    def test_close_with_donations(self):
        mail.outbox = []
        donation = DonationFactory.create(activity=self.funding, amount=Money(500, 'EUR'))
        PledgePaymentFactory.create(donation=donation)
        with self.assertRaisesMessage(
                TransitionNotPossible,
                'Conditions not met for transition'):
            self.funding.states.close(save=True)


class DonationStateMachineTests(BluebottleTestCase):

    def setUp(self):
        self.initiative = InitiativeFactory.create()
        self.initiative.states.approve(save=True)
        self.funding = FundingFactory.create(
            initiative=self.initiative,
            target=Money(1000, 'EUR')
        )
        BudgetLineFactory.create(activity=self.funding)
        payout_account = PlainPayoutAccountFactory.create()
        bank_account = BankAccountFactory.create(connect_account=payout_account)
        self.funding.bank_account = bank_account
        self.funding.save()
<<<<<<< HEAD

    def test_transitions_succeed(self):
        pass

    def test_transitions_fail(self):
        pass

    def test_transitions_refund(self):
        pass

    def test_transitions_refund_activity(self):
        pass
=======
        self.funding.refresh_from_db()
        self.assertEqual(self.funding.status, FundingStateMachine.succeeded.value)

    def test_change_amount_and_deadline(self):
        self.assertEqual(self.funding.status, FundingStateMachine.submitted.value)
        self.funding.states.approve(save=True)
        self.assertEqual(self.funding.status, FundingStateMachine.open.value)
        donation = DonationFactory.create(activity=self.funding, amount=Money(500, 'EUR'))
        PledgePaymentFactory.create(donation=donation)
        # Changing the deadline and target should transition the campaign to succeeded
        self.funding.deadline = now() - timedelta(days=1)
        self.funding.target = Money(500, 'EUR')
        self.funding.save()
        self.funding.refresh_from_db()
        self.assertEqual(self.funding.status, FundingStateMachine.succeeded.value)

    def test_funding_amount_get_updated_after_donation(self):
        self.assertEqual(1, 0)
>>>>>>> ea31142b
<|MERGE_RESOLUTION|>--- conflicted
+++ resolved
@@ -191,7 +191,6 @@
         bank_account = BankAccountFactory.create(connect_account=payout_account)
         self.funding.bank_account = bank_account
         self.funding.save()
-<<<<<<< HEAD
 
     def test_transitions_succeed(self):
         pass
@@ -204,9 +203,6 @@
 
     def test_transitions_refund_activity(self):
         pass
-=======
-        self.funding.refresh_from_db()
-        self.assertEqual(self.funding.status, FundingStateMachine.succeeded.value)
 
     def test_change_amount_and_deadline(self):
         self.assertEqual(self.funding.status, FundingStateMachine.submitted.value)
@@ -222,5 +218,4 @@
         self.assertEqual(self.funding.status, FundingStateMachine.succeeded.value)
 
     def test_funding_amount_get_updated_after_donation(self):
-        self.assertEqual(1, 0)
->>>>>>> ea31142b
+        self.assertEqual(1, 0)