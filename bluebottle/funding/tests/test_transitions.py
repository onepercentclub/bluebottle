--- conflicted
+++ resolved
@@ -199,7 +199,6 @@
             self.funding.transitions.extend
         )
 
-<<<<<<< HEAD
     def test_refund(self):
         donation = DonationFactory.create(activity=self.funding, amount=Money(50, 'EUR'))
         PledgePaymentFactory.create(donation=donation)
@@ -219,7 +218,7 @@
         self.assertEqual(
             self.funding.amount_raised, donation.amount
         )
-=======
+
     def test_new_funding_for_running_initiative(self):
         new_funding = FundingFactory.create(
             initiative=self.initiative,
@@ -244,5 +243,4 @@
         new_funding.transitions.reopen()
         new_funding.save()
         organizer.refresh_from_db()
-        self.assertEqual(organizer.status, u'succeeded')
->>>>>>> bb9f1e15
+        self.assertEqual(organizer.status, u'succeeded')