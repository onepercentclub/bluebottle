--- conflicted
+++ resolved
@@ -382,11 +382,7 @@
             'payout_amount',
             effects=[
                 UpdateFundingAmountsEffect,
-<<<<<<< HEAD
-                UpdateDonationAmountEffect
-=======
                 UpdateDonationValueEffect
->>>>>>> 35bf595b
             ]
         ),
 
