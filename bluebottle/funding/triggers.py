--- conflicted
+++ resolved
@@ -1,10 +1,6 @@
 from django.utils import timezone
 
-<<<<<<< HEAD
-from bluebottle.activities.states import ContributorStateMachine
-=======
 from bluebottle.activities.states import ContributorStateMachine, ActivityStateMachine
->>>>>>> b53ad681
 from bluebottle.activities.states import OrganizerStateMachine
 from bluebottle.activities.triggers import ActivityTriggers
 from bluebottle.activities.triggers import ContributorTriggers
@@ -328,13 +324,8 @@
     return instance.instance.status == ContributorStateMachine.succeeded
 
 
-<<<<<<< HEAD
-@register(Donation)
-class DonationTriggers(ContributorTriggers):
-=======
 @register(Donor)
 class DonorTriggers(ContributorTriggers):
->>>>>>> b53ad681
     triggers = [
         TransitionTrigger(
             ActivityStateMachine.initiate,
