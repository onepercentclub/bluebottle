--- conflicted
+++ resolved
@@ -9,12 +9,9 @@
     FundingTransitionList, PayoutAccountList,
     PlainPayoutAccountDetail, PlainPayoutAccountList,
     PlainPayoutAccountDocumentDetail,
-<<<<<<< HEAD
-    FundingPayoutDetails)
-=======
     SupportersExportView,
+    FundingPayoutDetails
 )
->>>>>>> 93a63f20
 
 
 urlpatterns = [
@@ -36,15 +33,19 @@
     url(r'^/transitions$', FundingTransitionList.as_view(), name='funding-transition-list'),
     url(r'^/export/(?P<pk>[\d]+)$', SupportersExportView.as_view(), name='funding-supporters-export'),
 
-    url(r'^/(?P<pk>[\d]+)/payout-details$', FundingPayoutDetails.as_view(), name='funding-payout-details'),
+    url(r'^/(?P<pk>[\d]+)/payout-details$',
+        FundingPayoutDetails.as_view(),
+        name='funding-payout-details'),
 
-    url(r'^/payout-accounts$', PayoutAccountList.as_view(), name='payout-account-list'),
-    url(r'^/payout-accounts/plain$', PlainPayoutAccountList.as_view(), name='plain-payout-account-list'),
-    url(
-        r'^/payout-accounts/plain/(?P<pk>[\d]+)$',
+    url(r'^/payout-accounts$',
+        PayoutAccountList.as_view(),
+        name='payout-account-list'),
+    url(r'^/payout-accounts/plain$',
+        PlainPayoutAccountList.as_view(),
+        name='plain-payout-account-list'),
+    url(r'^/payout-accounts/plain/(?P<pk>[\d]+)$',
         PlainPayoutAccountDetail.as_view(),
-        name='plain-payout-account-detail'
-    ),
+        name='plain-payout-account-detail'),
     url(r'^/payout-accounts/plain/(?P<pk>\d+)/document$',
         PlainPayoutAccountDocumentDetail.as_view(),
         name='kyc-document')
