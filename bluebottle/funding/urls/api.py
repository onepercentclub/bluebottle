--- conflicted
+++ resolved
@@ -1,19 +1,12 @@
 from django.conf.urls import url
 
 from bluebottle.funding.views import (
-<<<<<<< HEAD
-    FundingList, FundingDetail, DonationList, DonationDetail,
-    RewardList, RewardDetail,
-    BudgetLineList, BudgetLineDetail,
-    FundraiserList, FundraiserDetail,
-=======
     RewardList, RewardDetail,
     BudgetLineList, BudgetLineDetail,
     FundraiserList, FundraiserDetail,
     FundingList, FundingDetail,
     DonationList, DonationDetail,
     FundingTransitionList
->>>>>>> a9f53355
 )
 
 urlpatterns = [
@@ -30,13 +23,10 @@
     url(r'^/fundraiser/(?P<pk>[\d]+)$', FundraiserDetail.as_view(), name='funding-fundraiser-detail'),
 
     url(r'^$', FundingList.as_view(), name='funding-list'),
-<<<<<<< HEAD
-=======
     url(
         r'^/transitions$',
         FundingTransitionList.as_view(),
         name='funding-transition-list'
     ),
->>>>>>> a9f53355
     url(r'^/(?P<pk>[\d]+)$', FundingDetail.as_view(), name='funding-detail'),
 ]