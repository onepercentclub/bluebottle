from rest_framework.response import Response
from rest_framework.views import APIView
from rest_framework_json_api.views import AutoPrefetchMixin

from bluebottle.activities.permissions import ActivityPermission, ActivityTypePermission
<<<<<<< HEAD

from bluebottle.utils.views import (
    ListCreateAPIView, RetrieveUpdateAPIView, JsonApiViewMixin,
    CreateAPIView,
)

from bluebottle.funding.models import (
    Funding, Donation, Reward, Fundraiser, BudgetLine,
=======
from bluebottle.funding.models import Funding, Donation, PaymentProvider
from bluebottle.funding.models import (
    Reward, Fundraiser, BudgetLine,
)
from bluebottle.funding.serializers import (
    FundingSerializer, DonationSerializer, FundingTransitionSerializer,
    PaymentMethodSerializer)
from bluebottle.funding.serializers import (
    FundraiserSerializer, RewardSerializer, BudgetLineSerializer
>>>>>>> 2b87837b
)
from rest_framework.permissions import IsAuthenticatedOrReadOnly

from bluebottle.transitions.views import TransitionList
from bluebottle.utils.permissions import IsOwner
from bluebottle.funding.serializers import (
    FundingSerializer, DonationSerializer, FundingTransitionSerializer,
    FundraiserSerializer, RewardSerializer, BudgetLineSerializer
)


class RewardList(JsonApiViewMixin, AutoPrefetchMixin, CreateAPIView):
    queryset = Reward.objects.all()
    serializer_class = RewardSerializer

    prefetch_for_includes = {
        'activity': ['activity'],
    }

    related_permission_classes = {
        'activity': [IsOwner]
    }

    permission_classes = [IsAuthenticatedOrReadOnly]


class RewardDetail(JsonApiViewMixin, AutoPrefetchMixin, RetrieveUpdateAPIView):
    queryset = Reward.objects.all()
    serializer_class = RewardSerializer

    prefetch_for_includes = {
        'activity': ['activity'],
    }

    related_permission_classes = {
        'activity': [IsOwner]
    }

    permission_classes = [IsAuthenticatedOrReadOnly]


class FundraiserList(JsonApiViewMixin, AutoPrefetchMixin, CreateAPIView):
    queryset = Fundraiser.objects.all()
    serializer_class = FundraiserSerializer

    prefetch_for_includes = {
        'owner': ['owner'],
        'activity': ['activity'],
    }

    permission_classes = [IsAuthenticatedOrReadOnly]

    def perform_create(self, serializer):
        serializer.save(owner=self.request.user)


class FundraiserDetail(JsonApiViewMixin, AutoPrefetchMixin, RetrieveUpdateAPIView):
    queryset = Fundraiser.objects.all()
    serializer_class = FundraiserSerializer

    prefetch_for_includes = {
        'owner': ['owner'],
        'activity': ['activity'],
    }

    permission_classes = [IsAuthenticatedOrReadOnly]


class BudgetLineList(JsonApiViewMixin, AutoPrefetchMixin, CreateAPIView):
    queryset = BudgetLine.objects.all()
    serializer_class = BudgetLineSerializer

    prefetch_for_includes = {
        'activity': ['activity'],
    }

    related_permission_classes = {
        'activity': [IsOwner]
    }

    permission_classes = [IsAuthenticatedOrReadOnly]


class BudgetLineDetail(JsonApiViewMixin, AutoPrefetchMixin, RetrieveUpdateAPIView):
    queryset = BudgetLine.objects.all()
    serializer_class = BudgetLineSerializer

    prefetch_for_includes = {
        'activity': ['activity'],
    }

    related_permission_classes = {
        'activity': [IsOwner]
    }

    permission_classes = [IsAuthenticatedOrReadOnly]


class FundingList(JsonApiViewMixin, AutoPrefetchMixin, ListCreateAPIView):
    queryset = Funding.objects.all()
    serializer_class = FundingSerializer

    permission_classes = (ActivityTypePermission, ActivityPermission,)

    prefetch_for_includes = {
        'activitiy': ['initiative'],
        'owner': ['owner'],
        'rewards': ['reward'],
        'budgetlines': ['budgetlines'],
        'fundraisers': ['fundraisers']
    }

    def perform_create(self, serializer):
        serializer.save(owner=self.request.user)


class FundingDetail(JsonApiViewMixin, AutoPrefetchMixin, RetrieveUpdateAPIView):
    queryset = Funding.objects.all()
    serializer_class = FundingSerializer

    permission_classes = []

    prefetch_for_includes = {
        'activitiy': ['initiative'],
        'owner': ['owner'],
        'rewards': ['reward'],
        'budgetlines': ['budgetlines'],
        'fundraisers': ['fundraisers']
    }


class FundingTransitionList(TransitionList):
    serializer_class = FundingTransitionSerializer
    queryset = Funding.objects.all()

    prefetch_for_includes = {
        'resource': ['funding'],
    }


class DonationList(JsonApiViewMixin, AutoPrefetchMixin, ListCreateAPIView):
    queryset = Donation.objects.all()
    serializer_class = DonationSerializer

    permission_classes = (
    )

    prefetch_for_includes = {
        'activity': ['activity'],
        'user': ['user'],
        'reward': ['reward'],
        'fundraiser': ['fundraiser'],
    }

    def perform_create(self, serializer):
        serializer.save(user=self.request.user)


class DonationDetail(JsonApiViewMixin, AutoPrefetchMixin, RetrieveUpdateAPIView):
    queryset = Donation.objects.all()
    serializer_class = DonationSerializer

    permission_classes = (
    )

    prefetch_for_includes = {
        'activity': ['activity'],
        'user': ['user']
    }


class PaymentList(JsonApiViewMixin, AutoPrefetchMixin, CreateAPIView):
    permission_classes = []

    related_permission_classes = {
        'donation': [IsOwner]
    }

    prefetch_for_includes = {
        'donation': ['donation'],
        'user': ['user']
    }


class PaymentMethodList(JsonApiViewMixin, APIView):

    serializer_class = PaymentMethodSerializer

    def get(self, request):
        payment_methods = []
        for provider in PaymentProvider.objects.all():
            payment_methods += provider.payment_methods
        return Response(payment_methods)<|MERGE_RESOLUTION|>--- conflicted
+++ resolved
@@ -3,7 +3,6 @@
 from rest_framework_json_api.views import AutoPrefetchMixin
 
 from bluebottle.activities.permissions import ActivityPermission, ActivityTypePermission
-<<<<<<< HEAD
 
 from bluebottle.utils.views import (
     ListCreateAPIView, RetrieveUpdateAPIView, JsonApiViewMixin,
@@ -11,18 +10,8 @@
 )
 
 from bluebottle.funding.models import (
-    Funding, Donation, Reward, Fundraiser, BudgetLine,
-=======
-from bluebottle.funding.models import Funding, Donation, PaymentProvider
-from bluebottle.funding.models import (
-    Reward, Fundraiser, BudgetLine,
-)
-from bluebottle.funding.serializers import (
-    FundingSerializer, DonationSerializer, FundingTransitionSerializer,
-    PaymentMethodSerializer)
-from bluebottle.funding.serializers import (
-    FundraiserSerializer, RewardSerializer, BudgetLineSerializer
->>>>>>> 2b87837b
+    Funding, Donation, Reward, Fundraiser,
+    BudgetLine, PaymentProvider
 )
 from rest_framework.permissions import IsAuthenticatedOrReadOnly
 
@@ -30,7 +19,8 @@
 from bluebottle.utils.permissions import IsOwner
 from bluebottle.funding.serializers import (
     FundingSerializer, DonationSerializer, FundingTransitionSerializer,
-    FundraiserSerializer, RewardSerializer, BudgetLineSerializer
+    FundraiserSerializer, RewardSerializer, BudgetLineSerializer,
+    PaymentMethodSerializer
 )
 
 
