--- conflicted
+++ resolved
@@ -266,14 +266,10 @@
     queryset = Donor.objects.all()
     serializer_class = DonorSerializer
 
-<<<<<<< HEAD
-    authentication_classes = (ClientSecretAuthentication, JSONWebTokenAuthentication)
-=======
     authentication_classes = (
         ClientSecretAuthentication,
         JSONWebTokenAuthentication
     )
->>>>>>> dabfb320
 
     permission_classes = (
         DonorOwnerOrSucceededPermission,
