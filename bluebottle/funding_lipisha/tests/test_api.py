--- conflicted
+++ resolved
@@ -49,17 +49,11 @@
         self.user = BlueBottleUserFactory()
         self.initiative = InitiativeFactory.create()
 
-<<<<<<< HEAD
         self.initiative.states.submit()
         self.initiative.states.approve(save=True)
 
-        self.funding = FundingFactory.create(initiative=self.initiative)
-=======
-        self.initiative.transitions.submit()
-        self.initiative.transitions.approve()
         bank_account = LipishaBankAccountFactory.create()
         self.funding = FundingFactory.create(initiative=self.initiative, bank_account=bank_account)
->>>>>>> 3ff41e39
         self.donation = DonationFactory.create(activity=self.funding, user=self.user)
 
         self.payment_url = reverse('lipisha-payment-list')
