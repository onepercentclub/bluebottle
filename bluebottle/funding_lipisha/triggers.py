from bluebottle.fsm.triggers import (
    TransitionTrigger, register
)
from bluebottle.funding.triggers import BankAccountTriggers
from bluebottle.funding_lipisha.effects import GenerateLipishaAccountsEffect
from bluebottle.funding_lipisha.models import LipishaBankAccount
from bluebottle.funding_lipisha.states import LipishaBankAccountStateMachine


@register(LipishaBankAccount)
class LipishaBankAccountTriggers(BankAccountTriggers):
    triggers = BankAccountTriggers.triggers + [
<<<<<<< HEAD

=======
>>>>>>> caf3b4a0
        TransitionTrigger(
            LipishaBankAccountStateMachine.verify,
            effects=[
                GenerateLipishaAccountsEffect
            ]
        ),
    ]<|MERGE_RESOLUTION|>--- conflicted
+++ resolved
@@ -10,10 +10,6 @@
 @register(LipishaBankAccount)
 class LipishaBankAccountTriggers(BankAccountTriggers):
     triggers = BankAccountTriggers.triggers + [
-<<<<<<< HEAD
-
-=======
->>>>>>> caf3b4a0
         TransitionTrigger(
             LipishaBankAccountStateMachine.verify,
             effects=[
