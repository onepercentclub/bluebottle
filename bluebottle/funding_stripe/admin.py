--- conflicted
+++ resolved
@@ -153,8 +153,6 @@
     list_filter = ['reviewed']
     search_fields = ['account_id']
     list_display = ['created', 'account_id', 'status']
-<<<<<<< HEAD
-=======
 
     def get_fieldsets(self, request, obj=None):
         fieldsets = (
@@ -165,7 +163,6 @@
                 (_('Super admin'), {'fields': ['force_status']}),
             )
         return fieldsets
->>>>>>> cca332a3
 
     def save_model(self, request, obj, form, change):
         if 'acct_' in obj.account_id:
