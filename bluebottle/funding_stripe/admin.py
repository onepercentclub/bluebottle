--- conflicted
+++ resolved
@@ -116,11 +116,7 @@
     fields = PayoutAccountChildAdmin.fields + ['country', 'business_type', 'account_id']
 
     def get_status_fields(self, request, obj):
-<<<<<<< HEAD
-        return super().get_status_fields(request, obj)[1:] + [
-=======
         return super().get_status_fields(request, obj) + [
->>>>>>> 6bd4f91c
             'verified', 'payments_enabled', 'payouts_enabled',
             'requirements_list', 'verification_link'
 
