--- conflicted
+++ resolved
@@ -74,15 +74,9 @@
         stripe_account = payout_account.retrieve_account()
 
         if (
-<<<<<<< HEAD
-            payout_account.pk and
-            payout_account.account_id and
-            stripe_account.business_type != payout_account.business_type
-=======
             payout_account.pk
             and payout_account.account_id
             and stripe_account.business_type != payout_account.business_type
->>>>>>> 87f294f2
         ):
             stripe_account = stripe.Account.modify(
                 payout_account.account_id,
