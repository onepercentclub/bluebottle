import json
from operator import attrgetter

from djmoney.money import Money

from bluebottle.funding.exception import PaymentException
from django.conf import settings
from django.db import ProgrammingError
from django.db import models, connection
from django.utils.translation import ugettext_lazy as _
from memoize import memoize
from stripe.error import AuthenticationError, StripeError

from bluebottle.fsm import TransitionManager
from bluebottle.funding.models import Donation
from bluebottle.funding.models import (
    Payment, PaymentProvider, PaymentMethod,
    PayoutAccount, BankAccount)
from bluebottle.funding_stripe.transitions import (
    StripePaymentTransitions,
    StripeSourcePaymentTransitions,
    StripePayoutAccountTransitions
)
from bluebottle.funding_stripe.utils import stripe


class PaymentIntent(models.Model):
    intent_id = models.CharField(max_length=30)
    client_secret = models.CharField(max_length=100)
    donation = models.ForeignKey(Donation)

    def save(self, *args, **kwargs):
        if not self.pk:
            # FIXME: First verify that the funding activity has a valid Stripe account connected.
            account_id = self.donation.activity.bank_account.connect_account.account_id
            intent = stripe.PaymentIntent.create(
                amount=int(self.donation.amount.amount * 100),
                currency=self.donation.amount.currency,
                transfer_data={
                    'destination': account_id,
                },
                metadata=self.metadata
            )
            self.intent_id = intent.id
            self.client_secret = intent.client_secret

        super(PaymentIntent, self).save(*args, **kwargs)

    @property
    def intent(self):
        return stripe.PaymentIntent.retrieve(self.intent_id)

    @property
    def metadata(self):
        return {
            "tenant_name": connection.tenant.client_name,
            "tenant_domain": connection.tenant.domain_url,
            "activity_id": self.donation.activity.pk,
            "activity_title": self.donation.activity.title,
        }

    class JSONAPIMeta:
        resource_name = 'payments/stripe-payment-intents'


class StripePayment(Payment):
    payment_intent = models.OneToOneField(PaymentIntent, related_name='payment')
    transitions = TransitionManager(StripePaymentTransitions, 'status')

<<<<<<< HEAD
    provider = 'stripe'
=======
    def refund(self):
        intent = self.payment_intent.intent
        charge = intent.charges.data[0]
        charge.refund(
            reverse_transfer=True,
        )
        self.save()
>>>>>>> 613520be

    def update(self):
        intent = self.payment_intent.intent
        if len(intent.charges) == 0:
            # No charge. Do we still need to charge?
            self.transitions.fail()
            self.save()
        elif intent.charges.data[0].refunded and self.status != StripePaymentTransitions.values.refunded:
            self.transitions.refund()
            self.save()
        elif intent.status == 'failed' and self.status != StripePaymentTransitions.values.failed:
            self.transitions.fail()
            self.save()
        elif intent.status == 'succeeded' and self.status != StripePaymentTransitions.values.succeeded:
            self.transitions.succeed()
            self.save()


class StripeSourcePayment(Payment):
    source_token = models.CharField(max_length=30)
    charge_token = models.CharField(max_length=30, blank=True, null=True)

    transitions = TransitionManager(StripeSourcePaymentTransitions, 'status')

    provider = 'stripe'

    @property
    def charge(self):
        if self.charge_token:
            return stripe.Charge.retrieve(self.charge_token)

    @property
    def source(self):
        if self.source_token:
            return stripe.Source.retrieve(self.source_token)

    def refund(self):
        charge = stripe.Charge.retrieve(self.charge_token)
        charge.refund(
            reverse_transfer=True,
        )

    def do_charge(self):
        account_id = self.donation.activity.bank_account.connect_account.account_id
        charge = stripe.Charge.create(
            amount=int(self.donation.amount.amount * 100),
            currency=self.donation.amount.currency,
            source=self.source_token,
            transfer_data={
                'destination': account_id,
            },
            metadata=self.metadata
        )

        self.charge_token = charge.id
        self.transitions.charge()
        self.save()

    def update(self):
        try:
            # Update donation amount if it differs
            if self.source.amount / 100 != self.donation.amount.amount \
                    or self.source.currency != self.donation.amount.currency:
                self.donation.amount = Money(self.source.amount / 100, self.source.currency)
                self.donation.save()
            if not self.charge_token and self.source.status == 'chargeable':
                self.do_charge()
            if (not self.status == 'failed') and self.source.status == 'failed':
                self.transitions.fail()

            if (not self.status == 'canceled') and self.source.status == 'canceled':
                self.transitions.cancel()

            if self.charge_token:
                if (not self.status == 'failed') and self.charge.status == 'failed':
                    self.transitions.fail()

                if (not self.status == 'succeeded') and self.charge.status == 'succeeded':
                    self.transitions.succeed()

                if (not self.status == 'refunded') and self.charge.refunded:
                    self.transitions.refund()

                if (not self.status == 'disputed') and self.charge.dispute:
                    self.transitions.dispute()

            self.save()
        except StripeError as error:
            raise PaymentException(error.message)

    def save(self, *args, **kwargs):
        created = not self.pk

        super(StripeSourcePayment, self).save()

        if created:
            stripe.Source.modify(self.source_token, metadata=self.metadata)

    @property
    def metadata(self):
        return {
            "tenant_name": connection.tenant.client_name,
            "tenant_domain": connection.tenant.domain_url,
            "activity_id": self.donation.activity.pk,
            "activity_title": self.donation.activity.title,
        }


class StripePaymentProvider(PaymentProvider):

    stripe_payment_methods = [
        PaymentMethod(
            provider='stripe',
            code='credit-card',
            name=_('Credit card'),
            currencies=['EUR', 'USD', 'GBP', 'AUD'],
            countries=[]
        ),
        PaymentMethod(
            provider='stripe',
            code='bancontact',
            name=_('Bancontact'),
            currencies=['EUR'],
            countries=['BE']
        ),
        PaymentMethod(
            provider='stripe',
            code='ideal',
            name=_('iDEAL'),
            currencies=['EUR'],
            countries=['NL']
        ),
        PaymentMethod(
            provider='stripe',
            code='direct-debit',
            name=_('Direct debit'),
            currencies=['EUR'],
        )
    ]

    @property
    def public_settings(self):
        return {
            'publishable_key': settings.STRIPE['publishable_key'],
            'credit-card': self.credit_card,
            'ideal': self.ideal,
            'bancontact': self.bancontact,
            'direct-debit': self.direct_debit
        }

    @property
    def private_settings(self):
        return {
            'api_key': settings.STRIPE['api_key'],
            'webhook_secret': settings.STRIPE['webhook_secret'],
            'webhook_secret_connect': settings.STRIPE['webhook_secret_connect'],
        }

    credit_card = models.BooleanField(_('Credit card'), default=True)
    ideal = models.BooleanField(_('iDEAL'), default=False)
    bancontact = models.BooleanField(_('Bancontact'), default=False)
    direct_debit = models.BooleanField(_('Direct debit'), default=False)

    @property
    def payment_methods(self):
        methods = []
        for code in ['credit-card', 'ideal', 'bancontact', 'direct-debit']:
            if getattr(self, code.replace('-', '_'), False):
                for method in self.stripe_payment_methods:
                    if method.code == code:
                        methods.append(method)
        return methods

    class Meta:
        verbose_name = 'Stripe payment provider'


with open('bluebottle/funding_stripe/data/document_spec.json') as file:
    DOCUMENT_SPEC = json.load(file)


@memoize(timeout=60 * 60 * 24)
def get_specs(country):
    return stripe.CountrySpec.retrieve(country)


class StripePayoutAccount(PayoutAccount):
    account_id = models.CharField(max_length=40)
    country = models.CharField(max_length=2)
    document_type = models.CharField(max_length=20, blank=True)

    transitions = TransitionManager(StripePayoutAccountTransitions, 'status')

    @property
    def country_spec(self):
        return get_specs(self.country).verification_fields.individual

    @property
    def document_spec(self):
        for spec in DOCUMENT_SPEC:
            if spec['id'] == self.country:
                return spec

    @property
    def required_fields(self):
        fields = ['country', ]

        if self.account_id:
            fields += [
                field for field in self.country_spec['additional'] + self.country_spec['minimum'] if
                field not in [
                    'business_type', 'external_account', 'tos_acceptance.date',
                    'tos_acceptance.ip', 'business_profile.url', 'business_profile.mcc',
                ]
            ]

            if 'individual.verification.document' in fields:
                fields.remove('individual.verification.document')

                fields.append('document_type')
                fields.append('individual.verification.document.front')

                if self.document_type in self.document_spec['document_types_requiring_back']:
                    fields.append('individual.verification.document.back')

            dob_fields = [field for field in fields if '.dob' in field]
            if dob_fields:
                fields.append('individual.dob')
                for field in dob_fields:
                    fields.remove(field)

        return fields

    @property
    def required(self):
        for field in self.required_fields:
            if field.startswith('individual'):
                if field == 'individual.dob':
                    try:
                        if not self.account.individual.dob.year:
                            yield 'individual.dob'
                    except AttributeError:
                        yield 'individual.dob'
                else:
                    try:
                        if attrgetter(field)(self.account) in (None, ''):
                            yield field
                    except AttributeError:
                        yield field
            else:
                value = attrgetter(field)(self)
                if value in (None, ''):
                    yield field

        if not self.account.external_accounts.total_count > 0:
            yield 'external_account'

    @property
    def account(self):
        if not hasattr(self, '_account'):
            try:
                self._account = stripe.Account.retrieve(self.account_id)
            except AuthenticationError:
                self._account = {}
        return self._account

    def save(self, *args, **kwargs):
        if self.account_id and not self.country == self.account.country:
            self.account_id = None

        if not self.account_id:
            self._account = stripe.Account.create(
                country=self.country,
                type='custom',
                settings=self.account_settings,
                business_type='individual',
                requested_capabilities=["legacy_payments"],
                metadata=self.metadata
            )
            self.account_id = self._account.id

        super(StripePayoutAccount, self).save(*args, **kwargs)

    def update(self, token):
        self._account = stripe.Account.modify(
            self.account_id,
            account_token=token
        )

    @property
    def verified(self):
        return (
            'individual' in self.account and
            self.account.individual.verification.status == 'verified' and
            not self.account.individual.requirements.eventually_due
        )

    @property
    def disabled(self):
        return self.account.requirements.disabled

    @property
    def account_settings(self):
        statement_descriptor = connection.tenant.name[:21]
        return {
            'payouts': {
                'schedule': {
                    'interval': 'manual'
                }
            },
            'payments': {
                'statement_descriptor': statement_descriptor
            }
        }

    @property
    def metadata(self):
        return {
            "tenant_name": connection.tenant.client_name,
            "tenant_domain": connection.tenant.domain_url,
            "member_id": self.owner.pk,
        }

    class Meta:
        verbose_name = _('stripe payout account')
        verbose_name_plural = _('stripe payout accounts')

    class JSONAPIMeta:
        resource_name = 'payout-accounts/stripes'


class ExternalAccount(BankAccount):
    account_id = models.CharField(max_length=40)
    provider_class = StripePaymentProvider

    @property
    def account(self):
        if self.account_id:
            for account in self.connect_account.account.external_accounts:
                if account.id == self.account_id:
                    self._account = account

            if not hasattr(self, '_account'):
                self._account = self.connect_account.account.external_accounts.retrieve(self.account_id)

            return self._account

    def create(self, token):
        if self.account_id:
            raise ProgrammingError('Stripe Account is already created')

        self._account = stripe.Account.create_external_account(
            self.connect_account.account_id,
            external_account=token
        )
        self.account_id = self._account.id
        self.save()

    @property
    def verified(self):
        return self.connect_account.verified

    @property
    def metadata(self):
        return {
            "tenant_name": connection.tenant.client_name,
            "tenant_domain": connection.tenant.domain_url,
        }

    class JSONAPIMeta:
        resource_name = 'payout-accounts/stripe-external-accounts'

    class Meta:
        verbose_name = _('Stripe external account')
        verbose_name_plural = _('Stripe exterrnal account')<|MERGE_RESOLUTION|>--- conflicted
+++ resolved
@@ -67,9 +67,8 @@
     payment_intent = models.OneToOneField(PaymentIntent, related_name='payment')
     transitions = TransitionManager(StripePaymentTransitions, 'status')
 
-<<<<<<< HEAD
     provider = 'stripe'
-=======
+
     def refund(self):
         intent = self.payment_intent.intent
         charge = intent.charges.data[0]
@@ -77,7 +76,6 @@
             reverse_transfer=True,
         )
         self.save()
->>>>>>> 613520be
 
     def update(self):
         intent = self.payment_intent.intent
