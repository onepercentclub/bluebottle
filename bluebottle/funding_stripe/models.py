--- conflicted
+++ resolved
@@ -384,15 +384,11 @@
         return account_link.url
 
     def update(self, data):
-<<<<<<< HEAD
-        self.verified = data.individual.verification.status == "verified"
-=======
         try:
             self.verified = data.individual.verification.status == "verified"
         except AttributeError:
             pass
 
->>>>>>> 1c262526
         self.payments_enabled = data.charges_enabled
         self.payouts_enabled = data.payouts_enabled
 
