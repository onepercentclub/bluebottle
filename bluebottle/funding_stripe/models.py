import json
from builtins import object

from django.conf import settings
from django.db import models, connection
from django.utils.functional import cached_property
from django.utils.translation import gettext_lazy as _
from django_better_admin_arrayfield.models.fields import ArrayField
from django_tools.middlewares.ThreadLocal import get_current_user
from djmoney.money import Money
from future.utils import python_2_unicode_compatible
from memoize import memoize
from past.utils import old_div
from stripe.error import AuthenticationError, StripeError
from djchoices import DjangoChoices, ChoiceItem


from bluebottle.funding.exception import PaymentException
from bluebottle.funding.models import Donor, Funding
from bluebottle.funding.models import (
    Payment, PaymentProvider, PayoutAccount, BankAccount)
from bluebottle.funding_stripe.utils import get_stripe
from bluebottle.utils.utils import get_current_host


@python_2_unicode_compatible
class PaymentIntent(models.Model):
    intent_id = models.CharField(max_length=30)
    client_secret = models.CharField(max_length=100)
    donation = models.ForeignKey(Donor, on_delete=models.CASCADE)
    created = models.DateTimeField(auto_now_add=True)

    def save(self, *args, **kwargs):
        if not self.pk:

            statement_descriptor = connection.tenant.name[:22]

            stripe = get_stripe()
            user = get_current_user()
            connect_account = self.donation.activity.bank_account.connect_account

            intent_args = dict(
                amount=int(self.donation.amount.amount * 100),
                currency=self.donation.amount.currency,
                transfer_data={
                    'destination': connect_account.account_id,
                },
                automatic_payment_methods={"enabled": True},
                statement_descriptor=statement_descriptor,
                statement_descriptor_suffix=statement_descriptor[:18],
                metadata=self.metadata,
            )

            platform_currency = StripePaymentProvider.objects.first().get_default_currency()[0].lower()
            donation_currency = self.donation.amount.currency.code.lower()

            if platform_currency == 'eur' and connect_account.country not in STRIPE_EUROPEAN_COUNTRY_CODES:
                intent_args['on_behalf_of'] = connect_account.account_id

            if platform_currency == 'usd' and connect_account.country != 'US':
                intent_args['on_behalf_of'] = connect_account.account_id

            if (
                # Change this is we can do international bank transfers
                'on_behalf_of' not in intent_args
                and platform_currency == donation_currency
                and user and user.id
                and (user.is_staff or user.is_superuser)
            ):
                payment_method_options = {
                    "customer_balance": {
                        "funding_type": "bank_transfer",
                        "bank_transfer": {
                            "type": "eu_bank_transfer",
                            "eu_bank_transfer": {"country": "NL"},
                        },
                    },
                }
                if platform_currency == 'usd':
                    payment_method_options = {
                        "customer_balance": {
                            "funding_type": "bank_transfer",
                            "bank_transfer": {
                                "type": "us_bank_transfer",
                            },
                        },
                    }
                if platform_currency == 'gbp':
                    payment_method_options = {
                        "customer_balance": {
                            "funding_type": "bank_transfer",
                            "bank_transfer": {
                                "type": "gb_bank_transfer",
                            },
                        },
                    }
                if donation_currency == 'mxn':
                    payment_method_options = {
                        "customer_balance": {
                            "funding_type": "bank_transfer",
                        },
                    }

                customer = stripe.Customer.create(
                    name=user.full_name,
                    email=user.email,
                )

                intent_args['customer'] = customer.id
                intent_args['payment_method_options'] = payment_method_options
                intent_args['payment_method_data'] = {"type": "customer_balance"}

            intent = stripe.PaymentIntent.create(
                **intent_args
            )

            self.intent_id = intent.id
            self.client_secret = intent.client_secret

        super(PaymentIntent, self).save(*args, **kwargs)

    @property
    def intent(self):
        stripe = get_stripe()
        return stripe.PaymentIntent.retrieve(self.intent_id)

    @property
    def metadata(self):
        return {
            "tenant_name": connection.tenant.client_name,
            "tenant_domain": connection.tenant.domain_url,
            "activity_id": self.donation.activity.pk,
            "activity_title": self.donation.activity.title,
        }

    class JSONAPIMeta(object):
        resource_name = 'payments/stripe-payment-intents'

    def get_payment(self):
        try:
            return self.payment
        except StripePayment.DoesNotExist:
            try:
                self.donation.payment.payment_intent = self
                self.donation.payment.save()
                return self.payment
            except Donor.payment.RelatedObjectDoesNotExist:
                return StripePayment.objects.create(payment_intent=self, donation=self.donation)

    def __str__(self):
        return self.intent_id


class StripePayment(Payment):
    payment_intent = models.OneToOneField(PaymentIntent, related_name='payment', on_delete=models.CASCADE)

    provider = 'stripe'

    def refund(self):
        stripe = get_stripe()

        intent = self.payment_intent.intent
        charge = intent.charges.data[0]

        stripe.Refund.create(charge=charge, reverse_transfer=True)

    def update(self):
        stripe = get_stripe()
        intent = self.payment_intent.intent
        if intent.status == 'requires_action' and self.status != self.states.action_needed.value:
            self.states.require_action(save=True)
        elif len(intent.charges) == 0 and self.status != self.states.action_needed.value:
            # No charge. Do we still need to charge?
            self.states.fail(save=True)
        elif len(intent.charges) > 0 and intent.charges.data[0].refunded and self.status != self.states.refunded.value:
            self.states.refund(save=True)
        elif intent.status == 'pending' and self.status != self.states.pending.value:
            self.states.authorize(save=True)
        elif intent.status == 'failed' and self.status != self.states.failed.value:
            self.states.fail(save=True)
        elif intent.status == 'succeeded':
            transfer = stripe.Transfer.retrieve(intent.charges.data[0].transfer)
            self.donation.payout_amount = Money(
                transfer.amount / 100.0, transfer.currency
            )

            if (
                    self.donation.amount.currency == transfer.currency
                    and self.donation.amount.amount != transfer.amount / 100.00
            ):
                self.donation.amount = Money(
                    transfer.amount / 100.0, transfer.currency
                )

            self.donation.save()
            if self.status != self.states.succeeded.value:
                self.states.succeed(save=True)

        return intent


class StripeSourcePayment(Payment):
    source_token = models.CharField(max_length=30)
    charge_token = models.CharField(max_length=30, blank=True, null=True)

    provider = 'stripe'

    @property
    def charge(self):
        if self.charge_token:
            stripe = get_stripe()
            return stripe.Charge.retrieve(self.charge_token)

    @property
    def source(self):
        if self.source_token:
            stripe = get_stripe()
            return stripe.Source.retrieve(self.source_token)

    def refund(self):
        stripe = get_stripe()
        stripe.Refund.create(charge=self.charge_token, reverse_transfer=True)

    def do_charge(self):
        stripe = get_stripe()
        connect_account = self.donation.activity.bank_account.connect_account

        statement_descriptor = connection.tenant.name[:22]
        charge_args = dict(
            amount=int(self.donation.amount.amount * 100),
            source=self.source_token,
            currency=self.donation.amount.currency,
            transfer_data={
                'destination': connect_account.account_id,
            },
            statement_descriptor_suffix=statement_descriptor[:18],
            metadata=self.metadata
        )

        charge = stripe.Charge.create(**charge_args)

        self.charge_token = charge.id
        self.states.charge(save=True)

    def update(self):
        try:
            # Update donation amount if it differs
            if old_div(self.source.amount, 100) != self.donation.amount.amount \
                    or self.source.currency != self.donation.amount.currency:
                self.donation.amount = Money(old_div(self.source.amount, 100), self.source.currency)
                self.donation.save()
            if not self.charge_token and self.source.status == 'chargeable':
                self.do_charge()
            if (not self.status == 'failed') and self.source.status == 'failed':
                self.states.fail(save=True)

            if (not self.status == 'canceled') and self.source.status == 'canceled':
                self.states.cancel(save=True)

            if self.charge_token:
                if self.charge.status == 'failed':
                    if self.status != 'failed':
                        self.states.fail(save=True)
                elif self.charge.refunded:
                    if self.status != 'refunded':
                        self.states.refund(save=True)
                elif self.charge.dispute:
                    if self.status != 'disputed':
                        self.states.dispute(save=True)
                elif self.charge.status == 'succeeded':
                    if self.status != 'succeeded':
                        self.states.succeed(save=True)

        except StripeError as error:
            raise PaymentException(error)

    def save(self, *args, **kwargs):
        created = not self.pk

        super(StripeSourcePayment, self).save()

        if created:
            stripe = get_stripe()
            stripe.Source.modify(self.source_token, metadata=self.metadata)

    @property
    def metadata(self):
        return {
            "tenant_name": connection.tenant.client_name,
            "tenant_domain": connection.tenant.domain_url,
            "activity_id": self.donation.activity.pk,
            "activity_title": self.donation.activity.title,
        }


class StripePaymentProvider(PaymentProvider):
    title = 'Stripe'

    stripe_publishable_key = models.CharField(
        max_length=200,
        null=True,
        blank=True,
        verbose_name=_('Stripe publishable key'),
        help_text=_('This is only needed if you want to use a specific Stripe account.')
    )

    stripe_secret = models.CharField(
        max_length=200,
        null=True,
        blank=True,
        verbose_name=_('Stripe secret key'),
        help_text=_('This is only needed if you want to use a specific Stripe account.')
    )

    webhook_secret_connect = models.CharField(
        max_length=200,
        null=True,
        blank=True,
        verbose_name=_('Stripe connect webhook secret'),
        help_text=_('The secret for connect webhook.')
    )

    webhook_secret_intents = models.CharField(
        max_length=200,
        null=True,
        blank=True,
        verbose_name=_('Stripe payment intents webhook secret'),
        help_text=_('The secret for payment intents webhook.')
    )

    webhook_secret_sources = models.CharField(
        max_length=200,
        null=True,
        blank=True,
        verbose_name=_('Stripe payment sources webhook secret'),
        help_text=_('The secret for payment sources webhook.')
    )

    refund_enabled = True

    @property
    def public_settings(self):
        return {
            'publishable_key': self.stripe_publishable_key or settings.STRIPE['publishable_key'],
        }

    @property
    def private_settings(self):
        return {
            'api_key': self.stripe_secret or settings.STRIPE['api_key'],
            'webhook_secret': self.stripe_secret or settings.STRIPE['webhook_secret'],
            'webhook_secret_connect': self.stripe_secret or settings.STRIPE['webhook_secret_connect'],
        }

    class Meta(object):
        verbose_name = 'Stripe payment provider'


with open('bluebottle/funding_stripe/data/document_spec.json') as file:
    DOCUMENT_SPEC = json.load(file)


@memoize(timeout=60 * 60 * 24)
def get_specs(country):
    stripe = get_stripe()
    return stripe.CountrySpec.retrieve(country=country)


STRIPE_EUROPEAN_COUNTRY_CODES = [
    "AD", "AT", "BE", "BG", "HR", "CY", "CZ", "DK", "EE",
    "FO", "FI", "FR", "DE", "GI", "GR", "GL", "GG", "VA",
    "HU", "IS", "IE", "IM", "IL", "IT", "JE", "LV", "LI",
    "LT", "LU", "MT", "MC", "NL", "NO", "PL", "PT", "RO",
    "PM", "SM", "SK", "SI", "ES", "SE", "TR", "GB"
]


class BusinessTypeChoices(DjangoChoices):
    company = ChoiceItem(
        'company',
        label=_("Commercial company")
    )
    individual = ChoiceItem(
        'individual',
        label=_("Individual person")
    )
    non_profit = ChoiceItem(
        'non_profit',
        label=_("Non-profit organization")
    )


class StripePayoutAccount(PayoutAccount):
    account_id = models.CharField(max_length=40, null=True, blank=True, help_text=_("Starts with 'acct_...'"))
    country = models.CharField(max_length=2)
    business_type = models.CharField(
        max_length=100,
        blank=True,
        choices=BusinessTypeChoices.choices,
        default=BusinessTypeChoices.individual

    )

    verified = models.BooleanField(default=False)

    payments_enabled = models.BooleanField(default=False)
    payouts_enabled = models.BooleanField(default=False)

    requirements = ArrayField(models.CharField(max_length=60), default=list)
    tos_accepted = models.BooleanField(default=False)

    provider = 'stripe'

    @property
    def account_settings(self):
        statement_descriptor = connection.tenant.name[:22]
        while len(statement_descriptor) < 5:
            statement_descriptor += "-"
        return {
            "payouts": {
                "schedule": {"interval": "manual"},
                "statement_descriptor": statement_descriptor,
            },
            "payments": {"statement_descriptor": statement_descriptor},
            "card_payments": {"statement_descriptor_prefix": statement_descriptor[:10]},
        }

    @property
    def metadata(self):
        return {
            "tenant_name": connection.tenant.client_name,
            "tenant_domain": connection.tenant.domain_url,
            "member_id": self.owner.pk,
        }

    def save(self, *args, **kwargs):
        stripe = get_stripe()

        if self.account_id:
            account = stripe.Account.modify(
                self.account_id,
                business_type=self.business_type
            )
            self.update(account)
        elif self.country:
            if Funding.objects.filter(owner=self.owner).count():
                url = (
                    Funding.objects.filter(owner=self.owner).first().get_absolute_url()
                )
            else:
                url = "https://{}".format(connection.tenant.domain_url)

            if "localhost" in url:
                url = "https://goodup.com"

            account = stripe.Account.create(
                country=self.country,
                type="custom",
                settings=self.account_settings,
                business_type=self.business_type,
                capabilities={
                    "transfers": {"requested": True},
                    "card_payments": {"requested": True},
                    "bank_transfer_payments": {"requested": True},
                    "ideal_payments": {"requested": True},
                },
                business_profile={"url": url, "mcc": "8398"},
                metadata=self.metadata,
            )

            self.account_id = account.id
            self.update(account)

        super().save(*args, **kwargs)

    @property
    def verification_link(self):
        stripe = get_stripe()

        account_link = stripe.AccountLink.create(
            account=self.account_id,
            refresh_url=f'{get_current_host()}/activities/stripe/expired',
            return_url=f'{get_current_host()}/activities/stripe/complete',
            type="account_onboarding",
            collection_options={
                "fields": "eventually_due",
                "future_requirements": "include",
            }
        )
        return account_link.url

    def update(self, data):
        self.requirements = data.requirements.eventually_due

        try:
            self.verified = data.individual.verification.status == "verified"
        except AttributeError:
            pass

        self.payments_enabled = data.charges_enabled
        self.payouts_enabled = data.payouts_enabled
<<<<<<< HEAD
=======
        self.save()
>>>>>>> b59b2bbf

    def retrieve_account(self):
        try:
            stripe = get_stripe()
            account = stripe.Account.retrieve(self.account_id)
        except AuthenticationError:
            account = {}
        if not settings.LIVE_PAYMENTS_ENABLED and 'external_accounts' not in account:
            account = {}
        return account

    @cached_property
    def account(self):
        if not hasattr(self, '_account'):
            self._account = self.retrieve_account()
        return self._account

    @cached_property
    def name(self):
        if self.account.business_profile.name:
            return self.account.business_profile.name

        if self.account.individual.first_name:
            return f"{self.account.individual.first_name} {self.account.individual.last_name}"

        return self.owner.full_name

    def check_status(self):
        if self.account:
            del self.account
        self.update(self.account)

    class Meta(object):
        verbose_name = _('stripe payout account')
        verbose_name_plural = _('stripe payout accounts')

    class JSONAPIMeta(object):
        resource_name = 'payout-accounts/stripes'

    def __str__(self):
        return u"Stripe connect account {}".format(self.account_id)


@python_2_unicode_compatible
class ExternalAccount(BankAccount):
    account_id = models.CharField(max_length=40, help_text=_("Starts with 'ba_...'"))
    provider_class = StripePaymentProvider

    @cached_property
    def account(self):
        if self.account_id:
            if not hasattr(self, '_account'):
                for account in self.connect_account.account.external_accounts:
                    if account.id == self.account_id:
                        self._account = account

            if not hasattr(self, '_account'):
                self._account = self.connect_account.account.external_accounts.retrieve(self.account_id)
            return self._account

    @property
    def verified(self):
        return self.connect_account.verified

    @property
    def ready(self):
        return self.connect_account.verified

    @property
    def metadata(self):
        return {
            "tenant_name": connection.tenant.client_name,
            "tenant_domain": connection.tenant.domain_url,
        }

    class JSONAPIMeta(object):
        resource_name = 'payout-accounts/stripe-external-accounts'

    class Meta(object):
        verbose_name = _('Stripe external account')
        verbose_name_plural = _('Stripe external account')

    def __str__(self):
        return "Stripe external account {}".format(self.account_id)


from .states import *  # noqa<|MERGE_RESOLUTION|>--- conflicted
+++ resolved
@@ -499,10 +499,7 @@
 
         self.payments_enabled = data.charges_enabled
         self.payouts_enabled = data.payouts_enabled
-<<<<<<< HEAD
-=======
         self.save()
->>>>>>> b59b2bbf
 
     def retrieve_account(self):
         try:
