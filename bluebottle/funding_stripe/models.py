--- conflicted
+++ resolved
@@ -2,19 +2,14 @@
 from django.db import models, connection
 from django.utils.translation import ugettext_lazy as _
 
-<<<<<<< HEAD
 from bluebottle.funding_stripe import stripe
 from bluebottle.fsm import TransitionManager
-from bluebottle.funding.models import Payment
+from bluebottle.funding.models import Payment, PaymentProvider
 from bluebottle.funding_stripe.transitions import StripePaymentTransitions
-=======
-from bluebottle.funding.models import Payment, PaymentProvider
-from bluebottle.funding_stripe.utils import StripeMixin
->>>>>>> 2b87837b
 from bluebottle.payouts.models import StripePayoutAccount
 
 
-class StripePayment(Payment, StripeMixin):
+class StripePayment(Payment):
     intent_id = models.CharField(max_length=30)
     client_secret = models.CharField(max_length=100)
 
@@ -22,7 +17,7 @@
 
     def save(self, *args, **kwargs):
         if not self.pk:
-            intent = self.stripe.PaymentIntent.create(
+            intent = stripe.PaymentIntent.create(
                 amount=int(self.donation.amount.amount * 100),
                 currency=self.donation.amount.currency,
                 transfer_data={
@@ -36,12 +31,8 @@
         super(StripePayment, self).save(*args, **kwargs)
 
     def update(self):
-<<<<<<< HEAD
         intent = stripe.PaymentIntent.retrieve(self.intent_id)
 
-=======
-        intent = self.stripe.PaymentIntent.retrieve(self.intent_id)
->>>>>>> 2b87837b
         if len(intent.charges) == 0:
             # No charge. Do we still need to charge?
             self.fail()
@@ -63,21 +54,7 @@
             "tenant_domain": connection.tenant.domain_url,
             "activity_id": self.donation.activity.pk,
             "activity_title": self.donation.activity.title,
-<<<<<<< HEAD
         }
-=======
-        }
-
-    @Payment.status.transition(
-        source=['success'],
-        target='refunded'
-    )
-    def request_refund(self):
-        intent = self.stripe.PaymentIntent.retrieve(self.intent_id)
-
-        intent.charges[0].refund(
-            reverse_transfer=True,
-        )
 
 
 class StripePaymentProvider(PaymentProvider):
@@ -126,5 +103,4 @@
                 method_settings['code'] = method
                 method_settings['provider'] = 'stripe'
                 methods.append(method_settings)
-        return methods
->>>>>>> 2b87837b
+        return methods