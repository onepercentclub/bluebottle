from django.conf import settings
from django.db import models, connection
from django.db import ProgrammingError
from django.utils.translation import ugettext_lazy as _

from bluebottle.fsm import TransitionManager
<<<<<<< HEAD
from bluebottle.funding.models import (
    Payment, PaymentProvider, PayoutAccount
)
=======
from bluebottle.funding.models import Payment, PaymentProvider, PaymentMethod
>>>>>>> d224ec7e
from bluebottle.funding_stripe.transitions import StripePaymentTransitions
from bluebottle.funding_stripe.utils import init_stripe
from bluebottle.payouts.models import StripePayoutAccount


class StripePayment(Payment):
    intent_id = models.CharField(max_length=30)
    client_secret = models.CharField(max_length=100)

    transitions = TransitionManager(StripePaymentTransitions, 'status')

    def save(self, *args, **kwargs):
        if not self.pk:
            stripe = init_stripe()
            intent = stripe.PaymentIntent.create(
                amount=int(self.donation.amount.amount * 100),
                currency=self.donation.amount.currency,
                transfer_data={
                    'destination': StripePayoutAccount.objects.all()[0].account_id,
                },
                metadata=self.metadata
            )
            self.intent_id = intent.id
            self.client_secret = intent.client_secret

        super(StripePayment, self).save(*args, **kwargs)

    def update(self):
        stripe = init_stripe()
        intent = stripe.PaymentIntent.retrieve(self.intent_id)

        if len(intent.charges) == 0:
            # No charge. Do we still need to charge?
            self.fail()
            self.save()
        elif intent.charges.data[0].refunded and self.status != Payment.Status.refunded:
            self.refund()
            self.save()
        elif intent.status == 'failed' and self.status != Payment.Status.failed:
            self.fail()
            self.save()
        elif intent.status == 'succeeded' and self.status != Payment.Status.success:
            self.succeed()
            self.save()

    @property
    def metadata(self):
        return {
            "tenant_name": connection.tenant.client_name,
            "tenant_domain": connection.tenant.domain_url,
            "activity_id": self.donation.activity.pk,
            "activity_title": self.donation.activity.title,
        }


class StripePaymentProvider(PaymentProvider):

    stripe_payment_methods = [
        PaymentMethod(
            provider='stripe',
            code='credit_card',
            name=_('Credit card'),
            currencies=['EUR', 'USD'],
            countries=[]
        ),
        PaymentMethod(
            provider='stripe',
            code='bancontact',
            name=_('Bancontact'),
            currencies=['EUR'],
            countries=['BE']
        ),
        PaymentMethod(
            provider='stripe',
            code='ideal',
            name=_('iDEAL'),
            currencies=['EUR'],
            countries=['NL']
        ),
        PaymentMethod(
            provider='stripe',
            code='direct_debit',
            name=_('Direct debit'),
            currencies=['EUR'],
            countries=[]
        )
    ]

    currencies = ['EUR', 'USD']
    countries = ['AU', 'AT', 'BE', 'BR', 'CA', 'DK', 'FI', 'FR',
                 'DE', 'IE', 'LU', 'MX', 'NL', 'NZ', 'NO', 'PT',
                 'ES', 'SE', 'CH', 'GB', 'US']

    @property
    def public_settings(self):
        return {
            'publishable_key': settings.STRIPE['publishable_key'],
            'credit_card': self.credit_card,
            'ideal': self.ideal,
            'bancontact': self.bancontact,
            'direct_debit': self.direct_debit
        }

    @property
    def private_settings(self):
        return {
            'secret_key': settings.STRIPE['secret_key'],
            'webhook_secret': settings.STRIPE['webhook_secret'],
            'webhook_secret_connect': settings.STRIPE['webhook_secret_connect'],
        }

    credit_card = models.BooleanField(_('Credit card'), default=True)
    ideal = models.BooleanField(_('iDEAL'), default=False)
    bancontact = models.BooleanField(_('Bancontact'), default=False)
    direct_debit = models.BooleanField(_('Direct debit'), default=False)

    @property
    def payment_methods(self):
        methods = []
<<<<<<< HEAD
        for method in ['credit_card', 'ideal', 'bancontact', 'direct_debit']:
            if getattr(self, method, False):
                method_settings = self.stripe_payment_methods[method]
                method_settings['code'] = method
                method_settings['provider'] = 'stripe'
                methods.append(method_settings)
        return methods


class ConnectAccount(PayoutAccount):
    account_id = models.CharField(max_length=40)
    country = models.CharField(max_length=2)

    @property
    def account(self):
        if not hasattr(self, '_account'):
            self._account = stripe.Account.retrieve(self.account_id)

        return self._account

    def save(self, *args, **kwargs):
        if not self.account_id:
            self._account = stripe.Account.create(
                country=self.country,
                type='custom',
                settings=self.account_settings,
                business_type='individual',
                metadata=self.metadata
            )
            self.account_id = self._account.id
            self.transitions.submit()

        super(ConnectAccount, self).save(*args, **kwargs)

    def update(self, token):
        self._account = stripe.Account.modify(
            self.account_id,
            account_token=token
        )

    @property
    def verified(self):
        return (
            not self.account.requirements.eventually_due and
            self.account.individual.verification.status == 'verified'
        )

    @property
    def required(self):
        return self.account.requirements.eventually_due

    @property
    def disabled(self):
        return self.account.requirements.disabled

    @property
    def individual(self):
        return self.account.individual

    @property
    def tos_acceptance(self):
        return self.account.tos_acceptance

    @property
    def account_settings(self):
        statement_descriptor = connection.tenant.name[:21]
        return {
            'payouts': {
                'schedule': {
                    'interval': 'manual'
                }
            },
            'payments': {
                'statement_descriptor': statement_descriptor
            }
        }

    @property
    def metadata(self):
        return {
            "tenant_name": connection.tenant.client_name,
            "tenant_domain": connection.tenant.domain_url,
            "member_id": self.owner.pk,
        }


class ExternalAccount(models.Model):
    connect_account = models.ForeignKey(ConnectAccount, related_name='external_accounts')
    account_id = models.CharField(max_length=40)

    @property
    def account(self):
        if self.account_id:
            for account in self.connect_account.account.external_accounts:
                if account.id == self.account_id:
                    self._account = account

            if not hasattr(self, '_account'):
                self._account = self.connect_account.account.external_accounts.retrieve(self.account_id)

            return self._account

    def create(self, token):
        if self.account_id:
            raise ProgrammingError('Stripe Account is already created')

        self._account = stripe.Account.create_external_account(
            self.connect_account.account_id,
            external_account=token
        )
        self.account_id = self._account.id
        self.save()

    @property
    def metadata(self):
        return {
            "tenant_name": connection.tenant.client_name,
            "tenant_domain": connection.tenant.domain_url,
        }
=======
        for code in ['credit_card', 'ideal', 'bancontact', 'direct_debit']:
            if getattr(self, code, False):
                for method in self.stripe_payment_methods:
                    if method.code == code:
                        methods.append(method)
        return methods
>>>>>>> d224ec7e
<|MERGE_RESOLUTION|>--- conflicted
+++ resolved
@@ -4,13 +4,9 @@
 from django.utils.translation import ugettext_lazy as _
 
 from bluebottle.fsm import TransitionManager
-<<<<<<< HEAD
 from bluebottle.funding.models import (
-    Payment, PaymentProvider, PayoutAccount
+    Payment, PaymentProvider, PaymentMethod, PayoutAccount
 )
-=======
-from bluebottle.funding.models import Payment, PaymentProvider, PaymentMethod
->>>>>>> d224ec7e
 from bluebottle.funding_stripe.transitions import StripePaymentTransitions
 from bluebottle.funding_stripe.utils import init_stripe
 from bluebottle.payouts.models import StripePayoutAccount
@@ -130,13 +126,11 @@
     @property
     def payment_methods(self):
         methods = []
-<<<<<<< HEAD
-        for method in ['credit_card', 'ideal', 'bancontact', 'direct_debit']:
-            if getattr(self, method, False):
-                method_settings = self.stripe_payment_methods[method]
-                method_settings['code'] = method
-                method_settings['provider'] = 'stripe'
-                methods.append(method_settings)
+        for code in ['credit_card', 'ideal', 'bancontact', 'direct_debit']:
+            if getattr(self, code, False):
+                for method in self.stripe_payment_methods:
+                    if method.code == code:
+                        methods.append(method)
         return methods
 
 
@@ -147,13 +141,13 @@
     @property
     def account(self):
         if not hasattr(self, '_account'):
-            self._account = stripe.Account.retrieve(self.account_id)
+            self._account = init_stripe().Account.retrieve(self.account_id)
 
         return self._account
 
     def save(self, *args, **kwargs):
         if not self.account_id:
-            self._account = stripe.Account.create(
+            self._account = init_stripe().Account.create(
                 country=self.country,
                 type='custom',
                 settings=self.account_settings,
@@ -166,7 +160,7 @@
         super(ConnectAccount, self).save(*args, **kwargs)
 
     def update(self, token):
-        self._account = stripe.Account.modify(
+        self._account = init_stripe().Account.modify(
             self.account_id,
             account_token=token
         )
@@ -237,7 +231,7 @@
         if self.account_id:
             raise ProgrammingError('Stripe Account is already created')
 
-        self._account = stripe.Account.create_external_account(
+        self._account = init_stripe().Account.create_external_account(
             self.connect_account.account_id,
             external_account=token
         )
@@ -249,12 +243,4 @@
         return {
             "tenant_name": connection.tenant.client_name,
             "tenant_domain": connection.tenant.domain_url,
-        }
-=======
-        for code in ['credit_card', 'ideal', 'bancontact', 'direct_debit']:
-            if getattr(self, code, False):
-                for method in self.stripe_payment_methods:
-                    if method.code == code:
-                        methods.append(method)
-        return methods
->>>>>>> d224ec7e
+        }