from builtins import object

import factory.fuzzy
import mock
import munch

from bluebottle.funding.tests.factories import DonorFactory
from bluebottle.funding_stripe.models import (
    PaymentIntent, StripeSourcePayment,
    StripePayment, StripePayoutAccount,
    ExternalAccount, StripePaymentProvider
)
from bluebottle.funding_stripe.utils import get_stripe
from bluebottle.test.factory_models.accounts import BlueBottleUserFactory


class StripeSourcePaymentFactory(factory.DjangoModelFactory):
    class Meta(object):
        model = StripeSourcePayment

    donation = factory.SubFactory(DonorFactory)

    @classmethod
    def _create(cls, model_class, *args, **kwargs):
        stripe = get_stripe()
        source_payment = stripe.Source(kwargs.get('souce_id', 'some source id'))
        source_payment.update({
            'client_secret': 'some client secret',
        })
        with mock.patch('stripe.Source.modify', return_value=source_payment):
            return super(StripeSourcePaymentFactory, cls)._create(model_class, *args, **kwargs)


class StripePaymentIntentFactory(factory.DjangoModelFactory):
    class Meta(object):
        model = PaymentIntent

    donation = factory.SubFactory(DonorFactory)

    @classmethod
    def _create(cls, model_class, *args, **kwargs):
        stripe = get_stripe()
        payment_intent = stripe.PaymentIntent(kwargs.get('intent_id', 'some intent id'))

        payment_intent.update({
            'client_secret': kwargs.get('client_secret', 'some client secret'),
        })
        with mock.patch('stripe.PaymentIntent.create', return_value=payment_intent):
            return super(StripePaymentIntentFactory, cls)._create(model_class, *args, **kwargs)


class StripePaymentFactory(factory.DjangoModelFactory):
    class Meta(object):
        model = StripePayment

    donation = factory.SubFactory(DonorFactory)
    payment_intent = factory.SubFactory(StripePaymentIntentFactory, donation=factory.SelfAttribute('..donation'))


class StripePayoutAccountFactory(factory.DjangoModelFactory):
    class Meta(object):
        model = StripePayoutAccount

    country = 'NL'

    owner = factory.SubFactory(BlueBottleUserFactory)

    @classmethod
    def _create(cls, model_class, *args, **kwargs):
<<<<<<< HEAD
        StripePaymentProviderFactory.create()

=======
        if not StripePaymentProvider.objects.exists():
            StripePaymentProviderFactory.create()
>>>>>>> 14bcf9ae
        stripe = get_stripe()
        account_id = 'acct_1234567890'
        account = stripe.Account(
            id=account_id,
        )
        account.business_type = "individual"
        account.individual = munch.munchify({
            "email": "test@example.com",
            "requirements": {
                "eventually_due": []
            }
        })
        account.requirements = munch.munchify({
            'eventually_due': [
                'individual.first_name', 'individual.last_name'
            ]
        })
        account.charges_enabled = True
        account.payouts_enabled = True
        with mock.patch('stripe.Account.create', return_value=account):
            return super(StripePayoutAccountFactory, cls)._create(model_class, *args, **kwargs)


class ExternalAccountFactory(factory.DjangoModelFactory):
    class Meta(object):
        model = ExternalAccount

    connect_account = factory.SubFactory(StripePayoutAccountFactory)


class StripePaymentProviderFactory(factory.DjangoModelFactory):

    class Meta(object):
        model = StripePaymentProvider<|MERGE_RESOLUTION|>--- conflicted
+++ resolved
@@ -67,13 +67,8 @@
 
     @classmethod
     def _create(cls, model_class, *args, **kwargs):
-<<<<<<< HEAD
-        StripePaymentProviderFactory.create()
-
-=======
         if not StripePaymentProvider.objects.exists():
             StripePaymentProviderFactory.create()
->>>>>>> 14bcf9ae
         stripe = get_stripe()
         account_id = 'acct_1234567890'
         account = stripe.Account(
