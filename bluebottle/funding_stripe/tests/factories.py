import factory.fuzzy

from bluebottle.funding.tests.factories import DonationFactory
from bluebottle.funding_stripe.models import (
<<<<<<< HEAD
    StripePayment, StripePayoutAccount, ExternalAccount, StripePaymentProvider
=======
    ConnectAccount, ExternalAccount,
    StripePayment, StripePaymentProvider, PaymentIntent,
    StripeSourcePayment
>>>>>>> a1f06dab
)
from bluebottle.test.factory_models.accounts import BlueBottleUserFactory


class StripeSourcePaymentFactory(factory.DjangoModelFactory):
    class Meta(object):
        model = StripeSourcePayment

    donation = factory.SubFactory(DonationFactory)


class StripePaymentIntentFactory(factory.DjangoModelFactory):
    class Meta(object):
        model = PaymentIntent

    donation = factory.SubFactory(DonationFactory)


class StripePaymentFactory(factory.DjangoModelFactory):
    class Meta(object):
        model = StripePayment

    donation = factory.SubFactory(DonationFactory)
    payment_intent = factory.SubFactory(StripePaymentIntentFactory)


class ConnectAccountFactory(factory.DjangoModelFactory):
    class Meta(object):
        model = StripePayoutAccount

    country = factory.Faker('country_code')

    owner = factory.SubFactory(BlueBottleUserFactory)


class ExternalAccountFactory(factory.DjangoModelFactory):
    class Meta(object):
        model = ExternalAccount

    connect_account = factory.SubFactory(StripePayoutAccount)


class StripePaymentProviderFactory(factory.DjangoModelFactory):

    class Meta(object):
        model = StripePaymentProvider

    credit_card = True
    ideal = True
    bancontact = True
    direct_debit = True<|MERGE_RESOLUTION|>--- conflicted
+++ resolved
@@ -2,13 +2,9 @@
 
 from bluebottle.funding.tests.factories import DonationFactory
 from bluebottle.funding_stripe.models import (
-<<<<<<< HEAD
-    StripePayment, StripePayoutAccount, ExternalAccount, StripePaymentProvider
-=======
-    ConnectAccount, ExternalAccount,
-    StripePayment, StripePaymentProvider, PaymentIntent,
-    StripeSourcePayment
->>>>>>> a1f06dab
+    PaymentIntent, StripeSourcePayment,
+    StripePayment, StripePayoutAccount,
+    ExternalAccount, StripePaymentProvider
 )
 from bluebottle.test.factory_models.accounts import BlueBottleUserFactory
 
