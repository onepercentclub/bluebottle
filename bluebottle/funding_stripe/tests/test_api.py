--- conflicted
+++ resolved
@@ -440,16 +440,6 @@
         connect_account = stripe.Account('some-connect-id')
         connect_account.update({
             'country': self.data['data']['attributes']['country'],
-<<<<<<< HEAD
-            'individual': bunch.bunchify({
-                'first_name': 'Jhon',
-                'last_name': 'Example',
-                'email': 'jhon@example.com',
-                'verification': bunch.bunchify({
-                    'status': 'pending',
-                }),
-                'requirements': bunch.bunchify({
-=======
             'individual': munch.munchify({
                 'first_name': 'Jhon',
                 'last_name': 'Example',
@@ -458,25 +448,16 @@
                     'status': 'pending',
                 }),
                 'requirements': munch.munchify({
->>>>>>> 2fb660e0
                     'eventually_due': ['external_accounts', 'individual.dob.month'],
                     'currently_due': [],
                     'past_due': [],
                 })
             }),
-<<<<<<< HEAD
-            'requirements': bunch.bunchify({
-                'eventually_due': ['external_accounts', 'individual.dob.month'],
-                'disabled': False
-            }),
-            'external_accounts': bunch.bunchify({
-=======
             'requirements': munch.munchify({
                 'eventually_due': ['external_accounts', 'individual.dob.month'],
                 'disabled': False
             }),
             'external_accounts': munch.munchify({
->>>>>>> 2fb660e0
                 'total_count': 0,
                 'data': []
             })
@@ -517,6 +498,41 @@
                             account_token='some-account-token'
                         )
 
+        self.data['data']['attributes']['country'] = 'US'
+
+        with mock.patch('stripe.CountrySpec.retrieve', return_value=self.country_spec):
+            with mock.patch('stripe.Account.create', return_value=connect_account) as create_account:
+                with mock.patch('stripe.Account.modify', return_value=connect_account) as modify_account:
+                    with mock.patch('stripe.Account.retrieve', return_value=connect_account):
+                        self.client.post(
+                            self.account_list_url, data=json.dumps(self.data), user=self.user
+                        )
+                        create_account.assert_called_with(
+                            business_profile={'url': 'https://testserver', 'mcc': '8398'},
+                            business_type='individual',
+                            country=self.data['data']['attributes']['country'],
+                            metadata={'tenant_name': 'test', 'tenant_domain': 'testserver', 'member_id': self.user.pk},
+                            requested_capabilities=['transfers', 'card_payments'],
+                            settings={
+                                'card_payments': {
+                                    'statement_descriptor_prefix': u'tst--'
+                                },
+                                'payments': {
+                                    'statement_descriptor': u'tst--'
+                                },
+                                'payouts': {
+                                    'statement_descriptor': u'tst--',
+                                    'schedule': {'interval': 'manual'}
+                                }
+                            },
+                            # business_type='individual',
+                            type='custom'
+                        )
+                        modify_account.assert_called_with(
+                            'some-connect-id',
+                            account_token='some-account-token'
+                        )
+
     def test_create_no_user(self):
         self.check.delete()
         response = self.client.post(
