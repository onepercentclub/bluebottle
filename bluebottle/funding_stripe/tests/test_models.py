import bunch
import mock
import stripe
from django.db import ProgrammingError

from bluebottle.funding_stripe.models import (
<<<<<<< HEAD
    StripePayment, StripePayoutAccount, ExternalAccount
=======
    ConnectAccount, ExternalAccount
>>>>>>> a1f06dab
)
from bluebottle.test.factory_models.accounts import BlueBottleUserFactory
from bluebottle.test.utils import BluebottleTestCase


class ConnectAccountTestCase(BluebottleTestCase):
    def setUp(self):
        account_id = 'some-connect-id'
        self.check = StripePayoutAccount(owner=BlueBottleUserFactory.create(), country='NL', account_id=account_id)

        self.connect_account = stripe.Account(account_id)
        self.connect_account.update({
            'country': self.check.country,
            'individual': bunch.bunchify({
                'first_name': 'Jhon',
                'last_name': 'Example',
                'email': 'jhon@example.com',
                'verification': {
                    'status': 'verified',
                }
            }),
            'requirements': bunch.bunchify({
                'eventually_due': ['external_accounts', 'individual.dob.month'],
                'disabled': False
            }),
            'external_accounts': bunch.bunchify({
                'data': []
            })
        })

        super(ConnectAccountTestCase, self).setUp()

    def test_save(self):
        self.check.account_id = None
        with mock.patch(
            'stripe.Account.create', return_value=self.connect_account
        ) as create:
            self.check.save()
            create.assert_called_with(
                country=self.check.country,
                metadata={'tenant_name': u'test', 'tenant_domain': u'testserver', 'member_id': self.check.owner.pk},
                settings={'payments': {'statement_descriptor': u''}, 'payouts': {'schedule': {'interval': 'manual'}}},
                business_type='individual',
                type='custom'
            )

            self.assertEqual(self.check.account.id, self.connect_account.id)

            self.assertEqual(
                self.check.account_id,
                self.connect_account.id
            )

    def test_save_already_created(self):
        with mock.patch(
            'stripe.Account.create', return_value=self.connect_account
        ) as create:
            self.check.save()
            self.assertEqual(create.call_count, 0)

    def test_update(self):
        self.check.save()
        token = 'some-token'

        with mock.patch(
            'stripe.Account.modify', return_value=self.connect_account
        ) as modify:
            self.check.update(token)
            self.assertEqual(self.check.account.id, self.connect_account.id)
            modify.assert_called_with(self.check.account_id, account_token=token)

    def test_account(self):
        with mock.patch(
            'stripe.Account.retrieve', return_value=self.connect_account
        ) as retrieve:
            self.assertTrue(isinstance(self.check.account, stripe.Account))
            self.assertEqual(self.check.account.id, self.connect_account.id)

            retrieve.assert_called_once_with(self.check.account_id)

    def test_verified(self):
        self.connect_account.requirements.eventually_due = []
        with mock.patch(
            'stripe.Account.retrieve', return_value=self.connect_account
        ):
            self.assertTrue(self.check.verified)

    def test_not_verified(self):
        with mock.patch(
            'stripe.Account.retrieve', return_value=self.connect_account
        ):
            self.assertFalse(self.check.verified)

    def test_required(self):
        with mock.patch(
            'stripe.Account.retrieve', return_value=self.connect_account
        ):
            self.assertEqual(self.check.required, ['external_accounts', 'individual.dob.month'])

    def test_disabled(self):
        self.connect_account.requirements.disabled = True
        with mock.patch(
            'stripe.Account.retrieve', return_value=self.connect_account
        ):
            self.assertTrue(self.check.disabled)

    def test_not_disabled(self):
        with mock.patch(
            'stripe.Account.retrieve', return_value=self.connect_account
        ):
            self.assertFalse(self.check.disabled)

    def test_individual(self):
        with mock.patch(
            'stripe.Account.retrieve', return_value=self.connect_account
        ):
            self.assertEqual(
                self.check.individual,
                self.connect_account.individual
            )


class StripeExternalAccountTestCase(BluebottleTestCase):
    def setUp(self):
        account_id = 'some-connect-id'
        external_account_id = 'some-bank-token'

        self.check = StripePayoutAccount(owner=BlueBottleUserFactory.create(), country='NL', account_id=account_id)
        self.check.save()

        self.external_account = ExternalAccount(connect_account=self.check, account_id=external_account_id)

        self.connect_external_account = stripe.BankAccount(external_account_id)

        self.connect_external_account.update({
            'object': 'bank_account',
            'account_holder_name': 'Jane Austen',
            'account_holder_type': 'individual',
            'bank_name': 'STRIPE TEST BANK',
            'country': 'US',
            'currency': 'usd',
            'fingerprint': '1JWtPxqbdX5Gamtc',
            'last4': '6789',
            'metadata': {
                'order_id': '6735'
            },
            'routing_number': '110000000',
            'status': 'new',
            'account': 'acct_1032D82eZvKYlo2C'
        })

        self.connect_account = stripe.Account(account_id)
        self.connect_account.update({
            'country': self.check.country,
            'individual': bunch.bunchify({
                'first_name': 'Jhon',
                'last_name': 'Example',
                'email': 'jhon@example.com',
            }),
            'requirements': bunch.bunchify({
                'eventually_due': ['external_accounts'],
                'disabled': False
            }),
            'external_accounts': stripe.ListObject([])
        })

        super(StripeExternalAccountTestCase, self).setUp()

    def test_save(self):
        self.external_account.account_id = None
        with mock.patch(
            'stripe.Account.create_external_account', return_value=self.connect_account
        ) as create:
            with mock.patch(
                'stripe.Account.retrieve', return_value=self.connect_account
            ):
                self.external_account.create('some-token')
                create.assert_called_with(
                    self.check.account_id,
                    external_account='some-token',
                )

                self.assertEqual(self.check.account.id, self.connect_account.id)

                self.assertEqual(
                    self.check.account_id,
                    self.connect_account.id
                )

    def test_save_already_created(self):
        self.assertRaises(
            ProgrammingError,
            self.external_account.create,
            'other-token'
        )

    def test_retrieve(self):
        with mock.patch(
            'stripe.Account.retrieve', return_value=self.connect_account
        ) as retrieve_account:
            with mock.patch(
                'stripe.ListObject.retrieve', return_value=self.connect_external_account
            ) as retrieve_external_account:
                self.assertEqual(
                    self.external_account.account.id,
                    self.connect_external_account.id
                )
                self.assertEqual(
                    self.external_account.account.last4,
                    self.connect_external_account.last4
                )

                retrieve_external_account.assert_called_with(self.external_account.account_id)
                retrieve_account.assert_called_with(self.check.account_id)

    def test_retrieve_allready_in_account(self):
        list_object = stripe.ListObject()
        list_object['data'] = [self.connect_external_account]

        self.connect_account.external_accounts = list_object

        with mock.patch(
            'stripe.Account.retrieve', return_value=self.connect_account
        ) as retrieve_account:
            with mock.patch(
                'stripe.ListObject.retrieve', return_value=self.connect_external_account
            ) as retrieve_external_account:
                self.assertEqual(
                    self.external_account.account.id,
                    self.connect_external_account.id
                )
                self.assertEqual(
                    self.external_account.account.last4,
                    self.connect_external_account.last4
                )

                retrieve_account.assert_called_with(self.check.account_id)
                self.assertEqual(retrieve_external_account.call_count, 0)<|MERGE_RESOLUTION|>--- conflicted
+++ resolved
@@ -4,11 +4,7 @@
 from django.db import ProgrammingError
 
 from bluebottle.funding_stripe.models import (
-<<<<<<< HEAD
-    StripePayment, StripePayoutAccount, ExternalAccount
-=======
-    ConnectAccount, ExternalAccount
->>>>>>> a1f06dab
+    StripePayoutAccount, ExternalAccount
 )
 from bluebottle.test.factory_models.accounts import BlueBottleUserFactory
 from bluebottle.test.utils import BluebottleTestCase
