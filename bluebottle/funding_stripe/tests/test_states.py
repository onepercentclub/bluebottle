import munch
from django.core import mail
from djmoney.money import Money
from mock import patch
import stripe

from bluebottle.funding.tests.factories import FundingFactory, BudgetLineFactory, DonationFactory
from bluebottle.funding_stripe.models import StripePayoutAccount
from bluebottle.funding_stripe.tests.factories import StripePayoutAccountFactory, StripeSourcePaymentFactory, \
    StripePaymentFactory, ExternalAccountFactory
from bluebottle.initiatives.tests.factories import InitiativeFactory
from bluebottle.test.factory_models.accounts import BlueBottleUserFactory
from bluebottle.test.utils import BluebottleTestCase


class BaseStripePaymentStateMachineTests(BluebottleTestCase):
    def setUp(self):
        self.initiative = InitiativeFactory.create()
        self.initiative.states.submit()
        self.initiative.states.approve(save=True)
        self.funding = FundingFactory.create(
            initiative=self.initiative,
            target=Money(1000, 'EUR')
        )
        BudgetLineFactory.create(activity=self.funding)
        payout_account = StripePayoutAccountFactory.create(status='verified')
        self.bank_account = ExternalAccountFactory.create(status='verified', connect_account=payout_account)
        self.funding.bank_account = self.bank_account
        self.funding.save()
        self.funding.states.submit()
        self.funding.states.approve(save=True)


class StripeSourcePaymentStateMachineTests(BaseStripePaymentStateMachineTests):

    @patch('stripe.Source.modify')
    def setUp(self, mock_modify):
        super(StripeSourcePaymentStateMachineTests, self).setUp()
        self.donation = DonationFactory.create(activity=self.funding)
        self.payment = StripeSourcePaymentFactory.create(
            charge_token='some_token',
            donation=self.donation
        )

    def test_request_refund(self):
        self.payment.states.succeed(save=True)
        self.assertEqual(self.payment.status, 'succeeded')

        with patch('bluebottle.funding_stripe.models.StripeSourcePayment.refund') as refund:
            self.payment.states.request_refund(save=True)
            refund.assert_called_once()

        self.payment.refresh_from_db()
        self.assertEqual(self.payment.status, 'refund_requested')

    def test_refund_activity(self):
        self.payment.states.succeed(save=True)
        self.assertEqual(self.payment.status, 'succeeded')
        self.funding.states.succeed(save=True)

        with patch('bluebottle.funding_stripe.models.StripeSourcePayment.refund') as refund:
            self.funding.states.refund(save=True)
            refund.assert_called_once()

        self.payment.refresh_from_db()
        self.assertEqual(self.payment.status, 'refund_requested')

    def test_authorize(self):
        self.payment.states.charge(save=True)
        self.payment.states.authorize(save=True)
        self.assertEqual(self.payment.status, 'pending')

    def test_authorize_donation_succeed(self):
        self.payment.states.charge(save=True)
        self.payment.states.authorize(save=True)
        self.assertEqual(self.donation.status, 'succeeded')

    def test_succeed(self):
        self.payment.states.charge(save=True)
        self.payment.states.succeed(save=True)
        self.assertEqual(self.payment.status, 'succeeded')

    def test_succeed_donation_succeed(self):
        self.payment.states.charge(save=True)
        self.payment.states.succeed(save=True)
        self.assertEqual(self.donation.status, 'succeeded')

    def test_charge(self):
        self.payment.states.charge(save=True)
        self.assertEqual(self.payment.status, 'charged')

    def test_cancel(self):
        self.payment.states.cancel(save=True)
        self.assertEqual(self.payment.status, 'canceled')

    def test_dispute(self):
        self.payment.states.charge(save=True)
        self.payment.states.succeed(save=True)
        self.payment.states.dispute(save=True)
        self.assertEqual(self.payment.status, 'disputed')


class StripePaymentStateMachineTests(BaseStripePaymentStateMachineTests):

    @patch('stripe.PaymentIntent.retrieve')
    def test_request_refund(self, mock_retrieve):
        donation = DonationFactory.create(activity=self.funding)
        payment = StripePaymentFactory.create(donation=donation)
        payment.states.succeed(save=True)
        self.assertEqual(payment.status, 'succeeded')
        payment.states.request_refund(save=True)
        self.assertEqual(payment.status, 'refund_requested')


class StripePayoutAccountStateMachineTests(BluebottleTestCase):

    def setUp(self):
        account_id = 'some-connect-id'
        self.user = BlueBottleUserFactory.create()
        self.account = StripePayoutAccount(
            owner=self.user,
            country='NL',
            account_id=account_id
        )
        self.stripe_account = stripe.Account(account_id)
        self.stripe_account.update({
            'country': 'NL',
            'individual': munch.munchify({
                'first_name': 'Jhon',
                'last_name': 'Example',
                'email': 'jhon@example.com',
                'verification': {
                    'status': 'verified',
                },
                'requirements': munch.munchify({
                    'eventually_due': [
                        'external_accounts',
                        'individual.verification.document',
                        'document_type',
                    ]
                }),
            }),
            'requirements': munch.munchify({
                'eventually_due': [
                    'external_accounts',
                    'individual.verification.document.front',
                    'document_type',
                ],
                'disabled': False
            }),
            'external_accounts': munch.munchify({
                'total_count': 0,
                'data': []
            })
        })
        with patch('stripe.Account.retrieve', return_value=self.stripe_account):
            self.account.save()
            self.bank_account = ExternalAccountFactory.create(connect_account=self.account)

    def test_initial(self):
        self.assertEqual(self.account.status, 'new')

    def test_verify(self):
        self.account.states.verify(save=True)
        self.assertEqual(self.account.status, 'verified')

    def test_verify_submit_activities(self):
        initiative = InitiativeFactory.create()
        initiative.states.submit()
        initiative.states.approve(save=True)
        complete_funding = FundingFactory.create(
            bank_account=self.bank_account,
            initiative=initiative,
            target=Money(1000, 'EUR')
        )
        BudgetLineFactory.create(activity=complete_funding)

        incomplete_funding = FundingFactory.create(
            bank_account=self.bank_account,
            initiative=initiative,
            target=Money(1000, 'EUR')
        )
        self.account.states.verify(save=True)
        self.assertEqual(self.account.status, 'verified')
        incomplete_funding.refresh_from_db()
        self.assertEqual(incomplete_funding.status, 'draft')
        complete_funding.refresh_from_db()
        self.assertEqual(complete_funding.status, 'submitted')

    def test_accept_mail(self):
        self.account.states.verify(save=True)
        self.assertEqual(len(mail.outbox), 1)
        self.assertEqual(mail.outbox[0].subject, 'Your identity has been verified')

    def test_reject(self):
        self.account.states.reject(save=True)
        self.assertEqual(self.account.status, 'rejected')

    def test_reject_mail(self):
        self.account.states.reject(save=True)
        self.assertEqual(len(mail.outbox), 1)
        self.assertEqual(mail.outbox[0].subject, 'Your identity verification needs some work')


class StripeBankAccountStateMachineTests(BluebottleTestCase):

    def setUp(self):
        account_id = 'some-connect-id'
        self.user = BlueBottleUserFactory.create()
        self.account = StripePayoutAccount(
            owner=self.user,
            country='NL',
            account_id=account_id
        )
        self.stripe_account = stripe.Account(account_id)
        self.stripe_account.update({
            'country': 'NL',
            'individual': munch.munchify({
                'first_name': 'Jhon',
                'last_name': 'Example',
                'email': 'jhon@example.com',
                'verification': {
                    'status': 'verified',
                },
                'requirements': munch.munchify({
                    'eventually_due': [
                        'external_accounts',
                        'individual.verification.document',
                        'document_type',
                    ]
                }),
            }),
            'requirements': munch.munchify({
                'eventually_due': [
                    'external_accounts',
                    'individual.verification.document.front',
                    'document_type',
                ],
                'disabled': False
            }),
            'external_accounts': munch.munchify({
                'total_count': 0,
                'data': []
            })
        })
        with patch('stripe.Account.retrieve', return_value=self.stripe_account):
            self.account.save()

        self.bank_account = ExternalAccountFactory.create(connect_account=self.account)

    def test_initial(self):
        self.assertEqual(self.bank_account.status, 'unverified')

    def test_account_verifies_bank_accounts(self):
        self.account.states.verify(save=True)
        self.assertEqual(self.account.status, 'verified')
        self.bank_account.refresh_from_db()
        self.assertEqual(self.bank_account.status, 'verified')

    def test_2nd_bank_verifies_right_away(self):
        self.account.states.verify(save=True)
        new_bank_account = ExternalAccountFactory.create(connect_account=self.account)
        new_bank_account.refresh_from_db()
<<<<<<< HEAD
        self.assertEqual(new_bank_account.status, 'verified')
=======
        self.assertEqual(new_bank_account.status, 'verified')

    def test_rejeceted_bank_verifies(self):
        self.bank_account.states.reject(save=True)
        self.account.states.verify(save=True)
        self.assertEqual(self.account.status, 'verified')
        self.bank_account.refresh_from_db()
        self.assertEqual(self.bank_account.status, 'verified')
>>>>>>> cca332a3
<|MERGE_RESOLUTION|>--- conflicted
+++ resolved
@@ -261,9 +261,6 @@
         self.account.states.verify(save=True)
         new_bank_account = ExternalAccountFactory.create(connect_account=self.account)
         new_bank_account.refresh_from_db()
-<<<<<<< HEAD
-        self.assertEqual(new_bank_account.status, 'verified')
-=======
         self.assertEqual(new_bank_account.status, 'verified')
 
     def test_rejeceted_bank_verifies(self):
@@ -271,5 +268,4 @@
         self.account.states.verify(save=True)
         self.assertEqual(self.account.status, 'verified')
         self.bank_account.refresh_from_db()
-        self.assertEqual(self.bank_account.status, 'verified')
->>>>>>> cca332a3
+        self.assertEqual(self.bank_account.status, 'verified')