import json

import bunch
import mock
import stripe
from django.core import mail
from django.urls import reverse
from moneyed import Money
from rest_framework import status

from bluebottle.funding.models import Donation
from bluebottle.funding.tests.factories import (
    FundingFactory, DonationFactory, BudgetLineFactory
)
from bluebottle.funding_stripe.models import StripePayoutAccount, StripePaymentProvider
from bluebottle.funding_stripe.models import StripeSourcePayment
from bluebottle.funding_stripe.tests.factories import (
    StripePaymentIntentFactory,
    StripeSourcePaymentFactory,
    ExternalAccountFactory)
from bluebottle.funding_stripe.tests.factories import (
    StripePaymentProviderFactory,
    StripePayoutAccountFactory
)
from bluebottle.initiatives.tests.factories import InitiativeFactory
from bluebottle.test.factory_models.accounts import BlueBottleUserFactory
from bluebottle.test.utils import BluebottleTestCase


class MockEvent(object):
    def __init__(self, type, data):
        self.type = type
        self.data = bunch.bunchify(data)


class IntentWebhookTestCase(BluebottleTestCase):

    def setUp(self):
        super(IntentWebhookTestCase, self).setUp()
        StripePaymentProvider.objects.all().delete()
        StripePaymentProviderFactory.create()
        self.initiative = InitiativeFactory.create()
        self.initiative.states.submit()
        self.initiative.states.approve(save=True)
        self.bank_account = ExternalAccountFactory.create()
        self.funding = FundingFactory.create(initiative=self.initiative, bank_account=self.bank_account)
        self.donation = DonationFactory.create(activity=self.funding)
        self.intent = StripePaymentIntentFactory.create(donation=self.donation)
        self.webhook = reverse('stripe-intent-webhook')

    def test_success(self):
        with open('bluebottle/funding_stripe/tests/files/intent_webhook_success.json') as hook_file:
            data = json.load(hook_file)
            data['object']['id'] = self.intent.intent_id

        transfer = stripe.Transfer(data['object']['charges']['data'][0]['transfer'])
        transfer.update({
            'id': data['object']['charges']['data'][0]['transfer'],
            'amount': 2500,
            'currency': 'eur'
        })

        with mock.patch(
            'stripe.Webhook.construct_event',
            return_value=MockEvent(
                'payment_intent.succeeded', data
            )
        ):
            with mock.patch(
                'stripe.Transfer.retrieve',
                return_value=transfer
            ):
                response = self.client.post(
                    self.webhook,
                    HTTP_STRIPE_SIGNATURE='some signature'
                )
                self.assertEqual(response.status_code, status.HTTP_200_OK)
                # Stripe might send double success webhooks
                response = self.client.post(
                    self.webhook,
                    HTTP_STRIPE_SIGNATURE='some signature'
                )
                self.assertEqual(response.status_code, status.HTTP_200_OK)

        self.intent.refresh_from_db()
        payment = self.intent.payment
        donation = Donation.objects.get(pk=self.donation.pk)

        self.assertEqual(donation.status, 'succeeded')
        self.assertEqual(donation.payout_amount, Money(25, 'EUR'))
        self.assertEqual(payment.status, 'succeeded')
        self.donation.refresh_from_db()
        self.assertEqual(self.donation.status, 'succeeded')

    def test_failed(self):
        with mock.patch(
            'stripe.Webhook.construct_event',
            return_value=MockEvent(
                'payment_intent.payment_failed', {'object': {'id': self.intent.intent_id}}
            )
        ):
            response = self.client.post(
                self.webhook,
                HTTP_STRIPE_SIGNATURE='some signature'
            )
            self.assertEqual(response.status_code, status.HTTP_200_OK)
            # Stripe might send double failed webhooks
            response = self.client.post(
                self.webhook,
                HTTP_STRIPE_SIGNATURE='some signature'
            )
            self.assertEqual(response.status_code, status.HTTP_200_OK)

        self.intent.refresh_from_db()
        payment = self.intent.payment

        donation = Donation.objects.get(pk=self.donation.pk)

        self.assertEqual(donation.status, 'failed')
        self.assertEqual(payment.status, 'failed')
        self.donation.refresh_from_db()
        self.assertEqual(self.donation.status, 'failed')

    def test_failed_second_intent_succeeds(self):
        with mock.patch(
            'stripe.Webhook.construct_event',
            return_value=MockEvent(
                'payment_intent.payment_failed', {'object': {'id': self.intent.intent_id}}
            )
        ):
            response = self.client.post(
                self.webhook,
                HTTP_STRIPE_SIGNATURE='some signature'
            )
            self.assertEqual(response.status_code, status.HTTP_200_OK)
            # Stripe might send double failed webhooks
            response = self.client.post(
                self.webhook,
                HTTP_STRIPE_SIGNATURE='some signature'
            )
            self.assertEqual(response.status_code, status.HTTP_200_OK)

        self.intent.refresh_from_db()
        payment = self.intent.payment

        donation = Donation.objects.get(pk=self.donation.pk)

        self.assertEqual(donation.status, 'failed')
        self.assertEqual(payment.status, 'failed')
        self.donation.refresh_from_db()
        self.assertEqual(self.donation.status, 'failed')

        second_intent = StripePaymentIntentFactory.create(donation=self.donation, intent_id='some-other-id')
        with open('bluebottle/funding_stripe/tests/files/intent_webhook_success.json') as hook_file:
            data = json.load(hook_file)
            data['object']['id'] = second_intent.intent_id

        transfer = stripe.Transfer(data['object']['charges']['data'][0]['transfer'])
        transfer.update({
            'id': data['object']['charges']['data'][0]['transfer'],
            'amount': 2500,
            'currency': 'eur'
        })

        with mock.patch(
            'stripe.Webhook.construct_event',
            return_value=MockEvent(
                'payment_intent.succeeded', data
            )
        ):
            with mock.patch(
                'stripe.Transfer.retrieve',
                return_value=transfer
            ):
                response = self.client.post(
                    self.webhook,
                    HTTP_STRIPE_SIGNATURE='some signature'
                )
                self.assertEqual(response.status_code, status.HTTP_200_OK)

        second_intent.refresh_from_db()
        self.assertEqual(second_intent.payment.pk, payment.pk)

        payment.refresh_from_db()
        donation.refresh_from_db()

        self.assertEqual(donation.status, 'succeeded')
        self.assertEqual(donation.payout_amount, Money(25, 'EUR'))
        self.assertEqual(payment.status, 'succeeded')

    def test_refund(self):
        with open('bluebottle/funding_stripe/tests/files/intent_webhook_success.json') as hook_file:
            data = json.load(hook_file)
            data['object']['id'] = self.intent.intent_id

        transfer = stripe.Transfer(data['object']['charges']['data'][0]['transfer'])
        transfer.update({
            'id': data['object']['charges']['data'][0]['transfer'],
            'amount': 2500,
            'currency': 'eur'
        })

        with mock.patch(
            'stripe.Webhook.construct_event',
            return_value=MockEvent(
                'payment_intent.succeeded', data
            )
        ):
            with mock.patch(
                'stripe.Transfer.retrieve',
                return_value=transfer
            ):
                response = self.client.post(
                    self.webhook,
                    HTTP_STRIPE_SIGNATURE='some signature'
                )
                self.assertEqual(response.status_code, status.HTTP_200_OK)

        with open('bluebottle/funding_stripe/tests/files/intent_webhook_refund.json') as hook_file:
            data = json.load(hook_file)
            data['object']['payment_intent'] = self.intent.intent_id

        with mock.patch(
            'stripe.Webhook.construct_event',
            return_value=MockEvent(
                'charge.refunded', data
            )
        ):
            response = self.client.post(
                self.webhook,
                HTTP_STRIPE_SIGNATURE='some signature'
            )
            self.assertEqual(response.status_code, status.HTTP_200_OK)

        self.intent.refresh_from_db()
        payment = self.intent.payment

        donation = Donation.objects.get(pk=self.donation.pk)

        self.assertEqual(donation.status, 'refunded')
        self.assertEqual(payment.status, 'refunded')


class SourcePaymentWebhookTestCase(BluebottleTestCase):
    def setUp(self):
        super(SourcePaymentWebhookTestCase, self).setUp()
        StripePaymentProvider.objects.all().delete()
        StripePaymentProviderFactory.create()

        self.initiative = InitiativeFactory.create()
        self.initiative.states.submit()
        self.initiative.states.approve(save=True)

        self.bank_account = ExternalAccountFactory.create()
        self.funding = FundingFactory.create(initiative=self.initiative, bank_account=self.bank_account)
        self.donation = DonationFactory.create(activity=self.funding)

        with mock.patch(
            'stripe.Source.modify'
        ):
            self.payment = StripeSourcePaymentFactory.create(
                source_token='some-source-id',
                donation=self.donation
            )

        self.webhook = reverse('stripe-source-webhook')

    def _refresh(self):
        self.donation = Donation.objects.get(pk=self.donation.pk)
        self.payment = StripeSourcePayment.objects.get(pk=self.payment.pk)

    def test_source_failed(self):
        data = {
            'object': {
                'id': self.payment.source_token
            }
        }

        with mock.patch(
            'stripe.Webhook.construct_event',
            return_value=MockEvent(
                'source.failed', data
            )
        ):
            response = self.client.post(
                self.webhook,
                HTTP_STRIPE_SIGNATURE='some signature'
            )
            self.assertEqual(response.status_code, status.HTTP_200_OK)
            # Stripe might send double failed webhooks
            response = self.client.post(
                self.webhook,
                HTTP_STRIPE_SIGNATURE='some signature'
            )
            self.assertEqual(response.status_code, status.HTTP_200_OK)

        self._refresh()
        self.assertEqual(self.donation.status, 'failed')
        self.assertEqual(self.payment.status, 'failed')

    def test_source_canceled(self):
        data = {
            'object': {
                'id': self.payment.source_token
            }
        }

        with mock.patch(
            'stripe.Webhook.construct_event',
            return_value=MockEvent(
                'source.canceled', data
            )
        ):
            response = self.client.post(
                self.webhook,
                HTTP_STRIPE_SIGNATURE='some signature'
            )
            self.assertEqual(response.status_code, status.HTTP_200_OK)

        self._refresh()
        self.assertEqual(self.donation.status, 'failed')
        self.assertEqual(self.payment.status, 'canceled')

    def test_source_chargeable(self):
        data = {
            'object': {
                'id': self.payment.source_token
            }
        }
        charge = stripe.Charge('some charge token')
        charge.update({
            'status': 'succeeded',
            'refunded': False
        })

        with mock.patch(
            'stripe.Webhook.construct_event',
            return_value=MockEvent(
                'source.chargeable', data
            )
        ):
            with mock.patch('stripe.Charge.create', return_value=charge):
                response = self.client.post(
                    self.webhook,
                    HTTP_STRIPE_SIGNATURE='some signature'
                )
<<<<<<< HEAD
                create_charge.assert_called_with(
                    amount=int(self.donation.amount.amount * 100),
                    currency=self.donation.amount.currency,
                    metadata={
                        'tenant_name': u'test',
                        'activity_id': self.funding.pk,
                        'activity_title': self.funding.title,
                        'tenant_domain': u'testserver'
                    },
                    statement_descriptor=u'Test',
                    transfer_data={
                        'destination': self.funding.bank_account.connect_account.account_id
                    }
                )
                self.assertEqual(response.status_code, status.HTTP_200_OK)

        self._refresh()
        self.assertEqual(self.donation.status, 'new')
        self.assertEqual(self.payment.status, 'charged')

    def test_source_chargeable_us(self):
        self.funding.bank_account.connect_account.country = 'US'
        self.funding.bank_account.connect_account.account.country = 'US'
        self.funding.bank_account.connect_account.save()

        data = {
            'object': {
                'id': self.payment.source_token
            }
        }
        charge = stripe.Charge('some charge token')
        charge.update({
            'status': 'succeeded',
            'refunded': False
        })

        with mock.patch(
            'stripe.Webhook.construct_event',
            return_value=MockEvent(
                'source.chargeable', data
            )
        ):
            with mock.patch('stripe.Charge.create', return_value=charge) as create_charge:
                response = self.client.post(
                    self.webhook,
                    HTTP_STRIPE_SIGNATURE='some signature'
                )
                create_charge.assert_called_with(
                    amount=int(self.donation.amount.amount * 100),
                    currency=self.donation.amount.currency,
                    metadata={
                        'tenant_name': u'test',
                        'activity_id': self.funding.pk,
                        'activity_title': self.funding.title,
                        'tenant_domain': u'testserver'
                    },
                    on_behalf_of=self.funding.bank_account.connect_account.account_id,
                    statement_descriptor=u'Test',
                    transfer_data={
                        'destination': self.funding.bank_account.connect_account.account_id
                    }
                )
=======
>>>>>>> e4c3c87a
                self.assertEqual(response.status_code, status.HTTP_200_OK)

        self._refresh()
        self.assertEqual(self.donation.status, 'new')
        self.assertEqual(self.payment.status, 'charged')

    def test_charge_pending(self):
        self.payment.charge_token = 'some-charge-token'
        self.payment.states.charge(save=True)

        data = {
            'object': {
                'id': self.payment.charge_token,
            }
        }

        with mock.patch(
            'stripe.Webhook.construct_event',
            return_value=MockEvent(
                'charge.pending', data
            )
        ):

            response = self.client.post(
                self.webhook,
                HTTP_STRIPE_SIGNATURE='some signature'
            )
            self.assertEqual(response.status_code, status.HTTP_200_OK)

        self._refresh()
        self.assertEqual(self.donation.status, 'succeeded')
        self.assertEqual(self.payment.status, 'pending')

        data['object']['transfer'] = 'tr_some_id'

        transfer = stripe.Transfer(data['object']['transfer'])
        transfer.update({
            'amount': 2500,
            'currency': 'eur'
        })

        with mock.patch(
            'stripe.Webhook.construct_event',
            return_value=MockEvent(
                'charge.succeeded', data
            )
        ):
            with mock.patch(
                'stripe.Transfer.retrieve',
                return_value=transfer
            ):
                response = self.client.post(
                    self.webhook,
                    HTTP_STRIPE_SIGNATURE='some signature'
                )
                self.assertEqual(response.status_code, status.HTTP_200_OK)

        self._refresh()
        self.assertEqual(self.donation.status, 'succeeded')
        self.assertEqual(self.donation.payout_amount, Money(25, 'EUR'))
        self.assertEqual(self.payment.status, 'succeeded')

    def test_charge_succeeded(self):
        self.payment.charge_token = 'some-charge-token'
        self.payment.states.charge(save=True)

        data = {
            'object': {
                'id': self.payment.charge_token,
                'transfer': 'tr_some_id'
            }
        }
        transfer = stripe.Transfer(data['object']['transfer'])
        transfer.update({
            'amount': 2500,
            'currency': 'eur'
        })

        with mock.patch(
            'stripe.Webhook.construct_event',
            return_value=MockEvent(
                'charge.succeeded', data
            )
        ):
            with mock.patch(
                'stripe.Transfer.retrieve',
                return_value=transfer
            ):
                response = self.client.post(
                    self.webhook,
                    HTTP_STRIPE_SIGNATURE='some signature'
                )
                self.assertEqual(response.status_code, status.HTTP_200_OK)
                # Stripe might send double success webhooks
                response = self.client.post(
                    self.webhook,
                    HTTP_STRIPE_SIGNATURE='some signature'
                )
                self.assertEqual(response.status_code, status.HTTP_200_OK)

        self._refresh()
        self.assertEqual(self.donation.status, 'succeeded')
        self.assertEqual(self.donation.payout_amount, Money(25, 'EUR'))
        self.assertEqual(self.payment.status, 'succeeded')

    def test_charge_failed(self):
        self.payment.charge_token = 'some-charge-token'
        self.payment.states.charge(save=True)

        data = {
            'object': {
                'id': self.payment.charge_token
            }
        }

        with mock.patch(
            'stripe.Webhook.construct_event',
            return_value=MockEvent(
                'charge.failed', data
            )
        ):
            response = self.client.post(
                self.webhook,
                HTTP_STRIPE_SIGNATURE='some signature'
            )
            self.assertEqual(response.status_code, status.HTTP_200_OK)

        self._refresh()
        self.assertEqual(self.donation.status, 'failed')
        self.assertEqual(self.payment.status, 'failed')

    def test_charge_refunded(self):
        self.payment.charge_token = 'some-charge-token'
        self.payment.states.charge(save=True)
        self.payment.states.succeed(save=True)

        data = {
            'object': {
                'id': self.payment.charge_token
            }
        }

        with mock.patch(
            'stripe.Webhook.construct_event',
            return_value=MockEvent(
                'charge.refunded', data
            )
        ):
            response = self.client.post(
                self.webhook,
                HTTP_STRIPE_SIGNATURE='some signature'
            )
            self.assertEqual(response.status_code, status.HTTP_200_OK)

        self._refresh()
        self.assertEqual(self.payment.status, 'refunded')
        self.assertEqual(self.donation.status, 'refunded')

    def test_charge_dispute_closed(self):
        self.payment.charge_token = 'some-charge-token'
        self.payment.states.charge(save=True)
        self.payment.states.succeed(save=True)

        data = {
            'object': {
                'charge': self.payment.charge_token,
                'status': 'lost'
            }
        }

        with mock.patch(
            'stripe.Webhook.construct_event',
            return_value=MockEvent(
                'charge.dispute.closed', data
            )
        ):
            response = self.client.post(
                self.webhook,
                HTTP_STRIPE_SIGNATURE='some signature'
            )
            self.assertEqual(response.status_code, status.HTTP_200_OK)

        self._refresh()
        self.assertEqual(self.donation.status, 'refunded')
        self.assertEqual(self.payment.status, 'disputed')


class StripeConnectWebhookTestCase(BluebottleTestCase):

    def setUp(self):
        super(StripeConnectWebhookTestCase, self).setUp()
        self.user = BlueBottleUserFactory.create()

        self.connect_account = stripe.Account('some-account-id')

        external_account = stripe.BankAccount('some-bank-token')
        external_account.update(bunch.bunchify({
            'object': 'bank_account',
            'account_holder_name': 'Jane Austen',
            'account_holder_type': 'individual',
            'bank_name': 'STRIPE TEST BANK',
            'country': 'US',
            'currency': 'usd',
            'fingerprint': '1JWtPxqbdX5Gamtc',
            'last4': '6789',
            'metadata': {
                'order_id': '6735'
            },
            'routing_number': '110000000',
            'status': 'new',
            'account': 'acct_1032D82eZvKYlo2C'
        }))

        external_accounts = stripe.ListObject()
        external_accounts.data = [external_account]
        external_accounts.update({
            'total_count': 1,
        })

        self.connect_account.update(bunch.bunchify({
            'country': 'NL',
            'requirements': {
                'disabled': False,
                'eventually_due': [],
                'currently_due': [],
                'past_due': [],
                'pending_verification': [],
                'disabled_reason': ''
            },
            'individual': {
                'verification': {
                    'status': 'verified',
                    'document': {
                        "back": None,
                        "details": None,
                        "details_code": None,
                        "front": "file_12345"
                    }
                },
                'requirements': {
                    'eventually_due': [],
                    'currently_due': [],
                    'past_due': [],
                    'pending_verification': [],
                },
            },
            'external_accounts': external_accounts
        }))

        with mock.patch('stripe.Account.create', return_value=self.connect_account):
            self.payout_account = StripePayoutAccountFactory.create(owner=self.user)

        external_account = ExternalAccountFactory.create(connect_account=self.payout_account)

        self.funding = FundingFactory.create(bank_account=external_account)
        self.funding.initiative.states.submit(save=True)
        BudgetLineFactory.create(activity=self.funding)
        self.webhook = reverse('stripe-connect-webhook')

    def test_verified(self):
        data = {
            "object": {
                "id": self.payout_account.account_id,
                "object": "account"
            }
        }

        mail.outbox = []

        with mock.patch(
            'stripe.Webhook.construct_event',
            return_value=MockEvent(
                'account.updated', data
            )
        ):
            with mock.patch('stripe.Account.retrieve', return_value=self.connect_account):
                response = self.client.post(
                    reverse('stripe-connect-webhook'),
                    HTTP_STRIPE_SIGNATURE='some signature'
                )
                self.assertEqual(response.status_code, status.HTTP_200_OK)

        payout_account = StripePayoutAccount.objects.get(pk=self.payout_account.pk)

        message = mail.outbox[0]

        self.assertEqual(payout_account.status, 'verified')
        self.assertEqual(
            message.subject, u'Your identity has been verified'
        )
        self.assertTrue(
            self.funding.get_absolute_url() in message.body
        )

        self.funding.refresh_from_db()

        self.assertEqual(self.funding.status, 'submitted')

    def test_incomplete(self):
        data = {
            "object": {
                "id": self.payout_account.account_id,
                "object": "account"
            }
        }
        # Missing fields
        self.connect_account.individual.requirements.eventually_due = ['dob.day']
        self.connect_account.individual.requirements.currently_due = []
        self.connect_account.individual.requirements.past_due = []
        self.connect_account.individual.requirements.pending_verification = False

        with mock.patch(
            'stripe.Webhook.construct_event',
            return_value=MockEvent(
                'account.updated', data
            )
        ):
            with mock.patch('stripe.Account.retrieve', return_value=self.connect_account):
                response = self.client.post(
                    reverse('stripe-connect-webhook'),
                    HTTP_STRIPE_SIGNATURE='some signature'
                )
                self.assertEqual(response.status_code, status.HTTP_200_OK)

        payout_account = StripePayoutAccount.objects.get(pk=self.payout_account.pk)
        self.assertEqual(payout_account.status, 'incomplete')

        # Missing fields
        self.connect_account.individual.requirements.eventually_due = []
        self.connect_account.individual.requirements.currently_due = ['dob.day']
        self.connect_account.individual.requirements.past_due = []
        self.connect_account.individual.requirements.pending_verification = []

        with mock.patch(
            'stripe.Webhook.construct_event',
            return_value=MockEvent(
                'account.updated', data
            )
        ):
            with mock.patch('stripe.Account.retrieve', return_value=self.connect_account):
                response = self.client.post(
                    reverse('stripe-connect-webhook'),
                    HTTP_STRIPE_SIGNATURE='some signature'
                )
                self.assertEqual(response.status_code, status.HTTP_200_OK)

        payout_account = StripePayoutAccount.objects.get(pk=self.payout_account.pk)
        self.funding.refresh_from_db()
        self.assertEqual(payout_account.status, 'incomplete')

        # No missing fields. Should be approved now
        self.connect_account.individual.requirements.eventually_due = []
        self.connect_account.individual.requirements.currently_due = []
        self.connect_account.individual.requirements.past_due = []
        self.connect_account.individual.requirements.pending_verification = []

        with mock.patch(
            'stripe.Webhook.construct_event',
            return_value=MockEvent(
                'account.updated', data
            )
        ):
            with mock.patch('stripe.Account.retrieve', return_value=self.connect_account):
                response = self.client.post(
                    reverse('stripe-connect-webhook'),
                    HTTP_STRIPE_SIGNATURE='some signature'
                )
                self.assertEqual(response.status_code, status.HTTP_200_OK)

        payout_account = StripePayoutAccount.objects.get(pk=self.payout_account.pk)
        self.funding.refresh_from_db()
        self.assertEqual(payout_account.status, u'verified')

    def test_pending(self):
        data = {
            "object": {
                "id": self.payout_account.account_id,
                "object": "account"
            }
        }
        # Missing fields
        self.connect_account.individual.requirements.eventually_due = []
        self.connect_account.individual.requirements.currently_due = []
        self.connect_account.individual.requirements.past_due = []
        self.connect_account.individual.requirements.pending_verification = ['document.front']

        with mock.patch(
            'stripe.Webhook.construct_event',
            return_value=MockEvent(
                'account.updated', data
            )
        ):
            with mock.patch('stripe.Account.retrieve', return_value=self.connect_account):
                response = self.client.post(
                    reverse('stripe-connect-webhook'),
                    HTTP_STRIPE_SIGNATURE='some signature'
                )
                self.assertEqual(response.status_code, status.HTTP_200_OK)

        payout_account = StripePayoutAccount.objects.get(pk=self.payout_account.pk)
        self.assertEqual(payout_account.status, 'pending')

    def test_disabled(self):
        data = {
            "object": {
                "id": self.payout_account.account_id,
                "object": "account"
            }
        }

        self.connect_account.requirements.disabled_reason = "you're up to no good"

        with mock.patch(
            'stripe.Webhook.construct_event',
            return_value=MockEvent(
                'account.updated', data
            )
        ):
            with mock.patch('stripe.Account.retrieve', return_value=self.connect_account):
                response = self.client.post(
                    reverse('stripe-connect-webhook'),
                    HTTP_STRIPE_SIGNATURE='some signature'
                )
                self.assertEqual(response.status_code, status.HTTP_200_OK)

        payout_account = StripePayoutAccount.objects.get(pk=self.payout_account.pk)

        self.assertEqual(payout_account.status, 'incomplete')

    def test_document_rejected(self):
        data = {
            "object": {
                "id": self.payout_account.account_id,
                "object": "account"
            }
        }

        self.connect_account.individual.verification.document.details = "this passport smells fishy"

        with mock.patch(
            'stripe.Webhook.construct_event',
            return_value=MockEvent(
                'account.updated', data
            )
        ):
            with mock.patch('stripe.Account.retrieve', return_value=self.connect_account):
                response = self.client.post(
                    reverse('stripe-connect-webhook'),
                    HTTP_STRIPE_SIGNATURE='some signature'
                )
                self.assertEqual(response.status_code, status.HTTP_200_OK)

        payout_account = StripePayoutAccount.objects.get(pk=self.payout_account.pk)

        self.assertEqual(payout_account.status, 'rejected')

        message = mail.outbox[0]
        self.assertEqual(
            message.subject, u'Your identity verification needs some work'
        )
        self.assertTrue(
            '/initiatives/activities/funding/kyc' in message.body
        )

    def test_no_account(self):
        data = {
            "object": {
                "id": self.payout_account.account_id,
                "object": "account"
            }
        }

        self.connect_account.individual = None

        with mock.patch(
            'stripe.Webhook.construct_event',
            return_value=MockEvent(
                'account.updated', data
            )
        ):
            with mock.patch('stripe.Account.retrieve', return_value=self.connect_account):
                response = self.client.post(
                    reverse('stripe-connect-webhook'),
                    HTTP_STRIPE_SIGNATURE='some signature'
                )
                self.assertEqual(response.status_code, status.HTTP_200_OK)

        payout_account = StripePayoutAccount.objects.get(pk=self.payout_account.pk)

        self.assertEqual(payout_account.status, 'incomplete')

        self.assertEqual(
            len(mail.outbox), 0
        )<|MERGE_RESOLUTION|>--- conflicted
+++ resolved
@@ -339,12 +339,11 @@
                 'source.chargeable', data
             )
         ):
-            with mock.patch('stripe.Charge.create', return_value=charge):
+            with mock.patch('stripe.Charge.create', return_value=charge) as create_charge:
                 response = self.client.post(
                     self.webhook,
                     HTTP_STRIPE_SIGNATURE='some signature'
                 )
-<<<<<<< HEAD
                 create_charge.assert_called_with(
                     amount=int(self.donation.amount.amount * 100),
                     currency=self.donation.amount.currency,
@@ -354,11 +353,13 @@
                         'activity_title': self.funding.title,
                         'tenant_domain': u'testserver'
                     },
-                    statement_descriptor=u'Test',
+                    source=u'some-source-id',
+                    statement_descriptor_suffix=u'Test',
                     transfer_data={
                         'destination': self.funding.bank_account.connect_account.account_id
                     }
                 )
+
                 self.assertEqual(response.status_code, status.HTTP_200_OK)
 
         self._refresh()
@@ -401,14 +402,13 @@
                         'activity_title': self.funding.title,
                         'tenant_domain': u'testserver'
                     },
-                    on_behalf_of=self.funding.bank_account.connect_account.account_id,
-                    statement_descriptor=u'Test',
+                    source=u'some-source-id',
+                    statement_descriptor_suffix=u'Test',
                     transfer_data={
                         'destination': self.funding.bank_account.connect_account.account_id
                     }
                 )
-=======
->>>>>>> e4c3c87a
+
                 self.assertEqual(response.status_code, status.HTTP_200_OK)
 
         self._refresh()
