import json
import mock

import bunch

from django.urls import reverse

from rest_framework import status

import stripe

from bluebottle.funding.models import Donation
from bluebottle.funding.transitions import DonationTransitions
from bluebottle.funding.tests.factories import FundingFactory, DonationFactory
from bluebottle.funding_stripe.tests.factories import StripePaymentFactory, StripePaymentProviderFactory
from bluebottle.funding_stripe.transitions import StripePaymentTransitions
from bluebottle.funding_stripe.models import StripePayment
from bluebottle.initiatives.tests.factories import InitiativeFactory
from bluebottle.test.utils import BluebottleTestCase


class MockEvent(object):
    def __init__(self, type, data):
        self.type = type
        self.data = bunch.bunchify(data)


class StripePaymentTestCase(BluebottleTestCase):

    def setUp(self):
        super(StripePaymentTestCase, self).setUp()
        StripePaymentProviderFactory.create()
        self.initiative = InitiativeFactory.create()
        self.initiative.transitions.submit()
        self.initiative.transitions.approve()

        self.funding = FundingFactory.create(initiative=self.initiative)
        self.donation = DonationFactory.create(activity=self.funding)

        self.payment_intent = stripe.PaymentIntent('some intent id')
        self.payment_intent.update({
            'client_secret': 'some client secret',
        })

        with mock.patch('stripe.PaymentIntent.create', return_value=self.payment_intent):
            self.payment = StripePaymentFactory.create(donation=self.donation)

        self.webhook = reverse('stripe-payment-webhook')

    def test_success(self):
        with open('bluebottle/funding_stripe/tests/files/intent_webhook_success.json') as hook_file:
            data = json.load(hook_file)
            data['object']['id'] = self.payment_intent.id

        with mock.patch(
            'stripe.Webhook.construct_event',
            return_value=MockEvent(
                'payment_intent.succeeded', data
            )
        ):
            response = self.client.post(
                reverse('stripe-payment-webhook'),
                HTTP_STRIPE_SIGNATURE='some signature'
            )
            self.assertEqual(response.status_code, status.HTTP_200_OK)

        payment = StripePayment.objects.get(pk=self.payment.pk)
        donation = Donation.objects.get(pk=self.donation.pk)

<<<<<<< HEAD
        self.assertEqual(donation.status, DonationTransitions.values.success)
        self.assertEqual(payment.status, StripePaymentTransitions.values.success)
        self.donation.refresh_from_db()
        self.assertEqual(self.donation.status, DonationTransitions.values.success)
=======
        self.assertEqual(donation.status, DonationTransitions.values.succeeded)
        self.assertEqual(payment.status, StripePaymentTransitions.values.succeeded)
>>>>>>> 59f2579a

    def test_failed(self):
        with mock.patch(
            'stripe.Webhook.construct_event',
            return_value=MockEvent(
                'payment_intent.payment_failed', {'object': {'id': self.payment_intent.id}}
            )
        ):
            response = self.client.post(
                reverse('stripe-payment-webhook'),
                HTTP_STRIPE_SIGNATURE='some signature'
            )
            self.assertEqual(response.status_code, status.HTTP_200_OK)

        payment = StripePayment.objects.get(pk=self.payment.pk)
        donation = Donation.objects.get(pk=self.donation.pk)

        self.assertEqual(donation.status, DonationTransitions.values.failed)
        self.assertEqual(payment.status, StripePaymentTransitions.values.failed)
        self.donation.refresh_from_db()
        self.assertEqual(self.donation.status, DonationTransitions.values.failed)

    def test_refund(self):
        self.payment.transitions.succeed()
        self.payment.save()

        with open('bluebottle/funding_stripe/tests/files/intent_webhook_refund.json') as hook_file:
            data = json.load(hook_file)
            data['object']['payment_intent'] = self.payment_intent.id

        with mock.patch(
            'stripe.Webhook.construct_event',
            return_value=MockEvent(
                'charge.refunded', data
            )
        ):
            response = self.client.post(
                reverse('stripe-payment-webhook'),
                HTTP_STRIPE_SIGNATURE='some signature'
            )
            self.assertEqual(response.status_code, status.HTTP_200_OK)

        payment = StripePayment.objects.get(pk=self.payment.pk)
        donation = Donation.objects.get(pk=self.donation.pk)

        self.assertEqual(donation.status, DonationTransitions.values.refunded)
        self.assertEqual(payment.status, StripePaymentTransitions.values.refunded)

    def test_no_payment(self):
        pass

    def test_wrong_signature(self):
        pass

    def test_no_signature(self):
        pass<|MERGE_RESOLUTION|>--- conflicted
+++ resolved
@@ -67,15 +67,8 @@
         payment = StripePayment.objects.get(pk=self.payment.pk)
         donation = Donation.objects.get(pk=self.donation.pk)
 
-<<<<<<< HEAD
-        self.assertEqual(donation.status, DonationTransitions.values.success)
-        self.assertEqual(payment.status, StripePaymentTransitions.values.success)
-        self.donation.refresh_from_db()
-        self.assertEqual(self.donation.status, DonationTransitions.values.success)
-=======
         self.assertEqual(donation.status, DonationTransitions.values.succeeded)
         self.assertEqual(payment.status, StripePaymentTransitions.values.succeeded)
->>>>>>> 59f2579a
 
     def test_failed(self):
         with mock.patch(
