import json
import mock

import bunch

from django.urls import reverse

from rest_framework import status

import stripe

from bluebottle.funding.models import Donation
from bluebottle.funding.transitions import DonationTransitions, PayoutAccountTransitions
from bluebottle.funding.tests.factories import FundingFactory, DonationFactory
<<<<<<< HEAD
from bluebottle.funding_stripe.tests.factories import StripePaymentFactory, ConnectAccountFactory
=======
from bluebottle.funding_stripe.tests.factories import StripePaymentFactory, StripePaymentProviderFactory
>>>>>>> d224ec7e
from bluebottle.funding_stripe.transitions import StripePaymentTransitions
from bluebottle.funding_stripe.models import StripePayment, ConnectAccount
from bluebottle.initiatives.tests.factories import InitiativeFactory
from bluebottle.test.factory_models.accounts import BlueBottleUserFactory
from bluebottle.test.utils import BluebottleTestCase


class MockEvent(object):
    def __init__(self, type, data):
        self.type = type
        self.data = bunch.bunchify(data)


class StripeWebhookTestCase(BluebottleTestCase):

    def setUp(self):
<<<<<<< HEAD
        super(StripeWebhookTestCase, self).setUp()
=======
        super(StripePaymentTestCase, self).setUp()
        StripePaymentProviderFactory.create()
>>>>>>> d224ec7e
        self.initiative = InitiativeFactory.create()
        self.initiative.transitions.submit()
        self.initiative.transitions.approve()

        self.funding = FundingFactory.create(initiative=self.initiative)
        self.donation = DonationFactory.create(activity=self.funding)

        self.payment_intent = stripe.PaymentIntent('some intent id')
        self.payment_intent.update({
            'client_secret': 'some client secret',
        })

        with mock.patch('stripe.PaymentIntent.create', return_value=self.payment_intent):
            self.payment = StripePaymentFactory.create(donation=self.donation)

        self.webhook = reverse('stripe-payment-webhook')

    def test_success(self):
        with open('bluebottle/funding_stripe/tests/files/intent_webhook_success.json') as hook_file:
            data = json.load(hook_file)
            data['object']['id'] = self.payment_intent.id

        with mock.patch(
            'stripe.Webhook.construct_event',
            return_value=MockEvent(
                'payment_intent.succeeded', data
            )
        ):
            response = self.client.post(
                reverse('stripe-payment-webhook'),
                HTTP_STRIPE_SIGNATURE='some signature'
            )
            self.assertEqual(response.status_code, status.HTTP_200_OK)

        payment = StripePayment.objects.get(pk=self.payment.pk)
        donation = Donation.objects.get(pk=self.donation.pk)

        self.assertEqual(donation.status, DonationTransitions.values.succeeded)
        self.assertEqual(payment.status, StripePaymentTransitions.values.succeeded)
        self.donation.refresh_from_db()
        self.assertEqual(self.donation.status, DonationTransitions.values.succeeded)

    def test_failed(self):
        with mock.patch(
            'stripe.Webhook.construct_event',
            return_value=MockEvent(
                'payment_intent.payment_failed', {'object': {'id': self.payment_intent.id}}
            )
        ):
            response = self.client.post(
                reverse('stripe-payment-webhook'),
                HTTP_STRIPE_SIGNATURE='some signature'
            )
            self.assertEqual(response.status_code, status.HTTP_200_OK)

        payment = StripePayment.objects.get(pk=self.payment.pk)
        donation = Donation.objects.get(pk=self.donation.pk)

        self.assertEqual(donation.status, DonationTransitions.values.failed)
        self.assertEqual(payment.status, StripePaymentTransitions.values.failed)
        self.donation.refresh_from_db()
        self.assertEqual(self.donation.status, DonationTransitions.values.failed)

    def test_refund(self):
        self.payment.transitions.succeed()
        self.payment.save()

        with open('bluebottle/funding_stripe/tests/files/intent_webhook_refund.json') as hook_file:
            data = json.load(hook_file)
            data['object']['payment_intent'] = self.payment_intent.id

        with mock.patch(
            'stripe.Webhook.construct_event',
            return_value=MockEvent(
                'charge.refunded', data
            )
        ):
            response = self.client.post(
                reverse('stripe-payment-webhook'),
                HTTP_STRIPE_SIGNATURE='some signature'
            )
            self.assertEqual(response.status_code, status.HTTP_200_OK)

        payment = StripePayment.objects.get(pk=self.payment.pk)
        donation = Donation.objects.get(pk=self.donation.pk)

        self.assertEqual(donation.status, DonationTransitions.values.refunded)
        self.assertEqual(payment.status, StripePaymentTransitions.values.refunded)

    def test_no_payment(self):
        pass

    def test_wrong_signature(self):
        pass

    def test_no_signature(self):
        pass


class StripeConnectWebhookTestCase(BluebottleTestCase):

    def setUp(self):
        super(StripeConnectWebhookTestCase, self).setUp()
        self.user = BlueBottleUserFactory.create()

        self.connect_account = stripe.Account('some-account-id')
        self.connect_account.update(bunch.bunchify({
            'requirements': {
                'disabled': False,
                'eventually_due': [],
            },
            'individual': {
                'verification': {
                    'status': 'verified',
                }
            },

        }))

        with mock.patch('stripe.Account.create', return_value=self.connect_account):
            self.payout_account = ConnectAccountFactory.create(owner=self.user)

        self.webhook = reverse('stripe-payment-webhook')

    def test_verified(self):
        with open('bluebottle/funding_stripe/tests/files/connect_webhook_verified.json') as hook_file:
            data = json.load(hook_file)
            data['object']['id'] = self.payout_account.account_id

        with mock.patch(
            'stripe.Webhook.construct_event',
            return_value=MockEvent(
                'account.updated', data
            )
        ):
            with mock.patch('stripe.Account.retrieve', return_value=self.connect_account):
                response = self.client.post(
                    reverse('stripe-connect-webhook'),
                    HTTP_STRIPE_SIGNATURE='some signature'
                )
                self.assertEqual(response.status_code, status.HTTP_200_OK)

        payout_account = ConnectAccount.objects.get(pk=self.payout_account.pk)

        self.assertEqual(payout_account.status, PayoutAccountTransitions.values.verified)

    def test_disabled(self):
        with open('bluebottle/funding_stripe/tests/files/connect_webhook_verified.json') as hook_file:
            data = json.load(hook_file)
            data['object']['id'] = self.payout_account.account_id

        self.connect_account.requirements.disabled = True
        with mock.patch(
            'stripe.Webhook.construct_event',
            return_value=MockEvent(
                'account.updated', data
            )
        ):
            with mock.patch('stripe.Account.retrieve', return_value=self.connect_account):
                response = self.client.post(
                    reverse('stripe-connect-webhook'),
                    HTTP_STRIPE_SIGNATURE='some signature'
                )
                self.assertEqual(response.status_code, status.HTTP_200_OK)

        payout_account = ConnectAccount.objects.get(pk=self.payout_account.pk)

        self.assertEqual(payout_account.status, PayoutAccountTransitions.values.rejected)<|MERGE_RESOLUTION|>--- conflicted
+++ resolved
@@ -12,11 +12,11 @@
 from bluebottle.funding.models import Donation
 from bluebottle.funding.transitions import DonationTransitions, PayoutAccountTransitions
 from bluebottle.funding.tests.factories import FundingFactory, DonationFactory
-<<<<<<< HEAD
-from bluebottle.funding_stripe.tests.factories import StripePaymentFactory, ConnectAccountFactory
-=======
-from bluebottle.funding_stripe.tests.factories import StripePaymentFactory, StripePaymentProviderFactory
->>>>>>> d224ec7e
+from bluebottle.funding_stripe.tests.factories import (
+    StripePaymentFactory,
+    StripePaymentProviderFactory,
+    ConnectAccountFactory
+)
 from bluebottle.funding_stripe.transitions import StripePaymentTransitions
 from bluebottle.funding_stripe.models import StripePayment, ConnectAccount
 from bluebottle.initiatives.tests.factories import InitiativeFactory
@@ -33,12 +33,8 @@
 class StripeWebhookTestCase(BluebottleTestCase):
 
     def setUp(self):
-<<<<<<< HEAD
         super(StripeWebhookTestCase, self).setUp()
-=======
-        super(StripePaymentTestCase, self).setUp()
         StripePaymentProviderFactory.create()
->>>>>>> d224ec7e
         self.initiative = InitiativeFactory.create()
         self.initiative.transitions.submit()
         self.initiative.transitions.approve()
