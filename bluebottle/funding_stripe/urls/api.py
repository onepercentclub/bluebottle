from django.conf.urls import url

from bluebottle.funding_stripe.views import (
<<<<<<< HEAD
    StripeSourcePaymentList, StripePaymentIntentList,
    IntentWebHookView, SourceWebHookView,
    WebHookView, ConnectAccountDetails, ConnectWebHookView,
=======
    StripePaymentList, WebHookView,
    ConnectAccountDetails, ConnectWebHookView,
>>>>>>> 2a096c43
    ExternalAccountsList, ExternalAccountsDetails
)


urlpatterns = [
<<<<<<< HEAD
    url(r'^payment-intents$', StripePaymentIntentList.as_view(), name='stripe-payment-intent-list'),
    url(r'^source-payments$', StripeSourcePaymentList.as_view(), name='stripe-source-payment-list'),
    url(r'^intent-webhook$', IntentWebHookView.as_view(), name='stripe-intent-webhook'),
    url(r'^source-webhook$', SourceWebHookView.as_view(), name='stripe-source-webhook'),
=======
    url(r'^$', StripePaymentList.as_view(), name='stripe-payment-list'),
>>>>>>> 2a096c43

    url(r'^/connect-accounts$', ConnectAccountDetails.as_view(), name='connect-account-details'),

    url(r'^/external-account$', ExternalAccountsList.as_view(), name='stripe-external-account-list'),
    url(
        r'^/external-account/(?P<pk>[\d]+)$',
        ExternalAccountsDetails.as_view(),
        name='stripe-external-account-details'
    ),

    url(r'^/webhook$', WebHookView.as_view(), name='stripe-payment-webhook'),
    url(r'^/connect-webhook$', ConnectWebHookView.as_view(), name='stripe-connect-webhook'),
]<|MERGE_RESOLUTION|>--- conflicted
+++ resolved
@@ -1,37 +1,47 @@
 from django.conf.urls import url
 
 from bluebottle.funding_stripe.views import (
-<<<<<<< HEAD
     StripeSourcePaymentList, StripePaymentIntentList,
     IntentWebHookView, SourceWebHookView,
-    WebHookView, ConnectAccountDetails, ConnectWebHookView,
-=======
-    StripePaymentList, WebHookView,
+    WebHookView,
     ConnectAccountDetails, ConnectWebHookView,
->>>>>>> 2a096c43
     ExternalAccountsList, ExternalAccountsDetails
 )
 
+urlpatterns = [
 
-urlpatterns = [
-<<<<<<< HEAD
-    url(r'^payment-intents$', StripePaymentIntentList.as_view(), name='stripe-payment-intent-list'),
-    url(r'^source-payments$', StripeSourcePaymentList.as_view(), name='stripe-source-payment-list'),
-    url(r'^intent-webhook$', IntentWebHookView.as_view(), name='stripe-intent-webhook'),
-    url(r'^source-webhook$', SourceWebHookView.as_view(), name='stripe-source-webhook'),
-=======
-    url(r'^$', StripePaymentList.as_view(), name='stripe-payment-list'),
->>>>>>> 2a096c43
-
-    url(r'^/connect-accounts$', ConnectAccountDetails.as_view(), name='connect-account-details'),
-
-    url(r'^/external-account$', ExternalAccountsList.as_view(), name='stripe-external-account-list'),
+    # Payout accounts
+    url(r'^/connect-accounts$',
+        ConnectAccountDetails.as_view(),
+        name='connect-account-details'),
+    url(r'^/external-account$',
+        ExternalAccountsList.as_view(),
+        name='stripe-external-account-list'),
     url(
         r'^/external-account/(?P<pk>[\d]+)$',
         ExternalAccountsDetails.as_view(),
         name='stripe-external-account-details'
     ),
 
-    url(r'^/webhook$', WebHookView.as_view(), name='stripe-payment-webhook'),
-    url(r'^/connect-webhook$', ConnectWebHookView.as_view(), name='stripe-connect-webhook'),
+    # Payments
+    url(r'^/payment-intents$',
+        StripePaymentIntentList.as_view(),
+        name='stripe-payment-intent-list'),
+    url(r'^/source-payments$',
+        StripeSourcePaymentList.as_view(),
+        name='stripe-source-payment-list'),
+
+    # Webhooks
+    url(r'^/intent-webhook$',
+        IntentWebHookView.as_view(),
+        name='stripe-intent-webhook'),
+    url(r'^/source-webhook$',
+        SourceWebHookView.as_view(),
+        name='stripe-source-webhook'),
+    url(r'^/webhook$',
+        WebHookView.as_view(),
+        name='stripe-payment-webhook'),
+    url(r'^/connect-webhook$',
+        ConnectWebHookView.as_view(),
+        name='stripe-connect-webhook'),
 ]