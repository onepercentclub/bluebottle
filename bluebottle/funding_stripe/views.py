from django.http import HttpResponse, Http404
from django.views.generic import View
<<<<<<< HEAD
from rest_framework.mixins import CreateModelMixin
from rest_framework.permissions import IsAuthenticated
from rest_framework_json_api.views import AutoPrefetchMixin
from rest_framework_jwt.authentication import JSONWebTokenAuthentication
=======
from django.http import HttpResponse, Http404

from rest_framework.permissions import IsAuthenticated
from rest_framework.mixins import CreateModelMixin
from rest_framework_json_api.views import AutoPrefetchMixin

>>>>>>> 2a096c43

from bluebottle.funding.authentication import DonationAuthentication
from bluebottle.funding.permissions import PaymentPermission
from bluebottle.funding.transitions import PayoutAccountTransitions
from bluebottle.funding.views import PaymentList
<<<<<<< HEAD
from bluebottle.funding_stripe.models import (
    StripePayment, ConnectAccount, ExternalAccount
)
from bluebottle.funding_stripe.models import StripeSourcePayment, PaymentIntent
from bluebottle.funding_stripe.serializers import (
    ConnectAccountSerializer, ExternalAccountSerializer,
)
from bluebottle.funding_stripe.serializers import (
    StripeSourcePaymentSerializer, PaymentIntentSerializer
)
from bluebottle.funding_stripe.utils import stripe
=======
from bluebottle.funding.transitions import PayoutAccountTransitions
from bluebottle.funding_stripe.utils import stripe
from bluebottle.funding_stripe.models import (
    StripePayment, ConnectAccount, ExternalAccount
)
from bluebottle.funding_stripe.serializers import (
    StripePaymentSerializer, ConnectAccountSerializer, ExternalAccountSerializer,
)
>>>>>>> 2a096c43
from bluebottle.members.models import Member
from bluebottle.utils.permissions import IsOwner
from bluebottle.utils.views import (
    RetrieveUpdateAPIView, JsonApiViewMixin, CreateAPIView,
)


class StripeSourcePaymentList(PaymentList):
    queryset = StripeSourcePayment.objects.all()
    serializer_class = StripeSourcePaymentSerializer

    authentication_classes = (
        JSONWebTokenAuthentication, DonationAuthentication,
    )

    permission_classes = (PaymentPermission, )


class StripePaymentIntentList(JsonApiViewMixin, AutoPrefetchMixin, CreateAPIView):
    queryset = PaymentIntent.objects.all()
    serializer_class = PaymentIntentSerializer

    authentication_classes = (
        JSONWebTokenAuthentication, DonationAuthentication,
    )

    permission_classes = (PaymentPermission, )


class ConnectAccountDetails(JsonApiViewMixin, AutoPrefetchMixin, CreateModelMixin, RetrieveUpdateAPIView):
    queryset = ConnectAccount.objects.all()
    serializer_class = ConnectAccountSerializer

    prefetch_for_includes = {
        'owner': ['owner'],
        'external_accounts': ['external_accounts'],
    }

    permission_classes = (IsAuthenticated, IsOwner, )

    def post(self, request, *args, **kwargs):
        return self.create(request, *args, **kwargs)

    def get_object(self):
        try:
            obj = self.request.user.funding_stripe_payout_account
        except Member.funding_stripe_payout_account.RelatedObjectDoesNotExist:
            raise Http404

        self.check_object_permissions(self.request, obj)
        return obj

    def perform_create(self, serializer):
        token = serializer.validated_data.pop('token')
        serializer.save(owner=self.request.user)
        if token:
            serializer.instance.update(token)

    def perform_update(self, serializer):
        token = serializer.validated_data.pop('token')
        if token:
            serializer.instance.update(token)
        serializer.save()


class ExternalAccountsList(JsonApiViewMixin, AutoPrefetchMixin, CreateAPIView):
    permission_classes = []

    queryset = ExternalAccount.objects.all()
    serializer_class = ExternalAccountSerializer

    prefetch_for_includes = {
        'connect_account': ['connect_account'],
    }

    related_permission_classes = {
        'connect_account': [IsOwner]
    }

    def perform_create(self, serializer):
        token = serializer.validated_data.pop('token')
        serializer.save()
        serializer.instance.create(token)


class ExternalAccountsDetails(JsonApiViewMixin, AutoPrefetchMixin, RetrieveUpdateAPIView):
    queryset = ExternalAccount.objects.all()
    serializer_class = ExternalAccountSerializer

    prefetch_for_includes = {
        'connect_account': ['connect_account'],
    }

    related_permission_classes = {
        'connect_account': [IsOwner]
    }

    def perform_update(self, serializer):
        token = serializer.validated_data.pop('token')
        serializer.instance.update(token)
        serializer.save()


class ConnectAccountDetails(JsonApiViewMixin, AutoPrefetchMixin, CreateModelMixin, RetrieveUpdateAPIView):
    queryset = ConnectAccount.objects.all()
    serializer_class = ConnectAccountSerializer

    prefetch_for_includes = {
        'owner': ['owner'],
        'external_accounts': ['external_accounts'],
    }

    permission_classes = (IsAuthenticated, IsOwner, )

    def post(self, request, *args, **kwargs):
        return self.create(request, *args, **kwargs)

    def get_object(self):
        try:
            obj = self.request.user.funding_stripe_payout_account
        except Member.funding_stripe_payout_account.RelatedObjectDoesNotExist:
            raise Http404

        self.check_object_permissions(self.request, obj)
        return obj

    def perform_create(self, serializer):
        token = serializer.validated_data.pop('token')
        serializer.save(owner=self.request.user)
        if token:
            serializer.instance.update(token)

    def perform_update(self, serializer):
        token = serializer.validated_data.pop('token')
        if token:
            serializer.instance.update(token)
        serializer.save()


class ExternalAccountsList(JsonApiViewMixin, AutoPrefetchMixin, CreateAPIView):
    permission_classes = []

    queryset = ExternalAccount.objects.all()
    serializer_class = ExternalAccountSerializer

    prefetch_for_includes = {
        'connect_account': ['connect_account'],
    }

    related_permission_classes = {
        'connect_account': [IsOwner]
    }

    def perform_create(self, serializer):
        token = serializer.validated_data.pop('token')
        serializer.save()
        serializer.instance.create(token)


class ExternalAccountsDetails(JsonApiViewMixin, AutoPrefetchMixin, RetrieveUpdateAPIView):
    queryset = ExternalAccount.objects.all()
    serializer_class = ExternalAccountSerializer

    prefetch_for_includes = {
        'connect_account': ['connect_account'],
    }

    related_permission_classes = {
        'connect_account': [IsOwner]
    }

    def perform_update(self, serializer):
        token = serializer.validated_data.pop('token')
        serializer.instance.update(token)
        serializer.save()


class WebHookView(View):
    def post(self, request, **kwargs):
<<<<<<< HEAD
        payload = request.body
        signature_header = request.META['HTTP_STRIPE_SIGNATURE']

        try:
            event = stripe.Webhook.construct_event(
                payload, signature_header, stripe.webhook_secret
            )
        except stripe.error.SignatureVerificationError:
            # Invalid signature
            return HttpResponse('Signature failed to verify', status=400)

        try:
            if event.type == 'payment_intent.succeeded':
                payment = self.get_payment(event.data.object.id)
                payment.transitions.succeed()
                payment.save()

                return HttpResponse('Updated payment')

            elif event.type == 'payment_intent.payment_failed':
                payment = self.get_payment(event.data.object.id)
                payment.transitions.fail()
                payment.save()

                return HttpResponse('Updated payment')

            elif event.type == 'charge.refunded':
                payment = self.get_payment(event.data.object.payment_intent)
                payment.transitions.refund()
                payment.save()

                return HttpResponse('Updated payment')
            else:
                return HttpResponse('Skipped event {}'.format(event.type))

        except StripePayment.DoesNotExist:
            return HttpResponse('Payment not found', status=400)

    def get_payment(self, intent_id):
        intent = PaymentIntent.objects.get(intent_id=intent_id)

        try:
            return intent.payment
        except StripePayment.DoesNotExist:
            return StripePayment.objects.create(payment_intent=intent, donation=intent.donation)


class IntentWebHookView(View):
    def post(self, request, **kwargs):
=======
>>>>>>> 2a096c43
        payload = request.body
        signature_header = request.META['HTTP_STRIPE_SIGNATURE']

        try:
            event = stripe.Webhook.construct_event(
                payload, signature_header, stripe.webhook_secret
            )
        except stripe.error.SignatureVerificationError:
            # Invalid signature
            return HttpResponse('Signature failed to verify', status=400)

        try:
            if event.type == 'payment_intent.succeeded':
                payment = self.get_payment(event.data.object.id)
                payment.transitions.succeed()
                payment.save()

                return HttpResponse('Updated payment')

            elif event.type == 'payment_intent.payment_failed':
                payment = self.get_payment(event.data.object.id)
                payment.transitions.fail()
                payment.save()

                return HttpResponse('Updated payment')

            elif event.type == 'charge.refunded':
                payment = self.get_payment(event.data.object.payment_intent)
                payment.transitions.refund()
                payment.save()

                return HttpResponse('Updated payment')
            else:
                return HttpResponse('Skipped event {}'.format(event.type))

        except StripePayment.DoesNotExist:
            return HttpResponse('Payment not found', status=400)

    def get_payment(self, intent_id):
<<<<<<< HEAD
        intent = PaymentIntent.objects.get(intent_id=intent_id)

        try:
            return intent.payment
        except StripePayment.DoesNotExist:
            return StripePayment.objects.create(payment_intent=intent, donation=intent.donation)


class SourceWebHookView(View):
    def post(self, request, **kwargs):
        payload = request.body
        signature_header = request.META['HTTP_STRIPE_SIGNATURE']

        try:
            event = stripe.Webhook.construct_event(
                payload, signature_header, stripe.webhook_secret
            )
        except stripe.error.SignatureVerificationError:
            # Invalid signature
            return HttpResponse('Signature failed to verify', status=400)

        try:
            if event.type == 'source.canceled':
                payment = self.get_payment_from_source(event.data.object.id)
                payment.transitions.cancel()
                payment.save()

                return HttpResponse('Updated payment')

            if event.type == 'source.failed':
                payment = self.get_payment_from_source(event.data.object.id)
                payment.transitions.fail()
                payment.save()

                return HttpResponse('Updated payment')

            if event.type == 'source.chargeable':
                payment = self.get_payment_from_source(event.data.object.id)
                payment.charge()
                payment.save()

                return HttpResponse('Updated payment')

            if event.type == 'charge.failed':
                payment = self.get_payment_from_charge(event.data.object.id)
                payment.transitions.fail()
                payment.save()

                return HttpResponse('Updated payment')

            if event.type == 'charge.succeeded':
                payment = self.get_payment_from_charge(event.data.object.id)
                payment.transitions.succeed()
                payment.save()

                return HttpResponse('Updated payment')

            if event.type == 'charge.refunded':
                payment = self.get_payment_from_charge(event.data.object.id)
                payment.transitions.refund()
                payment.save()

                return HttpResponse('Updated payment')

            if event.type == 'charge.dispute.closed' and event.data.object.status == 'lost':
                payment = self.get_payment_from_charge(event.data.object.charge)
                payment.transitions.dispute()
                payment.save()

                return HttpResponse('Updated payment')

        except StripePayment.DoesNotExist:
            return HttpResponse('Payment not found', status=400)

        return HttpResponse('Skipped')

    def get_payment_from_source(self, source_token):
        return StripeSourcePayment.objects.get(source_token=source_token)

    def get_payment_from_charge(self, charge_token):
        return StripeSourcePayment.objects.get(charge_token=charge_token)
=======
        return StripePayment.objects.get(intent_id=intent_id)
>>>>>>> 2a096c43


class ConnectWebHookView(View):
    def post(self, request, **kwargs):

        payload = request.body
        signature_header = request.META['HTTP_STRIPE_SIGNATURE']

        try:
            event = stripe.Webhook.construct_event(
                payload, signature_header, stripe.webhook_secret_connect
            )
        except stripe.error.SignatureVerificationError:
            # Invalid signature
            return HttpResponse('Signature failed to verify', status=400)

        try:
            if event.type == 'account.updated':
                account = self.get_account(event.data.object.id)
                if (
                    account.status != PayoutAccountTransitions.values.verified and
                    account.verified
                ):
                    account.transitions.verify()

                if (
                    account.status != PayoutAccountTransitions.values.rejected and
                    account.disabled
                ):
                    account.transitions.reject()

                account.save()

                return HttpResponse('Updated payment')
            else:
                return HttpResponse('Skipped event {}'.format(event.type))

        except ConnectAccount.DoesNotExist:
            return HttpResponse('Payment not found', status=400)

    def get_account(self, account_id):
        return ConnectAccount.objects.get(account_id=account_id)<|MERGE_RESOLUTION|>--- conflicted
+++ resolved
@@ -1,24 +1,14 @@
 from django.http import HttpResponse, Http404
 from django.views.generic import View
-<<<<<<< HEAD
 from rest_framework.mixins import CreateModelMixin
 from rest_framework.permissions import IsAuthenticated
 from rest_framework_json_api.views import AutoPrefetchMixin
 from rest_framework_jwt.authentication import JSONWebTokenAuthentication
-=======
-from django.http import HttpResponse, Http404
-
-from rest_framework.permissions import IsAuthenticated
-from rest_framework.mixins import CreateModelMixin
-from rest_framework_json_api.views import AutoPrefetchMixin
-
->>>>>>> 2a096c43
 
 from bluebottle.funding.authentication import DonationAuthentication
 from bluebottle.funding.permissions import PaymentPermission
 from bluebottle.funding.transitions import PayoutAccountTransitions
 from bluebottle.funding.views import PaymentList
-<<<<<<< HEAD
 from bluebottle.funding_stripe.models import (
     StripePayment, ConnectAccount, ExternalAccount
 )
@@ -30,16 +20,6 @@
     StripeSourcePaymentSerializer, PaymentIntentSerializer
 )
 from bluebottle.funding_stripe.utils import stripe
-=======
-from bluebottle.funding.transitions import PayoutAccountTransitions
-from bluebottle.funding_stripe.utils import stripe
-from bluebottle.funding_stripe.models import (
-    StripePayment, ConnectAccount, ExternalAccount
-)
-from bluebottle.funding_stripe.serializers import (
-    StripePaymentSerializer, ConnectAccountSerializer, ExternalAccountSerializer,
-)
->>>>>>> 2a096c43
 from bluebottle.members.models import Member
 from bluebottle.utils.permissions import IsOwner
 from bluebottle.utils.views import (
@@ -143,83 +123,8 @@
         serializer.save()
 
 
-class ConnectAccountDetails(JsonApiViewMixin, AutoPrefetchMixin, CreateModelMixin, RetrieveUpdateAPIView):
-    queryset = ConnectAccount.objects.all()
-    serializer_class = ConnectAccountSerializer
-
-    prefetch_for_includes = {
-        'owner': ['owner'],
-        'external_accounts': ['external_accounts'],
-    }
-
-    permission_classes = (IsAuthenticated, IsOwner, )
-
-    def post(self, request, *args, **kwargs):
-        return self.create(request, *args, **kwargs)
-
-    def get_object(self):
-        try:
-            obj = self.request.user.funding_stripe_payout_account
-        except Member.funding_stripe_payout_account.RelatedObjectDoesNotExist:
-            raise Http404
-
-        self.check_object_permissions(self.request, obj)
-        return obj
-
-    def perform_create(self, serializer):
-        token = serializer.validated_data.pop('token')
-        serializer.save(owner=self.request.user)
-        if token:
-            serializer.instance.update(token)
-
-    def perform_update(self, serializer):
-        token = serializer.validated_data.pop('token')
-        if token:
-            serializer.instance.update(token)
-        serializer.save()
-
-
-class ExternalAccountsList(JsonApiViewMixin, AutoPrefetchMixin, CreateAPIView):
-    permission_classes = []
-
-    queryset = ExternalAccount.objects.all()
-    serializer_class = ExternalAccountSerializer
-
-    prefetch_for_includes = {
-        'connect_account': ['connect_account'],
-    }
-
-    related_permission_classes = {
-        'connect_account': [IsOwner]
-    }
-
-    def perform_create(self, serializer):
-        token = serializer.validated_data.pop('token')
-        serializer.save()
-        serializer.instance.create(token)
-
-
-class ExternalAccountsDetails(JsonApiViewMixin, AutoPrefetchMixin, RetrieveUpdateAPIView):
-    queryset = ExternalAccount.objects.all()
-    serializer_class = ExternalAccountSerializer
-
-    prefetch_for_includes = {
-        'connect_account': ['connect_account'],
-    }
-
-    related_permission_classes = {
-        'connect_account': [IsOwner]
-    }
-
-    def perform_update(self, serializer):
-        token = serializer.validated_data.pop('token')
-        serializer.instance.update(token)
-        serializer.save()
-
-
 class WebHookView(View):
     def post(self, request, **kwargs):
-<<<<<<< HEAD
         payload = request.body
         signature_header = request.META['HTTP_STRIPE_SIGNATURE']
 
@@ -269,8 +174,6 @@
 
 class IntentWebHookView(View):
     def post(self, request, **kwargs):
-=======
->>>>>>> 2a096c43
         payload = request.body
         signature_header = request.META['HTTP_STRIPE_SIGNATURE']
 
@@ -310,7 +213,6 @@
             return HttpResponse('Payment not found', status=400)
 
     def get_payment(self, intent_id):
-<<<<<<< HEAD
         intent = PaymentIntent.objects.get(intent_id=intent_id)
 
         try:
@@ -392,9 +294,6 @@
 
     def get_payment_from_charge(self, charge_token):
         return StripeSourcePayment.objects.get(charge_token=charge_token)
-=======
-        return StripePayment.objects.get(intent_id=intent_id)
->>>>>>> 2a096c43
 
 
 class ConnectWebHookView(View):
