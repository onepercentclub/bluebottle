--- conflicted
+++ resolved
@@ -1,16 +1,8 @@
-<<<<<<< HEAD
-from builtins import str
-
-from django.db import connection
-=======
 from django.core.exceptions import ValidationError
 
->>>>>>> fb313b4f
 from django.http import HttpResponse
 from django.urls.exceptions import Http404
 from django.utils.decorators import method_decorator
-from django.utils.timezone import now
-from django.views.decorators.cache import cache_page
 from django.views.generic import View
 from moneyed import Money
 from rest_framework import status
@@ -52,10 +44,7 @@
     RetrieveAPIView,
     ListCreateAPIView,
 )
-<<<<<<< HEAD
-=======
 from django.views.decorators.cache import cache_page
->>>>>>> fb313b4f
 
 
 class StripeSourcePaymentList(PaymentList):
