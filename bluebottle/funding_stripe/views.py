--- conflicted
+++ resolved
@@ -1,15 +1,7 @@
-<<<<<<< HEAD
-from builtins import str
-
-from django.db import connection
-=======
 from django.core.exceptions import ValidationError
-
->>>>>>> fb313b4f
 from django.http import HttpResponse
 from django.urls.exceptions import Http404
 from django.utils.decorators import method_decorator
-from django.utils.timezone import now
 from django.views.decorators.cache import cache_page
 from django.views.generic import View
 from moneyed import Money
@@ -43,7 +35,6 @@
 )
 from bluebottle.funding_stripe.utils import get_stripe
 from bluebottle.utils.permissions import IsOwner
-from bluebottle.utils.utils import get_client_ip
 from bluebottle.utils.views import (
     ListAPIView,
     RetrieveUpdateAPIView,
@@ -52,10 +43,6 @@
     RetrieveAPIView,
     ListCreateAPIView,
 )
-<<<<<<< HEAD
-=======
-from django.views.decorators.cache import cache_page
->>>>>>> fb313b4f
 
 
 class StripeSourcePaymentList(PaymentList):
