--- conflicted
+++ resolved
@@ -1,39 +1,39 @@
 App.BbProjectMapComponent = Ember.Component.extend({
-    mapStyle: [
-        {
-            featureType: "administrative",
-            elementType: "geometry",
-            stylers: [
-                { visibility: "off" },
-            ]
-        },  {
-            elementType: "labels",
-            stylers: [
-                { visibility: "off" },
-            ]
-        },{
-            featureType: "road",
-            stylers: [
-                { visibility: "off" }
-            ]
-        },{
-            featureType: "poi",
-            stylers: [
-                { visibility: "off" }
-            ]
-        },{
-            featureType: "landscape",
-            elementType: "geometry.fill",
-            stylers: [
-                { color: "#AAAAAA" }
-            ]
-        },{
-            featureType: "water",
-            stylers: [
-                { color: "#FFFFFF" },
-            ]
-        }
-    ],
+	mapStyle: [
+	    {
+	        featureType: "administrative",
+	        elementType: "geometry",
+	        stylers: [
+	            { visibility: "off" },
+	        ]
+	    },  {
+	        elementType: "labels",
+	        stylers: [
+	            { visibility: "off" },
+	        ]
+	    },{
+	        featureType: "road",
+	        stylers: [
+	            { visibility: "off" }
+	        ]
+	    },{
+	        featureType: "poi",
+	        stylers: [
+	            { visibility: "off" }
+	        ]
+	    },{
+	        featureType: "landscape",
+	        elementType: "geometry.fill",
+	        stylers: [
+	            { color: "#AAAAAA" }
+	        ]
+	    },{
+	        featureType: "water",
+	        stylers: [
+	            { color: "#FFFFFF" },
+	        ]
+	    }
+	],
 
     center: [52.3722499, 4.907800400000042],
     getCenter: function(){
@@ -41,14 +41,15 @@
     }.property('center'),
     zoom_level:  3,
     map: null,
-    markers: [],
+	markers: [],
     info_box_template: '<div class="maps-infobox"><div class="project-description-container"><figure class="project-thumbnail"><img src="{{image}}" alt="{{title}}" /></figure><p class="project-title">{{#link-to "project" this}}{{title}}{{/link-to}}</p><p class="project-meta"><span class="location"><span class="flaticon solid location-pin-1"></span> {{location}}</span><span class="tags"><span class="flaticon solid tag-2"></span> {{theme_name}}</span></p></div><a href="/#!/projects/{{id}}">LINK</a></div>',
     active_info_window: null,
-    icon: '/static/assets/images/icons/marker.png',
+	icon: '/static/assets/images/icons/marker.png',
 
     initMap: function(){
         var view = this;
         this.geocoder = new google.maps.Geocoder();
+        var view = this;
         // var point = new google.maps.LatLng(22, 10);
         var MyMapType = new google.maps.StyledMapType(this.get("mapStyle"), {name: 'Grey'});
 
@@ -68,7 +69,7 @@
         view.map = new google.maps.Map(view.$('.bb-project-map').get(0), mapOptions);
         view.map.mapTypes.set('bb', MyMapType);
         view.map.setMapTypeId('bb');
-        
+	    
         google.maps.event.addListener(view.map, 'click', function() {
             if (view.active_info_window) {
                 view.active_info_window.close();
@@ -116,11 +117,7 @@
         var view = this;
 
         // TODO: Use hbs template for popups.
-<<<<<<< HEAD
-        var popupView = App.ProjectMapPopupView.create();
-=======
         // var popupView = App.ProjectMapPopupView.create();
->>>>>>> fae51004
         // var template = Ember.Handlebars.compile('{{view App.ProjectMapPopupView}}');
 
         var template = Handlebars.compile(view.info_box_template);
@@ -134,8 +131,8 @@
             'description': project.get('description'),
             'image': project.get('image'),
             'location': project.get('country.name'),
-            'theme_name': project.get('theme.name'),
-            'pitch': project.get('pitch'),
+			'theme_name': project.get('theme.name'),
+			'pitch': project.get('pitch'),
             'slug': project.get('slug')
         }
         
@@ -143,42 +140,42 @@
 
         var latLng = new google.maps.LatLng(project.get('latitude'), project.get('longitude'));
 
-        var info_window = new InfoBox({
-            content: html,
-            disableAutoPan: false,
-            maxWidth: 200,
-            alignBottom: true,
-            pixelOffset: new google.maps.Size(-200, -50),
-            zIndex: null,
-            boxClass: "info-windows",
-            closeBoxURL: "",
-            pane: "floatPane",
-            enableEventPropagation: false,
-            infoBoxClearance: "10px",
-            position: latLng
-        });
+		var info_window = new InfoBox({
+			content: html,
+			disableAutoPan: false,
+			maxWidth: 200,
+			alignBottom: true,
+			pixelOffset: new google.maps.Size(-200, -50),
+			zIndex: null,
+			boxClass: "info-windows",
+			closeBoxURL: "",
+			pane: "floatPane",
+			enableEventPropagation: false,
+			infoBoxClearance: "10px",
+			position: latLng
+		});
 
         var marker = new google.maps.Marker({
-            position: latLng,
-            map: view.map,
-            title: project.get('title'),
-            icon: this.get('icon')
-        });
-                
-        google.maps.event.addListener(marker, 'click', function() {
+		    position: latLng,
+		    map: view.map,
+		    title: project.get('title'),
+		    icon: this.get('icon')
+	    });
+        		
+	    google.maps.event.addListener(marker, 'click', function() {
             this.get("map").panTo(marker.getPosition());
             if (view.active_info_window) {
                 view.active_info_window.close();
             }
             info_window.open(view.map, marker);
             view.active_info_window = info_window;
-        });    
+        });	
         
         return marker;
     },
     didInsertElement: function() {
         var view = this;
-        this.initMap();
+	    this.initMap();
         // To make sure 
         this.get('markers').forEach(function(marker){
             marker.setMap(null);
