--- conflicted
+++ resolved
@@ -2,12 +2,8 @@
 from builtins import range
 
 from django.contrib.gis.geos import Point
-<<<<<<< HEAD
 from django.urls import reverse
-=======
-from django.core.urlresolvers import reverse
 from django.utils.timezone import now
->>>>>>> 1d13faed
 from rest_framework import status
 
 from bluebottle.funding.tests.factories import FundingFactory
