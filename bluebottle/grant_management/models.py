# -*- coding: utf-8 -*-
import logging
from builtins import object

from django.contrib.contenttypes.fields import GenericForeignKey, GenericRelation
from django.contrib.contenttypes.models import ContentType
from django.core.exceptions import ValidationError
from django.db import models
from django.db.models import SET_NULL
from django.db.models.aggregates import Sum
from django.utils import timezone
from django.utils.functional import cached_property
from django.utils.translation import gettext_lazy as _
from django_quill.fields import QuillField
from djchoices import ChoiceItem, DjangoChoices
from moneyed import Money

from bluebottle.activities.models import Activity, Contributor
from bluebottle.clients import properties
from bluebottle.fsm.triggers import TriggerMixin
from bluebottle.funding.validators import TargetValidator
from bluebottle.funding_stripe.utils import get_stripe
from bluebottle.utils.fields import MoneyField
from bluebottle.utils.utils import get_current_host, get_current_language

logger = logging.getLogger(__name__)


class GrantProvider(TriggerMixin, models.Model):
    """
    A provider of grants, e.g. a foundation or government body.
    """

    FREQUENCY_CHOICES = (
        ("1", _("Every week")),
        ("2", _("Every two weeks")),
        ("4", _("Every four weeks")),
    )

    name = models.CharField(max_length=200)
    description = QuillField(blank=True, null=True)
    stripe_customer_id = models.CharField(max_length=200, blank=True, null=True)
    payment_frequency = models.CharField(
        max_length=100, choices=FREQUENCY_CHOICES, default="weekly"
    )

    created = models.DateTimeField(auto_now_add=True)
    updated = models.DateTimeField(auto_now=True)

    class Meta(object):
        verbose_name = _("Grant provider")
        verbose_name_plural = _("Grant providers")

    def __str__(self):
        return self.name or f"Grant Provider #{self.pk}"

    def create_payment(self):
        """
        Create a payment for this provider with all approved payouts that don't have a payment yet.
        """
        # Get all grants with approved payouts that don't have a payment yet
        grants = GrantDonor.objects.filter(
            fund__grant_provider=self,
            payout__status="approved",
            payout__payment=None,
        )

        if not grants.exists():
            return None

        # Create a new payment
        payment = GrantPayment.objects.create(grant_provider=self)

        # Link all approved payouts to this payment
        for grant in grants:
            payout = grant.payout
            payout.payment = payment
            payout.save()

        return payment


class GrantPayment(TriggerMixin, models.Model):
    """
    A payment made to a grant donor.
    """

    total = MoneyField(default=Money(0, "EUR"), null=True, blank=True)
    status = models.CharField(max_length=40)
    grant_provider = models.ForeignKey(
        GrantProvider,
        related_name="payments",
        null=True,
        on_delete=models.SET_NULL
    )
    checkout_id = models.CharField(max_length=500, null=True, blank=True)
    payment_link = models.URLField(max_length=500, null=True, blank=True)
    created = models.DateTimeField(auto_now_add=True)
    updated = models.DateTimeField(auto_now=True)
    paid_on = models.DateTimeField(null=True, blank=True)

    class Meta(object):
        verbose_name = _("Grant payment")
        verbose_name_plural = _("Grant payments")

    def __str__(self):
        return f"Grant Payment #{self.pk}"

    @property
    def donors(self):
        donors = []
        for payout in self.payouts.all():
            for donor in payout.grants.all():
                donors.append(donor)

        return donors

    @cached_property
    def checkout_link(self):
        if self.checkout_id:
            stripe = get_stripe()
            session = stripe.checkout.Session.retrieve(self.checkout_id)
            return session.url
        return None

    def check_status(self):
        if self.checkout_id:
            stripe = get_stripe()
            session = stripe.checkout.Session.retrieve(self.checkout_id)
            if session.status == "complete":
                self.states.succeed()
                self.save()
        return None

    def generate_payment_link(self):
        stripe = get_stripe()
        currency = str(self.total.currency)
        init_args = {}
        bank_transfer_type = "eu_bank_transfer"
        if currency == "USD":
            bank_transfer_type = "us_bank_transfer"
        elif currency == "GBP":
            bank_transfer_type = "gb_bank_transfer"
        elif currency == "MXN":
            bank_transfer_type = "mx_bank_transfer"

        if currency == "EUR":
            init_args["payment_method_options"] = {
                "customer_balance": {
                    "funding_type": "bank_transfer",
                    "bank_transfer": {
                        "type": bank_transfer_type,
                        "eu_bank_transfer": {"country": "NL"},
                    },
                },
            }
        else:
            init_args["payment_method_options"] = {
                "customer_balance": {
                    "funding_type": "bank_transfer",
                    "bank_transfer": {
                        "type": bank_transfer_type,
                    },
                },
            }

        line_items = []
        donations = GrantDonor.objects.filter(payout__payment=self).all()

        for donation in donations:
            product = stripe.Product.create(
                name=donation.activity.title,
                description=f"Payment for grant {donation.activity.title} for fund {donation.fund.name}",
            )
            price = stripe.Price.create(
                unit_amount=int(donation.amount.amount * 100),
                currency=donation.amount.currency,
                product=product["id"],
            )
            line_items.append(
                {
                    "price": price.id,
                    "quantity": 1,
                }
            )

        init_args["payment_method_types"] = ["customer_balance", "ideal", "card"]
        init_args["line_items"] = line_items
        init_args["customer"] = self.grant_provider.stripe_customer_id
        init_args["success_url"] = get_current_host()
        checkout = stripe.checkout.Session.create(mode="payment", **init_args)
        self.checkout_id = checkout.id
        self.payment_link = checkout.url
        self.save()

    def save(self, run_triggers=True, *args, **kwargs):
        if self.id and self.total.amount == 0 and self.payouts.exists():
            for payout in self.payouts.all():
                self.total.amount += payout.total_amount
        super().save(run_triggers, *args, **kwargs)


class GrantPayout(TriggerMixin, models.Model):
    activity = models.ForeignKey(
        'grant_management.GrantApplication',
        verbose_name=_("Grant application"),
        related_name="payouts",
        on_delete=models.CASCADE
    )
    provider = models.CharField(max_length=100)
    currency = models.CharField(max_length=5)
    payment = models.ForeignKey(
        GrantPayment,
        null=True,
        blank=True,
        related_name="payouts",
        on_delete=models.SET_NULL,
    )

    status = models.CharField(max_length=40)

    date_approved = models.DateTimeField(_('approved'), null=True, blank=True)
    date_started = models.DateTimeField(_('started'), null=True, blank=True)
    date_completed = models.DateTimeField(_('completed'), null=True, blank=True)

    created = models.DateTimeField(auto_now_add=True)
    updated = models.DateTimeField(auto_now=True)

    @classmethod
    def generate(cls, activity):
        from .states import GrantPayoutStateMachine
        for payout in cls.objects.filter(activity=activity):
            if payout.status == GrantPayoutStateMachine.new.value:
                payout.delete()
            elif payout.grants.count() == 0:
                raise AssertionError('Payout without donations already started!')
        ready_grants = activity.grants.filter(status='new', grantdonor__payout__isnull=True)
        groups = set([
            don.amount_currency for don in
            ready_grants
        ])
        for currency in groups:
            payout = cls.objects.create(
                activity=activity,
                currency=currency
            )
            for grant in ready_grants:
                grant.payout = payout
                grant.save()

    def transfer_to_account(self):
        stripe = get_stripe()
        connect_account_id = self.activity.payout_account.account_id

        total_amount = self.total_amount
        amount_in_cents = int(total_amount.amount * 100)
        transfer = stripe.Transfer.create(
            amount=amount_in_cents,
            currency=str(total_amount.currency).lower(),
            destination=connect_account_id,
            description=f"Grant payout for {self.activity.title}",
            metadata={
                "payout_id": str(self.id),
                "grant_application_id": str(self.activity.id),
                "grant_application_title": self.activity.title,
            },
        )
        return transfer

    @property
    def total_amount(self):
        if self.currency:
            return Money(self.grants.aggregate(total=Sum('amount'))['total'] or 0, self.currency)
        return self.grants.aggregate(total=Sum('amount'))['total']

    class Meta(object):
        verbose_name = _('Grant payout')
        verbose_name_plural = _('Grant payouts')

    def __str__(self):
        return '{} #{} {}'.format(_('Payout'), self.id, self.activity.title)


class GrantApplication(Activity):

    target = MoneyField(default=Money(0, 'EUR'), null=True, blank=True)

    impact_location = models.ForeignKey(
        'geo.Geolocation',
        null=True, blank=True,
        related_name='grant_applications',
        on_delete=models.SET_NULL
    )

    bank_account = models.ForeignKey('funding.BankAccount', null=True, blank=True, on_delete=SET_NULL)
    started = models.DateTimeField(
        _('started'),
        null=True,
        blank=True,
    )
    needs_review = True

    validators = [
        TargetValidator,
    ]

    activity_type = _('Grant application')

    @property
    def required_fields(self):
        fields = [
            "title",
            "description.html",
            "target",
        ]
        return fields

    @property
    def amount_granted(self):
        grants = self.contributors.instance_of(GrantDonor)
        amount = 0
        for grant in grants:
            amount += grant.amount.amount
        return Money(amount, self.target.currency)

    @property
    def payout_account(self):
        if self.bank_account:
            return self.bank_account.connect_account
        else:
            return self.owner.funding_payout_account.first()

    @property
    def grants(self):
        if self.pk:
            return self.contributors.instance_of(GrantDonor).all()
        else:
            return GrantDonor.objects.none()

    class JSONAPIMeta(object):
        resource_name = 'activities/grant-applications'

    class Meta(object):
        verbose_name = _("Grant application")
        verbose_name_plural = _("Grant applications")
        permissions = (
            ('api_read_grantapplication', 'Can view grant application through the API'),
            ('api_add_grantapplication', 'Can add funding through the API'),
            ('api_change_grantapplication', 'Can change funding through the API'),
            ('api_delete_grantapplication', 'Can delete funding through the API'),

            ('api_read_own_grantapplication', 'Can view own funding through the API'),
            ('api_add_own_grantapplication', 'Can add own funding through the API'),
            ('api_change_own_grantapplication', 'Can change own funding through the API'),
            ('api_delete_own_grantapplication', 'Can delete own funding through the API'),
        )

    @property
    def activity_date(self):
        return self.created.date()

    def get_absolute_url(self):
        domain = get_current_host()
        language = get_current_language()
        return f"{domain}/{language}/activities/details/grant-application/{self.id}/{self.slug}"


class LedgerItemChoices(DjangoChoices):
    debit = ChoiceItem(
        'debit',
        label=_("Debit")
    )
    credit = ChoiceItem(
        'credit',
        label=_("credit")
    )


class GrantFund(models.Model):
    name = models.CharField(max_length=200)

    currency = models.CharField(max_length=10, default='EUR')

    description = QuillField(_("Description"), blank=True)
    organization = models.ForeignKey(
        'organizations.Organization',
        null=True, blank=True,
        on_delete=SET_NULL
    )

    grant_provider = models.ForeignKey(
        GrantProvider,
        null=True,
        blank=True,
        related_name="funds",
        on_delete=models.SET_NULL,
    )

    class Meta:
        verbose_name = _('Grant fund')
        verbose_name_plural = _('Grant funds')
        permissions = (
            ('api_read_grantfund', 'Can view grant application through the API'),
            ('api_add_grantfund', 'Can add funding through the API'),
            ('api_change_grantfund', 'Can change funding through the API'),
            ('api_delete_grantfund', 'Can delete funding through the API'),

            ('api_read_own_grantfund', 'Can view own funding through the API'),
            ('api_add_own_grantfund', 'Can add own funding through the API'),
            ('api_change_own_grantfund', 'Can change own funding through the API'),
            ('api_delete_own_grantfund', 'Can delete own funding through the API'),
        )

    def __str__(self):
        return self.name or f'Grant fund #{self.pk}'

    def save(self, *args, **kwargs):
        if not self.currency:
            self.currency = properties.DEFAULT_CURRENCY

        super().save(*args, **kwargs)

    def credit_items(self, statuses=['final']):
        return self.ledger_items.filter(type=LedgerItemChoices.credit, status__in=statuses)

    def debit_items(self, statuses=['final']):
        return self.ledger_items.filter(type=LedgerItemChoices.debit, status__in=statuses)

    @property
    def total_credit(self):
        return self.credit_items().aggregate(total=Sum('amount'))['total'] or 0
    total_credit.fget.short_description = _('Total payed out')

    @property
    def total_debit(self):
        return self.debit_items().aggregate(total=Sum('amount'))['total'] or 0
    total_debit.fget.short_description = _('Total budget')

    @property
    def total_pending_credit(self):
        return self.credit_items(['pending', 'final']).aggregate(total=Sum('amount'))['total'] or 0

    @property
    def total_pending_debit(self):
        return self.debit_items(['pending', 'final']).aggregate(total=Sum('amount'))['total'] or 0

    @property
    def balance(self):
        return self.total_debit - self.total_credit
    balance.fget.short_description = _('Balance')

    @property
    def pending_balance(self):
        return self.total_pending_debit - self.total_pending_credit
    pending_balance.fget.short_description = _('Pending balance')

    class JSONAPIMeta(object):
        resource_name = "activities/grant-funds"


class LedgerItem(TriggerMixin, models.Model):
    status = models.CharField(max_length=40)

    amount = MoneyField()
    type = models.CharField(choices=LedgerItemChoices.choices)
    fund = models.ForeignKey(GrantFund, related_name='ledger_items', on_delete=models.CASCADE)

    object_type = models.ForeignKey(
        ContentType, related_name='ledger_item', on_delete=models.CASCADE
    )
    object_id = models.PositiveIntegerField()
    object = GenericForeignKey('object_type', 'object_id')

    created = models.DateTimeField(default=timezone.now)
    updated = models.DateTimeField(auto_now=True)

    def clean(self):
        if str(self.amount.currency) != self.fund.currency:
            raise ValidationError({'amount': _('Currency should match fund currency')})

        super().clean()


class GrantDonor(Contributor):
    amount = MoneyField()
    fund = models.ForeignKey(
        GrantFund,
        null=True, blank=True,
        related_name="grants",
        on_delete=models.CASCADE
    )

    ledger_items = GenericRelation(
        LedgerItem, object_id_field="object_id", content_type_field='object_type',
        related_name="grants",
        on_delete=models.SET_NULL
    )

    payout = models.ForeignKey(
        GrantPayout,
        null=True, blank=True,
        on_delete=SET_NULL,
        related_name='grants'
    )

    class Meta:
        verbose_name = _('Grant')
        verbose_name_plural = _('Grants')
        permissions = (
            ('api_read_grantdonor', 'Can view grant application through the API'),
            ('api_add_grantdonor', 'Can add funding through the API'),
            ('api_change_grantdonor', 'Can change funding through the API'),
            ('api_delete_grantdonor', 'Can delete funding through the API'),

            ('api_read_own_grantdonor', 'Can view own funding through the API'),
            ('api_add_own_grantdonor', 'Can add own funding through the API'),
            ('api_change_own_grantdonor', 'Can change own funding through the API'),
            ('api_delete_own_grantdonor', 'Can delete own funding through the API'),
        )

    class JSONAPIMeta(object):
        resource_name = "contributors/grants"

    def clean(self):
        if str(self.amount.currency) != self.fund.currency:
            raise ValidationError({'amount': _('Currency should match fund currency')})

        super().clean()

    def save(self, *args, **kwargs):
        super().save(*args, **kwargs)

        if not self.ledger_items.exists():
            self.ledger_item = LedgerItem.objects.create(
                fund=self.fund,
                amount=self.amount,
                object=self,
                type=LedgerItemChoices.credit
            )
            self.save()


class GrantDeposit(TriggerMixin, models.Model):
    status = models.CharField(max_length=40)
    amount = MoneyField()

    reference = models.CharField(max_length=255, blank=True)

    created = models.DateTimeField(default=timezone.now)
    updated = models.DateTimeField(auto_now=True)

    fund = models.ForeignKey(GrantFund, on_delete=models.CASCADE)
    ledger_items = GenericRelation(
        LedgerItem, object_id_field="object_id", content_type_field='object_type'
    )

    def clean(self):
        if str(self.amount.currency) != self.fund.currency:
            raise ValidationError({'amount': _('Currency should match fund currency')})

        super().clean()

    def save(self, *args, **kwargs):
<<<<<<< HEAD
        super().save(*args, **kwargs)

        if not self.ledger_items.exists():
            self.ledger_item = LedgerItem.objects.create(
                fund=self.fund,
                amount=self.amount,
                object=self,
                type=LedgerItemChoices.debit
            )
            self.save()


from .periodic_tasks import *  # noqa
=======
        super().save(*args, **kwargs)
>>>>>>> 11021329
<|MERGE_RESOLUTION|>--- conflicted
+++ resolved
@@ -560,21 +560,5 @@
 
         super().clean()
 
-    def save(self, *args, **kwargs):
-<<<<<<< HEAD
-        super().save(*args, **kwargs)
-
-        if not self.ledger_items.exists():
-            self.ledger_item = LedgerItem.objects.create(
-                fund=self.fund,
-                amount=self.amount,
-                object=self,
-                type=LedgerItemChoices.debit
-            )
-            self.save()
-
-
-from .periodic_tasks import *  # noqa
-=======
-        super().save(*args, **kwargs)
->>>>>>> 11021329
+
+from .periodic_tasks import *  # noqa