--- conflicted
+++ resolved
@@ -1,21 +1,17 @@
+import factory
 from builtins import object
 from moneyed import Money
 
-<<<<<<< HEAD
-from bluebottle.grant_management.models import (
-    GrantApplication, GrantProvider, GrantFund, GrantPayout, GrantDonor
-=======
-import factory
-
-from bluebottle.test.factory_models import generate_rich_text
-
 from bluebottle.grant_management.models import (
     GrantApplication, GrantDonor, GrantFund, GrantDeposit, GrantPayment
->>>>>>> 11021329
 )
+from bluebottle.grant_management.models import (
+    GrantProvider, GrantPayout
+)
+from bluebottle.initiatives.tests.factories import InitiativeFactory
+from bluebottle.test.factory_models import generate_rich_text
+from bluebottle.test.factory_models.accounts import BlueBottleUserFactory
 from bluebottle.test.factory_models.projects import ThemeFactory
-from bluebottle.initiatives.tests.factories import InitiativeFactory
-from bluebottle.test.factory_models.accounts import BlueBottleUserFactory
 
 
 class GrantApplicationFactory(factory.DjangoModelFactory):
@@ -32,7 +28,6 @@
     theme = factory.SubFactory(ThemeFactory)
 
 
-<<<<<<< HEAD
 class GrantProviderFactory(factory.DjangoModelFactory):
     class Meta(object):
         model = GrantProvider
@@ -70,19 +65,8 @@
 
     activity = factory.SubFactory(GrantApplicationFactory)
     fund = factory.SubFactory(GrantFundFactory)
-    amount = Money(1000, 'EUR')
+    amount = Money(5000, 'EUR')
     payout = factory.SubFactory(GrantPayoutFactory)
-=======
-class GrantDonorFactory(factory.DjangoModelFactory):
-    class Meta:
-        model = GrantDonor
-
-    amount = Money(5000, 'EUR')
-
-
-class GrantFundFactory(factory.DjangoModelFactory):
-    class Meta:
-        model = GrantFund
 
 
 class GrantDepositFactory(factory.DjangoModelFactory):
@@ -96,5 +80,4 @@
     class Meta:
         model = GrantPayment
 
-    total = Money(5000, 'EUR')
->>>>>>> 11021329
+    total = Money(5000, 'EUR')