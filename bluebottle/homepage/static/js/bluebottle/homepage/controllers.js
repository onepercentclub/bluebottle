
App.HomeController = Ember.ObjectController.extend({
    needs: ['currentUser'],
	project: null,
    isCampaignHomePage: false,
<<<<<<< HEAD
	projectIndex: 0,
=======
	projectIndex: 1,
    nextProject: null,
>>>>>>> 88a91296

    actions: {
        nextProject: function() { // TODO: similar thing for fundraisers?
            var projects = this.get('projects');

            this.incrementProperty('projectIndex');

            if (this.get('projectIndex') >= projects.get('length')) {
                this.set('projectIndex', 0);
            }

            this.loadProject();
        },
    },
	
    projectTransition: function(){

	var project = this.get('project');
	var nextProject = this.get('nextProject');

	if(nextProject){

	    this.slideProject();

	}else{

	    //First time!

	    $('#project-slide-b').animate({opacity: 'toggle'},0);
	    this.set('nextProject', project);

	}

    }.observes('project'),

    slideProject: function(){

	var slide = $('#project-slide-a');
	var nextSlide = $('#project-slide-b');
	var duration = 500;

	var project = this.get('project');
	
	controller = this;

	var callback = function(){

	    var project = controller.get('project');

	    controller.set('nextProject', project);
	    
	    slide.animate({opacity: 'toggle'}, 0);
	    slide.animate({'margin-left': '0px'}, 0);
	    nextSlide.animate({width: 'toggle'}, 0);
	};

	slide.animate(
	    {'margin-left': '+=1200'},
	    duration,
	    function(){
		slide.animate({opacity: 'toggle'},0);
		nextSlide.animate({width: 'toggle'},duration,callback);
	    });
	
	
	
    },

    loadProject: function() {
        var controller = this;
        var projectId = this.get('projects').objectAt(this.get('projectIndex')).get('id');
        App.Project.find(projectId).then(function(project) {
            controller.set('project', project);
        });
    },

    loadQuote: function() {
        this.set('quote', this.get('quotes').objectAt(this.get('quoteIndex')));
    },
});<|MERGE_RESOLUTION|>--- conflicted
+++ resolved
@@ -3,13 +3,8 @@
     needs: ['currentUser'],
 	project: null,
     isCampaignHomePage: false,
-<<<<<<< HEAD
 	projectIndex: 0,
-=======
-	projectIndex: 1,
     nextProject: null,
->>>>>>> 88a91296
-
     actions: {
         nextProject: function() { // TODO: similar thing for fundraisers?
             var projects = this.get('projects');
@@ -87,5 +82,5 @@
 
     loadQuote: function() {
         this.set('quote', this.get('quotes').objectAt(this.get('quoteIndex')));
-    },
+    }
 });