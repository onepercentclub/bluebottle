--- conflicted
+++ resolved
@@ -1,8 +1,4 @@
 from bluebottle.homepage.views import HomePageDetail
-<<<<<<< HEAD
-from django.conf.urls import url
-=======
->>>>>>> 15241c3f
 from surlex.dj import surl
 
 urlpatterns = [
