--- conflicted
+++ resolved
@@ -1,8 +1,4 @@
 from bluebottle.homepage.views import HomePageDetail
-<<<<<<< HEAD
-from django.conf.urls import url
-=======
->>>>>>> a8249f9d
 from surlex.dj import surl
 
 urlpatterns = [
