from collections import namedtuple

import requests

from django.dispatch import receiver, Signal
from django.utils.translation import ugettext as _

from bluebottle.bluebottle_drf2.renderers import BluebottleJSONAPIRenderer

from bluebottle.activities.models import Activity

from bluebottle.hooks.serializers import (
    ContributorWebHookSerializer, ActivityWebHookSerializer
)
from bluebottle.hooks.models import WebHook, SignalLog, SlackSettings
from bluebottle.hooks.views import LatestSignal

from slack_sdk import WebClient


hook = Signal()

Hook = namedtuple('Hook', ['pk', 'event', 'created', 'instance'])


@receiver(hook)
def save_hook(sender, event=None, instance=None, **kwargs):
    model = SignalLog.objects.create(
        event=event,
        instance=instance
    )

    if isinstance(instance, Activity):
        serializer_class = ActivityWebHookSerializer
    else:
        serializer_class = ContributorWebHookSerializer

<<<<<<< HEAD
    try:
        data = BluebottleJSONAPIRenderer().render(
            serializer_class(model).data,
            renderer_context={'view': serializer_class.JSONAPIMeta}
        )
    except KeyError:
        pass
=======
    data = BluebottleJSONAPIRenderer().render(
        serializer_class(model).data,
        renderer_context={'view': LatestSignal()}
    )
>>>>>>> 275d2ece

    for hook in WebHook.objects.all():
        try:
            requests.post(hook.url, data=data)
        except requests.RequestException:
            pass


@receiver(hook)
def send_slack_message(sender, event=None, instance=None, **kwargs):
    settings = SlackSettings.objects.first()
    if settings:
        client = WebClient(token=settings.token)

        if event == 'accepted':
            message = _('{} joined "{}"'.format(instance.user.first_name, instance.activity.title))
        elif event == 'approved':
            message = _('A new activity "{}" was added'.format(instance.title))

        if message:
            client.chat_postMessage(
                channel='#dev-devops-bots', text=message
            )<|MERGE_RESOLUTION|>--- conflicted
+++ resolved
@@ -35,20 +35,10 @@
     else:
         serializer_class = ContributorWebHookSerializer
 
-<<<<<<< HEAD
-    try:
-        data = BluebottleJSONAPIRenderer().render(
-            serializer_class(model).data,
-            renderer_context={'view': serializer_class.JSONAPIMeta}
-        )
-    except KeyError:
-        pass
-=======
     data = BluebottleJSONAPIRenderer().render(
         serializer_class(model).data,
         renderer_context={'view': LatestSignal()}
     )
->>>>>>> 275d2ece
 
     for hook in WebHook.objects.all():
         try:
