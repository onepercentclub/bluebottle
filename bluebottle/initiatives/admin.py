from django.contrib import admin
from django.utils.html import format_html
from django.utils.translation import ugettext_lazy as _
from django_summernote.widgets import SummernoteWidget
from polymorphic.admin import PolymorphicInlineSupportMixin

from bluebottle.activities.admin import ActivityAdminInline
from bluebottle.initiatives.models import Initiative, InitiativePlatformSettings
from bluebottle.notifications.admin import MessageAdminInline
from bluebottle.utils.admin import FSMAdmin, BasePlatformSettingsAdmin
from bluebottle.utils.forms import FSMModelForm


class InitiativeAdminForm(FSMModelForm):

    class Meta:
        model = Initiative
        fields = '__all__'
        widgets = {
            'story': SummernoteWidget(attrs={'height': 400})
        }


@admin.register(Initiative)
class InitiativeAdmin(PolymorphicInlineSupportMixin, FSMAdmin):

    form = InitiativeAdminForm

    prepopulated_fields = {"slug": ("title",)}

    raw_id_fields = ('owner', 'reviewer', 'promoter', 'activity_manager',
                     'place', 'organization', 'organization_contact')
    list_display = ['title_display', 'created', 'status']
    list_filter = ['status']
    search_fields = ['title', 'pitch', 'story',
                     'owner__first_name', 'owner__last_name', 'owner__email']
    readonly_fields = ['status', 'link', 'created', 'updated']

    fieldsets = (
<<<<<<< HEAD
        (_('Basic'), {'fields': ('title', 'link', 'slug', 'owner', 'image', 'video_url',
=======
        (_('Basic'), {'fields': ('title', 'link', 'slug', 'owner', 'activity_manager',
                                 'image', 'video_url',
>>>>>>> 72f761d6
                                 'created', 'updated')}),
        (_('Details'), {'fields': ('pitch', 'story', 'theme', 'categories', 'location', 'place')}),
        (_('Organization'), {'fields': ('organization', 'organization_contact')}),
        (_('Review'), {'fields': ('reviewer', 'activity_manager', 'promoter', 'status', 'status_transition')}),
    )

    def title_display(self, obj):
        return obj.title or _('- empty -')
    title_display.short_description = _('Title')

    inlines = [ActivityAdminInline, MessageAdminInline]

    def link(self, obj):
        return format_html('<a href="{}" target="_blank">{}</a>', obj.get_absolute_url, obj.title)
    link.short_description = _("Show on site")

    class Media:
        js = ('admin/js/inline-activities-add.js',)


@admin.register(InitiativePlatformSettings)
class InitiativePlatformSettingsAdmin(BasePlatformSettingsAdmin):
    pass<|MERGE_RESOLUTION|>--- conflicted
+++ resolved
@@ -37,12 +37,8 @@
     readonly_fields = ['status', 'link', 'created', 'updated']
 
     fieldsets = (
-<<<<<<< HEAD
-        (_('Basic'), {'fields': ('title', 'link', 'slug', 'owner', 'image', 'video_url',
-=======
         (_('Basic'), {'fields': ('title', 'link', 'slug', 'owner', 'activity_manager',
                                  'image', 'video_url',
->>>>>>> 72f761d6
                                  'created', 'updated')}),
         (_('Details'), {'fields': ('pitch', 'story', 'theme', 'categories', 'location', 'place')}),
         (_('Organization'), {'fields': ('organization', 'organization_contact')}),
