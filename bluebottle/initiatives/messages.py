--- conflicted
+++ resolved
@@ -2,13 +2,8 @@
 from django.utils.translation import ugettext_lazy as _
 
 
-<<<<<<< HEAD
-class InitiativeApproveOwnerMessage(TransitionMessage):
+class InitiativeApprovedOwnerMessage(TransitionMessage):
     subject = _('Your initiative "{title}" has been approved!')
-=======
-class InitiativeApprovedOwnerMessage(TransitionMessage):
-    subject = _('Your initiative "{initiative_title}" has been approved!')
->>>>>>> d2c895c3
     template = 'messages/initiative_approved_owner'
     context = {
         'title': 'title'
@@ -23,13 +18,8 @@
     }
 
 
-<<<<<<< HEAD
-class InitiativeClosedOwnerMessage(TransitionMessage):
+class InitiativeRejectedOwnerMessage(TransitionMessage):
     subject = _('Your initiative "{title}" has been closed')
-=======
-class InitiativeRejectedOwnerMessage(TransitionMessage):
-    subject = _('Your initiative "{initiative_title}" has been closed')
->>>>>>> d2c895c3
     template = 'messages/initiative_closed_owner'
     context = {
         'title': 'title'
