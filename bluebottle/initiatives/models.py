from builtins import object, str

from adminsortable.models import SortableMixin
from django.contrib.contenttypes.fields import GenericRelation
from django.db import connection, models
from django.db.models import Max
from django.db.models.deletion import SET_NULL
from django.template.defaultfilters import slugify
from django.urls import reverse
from django.utils.functional import lazy
from django.utils.translation import gettext_lazy as _
from django_quill.fields import QuillField
from djchoices import ChoiceItem, DjangoChoices
from future.utils import python_2_unicode_compatible
from multiselectfield import MultiSelectField
from parler.models import TranslatedFields

from bluebottle.files.fields import ImageField
from bluebottle.follow.models import Follow
from bluebottle.fsm.triggers import TriggerMixin
from bluebottle.geo.models import Geolocation
from bluebottle.initiatives.validators import UniqueTitleValidator
from bluebottle.offices.models import OfficeRestrictionChoices
from bluebottle.organizations.models import Organization, OrganizationContact
from bluebottle.segments.models import SegmentType
from bluebottle.utils.models import (
    BasePlatformSettings,
    SortableTranslatableModel,
    ValidatedModelMixin,
)
from bluebottle.utils.utils import get_current_host, get_current_language


@python_2_unicode_compatible
class Initiative(TriggerMixin, ValidatedModelMixin, models.Model):
    status = models.CharField(max_length=40)
    title = models.CharField(_("title"), blank=True, max_length=255)

    owner = models.ForeignKey(
        "members.Member",
        verbose_name=_("owner"),
        related_name="own_%(class)ss",
        on_delete=models.CASCADE,
    )

    reviewer = models.ForeignKey(
        "members.Member",
        null=True,
        blank=True,
        verbose_name=_("reviewer"),
        related_name="review_%(class)ss",
        on_delete=models.SET_NULL,
    )

    activity_manager = models.ForeignKey(
        "members.Member",
        null=True,
        blank=True,
        verbose_name=_("co-initiator"),
        help_text=_(
            "The co-initiator can create and edit activities for "
            "this initiative, but cannot edit the initiative itself."
        ),
        related_name="activity_manager_%(class)ss",
        on_delete=models.SET_NULL,
    )

    activity_managers = models.ManyToManyField(
        "members.Member",
        blank=True,
        verbose_name=_("co-initiators"),
        help_text=_(
            "Co-initiators can create and edit activities for "
            "this initiative, but cannot edit the initiative itself."
        ),
        related_name="activity_managers_%(class)ss",
    )
    promoter = models.ForeignKey(
        "members.Member",
        verbose_name=_("promoter"),
        blank=True,
        null=True,
        related_name="promoter_%(class)ss",
        on_delete=models.SET_NULL,
    )

    created = models.DateTimeField(auto_now_add=True)
    updated = models.DateTimeField(auto_now=True)

    has_deleted_data = models.BooleanField(default=False)

    slug = models.SlugField(_("slug"), max_length=100, default="new")

    pitch = models.TextField(
        _("pitch"), help_text=_("Pitch your smart idea in one sentence"), blank=True
    )
    story = QuillField(_("story"), blank=True)

    theme = models.ForeignKey(
        "initiatives.Theme", null=True, blank=True, on_delete=SET_NULL
    )
    categories = models.ManyToManyField("categories.Category", blank=True)

    image = ImageField(blank=True, null=True)

    video_url = models.URLField(
        _("video"),
        max_length=100,
        blank=True,
        null=True,
        default="",
        help_text=_(
            "Do you have a video pitch or a short movie that "
            "explains your initiative? Cool! We can't wait to see it! "
            "You can paste the link to YouTube or Vimeo video here"
        ),
    )

    place = models.ForeignKey(
        Geolocation,
        verbose_name=_("Impact location"),
        null=True,
        blank=True,
        on_delete=SET_NULL,
    )

    location = models.ForeignKey(
        "geo.Location",
        verbose_name=_("office"),
        null=True,
        blank=True,
        on_delete=models.SET_NULL,
    )

    is_global = models.BooleanField(
        verbose_name=_("is global"),
        help_text=_(
            "Global initiatives do not have a location. "
            "Instead the location is stored on the respective activities."
        ),
        default=False,
    )

    has_organization = models.BooleanField(null=True, default=False)

    organization = models.ForeignKey(
        Organization,
        null=True,
        blank=True,
        on_delete=SET_NULL,
        related_name="initiatives",
    )
    organization_contact = models.ForeignKey(
        OrganizationContact, null=True, blank=True, on_delete=SET_NULL
    )
    is_open = models.BooleanField(
        verbose_name=_("Is open"),
        help_text=_(
            "Any authenticated users can start an activity under this initiative."
        ),
        default=False,
    )

    follows = GenericRelation(Follow, object_id_field="instance_id")

    class Meta(object):
        verbose_name = _("Initiative")
        verbose_name_plural = _("Initiatives")
        permissions = (
            ("api_read_initiative", "Can view initiative through the API"),
            ("api_add_initiative", "Can add initiative through the API"),
            ("api_change_initiative", "Can change initiative through the API"),
            ("api_delete_initiative", "Can delete initiative through the API"),
            ("api_read_own_initiative", "Can view own initiative through the API"),
            ("api_add_own_initiative", "Can add own initiative through the API"),
            ("api_change_own_initiative", "Can change own initiative through the API"),
            (
                "api_change_own_running_initiative",
                "Can change own initiative through the API",
            ),
            ("api_delete_own_initiative", "Can delete own initiative through the API"),
        )

    class JSONAPIMeta(object):
        resource_name = "initiatives"

    def __str__(self):
        return self.title or str(_("-empty-"))

    @property
    def position(self):
        if self.place and self.place.position:
            return self.place.position
        if self.location and self.location.position:
            return self.location.position

    @property
    def required_fields(self):
        fields = [
            "title",
            "pitch",
            "owner",
            "has_organization",
            "story.html",
            "image",
            "theme",
        ]

        return fields

    validators = [UniqueTitleValidator]

    def get_absolute_url(self):
        domain = get_current_host()
        language = get_current_language()
        link = "{}/{}/initiatives/details/{}/{}".format(
            domain, language, self.id, self.slug
        )
        return link

    def get_admin_url(self):
        domain = get_current_host()
        url = reverse("admin:initiatives_initiative_change", args=(self.id,))
        link = "{}{}".format(domain, url)
        return link

    def save(self, **kwargs):
        if self.slug in ["", "new"]:
            if self.title and slugify(self.title):
                self.slug = slugify(self.title)
                if not self.slug:
                    # If someone uses only special chars as title then construct a slug
                    self.slug = "in-{}".format(
                        self.__class__.objects.all().aggregate(Max("id"))["id__max"]
                        or 0 + 1
                    )
            else:
                self.slug = "new"

        try:
            if InitiativePlatformSettings.objects.get().require_organization:
                self.has_organization = True
        except InitiativePlatformSettings.DoesNotExist:
            pass

        if (
            not self.organization
            and self.owner
            and self.owner.partner_organization
            and self.has_organization is not False
        ):
            self.has_organization = True
            self.organization = self.owner.partner_organization

        if self.has_organization is None and (
            self.organization or self.organization_contact
        ):
            self.has_organization = True

        if self.has_organization is False:
            self.organization = None
            self.organization_contact = None

        super(Initiative, self).save(**kwargs)


ACTIVITY_SEARCH_FILTERS = (
    ("country", _("Country")),
    ("date", _("Date")),
    ("distance", _("Distance")),
    ("is_online", _("Online / In-person")),
    ("skill", _("Skill")),
    ("team_activity", _("Individual / Team")),
    ("theme", _("Theme")),
    ("category", _("Category")),
    ("office", _("Office")),
    ("office_subregion", _("Office group")),
    ("office_region", _("Office region")),
)


INITIATIVE_SEARCH_FILTERS = (
<<<<<<< HEAD
    ("office", _("Office")),
    ("country", _("Country")),
    ("theme", _("Theme")),
    ("category", _("Category")),
=======
    ('office', _('Office')),
    ('country', _('Country')),
    ('theme', _('Theme')),
    ('category', _('Category')),
    ('open', _('Open initiatives')),
    ('office', _('Office')),
    ('office_subregion', _('Office group')),
    ('office_region', _('Office region')),
>>>>>>> e961bfd1
)


def get_search_filters(filters):
    if connection.tenant.schema_name != "public":
        for segment in SegmentType.objects.all():
            filters = filters + ((f"segment.{segment.slug}", segment.name),)
    return filters


class CreateFlowChoices(DjangoChoices):
    initiative = ChoiceItem(
        "initiative", label=_("Start the create flow by creating an initiative")
    )
    acitivity = ChoiceItem("activity", label=_("Directly create an activity"))


class InitiativePlatformSettings(BasePlatformSettings):
    ACTIVITY_TYPES = (
        ("funding", _("Funding")),
        ("periodactivity", _("Activity during a period")),
        ("dateactivity", _("Activity on a specific date")),
        ("deadlineactivity", _("Activity within a deadline")),
        ("scheduleactivity", _("Scheduled activity")),
        ("periodicactivity", _("Periodic Activity")),
        ("deed", _("Deed")),
        ("collect", _("Collect activity")),
    )
    CONTACT_OPTIONS = (
        ("mail", _("E-mail")),
        ("phone", _("Phone")),
    )

    activity_types = MultiSelectField(max_length=300, choices=ACTIVITY_TYPES)
    team_activities = models.BooleanField(
        default=False,
        help_text=_(
            "Enable team activities where teams sign-up instead of individuals."
        ),
    )
    require_organization = models.BooleanField(
        default=False,
        help_text=_(
            "Require initiators to specify a partner organisation when creating an initiative."
        ),
    )
    initiative_search_filters = MultiSelectField(
        max_length=1000, choices=INITIATIVE_SEARCH_FILTERS
    )
    activity_search_filters = MultiSelectField(
        _("Activity search: more filters"),
        max_length=1000,
        default=[],
        choices=ACTIVITY_SEARCH_FILTERS,
    )
    contact_method = models.CharField(
        max_length=100, choices=CONTACT_OPTIONS, default="mail"
    )

    include_full_activities = models.BooleanField(
        default=True, help_text=_("Include full activities in upcoming activities list")
    )

    enable_impact = models.BooleanField(
        default=False,
        help_text=_("Allow activity managers to indicate the impact they make."),
    )

    enable_office_regions = models.BooleanField(
        default=False, help_text=_("Allow admins to add (sub)regions to their offices.")
    )

    enable_office_restrictions = models.BooleanField(
        default=False,
        help_text=_(
            "Allow activity managers to specify office restrictions on activities."
        ),
    )
    default_office_restriction = models.CharField(
        _("Default office restriction"),
        default=OfficeRestrictionChoices.all,
        choices=OfficeRestrictionChoices.choices,
        blank=True,
        null=True,
        max_length=100,
    )

    enable_multiple_dates = models.BooleanField(
        default=False, help_text=_("Enable date activities to have multiple slots.")
    )
    enable_open_initiatives = models.BooleanField(
        default=False,
        help_text=_(
            "Allow admins to open up initiatives for any user to add activities."
        ),
    )
    enable_participant_exports = models.BooleanField(
        default=False,
        help_text=_(
            "Add a link to activities so managers van download a contributor list."
        ),
    )
    enable_matching_emails = models.BooleanField(
        _("Enable matching"),
        default=False,
        help_text=_(
            (
                "Users will be able to set their preferences for a personalised activity overview "
                "and receive monthly emails with activities that best suit them."
            )
        ),
    )

    enable_reviewing = models.BooleanField(
        _("Enable reviewing"),
        default=True,
        help_text=_(
            "Enable reviewing of initiatives and activities before they can be published."
        ),
    )

    create_flow = models.CharField(
        _("Create flow"),
        default=CreateFlowChoices.initiative,
        choices=CreateFlowChoices.choices,
        max_length=100,
    )

    @property
    def deeds_enabled(self):
        return "deed" in self.activity_types

    @property
    def collect_enabled(self):
        return "collect" in self.activity_types

    @property
    def funding_enabled(self):
        return "funding" in self.activity_types

    class Meta(object):
        verbose_name_plural = _("initiative settings")
        verbose_name = _("initiative settings")


class SearchFilter(SortableMixin, models.Model):

    settings = models.ForeignKey(
        InitiativePlatformSettings,
        related_name="search_filters",
        on_delete=models.deletion.CASCADE,
    )
    highlight = models.BooleanField(default=False)
    order = models.PositiveIntegerField(default=0, editable=False, db_index=True)

    @property
    def placeholder(self):
        if self.type == "office":
            return _("Select an office")
        if self.type in ["is_online", "team_activity"]:
            return _("Make a choice")
        return _("Select a {filter_name}").format(filter_name=self.name.lower())

    class Meta:
        abstract = True
        ordering = ["order"]


class ActivitySearchFilter(SearchFilter):
    type = models.CharField(
        max_length=100, choices=lazy(get_search_filters, tuple)(ACTIVITY_SEARCH_FILTERS)
    )

    @property
    def name(self):
        filters = [
            filter[1]
            for filter in get_search_filters(ACTIVITY_SEARCH_FILTERS)
            if filter[0] == self.type
        ]
        if len(filters):
            return filters[0]
        return "--------"

    settings = models.ForeignKey(
        InitiativePlatformSettings,
        related_name="search_filters_activities",
        on_delete=models.deletion.CASCADE,
    )


class InitiativeSearchFilter(SearchFilter):
    type = models.CharField(
        max_length=100,
        choices=lazy(get_search_filters, tuple)(INITIATIVE_SEARCH_FILTERS),
    )

    @property
    def name(self):
        filters = [
            filter[1]
            for filter in get_search_filters(INITIATIVE_SEARCH_FILTERS)
            if filter[0] == self.type
        ]
        if len(filters):
            return filters[0]
        return "--------"

    settings = models.ForeignKey(
        InitiativePlatformSettings,
        related_name="search_filters_initiatives",
        on_delete=models.deletion.CASCADE,
    )


class Theme(SortableTranslatableModel):
    """Themes for initiatives."""

    slug = models.SlugField(_("slug"), max_length=100, unique=True)
    disabled = models.BooleanField(_("disabled"), default=False)

    translations = TranslatedFields(
        name=models.CharField(_("name"), max_length=100),
        description=models.TextField(_("description"), blank=True),
    )

    def __str__(self):
        return self.name

    def save(self, **kwargs):
        if not self.slug:
            self.slug = slugify(self.name)

        super(Theme, self).save(**kwargs)

    class Meta(object):
        verbose_name = _("theme")
        verbose_name_plural = _("themes")
        permissions = (("api_read_theme", "Can view theme through API"),)

    class JSONAPIMeta(object):
        resource_name = "themes"<|MERGE_RESOLUTION|>--- conflicted
+++ resolved
@@ -280,12 +280,6 @@
 
 
 INITIATIVE_SEARCH_FILTERS = (
-<<<<<<< HEAD
-    ("office", _("Office")),
-    ("country", _("Country")),
-    ("theme", _("Theme")),
-    ("category", _("Category")),
-=======
     ('office', _('Office')),
     ('country', _('Country')),
     ('theme', _('Theme')),
@@ -294,7 +288,6 @@
     ('office', _('Office')),
     ('office_subregion', _('Office group')),
     ('office_region', _('Office region')),
->>>>>>> e961bfd1
 )
 
 
