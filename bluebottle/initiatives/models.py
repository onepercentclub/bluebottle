from builtins import str
from builtins import object
from django.contrib.contenttypes.fields import GenericRelation
from django.db import models
from django.db.models import Max
from django.db.models.deletion import SET_NULL
from django.template.defaultfilters import slugify
from django.urls import reverse
from django.utils.translation import ugettext_lazy as _
from future.utils import python_2_unicode_compatible
from multiselectfield import MultiSelectField

from bluebottle.files.fields import ImageField
from bluebottle.follow.models import Follow
from bluebottle.fsm.triggers import TriggerMixin
from bluebottle.geo.models import Geolocation, Location
from bluebottle.initiatives.validators import UniqueTitleValidator
from bluebottle.organizations.models import Organization, OrganizationContact
from bluebottle.utils.models import BasePlatformSettings, ValidatedModelMixin, AnonymizationMixin
from bluebottle.utils.utils import get_current_host, get_current_language, clean_html


@python_2_unicode_compatible
class Initiative(TriggerMixin, AnonymizationMixin, ValidatedModelMixin, models.Model):
    status = models.CharField(max_length=40)
    title = models.CharField(_('title'), max_length=255)

    owner = models.ForeignKey(
        'members.Member',
        verbose_name=_('owner'),
        related_name='own_%(class)ss',
    )

    reviewer = models.ForeignKey(
        'members.Member',
        null=True,
        blank=True,
        verbose_name=_('reviewer'),
        related_name='review_%(class)ss',
    )

    activity_manager = models.ForeignKey(
        'members.Member',
        null=True,
        blank=True,
        verbose_name=_('activity manager'),
        related_name='activity_manager_%(class)ss',
    )

    promoter = models.ForeignKey(
        'members.Member',
        verbose_name=_('promoter'),
        blank=True,
        null=True,
        related_name='promoter_%(class)ss',
    )

    created = models.DateTimeField(auto_now_add=True)
    updated = models.DateTimeField(auto_now=True)

    slug = models.SlugField(_('slug'), max_length=100, default='new')

    pitch = models.TextField(
        _('pitch'), help_text=_('Pitch your smart idea in one sentence'),
        blank=True
    )
    story = models.TextField(_('story'), blank=True)

    theme = models.ForeignKey('bb_projects.ProjectTheme', null=True, blank=True, on_delete=SET_NULL)
    categories = models.ManyToManyField('categories.Category', blank=True)

    image = ImageField(blank=True, null=True)

    video_url = models.URLField(
        _('video'),
        max_length=100,
        blank=True,
        null=True,
        default='',
        help_text=_(
            "Do you have a video pitch or a short movie that "
            "explains your initiative? Cool! We can't wait to see it! "
            "You can paste the link to YouTube or Vimeo video here"
        )
    )

    place = models.ForeignKey(
        Geolocation, verbose_name=_('Impact location'),
        null=True, blank=True, on_delete=SET_NULL)

    location = models.ForeignKey(
        'geo.Location', verbose_name=_('Office location'),
        null=True, blank=True, on_delete=models.SET_NULL)

    has_organization = models.NullBooleanField(null=True, default=None)

    organization = models.ForeignKey(
        Organization,
        null=True,
        blank=True,
        on_delete=SET_NULL,
        related_name='initiatives'
    )
    organization_contact = models.ForeignKey(OrganizationContact, null=True, blank=True, on_delete=SET_NULL)

    follows = GenericRelation(Follow, object_id_field='instance_id')
    wallposts = GenericRelation('wallposts.Wallpost', related_query_name='initiative_wallposts')

    class Meta(object):
        verbose_name = _("Initiative")
        verbose_name_plural = _("Initiatives")
        permissions = (
            ('api_read_initiative', 'Can view initiative through the API'),
            ('api_add_initiative', 'Can add initiative through the API'),
            ('api_change_initiative', 'Can change initiative through the API'),
            ('api_delete_initiative', 'Can delete initiative through the API'),

            ('api_read_own_initiative', 'Can view own initiative through the API'),
            ('api_add_own_initiative', 'Can add own initiative through the API'),
            ('api_change_own_initiative', 'Can change own initiative through the API'),
            ('api_change_own_running_initiative', 'Can change own initiative through the API'),
            ('api_delete_own_initiative', 'Can delete own initiative through the API'),
        )

    class JSONAPIMeta(object):
        resource_name = 'initiatives'

    def __str__(self):
        return self.title or str(_('-empty-'))

    @property
    def position(self):
        if self.place and self.place.position:
            return self.place.position
        if self.location and self.location.position:
            return self.location.position

    @property
    def required_fields(self):
        fields = [
            'title', 'pitch', 'owner',
            'has_organization', 'story', 'image',
            'theme',
        ]

        if self.has_organization:
            fields.append('organization')

            if not self.owner.partner_organization:
                fields.append('organization_contact')

        if Location.objects.count():
            fields.append('location')
        else:
            fields.append('place')

        return fields

    validators = [UniqueTitleValidator]

    def get_absolute_url(self):
        domain = get_current_host()
        language = get_current_language()
        link = '{}/{}/initiatives/details/{}/{}'.format(domain, language, self.id, self.slug)
        return link

    def get_admin_url(self):
        domain = get_current_host()
        url = reverse('admin:initiatives_initiative_change', args=(self.id,))
        link = '{}/{}'.format(domain, url)
        return link

    def save(self, **kwargs):
        if self.slug in ['', 'new']:
            if self.title and slugify(self.title):
                self.slug = slugify(self.title)
                if not self.slug:
                    # If someone uses only special chars as title then construct a slug
                    self.slug = 'in-{}'.format(self.__class__.objects.all().aggregate(Max('id'))['id__max'] or 0 + 1)
            else:
                self.slug = 'new'

        if not self.activity_manager:
            self.activity_manager = self.owner

        try:
            if InitiativePlatformSettings.objects.get().require_organization:
                self.has_organization = True
        except InitiativePlatformSettings.DoesNotExist:
            pass

        if not self.organization \
                and self.owner \
                and self.owner.partner_organization \
                and self.has_organization is not False:
            self.has_organization = True
            self.organization = self.owner.partner_organization

        if self.has_organization is None and (self.organization or self.organization_contact):
            self.has_organization = True

        if self.has_organization is False:
            self.organization = None
            self.organization_contact = None

        self.story = clean_html(self.story)

        super(Initiative, self).save(**kwargs)


class InitiativePlatformSettings(BasePlatformSettings):
    ACTIVITY_TYPES = (
        ('funding', _('Funding')),

        ('periodactivity', _('Activity during a period')),
        ('dateactivity', _('Activity on a specific date')),
    )

    ACTIVITY_SEARCH_FILTERS = (
        ('location', _('Office location')),
        ('country', _('Country')),
        ('date', _('Date')),
        ('skill', _('Skill')),
        ('type', _('Type')),
        ('theme', _('Theme')),
        ('category', _('Category')),
        ('status', _('Status')),
        ('segments', _('Segments')),
    )
    INITIATIVE_SEARCH_FILTERS = (
        ('location', _('Office location')),
        ('country', _('Country')),
        ('theme', _('Theme')),
        ('category', _('Category')),
    )
    CONTACT_OPTIONS = (
        ('mail', _('E-mail')),
        ('phone', _('Phone')),
    )

    activity_types = MultiSelectField(max_length=100, choices=ACTIVITY_TYPES)
    require_organization = models.BooleanField(default=False)
    initiative_search_filters = MultiSelectField(max_length=1000, choices=INITIATIVE_SEARCH_FILTERS)
    activity_search_filters = MultiSelectField(max_length=1000, choices=ACTIVITY_SEARCH_FILTERS)
    contact_method = models.CharField(max_length=100, choices=CONTACT_OPTIONS, default='mail')
    enable_impact = models.BooleanField(default=False)

    class Meta(object):
        verbose_name_plural = _('initiative settings')
        verbose_name = _('initiative settings')


<<<<<<< HEAD
from bluebottle.initiatives.wallposts import *  # noqa
from bluebottle.initiatives.states import *  # noqa
from bluebottle.initiatives.triggers import *  # noqa
=======
from bluebottle.initiatives.wallposts import *  # noqa
>>>>>>> 3302979d
<|MERGE_RESOLUTION|>--- conflicted
+++ resolved
@@ -250,10 +250,4 @@
         verbose_name = _('initiative settings')
 
 
-<<<<<<< HEAD
-from bluebottle.initiatives.wallposts import *  # noqa
-from bluebottle.initiatives.states import *  # noqa
-from bluebottle.initiatives.triggers import *  # noqa
-=======
-from bluebottle.initiatives.wallposts import *  # noqa
->>>>>>> 3302979d
+from bluebottle.initiatives.wallposts import *  # noqa