from django.db import models
from django.db.models.deletion import SET_NULL
from django.template.defaultfilters import slugify
from django.utils.translation import ugettext_lazy as _
from django_fsm import FSMField
from djchoices import DjangoChoices, ChoiceItem

from bluebottle.files.fields import ImageField
from bluebottle.geo.models import InitiativePlace
<<<<<<< HEAD
from bluebottle.initiatives.messages import InitiativeClosedOwnerMessage, InitiativeApproveOwnerMessage
from bluebottle.notifications.decorators import transition
=======
from bluebottle.organizations.models import Organization, OrganizationContact
from bluebottle.utils.models import ReviewModel
>>>>>>> 8ab449e5


class Initiative(models.Model):
    class ReviewStatus(DjangoChoices):
        created = ChoiceItem('created', _('created'))
        submitted = ChoiceItem('submitted', _('submitted'))
        needs_work = ChoiceItem('needs_work', _('needs work'))
        approved = ChoiceItem('approved', _('approved'))
        cancelled = ChoiceItem('cancelled', _('cancelled'))
        rejected = ChoiceItem('rejected', _('rejected'))

    review_status = FSMField(
        default=ReviewStatus.created,
        choices=ReviewStatus.choices,
        protected=True
    )
    owner = models.ForeignKey(
        'members.Member',
        verbose_name=_('owner'),
        related_name='own_%(class)s',
    )
    reviewer = models.ForeignKey(
        'members.Member',
        null=True,
        blank=True,
        verbose_name=_('reviewer'),
        related_name='review_%(class)s',
    )

    created = models.DateTimeField(auto_now_add=True)
    updated = models.DateTimeField(auto_now=True)
    title = models.CharField(_('title'), max_length=255)
    slug = models.SlugField(_('slug'), max_length=100)

    pitch = models.TextField(
        _('pitch'), help_text=_('Pitch your smart idea in one sentence'),
        blank=True
    )
    story = models.TextField(_('story'), blank=True)

    theme = models.ForeignKey('bb_projects.ProjectTheme', null=True, blank=True, on_delete=SET_NULL)
    categories = models.ManyToManyField('categories.Category', blank=True)

    image = ImageField(blank=True, null=True)

    promoter = models.ForeignKey(
        'members.Member',
        verbose_name=_('promoter'),
        null=True,
    )

    video_url = models.URLField(
        _('video'),
        max_length=100,
        blank=True,
        null=True,
        default='',
        help_text=_(
            "Do you have a video pitch or a short movie that "
            "explains your initiative? Cool! We can't wait to see it! "
            "You can paste the link to YouTube or Vimeo video here"
        )
    )

    place = models.ForeignKey(InitiativePlace, null=True, blank=True, on_delete=SET_NULL)
<<<<<<< HEAD
    location = models.ForeignKey('geo.Location', null=True, blank=True, on_delete=SET_NULL)
    language = models.ForeignKey('utils.Language', blank=True, null=True)
=======
    has_organization = models.NullBooleanField(null=True, default=None)
    organization = models.ForeignKey(Organization, null=True, blank=True, on_delete=SET_NULL)
    organization_contact = models.ForeignKey(OrganizationContact, null=True, blank=True, on_delete=SET_NULL)
>>>>>>> 8ab449e5

    class Meta:
        verbose_name = _("Initiative")
        verbose_name_plural = _("Initiatives")
        ordering = ('-created',)
        permissions = (
            ('api_read_initiative', 'Can view initiative through the API'),
            ('api_add_initiative', 'Can add initiative through the API'),
            ('api_change_initiative', 'Can change initiative through the API'),
            ('api_delete_initiative', 'Can delete initiative through the API'),

            ('api_read_own_initiative', 'Can view own initiative through the API'),
            ('api_add_own_initiative', 'Can add own initiative through the API'),
            ('api_change_own_initiative', 'Can change own initiative through the API'),
            ('api_change_own_running_initiative', 'Can change own initiative through the API'),
            ('api_delete_own_initiative', 'Can delete own initiative through the API'),
        )

    def __unicode__(self):
        return self.title

    @transition(
        field='review_status',
        source=ReviewStatus.created,
        target=ReviewStatus.submitted,
        custom={'button_name': _('submit')}
    )
    def submit(self):
        pass

    @transition(
        field='review_status',
        source=ReviewStatus.needs_work,
        target=ReviewStatus.submitted,
        custom={'button_name': _('resubmit')}
    )
    def resubmit(self):
        pass

    @transition(
        field='review_status',
        source=ReviewStatus.submitted,
        target=ReviewStatus.needs_work,
        custom={'button_name': _('needs work')}
    )
    def needs_work(self):
        pass

    @transition(
        field='review_status',
        source=[ReviewStatus.submitted, ReviewStatus.needs_work, ReviewStatus.created],
        target=ReviewStatus.approved,
        messages=[InitiativeApproveOwnerMessage],
        custom={'button_name': _('approve')}
    )
    def approve(self):
        pass

    @transition(
        field='review_status',
        source=[ReviewStatus.submitted, ReviewStatus.needs_work, ReviewStatus.created],
        target=ReviewStatus.rejected,
        messages=[InitiativeClosedOwnerMessage],
        custom={'button_name': _('reject')}
    )
    def reject(self):
        pass

    @transition(
        field='review_status',
        source=[ReviewStatus.approved, ReviewStatus.submitted, ReviewStatus.needs_work],
        target=ReviewStatus.cancelled,
        custom={'button_name': _('cancel')}
    )
    def cancel(self):
        pass

    @transition(
        field='review_status',
        source=[ReviewStatus.cancelled, ReviewStatus.approved, ReviewStatus.rejected],
        target=ReviewStatus.submitted,
        custom={'button_name': _('re-open')}
    )
    def reopen(self):
        pass

    @classmethod
    def is_approved(cls, instance):
        return instance.review_status == cls.ReviewStatus.approved

    def save(self, **kwargs):
        if not self.slug:
            self.slug = slugify(self.title)

        super(Initiative, self).save(**kwargs)<|MERGE_RESOLUTION|>--- conflicted
+++ resolved
@@ -7,13 +7,9 @@
 
 from bluebottle.files.fields import ImageField
 from bluebottle.geo.models import InitiativePlace
-<<<<<<< HEAD
 from bluebottle.initiatives.messages import InitiativeClosedOwnerMessage, InitiativeApproveOwnerMessage
 from bluebottle.notifications.decorators import transition
-=======
 from bluebottle.organizations.models import Organization, OrganizationContact
-from bluebottle.utils.models import ReviewModel
->>>>>>> 8ab449e5
 
 
 class Initiative(models.Model):
@@ -79,14 +75,11 @@
     )
 
     place = models.ForeignKey(InitiativePlace, null=True, blank=True, on_delete=SET_NULL)
-<<<<<<< HEAD
-    location = models.ForeignKey('geo.Location', null=True, blank=True, on_delete=SET_NULL)
-    language = models.ForeignKey('utils.Language', blank=True, null=True)
-=======
     has_organization = models.NullBooleanField(null=True, default=None)
     organization = models.ForeignKey(Organization, null=True, blank=True, on_delete=SET_NULL)
     organization_contact = models.ForeignKey(OrganizationContact, null=True, blank=True, on_delete=SET_NULL)
->>>>>>> 8ab449e5
+    location = models.ForeignKey('geo.Location', null=True, blank=True, on_delete=SET_NULL)
+    language = models.ForeignKey('utils.Language', blank=True, null=True)
 
     class Meta:
         verbose_name = _("Initiative")
