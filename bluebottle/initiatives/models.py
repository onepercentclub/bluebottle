--- conflicted
+++ resolved
@@ -1,11 +1,7 @@
 from django.db import models
 from django.db.models.deletion import SET_NULL
 from django.template.defaultfilters import slugify
-<<<<<<< HEAD
-=======
 from django.utils.html import format_html
-from django.forms.models import model_to_dict
->>>>>>> a9f53355
 from django.utils.translation import ugettext_lazy as _
 
 from multiselectfield import MultiSelectField
@@ -107,15 +103,9 @@
     def __unicode__(self):
         return self.title
 
-<<<<<<< HEAD
-    def save(self, **kwargs):
-        if self.slug == 'new' and self.title:
-            self.slug = slugify(self.title)
-=======
     @property
     def full_url(self):
         return format_html('/initiatives/details/{}/{}/', self.id, self.slug)
->>>>>>> a9f53355
 
     def save(self, **kwargs):
         if self.slug in ['', 'new']:
