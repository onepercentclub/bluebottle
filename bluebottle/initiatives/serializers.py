--- conflicted
+++ resolved
@@ -157,21 +157,11 @@
         error_messages={'null': _('Place is required')}
     )
     organization = serializers.PrimaryKeyRelatedField(
-<<<<<<< HEAD
-        allow_null=True,
-        required=False, queryset=Organization.objects.all(),
-        error_messages={'null': _('Organization is required')}
-    )
-    organization_contact = serializers.PrimaryKeyRelatedField(
-        allow_null=True,
-        required=False, queryset=OrganizationContact.objects.all(),
-=======
         allow_null=True, queryset=Organization.objects.all(),
         error_messages={'null': _('Organization is required')}
     )
     organization_contact = serializers.PrimaryKeyRelatedField(
         allow_null=True, queryset=OrganizationContact.objects.all(),
->>>>>>> 082c342d
         error_messages={'null': _('Organization contact is required')}
     )
 
