from builtins import object

from django.db.models import Sum, Count
from django.utils.translation import gettext_lazy as _
from moneyed import Money
from rest_framework import serializers
from rest_framework_json_api.relations import (
    ResourceRelatedField
)
from rest_framework_json_api.serializers import ModelSerializer
from rest_framework_json_api.relations import (
    SerializerMethodResourceRelatedField
)

from bluebottle.activities.models import EffortContribution, Activity
from bluebottle.activities.states import ActivityStateMachine
from bluebottle.bluebottle_drf2.serializers import (
    ImageSerializer as OldImageSerializer, SorlImageField
)
from bluebottle.categories.models import Category
from bluebottle.clients import properties
from bluebottle.files.models import RelatedImage
from bluebottle.files.serializers import ImageSerializer, ImageField

from bluebottle.fsm.serializers import (
    AvailableTransitionsField, TransitionSerializer
)

from bluebottle.funding.models import MoneyContribution
from bluebottle.funding.states import FundingStateMachine

from bluebottle.geo.models import Location
from bluebottle.geo.serializers import TinyPointSerializer
from bluebottle.initiatives.models import Initiative, InitiativePlatformSettings, Theme
from bluebottle.members.models import Member
from bluebottle.organizations.models import Organization, OrganizationContact

from bluebottle.time_based.models import TimeContribution
from bluebottle.time_based.states import TimeBasedStateMachine

from bluebottle.utils.exchange_rates import convert
from bluebottle.utils.fields import (
    SafeField,
    ValidationErrorsField,
    RequiredErrorsField,
    FSMField
)
from bluebottle.utils.serializers import (
    ResourcePermissionField, NoCommitMixin, AnonymizedResourceRelatedField
)


class ThemeSerializer(ModelSerializer):

    class Meta(object):
        model = Theme
        fields = ('id', 'slug', 'name', 'description')

    class JSONAPIMeta(object):
        resource_name = 'themes'


class CategorySerializer(ModelSerializer):
    image = OldImageSerializer(required=False)
    image_logo = OldImageSerializer(required=False)
    slug = serializers.CharField(read_only=True)

    class Meta(object):
        model = Category
        fields = ('id', 'title', 'slug', 'description', 'image', 'image_logo')

    class JSONAPIMeta(object):
        resource_name = 'categories'


class BaseMemberSerializer(ModelSerializer):
    avatar = SorlImageField('133x133', source='picture', crop='center')
    full_name = serializers.ReadOnlyField(source='get_full_name', read_only=True)
    is_active = serializers.BooleanField(read_only=True)
    short_name = serializers.ReadOnlyField(source='get_short_name', read_only=True)
    is_anonymous = serializers.SerializerMethodField()

    class Meta(object):
        model = Member
        fields = (
            'id', 'first_name', 'last_name', 'initials', 'avatar',
            'full_name', 'short_name', 'is_active', 'date_joined',
            'about_me', 'is_co_financer', 'is_anonymous'
        )

    def get_is_anonymous(self, obj):
        return False

    class JSONAPIMeta(object):
        resource_name = 'members'


class MemberSerializer(ModelSerializer):
    avatar = SorlImageField('133x133', source='picture', crop='center')
    full_name = serializers.ReadOnlyField(source='get_full_name', read_only=True)
    is_active = serializers.BooleanField(read_only=True)
    short_name = serializers.ReadOnlyField(source='get_short_name', read_only=True)

    class Meta(object):
        model = Member
        fields = (
            'id', 'first_name', 'last_name', 'initials', 'avatar',
            'full_name', 'short_name', 'is_active', 'date_joined',
            'about_me', 'is_co_financer', 'is_anonymous'
        )

    class JSONAPIMeta(object):
        resource_name = 'members'

    def to_representation(self, instance):
        if instance.is_anonymous:
            return {'id': 'anonymous', "is_anonymous": True}

        return BaseMemberSerializer(instance, context=self.context).to_representation(instance)


class InitiativeImageSerializer(ImageSerializer):
    sizes = {
        'preview': '300x168',
        'small': '320x180',
        'large': '600x337',
        'cover': '960x540'
    }
    content_view_name = 'initiative-image'
    relationship = 'initiative_set'


class RelatedInitiativeImageContentSerializer(ImageSerializer):
    sizes = {
        'large': '600',
    }
    content_view_name = 'related-initiative-image-content'
    relationship = 'relatedimage_set'


class InitiativeMapSerializer(serializers.ModelSerializer):
    # Use a standard serializer and tinypoint serializer to keep this request tiny
    # No need to repeat `type` and `latitude`, `longitude` for every record.
    position = TinyPointSerializer()

    class Meta(object):
        model = Initiative
        fields = (
            'id', 'title', 'slug', 'position',
        )


class InitiativeSerializer(NoCommitMixin, ModelSerializer):
    status = FSMField(read_only=True)
    image = ImageField(required=False, allow_null=True)
    owner = AnonymizedResourceRelatedField(read_only=True)
    permissions = ResourcePermissionField('initiative-detail', view_args=('pk',))
<<<<<<< HEAD
    reviewer = ResourceRelatedField(read_only=True)
    activity_managers = ResourceRelatedField(read_only=True, many=True)
    activities = FilteredPolymorphicResourceRelatedField(
        filter_backend=ActivityFilter,
        polymorphic_serializer=ActivityListSerializer,
=======
    reviewer = AnonymizedResourceRelatedField(read_only=True)
    promoter = AnonymizedResourceRelatedField(read_only=True)
    activity_manager = AnonymizedResourceRelatedField(read_only=True)
    activities = SerializerMethodResourceRelatedField(
        model=Activity,
>>>>>>> e2b8eb57
        many=True,
        read_only=True
    )
    slug = serializers.CharField(read_only=True)
    story = SafeField(required=False, allow_blank=True, allow_null=True)
    title = serializers.CharField(allow_blank=True)

    errors = ValidationErrorsField()
    required = RequiredErrorsField()

    stats = serializers.SerializerMethodField()
    transitions = AvailableTransitionsField(source='states')

    is_open = serializers.ReadOnlyField()

    def get_activities(self, instance):
        user = self.context['request'].user
        activities = [
            activity for activity in instance.activities.all() if
            activity.status != ActivityStateMachine.deleted.value
        ]

        public_statuses = [
            ActivityStateMachine.succeeded.value,
            ActivityStateMachine.open.value,
            TimeBasedStateMachine.full.value,
            FundingStateMachine.partially_funded.value,
        ]

        if user not in (
            instance.owner, instance.activity_manager
        ):
            return [
                activity for activity in activities if (
                    activity.status in public_statuses or
                    user == activity.owner
                )
            ]
        else:
            return activities

    def get_stats(self, obj):
        default_currency = properties.DEFAULT_CURRENCY

        effort = EffortContribution.objects.filter(
            contribution_type='deed',
            status='succeeded',
            contributor__activity__initiative=obj
        ).aggregate(
            count=Count('id', distinct=True),
            activities=Count('contributor__activity', distinct=True)
        )

        time = TimeContribution.objects.filter(
            status='succeeded',
            contributor__activity__initiative=obj
        ).aggregate(
            count=Count('id', distinct=True),
            activities=Count('contributor__activity', distinct=True),
            value=Sum('value')
        )

        money = MoneyContribution.objects.filter(
            status='succeeded',
            contributor__activity__initiative=obj
        ).aggregate(
            count=Count('id', distinct=True),
            activities=Count('contributor__activity', distinct=True)
        )

        amounts = MoneyContribution.objects.filter(
            status='succeeded',
            contributor__activity__initiative=obj
        ).values(
            'value_currency'
        ).annotate(
            amount=Sum('value')
        ).order_by()

        stats = {
            'hours': time['value'].total_seconds() / 3600 if time['value'] else 0,
            'effort': effort['count'],
            'activities': sum(stat['activities'] for stat in [effort, time, money]),
            'contributors': sum(stat['count'] for stat in [effort, time, money]),
        }

        stats['amount'] = {
            'amount': sum(
                convert(
                    Money(c['amount'], c['value_currency']),
                    default_currency
                ).amount
                for c in amounts if c['amount']
            ),
            'currency': default_currency
        }

        return stats

    included_serializers = {
        'categories': 'bluebottle.initiatives.serializers.CategorySerializer',
        'image': 'bluebottle.initiatives.serializers.InitiativeImageSerializer',
        'owner': 'bluebottle.initiatives.serializers.MemberSerializer',
        'reviewer': 'bluebottle.initiatives.serializers.MemberSerializer',
        'promoter': 'bluebottle.initiatives.serializers.MemberSerializer',
        'activity_managers': 'bluebottle.initiatives.serializers.MemberSerializer',
        'place': 'bluebottle.geo.serializers.GeolocationSerializer',
        'location': 'bluebottle.geo.serializers.LocationSerializer',
        'theme': 'bluebottle.initiatives.serializers.ThemeSerializer',
        'organization': 'bluebottle.organizations.serializers.OrganizationSerializer',
        'organization_contact': 'bluebottle.organizations.serializers.OrganizationContactSerializer',
        'activities': 'bluebottle.activities.serializers.ActivityListSerializer',
        'activities.location': 'bluebottle.geo.serializers.GeolocationSerializer',
        'activities.image': 'bluebottle.activities.serializers.ActivityImageSerializer',
        'activities.goals': 'bluebottle.impact.serializers.ImpactGoalSerializer',
        'activities.goals.type': 'bluebottle.impact.serializers.ImpactTypeSerializer',
        'activities.slots': 'bluebottle.time_based.serializers.DateActivitySlotSerializer',
        'activities.slots.location': 'bluebottle.geo.serializers.GeolocationSerializer',
    }

    class Meta(object):
        model = Initiative
        fsm_fields = ['status']
        fields = (
            'id', 'title', 'pitch', 'categories',
            'owner', 'reviewer', 'promoter', 'activity_managers',
            'slug', 'has_organization', 'organization',
            'organization_contact', 'story', 'video_url', 'image',
            'theme', 'place', 'location', 'activities',
            'errors', 'required', 'stats', 'is_open',
        )

        meta_fields = (
            'permissions', 'transitions', 'status', 'created', 'required',
            'errors', 'stats',
        )

    class JSONAPIMeta(object):
        included_resources = [
            'owner', 'reviewer', 'promoter', 'activity_managers',
            'categories', 'theme', 'place', 'location',
            'image', 'organization', 'organization_contact', 'activities',
            'activities.image', 'activities.location',
            'activities.goals', 'activities.goals.type',
            'activities.slots', 'activities.slots.location',
        ]
        resource_name = 'initiatives'


class InitiativeListSerializer(ModelSerializer):
    status = FSMField(read_only=True)
    image = ImageField(required=False, allow_null=True)
    owner = AnonymizedResourceRelatedField(read_only=True)
    permissions = ResourcePermissionField('initiative-detail', view_args=('pk',))
<<<<<<< HEAD
    activity_managers = ResourceRelatedField(read_only=True, many=True)
=======
    activity_manager = AnonymizedResourceRelatedField(read_only=True)
>>>>>>> e2b8eb57
    slug = serializers.CharField(read_only=True)
    story = SafeField(required=False, allow_blank=True, allow_null=True)
    title = serializers.CharField(allow_blank=True)
    transitions = AvailableTransitionsField(source='states')

    included_serializers = {
        'categories': 'bluebottle.initiatives.serializers.CategorySerializer',
        'image': 'bluebottle.initiatives.serializers.InitiativeImageSerializer',
        'owner': 'bluebottle.initiatives.serializers.MemberSerializer',
        'activity_managers': 'bluebottle.initiatives.serializers.MemberSerializer',
        'place': 'bluebottle.geo.serializers.GeolocationSerializer',
        'location': 'bluebottle.geo.serializers.LocationSerializer',
        'theme': 'bluebottle.initiatives.serializers.ThemeSerializer',
    }

    class Meta(object):
        model = Initiative
        fsm_fields = ['status']
        fields = (
            'id', 'title', 'pitch', 'categories',
            'owner', 'activity_managers',
            'slug', 'has_organization', 'transitions',
            'story', 'image', 'theme', 'place', 'location'
        )

        meta_fields = ('permissions', 'status', 'created', 'transitions',)

    class JSONAPIMeta(object):
        included_resources = [
            'owner', 'activity_managers',
            'categories', 'theme', 'place', 'location',
            'image', 'organization',
        ]
        resource_name = 'initiatives'


def _error_messages_for(label):
    return {
        'error_messages': {'required': "'{}' is required".format(label)}
    }


class RelatedInitiativeImageSerializer(ModelSerializer):
    image = ImageField(required=False, allow_null=True)
    resource = ResourceRelatedField(
        queryset=Initiative.objects.all(),
        source='content_object'
    )

    included_serializers = {
        'resource': 'bluebottle.initiatives.serializers.InitiativeSerializer',
        'image': 'bluebottle.initiatives.serializers.RelatedInitiativeImageContentSerializer',
    }

    class Meta(object):
        model = RelatedImage
        fields = ('image', 'resource', )

    class JSONAPIMeta(object):
        included_resources = [
            'resource', 'image',
        ]

        resource_name = 'related-initiative-images'


class OrganizationSubmitSerializer(serializers.ModelSerializer):
    name = serializers.CharField(required=True, error_messages={'blank': _('Name is required')})

    def __init__(self, *args, **kwargs):
        super(OrganizationSubmitSerializer, self).__init__(*args, **kwargs)

    def validate_empty_values(self, data):
        if self.parent.initial_data['has_organization'] and not data:
            return (False, data)
        else:
            return (False if data else True, data)

    class Meta(object):
        model = Organization
        fields = ('name', )


class OrganizationContactSubmitSerializer(serializers.ModelSerializer):
    name = serializers.CharField(required=True, error_messages={'blank': _('Name is required')})
    email = serializers.CharField(required=True, error_messages={'blank': _('Email is required')})

    def validate_empty_values(self, data):
        if self.parent.initial_data['has_organization'] and not data:
            return (False, data)
        else:
            return (False if data else True, data)

    class Meta(object):
        model = OrganizationContact
        fields = ('name', 'email', 'phone', )


class InitiativeReviewTransitionSerializer(TransitionSerializer):
    resource = ResourceRelatedField(queryset=Initiative.objects.all())
    field = 'states'
    included_serializers = {
        'resource': 'bluebottle.initiatives.serializers.InitiativeSerializer',
    }

    class JSONAPIMeta(object):
        included_resources = ['resource']
        resource_name = 'initiative-transitions'


class InitiativePlatformSettingsSerializer(serializers.ModelSerializer):
    has_locations = serializers.SerializerMethodField()

    def get_has_locations(self, obj):
        return Location.objects.count()

    class Meta(object):
        model = InitiativePlatformSettings

        fields = (
            'activity_types',
            'initiative_search_filters',
            'activity_search_filters',
            'require_organization',
            'contact_method',
            'enable_impact',
            'enable_office_regions',
            'enable_multiple_dates',
            'enable_participant_exports',
            'has_locations'
        )


class InitiativeRedirectSerializer(serializers.Serializer):
    id = serializers.CharField(read_only=True)
    route = serializers.CharField()
    params = serializers.DictField()
    target_route = serializers.CharField(read_only=True)
    target_params = serializers.ListField(read_only=True)

    class JSONAPIMeta(object):
        resource_name = 'initiative-redirects'<|MERGE_RESOLUTION|>--- conflicted
+++ resolved
@@ -155,19 +155,12 @@
     image = ImageField(required=False, allow_null=True)
     owner = AnonymizedResourceRelatedField(read_only=True)
     permissions = ResourcePermissionField('initiative-detail', view_args=('pk',))
-<<<<<<< HEAD
     reviewer = ResourceRelatedField(read_only=True)
-    activity_managers = ResourceRelatedField(read_only=True, many=True)
-    activities = FilteredPolymorphicResourceRelatedField(
-        filter_backend=ActivityFilter,
-        polymorphic_serializer=ActivityListSerializer,
-=======
+    activity_managers = AnonymizedResourceRelatedField(read_only=True, many=True)
     reviewer = AnonymizedResourceRelatedField(read_only=True)
     promoter = AnonymizedResourceRelatedField(read_only=True)
-    activity_manager = AnonymizedResourceRelatedField(read_only=True)
     activities = SerializerMethodResourceRelatedField(
         model=Activity,
->>>>>>> e2b8eb57
         many=True,
         read_only=True
     )
@@ -322,11 +315,7 @@
     image = ImageField(required=False, allow_null=True)
     owner = AnonymizedResourceRelatedField(read_only=True)
     permissions = ResourcePermissionField('initiative-detail', view_args=('pk',))
-<<<<<<< HEAD
-    activity_managers = ResourceRelatedField(read_only=True, many=True)
-=======
-    activity_manager = AnonymizedResourceRelatedField(read_only=True)
->>>>>>> e2b8eb57
+    activity_managers = AnonymizedResourceRelatedField(read_only=True, many=True)
     slug = serializers.CharField(read_only=True)
     story = SafeField(required=False, allow_blank=True, allow_null=True)
     title = serializers.CharField(allow_blank=True)
