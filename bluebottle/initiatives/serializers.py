from django.utils.translation import ugettext_lazy as _
from rest_framework import serializers
from rest_framework_json_api.relations import (
    ResourceRelatedField
)
from rest_framework_json_api.serializers import ModelSerializer

from bluebottle.activities.filters import ActivityFilter
from bluebottle.activities.serializers import ActivityListSerializer
from bluebottle.bb_projects.models import ProjectTheme
from bluebottle.bluebottle_drf2.serializers import (
    ImageSerializer as OldImageSerializer, SorlImageField
)
from bluebottle.categories.models import Category
from bluebottle.files.models import Image
from bluebottle.files.models import RelatedImage
from bluebottle.files.serializers import ImageSerializer, ImageField
from bluebottle.geo.models import Geolocation, Location
from bluebottle.geo.serializers import TinyPointSerializer
from bluebottle.initiatives.models import Initiative, InitiativePlatformSettings
from bluebottle.members.models import Member
from bluebottle.organizations.models import Organization, OrganizationContact
from bluebottle.transitions.serializers import (
    AvailableTransitionsField, TransitionSerializer
)
from bluebottle.utils.fields import SafeField, ValidationErrorsField, RequiredErrorsField
from bluebottle.utils.serializers import (
    ResourcePermissionField, NoCommitMixin,
    FilteredPolymorphicResourceRelatedField)


class ThemeSerializer(ModelSerializer):

    class Meta:
        model = ProjectTheme
        fields = ('id', 'slug', 'name', 'description')

    class JSONAPIMeta:
        resource_name = 'themes'


class CategorySerializer(ModelSerializer):
    image = OldImageSerializer(required=False)
    image_logo = OldImageSerializer(required=False)
    slug = serializers.CharField(read_only=True)

    class Meta:
        model = Category
        fields = ('id', 'title', 'slug', 'description', 'image', 'image_logo')

    class JSONAPIMeta:
        resource_name = 'categories'


class BaseMemberSerializer(ModelSerializer):
    avatar = SorlImageField('133x133', source='picture', crop='center')
    full_name = serializers.ReadOnlyField(source='get_full_name', read_only=True)
    is_active = serializers.BooleanField(read_only=True)
    short_name = serializers.ReadOnlyField(source='get_short_name', read_only=True)
    is_anonymous = serializers.SerializerMethodField()

    class Meta:
        model = Member
        fields = (
            'id', 'first_name', 'last_name', 'initials', 'avatar',
            'full_name', 'short_name', 'is_active', 'date_joined',
            'about_me', 'is_co_financer', 'is_anonymous'
        )

    def get_is_anonymous(self, obj):
        return False

    class JSONAPIMeta:
        resource_name = 'members'


class MemberSerializer(ModelSerializer):
    avatar = SorlImageField('133x133', source='picture', crop='center')
    full_name = serializers.ReadOnlyField(source='get_full_name', read_only=True)
    is_active = serializers.BooleanField(read_only=True)
    short_name = serializers.ReadOnlyField(source='get_short_name', read_only=True)

    class Meta:
        model = Member
        fields = (
            'id', 'first_name', 'last_name', 'initials', 'avatar',
            'full_name', 'short_name', 'is_active', 'date_joined',
            'about_me', 'is_co_financer', 'is_anonymous'
        )

    class JSONAPIMeta:
        resource_name = 'members'

    def to_representation(self, instance):
        if 'parent' in self.context and getattr(self.context['parent'], 'anonymized', False):
            return {"id": 0, "is_anonymous": True}
        return BaseMemberSerializer(instance, context=self.context).to_representation(instance)


class InitiativeImageSerializer(ImageSerializer):
    sizes = {
        'preview': '300x168',
        'small': '320x180',
        'large': '600x337',
        'cover': '960x540'
    }
    content_view_name = 'initiative-image'
    relationship = 'initiative_set'


class RelatedInitiativeImageContentSerializer(ImageSerializer):
    sizes = {
        'large': '600',
    }
    content_view_name = 'related-initiative-image-content'
    relationship = 'relatedimage_set'


class InitiativeMapSerializer(serializers.ModelSerializer):
    # Use a standard serializer and tinypoint serializer to keep this request tiny
    # No need to repeat `type` and `latitude`, `longitude` for every record.
    position = TinyPointSerializer()

    class Meta:
        model = Initiative
        fields = (
            'id', 'title', 'slug', 'position',
        )


class InitiativeSerializer(NoCommitMixin, ModelSerializer):
    image = ImageField(required=False, allow_null=True)
    owner = ResourceRelatedField(read_only=True)
    permissions = ResourcePermissionField('initiative-detail', view_args=('pk',))
    reviewer = ResourceRelatedField(read_only=True)
    activity_manager = ResourceRelatedField(read_only=True)
    activities = FilteredPolymorphicResourceRelatedField(
        filter_backend=ActivityFilter,
        polymorphic_serializer=ActivityListSerializer,
        many=True,
        read_only=True
    )
    slug = serializers.CharField(read_only=True)
    story = SafeField(required=False, allow_blank=True, allow_null=True)
    title = serializers.CharField(allow_blank=True)

    errors = ValidationErrorsField()
    required = RequiredErrorsField()

    stats = serializers.ReadOnlyField()
    transitions = AvailableTransitionsField()

    included_serializers = {
        'categories': 'bluebottle.initiatives.serializers.CategorySerializer',
        'image': 'bluebottle.initiatives.serializers.InitiativeImageSerializer',
        'owner': 'bluebottle.initiatives.serializers.MemberSerializer',
        'reviewer': 'bluebottle.initiatives.serializers.MemberSerializer',
        'promoter': 'bluebottle.initiatives.serializers.MemberSerializer',
        'activity_manager': 'bluebottle.initiatives.serializers.MemberSerializer',
        'place': 'bluebottle.geo.serializers.GeolocationSerializer',
        'location': 'bluebottle.geo.serializers.LocationSerializer',
        'theme': 'bluebottle.initiatives.serializers.ThemeSerializer',
        'organization': 'bluebottle.organizations.serializers.OrganizationSerializer',
        'organization_contact': 'bluebottle.organizations.serializers.OrganizationContactSerializer',
        'activities': 'bluebottle.activities.serializers.ActivityListSerializer',
        'activities.location': 'bluebottle.geo.serializers.GeolocationSerializer',
        'activities.goals': 'bluebottle.impact.serializers.ImpactGoalSerializer',
        'activities.goals.type': 'bluebottle.impact.serializers.ImpactTypeSerializer',
    }

    class Meta:
        model = Initiative
        fsm_fields = ['status']
        fields = (
            'id', 'title', 'pitch', 'categories',
            'owner', 'reviewer', 'promoter', 'activity_manager',
            'slug', 'has_organization', 'organization',
            'organization_contact', 'story', 'video_url', 'image',
            'theme', 'place', 'location', 'activities',
            'errors', 'required', 'stats',
        )

        meta_fields = (
            'permissions', 'transitions', 'status', 'created', 'required',
            'errors', 'stats',
        )

    class JSONAPIMeta:
        included_resources = [
            'owner', 'reviewer', 'promoter', 'activity_manager',
            'categories', 'theme', 'place', 'location',
            'image', 'organization', 'organization_contact', 'activities', 'activities.location',
            'activities.goals', 'activities.goals.type'
        ]
        resource_name = 'initiatives'


class InitiativeListSerializer(ModelSerializer):
    image = ImageField(required=False, allow_null=True)
    owner = ResourceRelatedField(read_only=True)
    permissions = ResourcePermissionField('initiative-detail', view_args=('pk',))
    activity_manager = ResourceRelatedField(read_only=True)
    slug = serializers.CharField(read_only=True)
    story = SafeField(required=False, allow_blank=True, allow_null=True)
    title = serializers.CharField(allow_blank=True)
    transitions = AvailableTransitionsField()

    included_serializers = {
        'categories': 'bluebottle.initiatives.serializers.CategorySerializer',
        'image': 'bluebottle.initiatives.serializers.InitiativeImageSerializer',
        'owner': 'bluebottle.initiatives.serializers.MemberSerializer',
        'activity_manager': 'bluebottle.initiatives.serializers.MemberSerializer',
        'place': 'bluebottle.geo.serializers.GeolocationSerializer',
        'location': 'bluebottle.geo.serializers.LocationSerializer',
        'theme': 'bluebottle.initiatives.serializers.ThemeSerializer',
    }

    class Meta:
        model = Initiative
        fsm_fields = ['status']
        fields = (
            'id', 'title', 'pitch', 'categories',
            'owner', 'activity_manager',
            'slug', 'has_organization', 'transitions',
            'story', 'image', 'theme', 'place', 'location'
        )

        meta_fields = ('permissions', 'status', 'created', 'transitions',)

    class JSONAPIMeta:
        included_resources = [
            'owner', 'activity_manager',
            'categories', 'theme', 'place', 'location',
            'image', 'organization',
        ]
        resource_name = 'initiatives'


def _error_messages_for(label):
    return {
        'error_messages': {'required': "'{}' is required".format(label)}
    }


class RelatedInitiativeImageSerializer(ModelSerializer):
    image = ImageField(required=False, allow_null=True)
    resource = ResourceRelatedField(
        queryset=Initiative.objects.all(),
        source='content_object'
    )

    included_serializers = {
        'resource': 'bluebottle.initiatives.serializers.InitiativeSerializer',
        'image': 'bluebottle.initiatives.serializers.RelatedInitiativeImageContentSerializer',
    }

    class Meta:
        model = RelatedImage
        fields = ('image', 'resource', )

    class JSONAPIMeta:
        included_resources = [
            'resource', 'image',
        ]

        resource_name = 'related-initiative-images'


class OrganizationSubmitSerializer(serializers.ModelSerializer):
    name = serializers.CharField(required=True, error_messages={'blank': _('Name is required')})

    def __init__(self, *args, **kwargs):
        super(OrganizationSubmitSerializer, self).__init__(*args, **kwargs)

    def validate_empty_values(self, data):
        if self.parent.initial_data['has_organization'] and not data:
            return (False, data)
        else:
            return (False if data else True, data)

    class Meta:
        model = Organization
        fields = ('name', )


class OrganizationContactSubmitSerializer(serializers.ModelSerializer):
    name = serializers.CharField(required=True, error_messages={'blank': _('Name is required')})
    email = serializers.CharField(required=True, error_messages={'blank': _('Email is required')})

    def validate_empty_values(self, data):
        if self.parent.initial_data['has_organization'] and not data:
            return (False, data)
        else:
            return (False if data else True, data)

    class Meta:
        model = OrganizationContact
        fields = ('name', 'email', 'phone', )


class InitiativeSubmitSerializer(ModelSerializer):
    title = serializers.CharField(
        required=True,
        error_messages={'blank': _('Title is required')}
    )
    pitch = serializers.CharField(required=True, error_messages={'blank': _('Pitch is required')})
    story = serializers.CharField(required=True, error_messages={'blank': _('Story is required')})

    theme = serializers.PrimaryKeyRelatedField(
        required=True,
        queryset=ProjectTheme.objects.all(),
        error_messages={'null': _('Theme is required')}
    )
    image = serializers.PrimaryKeyRelatedField(
        required=True,
        queryset=Image.objects.all(),
        error_messages={'null': _('Image is required')}
    )
    owner = serializers.PrimaryKeyRelatedField(
        required=True,
        queryset=Member.objects.all(),
        error_messages={'null': _('Owner is required')}
    )
    place = serializers.PrimaryKeyRelatedField(
        allow_null=True,
        allow_empty=True,
        queryset=Geolocation.objects.all()
    )
    organization = OrganizationSubmitSerializer(
        error_messages={'null': _('Organization is required')}
    )
    organization_contact = OrganizationContactSubmitSerializer(
        error_messages={'null': _('Organization contact is required')}
    )

    # TODO add dependent fields: has_organization/organization/organization_contact and
    # place / location

    def validate(self, data):
        """
        Check that location or place is set
        """
        if Location.objects.count():
            if not self.initial_data['location']:
                raise serializers.ValidationError("Location is required")
        elif not self.initial_data['place']:
            raise serializers.ValidationError("Place is required")
        return data

    class Meta:
        model = Initiative
        fields = (
            'title', 'pitch', 'owner',
            'has_organization', 'organization',
            'organization_contact', 'story', 'video_url', 'image',
            'theme', 'place',
        )


class InitiativeReviewTransitionSerializer(TransitionSerializer):
    resource = ResourceRelatedField(queryset=Initiative.objects.all())
    field = 'transitions'
    included_serializers = {
        'resource': 'bluebottle.initiatives.serializers.InitiativeSerializer',
    }

    class JSONAPIMeta:
        included_resources = ['resource']
        resource_name = 'initiative-transitions'


class InitiativePlatformSettingsSerializer(serializers.ModelSerializer):
    has_locations = serializers.SerializerMethodField()

    def get_has_locations(self, obj):
        return Location.objects.count()

    class Meta:
        model = InitiativePlatformSettings

        fields = (
            'activity_types',
            'initiative_search_filters',
            'activity_search_filters',
            'require_organization',
            'contact_method',
<<<<<<< HEAD
            'enable_impact',
=======
            'has_locations',
>>>>>>> b29cc320
        )


class InitiativeRedirectSerializer(serializers.Serializer):
    id = serializers.CharField(read_only=True)
    route = serializers.CharField()
    params = serializers.DictField()
    target_route = serializers.CharField(read_only=True)
    target_params = serializers.ListField(read_only=True)

    class JSONAPIMeta:
        resource_name = 'initiative-redirects'<|MERGE_RESOLUTION|>--- conflicted
+++ resolved
@@ -384,11 +384,8 @@
             'activity_search_filters',
             'require_organization',
             'contact_method',
-<<<<<<< HEAD
             'enable_impact',
-=======
-            'has_locations',
->>>>>>> b29cc320
+            'has_locations'
         )
 
 
