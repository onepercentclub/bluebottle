--- conflicted
+++ resolved
@@ -112,13 +112,9 @@
 
         if (
             self.context.get('display_member_names') == 'first_name' and
-<<<<<<< HEAD
-            instance not in self.context.get('owners', [])
-=======
-            instance not in self.context.get('owners') and
+            instance not in self.context.get('owners', []) and
             not user.is_staff and
             not user.is_superuser
->>>>>>> 23ea127e
         ):
             del representation['last_name']
             representation['full_name'] = representation['first_name']
