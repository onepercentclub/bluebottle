from builtins import object

from django.db.models import Q
from django.urls.base import reverse
from django.utils.translation import gettext_lazy as _
from rest_framework import serializers
from rest_framework_json_api.relations import (
    ResourceRelatedField, SerializerMethodResourceRelatedField, HyperlinkedRelatedField
)
from rest_framework_json_api.serializers import ModelSerializer

from bluebottle.activities.models import Activity
from bluebottle.activities.serializers import ActivityListSerializer
from bluebottle.activities.states import ActivityStateMachine
from bluebottle.activities.utils import get_stats_for_activities
from bluebottle.bluebottle_drf2.serializers import (
    ImageSerializer as OldImageSerializer, SorlImageField
)
from bluebottle.categories.models import Category
from bluebottle.files.models import RelatedImage
from bluebottle.files.serializers import ImageSerializer, ImageField
from bluebottle.fsm.serializers import (
    AvailableTransitionsField, TransitionSerializer
)
from bluebottle.funding.states import FundingStateMachine
from bluebottle.geo.models import Location
from bluebottle.geo.serializers import TinyPointSerializer
from bluebottle.initiatives.models import Initiative, InitiativePlatformSettings, Theme
from bluebottle.members.models import Member
from bluebottle.members.serializers import UserPermissionsSerializer
from bluebottle.organizations.models import Organization, OrganizationContact
from bluebottle.segments.models import Segment
from bluebottle.time_based.states import TimeBasedStateMachine
from bluebottle.utils.fields import (
    SafeField,
    ValidationErrorsField,
    RequiredErrorsField,
    FSMField
)
from bluebottle.utils.serializers import (
    ResourcePermissionField, NoCommitMixin, AnonymizedResourceRelatedField
)


class ThemeSerializer(ModelSerializer):

    class Meta(object):
        model = Theme
        fields = ('id', 'slug', 'name', 'description')

    class JSONAPIMeta(object):
        resource_name = 'themes'


class CategorySerializer(ModelSerializer):
    image = OldImageSerializer(required=False)
    image_logo = OldImageSerializer(required=False)
    slug = serializers.CharField(read_only=True)

    class Meta(object):
        model = Category
        fields = ('id', 'title', 'slug', 'description', 'image', 'image_logo')

    class JSONAPIMeta(object):
        resource_name = 'categories'


class MemberSerializer(ModelSerializer):
    avatar = SorlImageField('133x133', source='picture', crop='center')
    full_name = serializers.ReadOnlyField(source='get_full_name', read_only=True)
    is_active = serializers.BooleanField(read_only=True)
    short_name = serializers.ReadOnlyField(source='get_short_name', read_only=True)

    class Meta(object):
        model = Member
        fields = (
            'id', 'first_name', 'last_name', 'initials', 'avatar',
            'full_name', 'short_name', 'is_active', 'date_joined',
            'about_me', 'is_co_financer', 'is_anonymous'
        )

    class JSONAPIMeta(object):
        resource_name = 'members'

    def to_representation(self, instance):
        user = self.context['request'].user
        if instance.is_anonymous:
            return {'id': 'anonymous', "is_anonymous": True}

        representation = super().to_representation(instance)

        if (
            self.context.get('display_member_names') == 'first_name' and
            instance not in self.context.get('owners', []) and
            not user.is_staff and
            not user.is_superuser
        ):
            del representation['last_name']
            representation['full_name'] = representation['first_name']

        return representation


class ProfileLinkField(HyperlinkedRelatedField):
    model = Member

    def __init__(self, *args, **kwargs):
        super().__init__(*args, source='*', read_only=True, **kwargs)

    def get_url(self, rel, link_view_name, self_kwargs, request):
        return reverse(self.related_link_view_name, args=(self_kwargs['pk'], ))


class CurrentMemberSerializer(MemberSerializer):
    permissions = UserPermissionsSerializer(read_only=True)
<<<<<<< HEAD
    profile = ProfileLinkField(
        related_link_view_name="member-profile-detail",
    )

    class Meta(MemberSerializer.Meta):
        fields = MemberSerializer.Meta.fields + (
            'hours_spent', 'hours_planned', 'required', 'profile',
=======
    segments = ResourceRelatedField(many=True, read_only=True)
    has_initiatives = serializers.SerializerMethodField()

    def get_has_initiatives(self, obj):
        return obj.own_initiatives.exists()

    class Meta(MemberSerializer.Meta):
        fields = MemberSerializer.Meta.fields + (
            'hours_spent',
            'hours_planned',
            'has_initiatives',
            'segments',
            'has_initiatives'
>>>>>>> 2bf7236e
        )
        meta_fields = ('permissions', )

    class JSONAPIMeta:
        resource_name = 'members'
        included_resources = [
            'segments',
        ]

    included_serializers = {
        'segments': 'bluebottle.segments.serializers.SegmentDetailSerializer',
    }


class InitiativeImageSerializer(ImageSerializer):
    sizes = {
        'preview': '300x168',
        'small': '320x180',
        'large': '600x337',
        'cover': '960x540'
    }
    content_view_name = 'initiative-image'
    relationship = 'initiative_set'


class RelatedInitiativeImageContentSerializer(ImageSerializer):
    sizes = {
        'large': '600',
    }
    content_view_name = 'related-initiative-image-content'
    relationship = 'relatedimage_set'


class InitiativeMapSerializer(serializers.ModelSerializer):
    # Use a standard serializer and tinypoint serializer to keep this request tiny
    # No need to repeat `type` and `latitude`, `longitude` for every record.
    position = TinyPointSerializer()

    class Meta(object):
        model = Initiative
        fields = (
            'id', 'title', 'slug', 'position',
        )


class InitiativePreviewSerializer(ModelSerializer):
    position = TinyPointSerializer()
    id = serializers.CharField()

    class Meta(object):
        model = Initiative
        fields = (
            'id', 'title', 'slug', 'position',
        )

    class JSONAPIMeta(object):
        resource_name = 'initiatives/preview'


class ActivitiesField(HyperlinkedRelatedField):
    def __init__(self, many=True, read_only=True, *args, **kwargs):
        super().__init__(Activity, many=many, read_only=read_only, *args, **kwargs)

    def get_url(self, name, view_name, kwargs, request):
        return f"{self.reverse('activity-preview-list')}?filter[initiative.id]={kwargs['pk']}&page[size]=100"


class InitiativeSerializer(NoCommitMixin, ModelSerializer):
    status = FSMField(read_only=True)
    image = ImageField(required=False, allow_null=True)
    owner = AnonymizedResourceRelatedField(read_only=True)
    permissions = ResourcePermissionField('initiative-detail', view_args=('pk',))
    activity_managers = AnonymizedResourceRelatedField(read_only=True, many=True)
    reviewer = AnonymizedResourceRelatedField(read_only=True)
    promoter = AnonymizedResourceRelatedField(read_only=True)

    activities = ActivitiesField()

    segments = SerializerMethodResourceRelatedField(
        ActivityListSerializer,
        model=Segment,
        many=True,
        read_only=True
    )
    slug = serializers.CharField(read_only=True)
    story = SafeField(required=False, allow_blank=True, allow_null=True)
    title = serializers.CharField(allow_blank=True)

    errors = ValidationErrorsField()
    required = RequiredErrorsField()

    stats = serializers.SerializerMethodField()
    transitions = AvailableTransitionsField(source='states')

    is_open = serializers.ReadOnlyField()

    def get_activities(self, instance):
        user = self.context['request'].user
        activities = instance.activities.exclude(status='deleted').all()

        public_statuses = [
            ActivityStateMachine.succeeded.value,
            ActivityStateMachine.open.value,
            TimeBasedStateMachine.full.value,
            FundingStateMachine.partially_funded.value,
        ]

        if user != instance.owner and user not in instance.activity_managers.all():
            if not user.is_authenticated:
                return activities.filter(status__in=public_statuses).exclude(segments__closed=True)
            elif user.is_staff:
                return activities.filter(
                    Q(status__in=public_statuses) |
                    Q(owner=user) |
                    Q(initiative__activity_managers=user)
                )
            else:
                return activities.filter(
                    Q(status__in=public_statuses) |
                    Q(owner=user) |
                    Q(initiative__activity_managers=user)
                ).filter(
                    ~Q(segments__closed=True) |
                    Q(segments__in=user.segments.filter(closed=True))
                )

        return activities

    def get_segments(self, instance):
        segments = []
        for activity in self.get_activities(instance):
            for segment in activity.segments.all():
                if segment not in segments:
                    segments.append(segment)
        return segments

    def get_stats(self, obj):
        return get_stats_for_activities(obj.activities)

    included_serializers = {
        'categories': 'bluebottle.initiatives.serializers.CategorySerializer',
        'image': 'bluebottle.initiatives.serializers.InitiativeImageSerializer',
        'owner': 'bluebottle.initiatives.serializers.MemberSerializer',
        'reviewer': 'bluebottle.initiatives.serializers.MemberSerializer',
        'promoter': 'bluebottle.initiatives.serializers.MemberSerializer',
        'activity_managers': 'bluebottle.initiatives.serializers.MemberSerializer',
        'place': 'bluebottle.geo.serializers.GeolocationSerializer',
        'theme': 'bluebottle.initiatives.serializers.ThemeSerializer',
        'organization': 'bluebottle.organizations.serializers.OrganizationSerializer',
        'organization_contact': 'bluebottle.organizations.serializers.OrganizationContactSerializer',
        'segments': 'bluebottle.segments.serializers.SegmentListSerializer',
        'segments.segment_type': 'bluebottle.segments.serializers.SegmentTypeSerializer',
        'activities': 'bluebottle.activities.serializers.ActivityListSerializer',
        'activities.location': 'bluebottle.geo.serializers.GeolocationSerializer',
        'activities.image': 'bluebottle.activities.serializers.ActivityImageSerializer',
        'activities.goals': 'bluebottle.impact.serializers.ImpactGoalSerializer',
        'activities.goals.type': 'bluebottle.impact.serializers.ImpactTypeSerializer',
        'activities.slots': 'bluebottle.time_based.serializers.DateActivitySlotSerializer',
        'activities.slots.location': 'bluebottle.geo.serializers.GeolocationSerializer',
        'activities.collect_type': 'bluebottle.collect.serializers.CollectTypeSerializer',
    }

    class Meta(object):
        model = Initiative
        fsm_fields = ['status']
        fields = (
            'id', 'title', 'pitch', 'categories',
            'owner', 'reviewer', 'promoter', 'activity_managers',
            'slug', 'has_organization', 'organization',
            'organization_contact', 'story', 'video_url', 'image',
            'theme', 'place', 'activities', 'segments',
            'errors', 'required', 'stats', 'is_open', 'is_global',
        )

        meta_fields = (
            'permissions', 'transitions', 'status', 'created', 'required',
            'errors', 'stats',
        )

    class JSONAPIMeta(object):
        included_resources = [
            'owner', 'reviewer', 'promoter', 'activity_managers',
            'categories', 'theme', 'place',
            'image', 'organization', 'organization_contact', 'activities',
            'activities.image', 'activities.location',
            'activities.goals', 'activities.goals.type',
            'activities.slots', 'activities.slots.location',
            'activities.collect_type',
            'segments', 'segments.segment_type'
        ]
        resource_name = 'initiatives'


class InitiativeListSerializer(ModelSerializer):
    status = FSMField(read_only=True)
    image = ImageField(required=False, allow_null=True)
    owner = AnonymizedResourceRelatedField(read_only=True)
    permissions = ResourcePermissionField('initiative-detail', view_args=('pk',))
    activity_managers = AnonymizedResourceRelatedField(read_only=True, many=True)
    slug = serializers.CharField(read_only=True)
    story = SafeField(required=False, allow_blank=True, allow_null=True)
    title = serializers.CharField(allow_blank=True)
    transitions = AvailableTransitionsField(source='states')

    included_serializers = {
        'categories': 'bluebottle.initiatives.serializers.CategorySerializer',
        'image': 'bluebottle.initiatives.serializers.InitiativeImageSerializer',
        'owner': 'bluebottle.initiatives.serializers.MemberSerializer',
        'activity_managers': 'bluebottle.initiatives.serializers.MemberSerializer',
        'place': 'bluebottle.geo.serializers.GeolocationSerializer',
        'theme': 'bluebottle.initiatives.serializers.ThemeSerializer',
    }

    class Meta(object):
        model = Initiative
        fsm_fields = ['status']
        fields = (
            'id', 'title', 'pitch', 'categories',
            'owner', 'activity_managers',
            'slug', 'has_organization', 'transitions',
            'story', 'image', 'theme', 'place',
        )

        meta_fields = ('permissions', 'status', 'created', 'transitions',)

    class JSONAPIMeta(object):
        included_resources = [
            'owner', 'activity_managers',
            'categories', 'theme', 'place',
            'image', 'organization',
        ]
        resource_name = 'initiatives'


def _error_messages_for(label):
    return {
        'error_messages': {'required': "'{}' is required".format(label)}
    }


class RelatedInitiativeImageSerializer(ModelSerializer):
    image = ImageField(required=False, allow_null=True)
    resource = ResourceRelatedField(
        queryset=Initiative.objects.all(),
        source='content_object'
    )

    included_serializers = {
        'resource': 'bluebottle.initiatives.serializers.InitiativeSerializer',
        'image': 'bluebottle.initiatives.serializers.RelatedInitiativeImageContentSerializer',
    }

    class Meta(object):
        model = RelatedImage
        fields = ('image', 'resource', )

    class JSONAPIMeta(object):
        included_resources = [
            'resource', 'image',
        ]

        resource_name = 'related-initiative-images'


class OrganizationSubmitSerializer(serializers.ModelSerializer):
    name = serializers.CharField(required=True, error_messages={'blank': _('Name is required')})

    def __init__(self, *args, **kwargs):
        super(OrganizationSubmitSerializer, self).__init__(*args, **kwargs)

    def validate_empty_values(self, data):
        if self.parent.initial_data['has_organization'] and not data:
            return (False, data)
        else:
            return (False if data else True, data)

    class Meta(object):
        model = Organization
        fields = ('name', )


class OrganizationContactSubmitSerializer(serializers.ModelSerializer):
    name = serializers.CharField(required=True, error_messages={'blank': _('Name is required')})
    email = serializers.CharField(required=True, error_messages={'blank': _('Email is required')})

    def validate_empty_values(self, data):
        if self.parent.initial_data['has_organization'] and not data:
            return (False, data)
        else:
            return (False if data else True, data)

    class Meta(object):
        model = OrganizationContact
        fields = ('name', 'email', 'phone', )


class InitiativeReviewTransitionSerializer(TransitionSerializer):
    resource = ResourceRelatedField(queryset=Initiative.objects.all())
    field = 'states'
    included_serializers = {
        'resource': 'bluebottle.initiatives.serializers.InitiativeSerializer',
    }

    class JSONAPIMeta(object):
        included_resources = ['resource']
        resource_name = 'initiative-transitions'


class InitiativePlatformSettingsSerializer(serializers.ModelSerializer):
    has_locations = serializers.SerializerMethodField()

    def get_has_locations(self, obj):
        return Location.objects.count()

    class Meta(object):
        model = InitiativePlatformSettings

        fields = (
            'activity_types',
            'initiative_search_filters',
            'activity_search_filters',
            'require_organization',
            'team_activities',
            'contact_method',
            'enable_impact',
            'enable_office_regions',
            'enable_office_restrictions',
            'default_office_restriction',
            'enable_multiple_dates',
            'enable_participant_exports',
            'enable_open_initiatives',
            'show_all_activities',
            'has_locations'
        )


class InitiativeRedirectSerializer(serializers.Serializer):
    id = serializers.CharField(read_only=True)
    route = serializers.CharField()
    params = serializers.DictField()
    target_route = serializers.CharField(read_only=True)
    target_params = serializers.ListField(read_only=True)

    class JSONAPIMeta(object):
        resource_name = 'initiative-redirects'<|MERGE_RESOLUTION|>--- conflicted
+++ resolved
@@ -113,15 +113,9 @@
 
 class CurrentMemberSerializer(MemberSerializer):
     permissions = UserPermissionsSerializer(read_only=True)
-<<<<<<< HEAD
     profile = ProfileLinkField(
         related_link_view_name="member-profile-detail",
     )
-
-    class Meta(MemberSerializer.Meta):
-        fields = MemberSerializer.Meta.fields + (
-            'hours_spent', 'hours_planned', 'required', 'profile',
-=======
     segments = ResourceRelatedField(many=True, read_only=True)
     has_initiatives = serializers.SerializerMethodField()
 
@@ -135,7 +129,6 @@
             'has_initiatives',
             'segments',
             'has_initiatives'
->>>>>>> 2bf7236e
         )
         meta_fields = ('permissions', )
 
