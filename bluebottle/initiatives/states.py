from django.utils.translation import ugettext_lazy as _

from bluebottle.fsm.state import ModelStateMachine, State, EmptyState, Transition, AllStates
from bluebottle.fsm.effects import RelatedTransitionEffect
from bluebottle.initiatives.effects import (
    ApproveActivities, RejectActivities, CancelActivities, DeleteActivities
)
from bluebottle.initiatives.messages import InitiativeRejectedOwnerMessage, InitiativeApprovedOwnerMessage, \
    InitiativeCancelledOwnerMessage

from bluebottle.initiatives.models import Initiative

from bluebottle.notifications.effects import NotificationEffect


class ReviewStateMachine(ModelStateMachine):
    field = 'status'
    model = Initiative

    draft = State(
        _('draft'),
        'draft',
        _('The initiative has been created and is being worked on.')
    )
    submitted = State(
        _('submitted'),
        'submitted',
        _('The initiative has been submitted and is ready to be reviewed.')
    )
    needs_work = State(
        _('needs work'),
        'needs_work',
        _('The initiative has been submitted but needs adjustments in order to be approved.')
    )
    rejected = State(
        _('rejected'),
        'rejected',
<<<<<<< HEAD
        _('The initiative doesn’t fit the program or the rules of the game. '
          'The initiative won’t show up on the search page in the front end, '
          'but does count in the reporting. '
          'The initiative cannot be edited by the initiator.')
=======
        _("The initiative doesn't fit the program or the rules of the game. "
          "The initiative is not visible in the frontend, but does count in the reporting. "
          "The initiative cannot be edited by the initiator.")
>>>>>>> f66f0fec
    )
    cancelled = State(
        _('cancelled'),
        'cancelled',
        _('The initiative is not executed. '
<<<<<<< HEAD
          'The initiative won’t show up on the search page in the front end, '
          'but does count in the reporting. '
=======
          'The initiative is not visible in the frontend, but does count in the reporting. '
>>>>>>> f66f0fec
          'The initiative cannot be edited by the initiator.')
    )
    deleted = State(
        _('deleted'),
        'deleted',
        _('The initiative is not visible in the frontend and does not count in the reporting. '
          'The initiative cannot be edited by the initiator.')
    )
    approved = State(
        _('approved'),
        'approved',
<<<<<<< HEAD
        _('The initiative is visible in the frontend and completed activities are open for contributions. '
          'All activities, except the crowdfunding campaigns, '
          'that will be completed at a later stage, '
          'will also be automatically opened up for contributions. '
          'The crowdfunding campaigns must be approved separately.')
=======
        _('The initiative is visible in the frontend and complete activities are open for contributions.')
>>>>>>> f66f0fec
    )

    def is_complete(self):
        """The initiative is complete"""
        if self.instance.organization and list(self.instance.organization.required):
            return False

        if self.instance.organization_contact and list(self.instance.organization_contact.required):
            return False

        return not list(self.instance.required)

    def is_valid(self):
        """The initiative is valid"""
        if self.instance.organization and list(self.instance.organization.errors):
            return False

        if self.instance.organization_contact and list(self.instance.organization_contact.errors):
            return False

        return not list(self.instance.errors)

    def is_staff(self, user):
        return user.is_staff

    initiate = Transition(EmptyState(), draft)

    submit = Transition(
        [draft, needs_work],
        submitted,
        name=_('Submit'),
        description=_("The initiative will be submitted for review."),
        conditions=[is_complete, is_valid],
        automatic=False,
        effects=[
            RelatedTransitionEffect('activities', 'submit')
        ]
    )

    approve = Transition(
        submitted,
        approved,
        name=_('Approve'),
        description=_("The initiative will be visible in the frontend and "
<<<<<<< HEAD
                      "all completed activities will be open for contributions."),
=======
                      "complete activities will be open for contributions."),
>>>>>>> f66f0fec
        conditions=[is_complete, is_valid],
        automatic=False,
        permission=is_staff,
        effects=[
            ApproveActivities,
            NotificationEffect(InitiativeApprovedOwnerMessage)
        ]
    )

    request_changes = Transition(
        submitted,
        needs_work,
        name=_('Needs work'),
        description=_("The status of the initiative is set to 'Needs work'. "
                      "The initiator can edit and resubmit the initiative. "
                      "Don't forget to inform the initiator of the necessary adjustments."),
        conditions=[],
        automatic=False,
    )

    reject = Transition(
        AllStates(),
        rejected,
        name=_('Reject'),
<<<<<<< HEAD
        description=_("Reject in case this initiative doesn’t fit your program or the rules of the game. "
                      "The initiator will not be able to edit the initiative and "
                      "it won't show up on the search page in the front end. "
                      "The initiative will still be available in the back office and appear in your reporting. "),
=======
        description=_("Reject in case this initiative doesn't fit your program or the rules of the game. "
                      "The initiator will not be able to edit the initiative and it won't be visible on the front end. "
                      "The initiative will still be available in the back office and appear in your reporting. "
                      "The initiator will not be able to edit it and it won't be visible on the platform."),
>>>>>>> f66f0fec
        automatic=False,
        permission=is_staff,
        effects=[
            RejectActivities,
            NotificationEffect(InitiativeRejectedOwnerMessage)
        ]
    )

    cancel = Transition(
        [
            approved, draft, needs_work, submitted
        ],
        cancelled,
        name=_('Cancel'),
        description=_("Cancel if the initiative will not be executed. "
<<<<<<< HEAD
                      "The initiator will not be able to edit the initiative and"
                      "it won't show up on the search page in the front end. "
=======
                      "The initiator will not be able to edit the initiative and it won't be visible on the front end. "
>>>>>>> f66f0fec
                      "The initiative will still be available in the back office and appear in your reporting."),
        automatic=False,
        effects=[
            CancelActivities,
            NotificationEffect(InitiativeCancelledOwnerMessage)
        ]
    )

    delete = Transition(
        [
            draft,
            rejected,
            cancelled
        ],
        deleted,
        name=_('Delete'),
        description=_("Delete the initiative if you don't want it to appear in your reporting. "
                      "The initiative will still be available in the back office."),
        automatic=False,
        effects=[
            DeleteActivities,
        ]
    )

    restore = Transition(
        [
            rejected,
            cancelled,
            deleted
        ],
        draft,
        name=_('Restore'),
        description=_("The status of the initiative is set to 'Draft'. "
                      "The initiator can edit and submit the initiative again."),
        automatic=False,
        permission=is_staff,
    )<|MERGE_RESOLUTION|>--- conflicted
+++ resolved
@@ -35,28 +35,18 @@
     rejected = State(
         _('rejected'),
         'rejected',
-<<<<<<< HEAD
-        _('The initiative doesn’t fit the program or the rules of the game. '
-          'The initiative won’t show up on the search page in the front end, '
-          'but does count in the reporting. '
-          'The initiative cannot be edited by the initiator.')
-=======
         _("The initiative doesn't fit the program or the rules of the game. "
-          "The initiative is not visible in the frontend, but does count in the reporting. "
+          "The initiative won't show up on the search page in the front end, "
+          "but does count in the reporting. "
           "The initiative cannot be edited by the initiator.")
->>>>>>> f66f0fec
     )
     cancelled = State(
         _('cancelled'),
         'cancelled',
-        _('The initiative is not executed. '
-<<<<<<< HEAD
-          'The initiative won’t show up on the search page in the front end, '
-          'but does count in the reporting. '
-=======
-          'The initiative is not visible in the frontend, but does count in the reporting. '
->>>>>>> f66f0fec
-          'The initiative cannot be edited by the initiator.')
+        _("The initiative is not executed. "
+          "The initiative won't show up on the search page in the front end, "
+          "but does count in the reporting. "
+          "The initiative cannot be edited by the initiator.")
     )
     deleted = State(
         _('deleted'),
@@ -67,15 +57,11 @@
     approved = State(
         _('approved'),
         'approved',
-<<<<<<< HEAD
         _('The initiative is visible in the frontend and completed activities are open for contributions. '
           'All activities, except the crowdfunding campaigns, '
           'that will be completed at a later stage, '
           'will also be automatically opened up for contributions. '
           'The crowdfunding campaigns must be approved separately.')
-=======
-        _('The initiative is visible in the frontend and complete activities are open for contributions.')
->>>>>>> f66f0fec
     )
 
     def is_complete(self):
@@ -120,11 +106,7 @@
         approved,
         name=_('Approve'),
         description=_("The initiative will be visible in the frontend and "
-<<<<<<< HEAD
                       "all completed activities will be open for contributions."),
-=======
-                      "complete activities will be open for contributions."),
->>>>>>> f66f0fec
         conditions=[is_complete, is_valid],
         automatic=False,
         permission=is_staff,
@@ -149,17 +131,10 @@
         AllStates(),
         rejected,
         name=_('Reject'),
-<<<<<<< HEAD
-        description=_("Reject in case this initiative doesn’t fit your program or the rules of the game. "
+        description=_("Reject in case this initiative doesn't fit your program or the rules of the game. "
                       "The initiator will not be able to edit the initiative and "
                       "it won't show up on the search page in the front end. "
                       "The initiative will still be available in the back office and appear in your reporting. "),
-=======
-        description=_("Reject in case this initiative doesn't fit your program or the rules of the game. "
-                      "The initiator will not be able to edit the initiative and it won't be visible on the front end. "
-                      "The initiative will still be available in the back office and appear in your reporting. "
-                      "The initiator will not be able to edit it and it won't be visible on the platform."),
->>>>>>> f66f0fec
         automatic=False,
         permission=is_staff,
         effects=[
@@ -175,12 +150,8 @@
         cancelled,
         name=_('Cancel'),
         description=_("Cancel if the initiative will not be executed. "
-<<<<<<< HEAD
                       "The initiator will not be able to edit the initiative and"
                       "it won't show up on the search page in the front end. "
-=======
-                      "The initiator will not be able to edit the initiative and it won't be visible on the front end. "
->>>>>>> f66f0fec
                       "The initiative will still be available in the back office and appear in your reporting."),
         automatic=False,
         effects=[
