--- conflicted
+++ resolved
@@ -68,17 +68,8 @@
                              args=(self.initiative.id, 'approve'))
         response = self.client.get(review_url)
 
-<<<<<<< HEAD
         self.assertEqual(response.status_code, 302, 'Should redirect back to initiative change')
-=======
-        # Should show confirmation page
-        self.assertEqual(response.status_code, status.HTTP_200_OK)
-        self.assertContains(response, 'Are you sure you want to change')
 
-        # Confirm should change status
-        response = self.client.post(review_url, {'confirm': True})
-        self.assertEqual(response.status_code, status.HTTP_302_FOUND, 'Should redirect back to initiative change')
->>>>>>> a6c16df8
         self.initiative = Initiative.objects.get(pk=self.initiative.id)
         self.assertEqual(self.initiative.status, 'closed')
         messages = list(get_messages(response.wsgi_request))
