--- conflicted
+++ resolved
@@ -3,60 +3,11 @@
 from django.core.urlresolvers import reverse
 from django.test import TestCase
 
-<<<<<<< HEAD
-from rest_framework import status
-
-from bluebottle.initiatives.tests.factories import InitiativeFactory, ThemeFactory
+from bluebottle.initiatives.tests.factories import InitiativeFactory
 from bluebottle.initiatives.models import Initiative
-=======
-from bluebottle.initiatives.models import Initiative
-from bluebottle.initiatives.tests.factories import InitiativeFactory
->>>>>>> 181e53d2
 from bluebottle.test.factory_models.accounts import BlueBottleUserFactory
 from bluebottle.test.factory_models.projects import ProjectThemeFactory
 from bluebottle.test.utils import JSONAPITestClient
-
-
-class TransitionListAPITestCase(TestCase):
-    def setUp(self):
-        self.owner = BlueBottleUserFactory.create()
-        self.initiative = InitiativeFactory(
-            owner=self.owner
-        )
-        self.url = reverse('transition-list')
-
-        super(TransitionListAPITestCase, self).setUp()
-
-    def test_transition_to_submitted(self):
-        data = {
-            'data': {
-                'type': 'Transition',
-                'attributes': {
-                    'transition': 'submit',
-                    'field': 'review_status',
-                },
-                'relationships': {
-                    'resource': {
-                        'data': {
-                            'type': 'Iniative',
-                            'id': self.initiative.pk
-                        }
-                    }
-                }
-            }
-        }
-
-        response = self.client.post(
-            self.url,
-            json.dumps(data),
-            content_type="application/vnd.api+json",
-            HTTP_AUTHORIZATION="JWT {0}".format(self.owner.get_jwt_token())
-        )
-        self.assertEqual(response.status_code, 201)
-
-        initiaitive = Initiative.objects.get(pk=self.initiative.pk)
-        self.assertEqual(initiaitive.review_status, 'submitted')
-        import ipdb; ipdb.set_trace()
 
 
 class InitiativeAPITestCase(TestCase):
@@ -243,9 +194,6 @@
 
         self.assertEqual(response.status_code, 200)
 
-<<<<<<< HEAD
-        self.assertEqual(data['data']['attributes']['title'], self.initiative.title)
-=======
         self.assertEqual(data['data']['attributes']['title'], self.initiative.title)
         self.assertEqual(data['data']['relationships']['theme']['data']['id'], unicode(self.initiative.theme.pk))
         self.assertEqual(data['data']['relationships']['owner']['data']['id'], unicode(self.initiative.owner.pk))
@@ -281,5 +229,4 @@
         data = json.loads(response.content)
 
         self.assertEqual(data['meta']['pagination']['count'], 1)
-        self.assertEqual(data['data'][0]['relationships']['owner']['data']['id'], unicode(self.owner.pk))
->>>>>>> 181e53d2
+        self.assertEqual(data['data'][0]['relationships']['owner']['data']['id'], unicode(self.owner.pk))