--- conflicted
+++ resolved
@@ -82,10 +82,6 @@
         )
         self.assertEqual(len(response_data['included']), 3)
 
-<<<<<<< HEAD
-    def test_create_validation(self):
-        InitiativeFactory.create(title='Some title', status='approved')
-=======
     def test_create_special_chars(self):
         data = {
             'data': {
@@ -113,9 +109,7 @@
         self.assertEqual(response_data['data']['attributes']['title'], ':)')
         self.assertNotEqual(response_data['data']['attributes']['slug'], '')
 
-    def test_create_duplicate_title(self):
-        InitiativeFactory.create(title='Some title')
->>>>>>> f3d0151a
+    def test_create_missing_iamge(self):
         data = {
             'data': {
                 'type': 'initiatives',
@@ -140,12 +134,38 @@
         self.assertEqual(response.status_code, status.HTTP_201_CREATED)
         validations = get_include(response, 'initiative-validations')
         self.assertEqual(
+            validations['attributes']['image'],
+            [{u'code': u'null', u'title': u'This field may not be null.'}],
+        )
+
+    def test_create_duplicate_title(self):
+        InitiativeFactory.create(title='Some title', status='approved')
+        data = {
+            'data': {
+                'type': 'initiatives',
+                'attributes': {
+                    'title': 'Some title'
+                },
+                'relationships': {
+                    'theme': {
+                        'data': {
+                            'type': 'themes',
+                            'id': self.theme.pk
+                        },
+                    }
+                }
+            }
+        }
+        response = self.client.post(
+            self.url,
+            json.dumps(data),
+            user=self.owner
+        )
+        self.assertEqual(response.status_code, status.HTTP_201_CREATED)
+        validations = get_include(response, 'initiative-validations')
+        self.assertEqual(
             validations['attributes']['title'],
             [{u'code': u'unique', u'title': u'This field must be unique.'}],
-        )
-        self.assertEqual(
-            validations['attributes']['image'],
-            [{u'code': u'null', u'title': u'This field may not be null.'}],
         )
 
     def test_create_validation_organization_website(self):
