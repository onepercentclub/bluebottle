import datetime
import json

from django.contrib.gis.geos import Point
from django.core.urlresolvers import reverse
from django.test import TestCase, tag
from django.test.utils import override_settings
from django.utils.timezone import get_current_timezone
from django_elasticsearch_dsl.test import ESTestCase
from rest_framework import status

from bluebottle.initiatives.models import Initiative
from bluebottle.initiatives.tests.factories import InitiativeFactory
from bluebottle.events.tests.factories import EventFactory
from bluebottle.funding.tests.factories import FundingFactory
from bluebottle.assignments.tests.factories import AssignmentFactory
from bluebottle.test.factory_models.accounts import BlueBottleUserFactory
from bluebottle.test.factory_models.geo import GeolocationFactory, LocationFactory
from bluebottle.test.factory_models.tasks import TaskFactory
from bluebottle.test.factory_models.projects import ProjectThemeFactory
from bluebottle.test.factory_models.organizations import OrganizationFactory
from bluebottle.test.utils import JSONAPITestClient


def get_include(response, name):
    included = response.json()['included']
    return [include for include in included if include['type'] == name][0]


class InitiativeAPITestCase(TestCase):
    """
    Integration tests for the Categories API.
    """

    def setUp(self):
        super(InitiativeAPITestCase, self).setUp()
        self.client = JSONAPITestClient()
        self.owner = BlueBottleUserFactory.create()
        self.visitor = BlueBottleUserFactory.create()


class InitiativeListAPITestCase(InitiativeAPITestCase):
    def setUp(self):
        super(InitiativeListAPITestCase, self).setUp()
        self.theme = ProjectThemeFactory.create()
        self.url = reverse('initiative-list')

    def test_create(self):
        data = {
            'data': {
                'type': 'initiatives',
                'attributes': {
                    'title': 'Some title'
                },
                'relationships': {
                    'theme': {
                        'data': {
                            'type': 'themes',
                            'id': self.theme.pk
                        },
                    }
                }
            }
        }
        response = self.client.post(
            self.url,
            json.dumps(data),
            user=self.owner
        )
        self.assertEqual(response.status_code, status.HTTP_201_CREATED)
        response_data = json.loads(response.content)

        initiative = Initiative.objects.get(pk=response_data['data']['id'])

        self.assertEqual(response_data['data']['attributes']['title'], 'Some title')
        self.assertEqual(response_data['data']['attributes']['slug'], 'some-title')
        self.assertEqual(initiative.title, 'Some title')
        self.assertEqual(
            response_data['data']['relationships']['owner']['data']['id'],
            unicode(self.owner.pk)
        )
        self.assertEqual(
            response_data['data']['relationships']['theme']['data']['id'],
            unicode(initiative.theme.pk)
        )
        self.assertEqual(len(response_data['included']), 2)

    def test_create_special_chars(self):
        data = {
            'data': {
                'type': 'initiatives',
                'attributes': {
                    'title': ':)'
                },
                'relationships': {
                    'theme': {
                        'data': {
                            'type': 'themes',
                            'id': self.theme.pk
                        },
                    }
                }
            }
        }
        response = self.client.post(
            self.url,
            json.dumps(data),
            user=self.owner
        )
        self.assertEqual(response.status_code, status.HTTP_201_CREATED)
        response_data = json.loads(response.content)
        self.assertEqual(response_data['data']['attributes']['title'], ':)')
        self.assertNotEqual(response_data['data']['attributes']['slug'], '')

    def test_create_missing_iamge(self):
        data = {
            'data': {
                'type': 'initiatives',
                'attributes': {
                    'title': 'Some title'
                },
                'relationships': {
                    'theme': {
                        'data': {
                            'type': 'themes',
                            'id': self.theme.pk
                        },
                    }
                }
            }
        }
        response = self.client.post(
            self.url,
            json.dumps(data),
            user=self.owner
        )
        self.assertEqual(response.status_code, status.HTTP_201_CREATED)
        self.assertTrue(
            '/data/attributes/image' in (
                error['source']['pointer'] for error in response.json()['data']['meta']['required']
            )
        )

    def test_create_duplicate_title(self):
        InitiativeFactory.create(title='Some title', status='approved')
        data = {
            'data': {
                'type': 'initiatives',
                'attributes': {
                    'title': 'Some title'
                },
                'relationships': {
                    'theme': {
                        'data': {
                            'type': 'themes',
                            'id': self.theme.pk
                        },
                    }
                }
            }
        }
        response = self.client.post(
            self.url,
            json.dumps(data),
            user=self.owner
        )
        self.assertEqual(response.status_code, status.HTTP_201_CREATED)

        data = response.json()
        self.assertTrue(
            '/data/attributes/title' in (error['source']['pointer'] for error in data['data']['meta']['errors'])
        )

    def test_create_validation_organization_website(self):
        organization = OrganizationFactory.create(website='')

        data = {
            'data': {
                'type': 'initiatives',
                'attributes': {
                    'title': 'Some title',
                    'has_organization': True
                },
                'relationships': {
                    'organization': {
                        'data': {
                            'type': 'organizations',
                            'id': organization.pk
                        },
                    }
                }

            }
        }
        response = self.client.post(
            self.url,
            json.dumps(data),
            user=self.owner
        )
        self.assertEqual(response.status_code, status.HTTP_201_CREATED)
        organization = get_include(response, 'organizations')
        self.assertTrue(
            '/data/attributes/website' in (error['source']['pointer'] for error in organization['meta']['required'])
        )

    def test_create_with_location(self):
        geolocation = GeolocationFactory.create(position=Point(23.6851594, 43.0579025))
        data = {
            'data': {
                'type': 'initiatives',
                'attributes': {
                    'title': 'Some title'
                },
                'relationships': {
                    'place': {
                        'data': {
                            'type': 'geolocations',
                            'id': geolocation.id
                        },
                    }
                }
            }
        }
        response = self.client.post(
            self.url,
            json.dumps(data),
            user=self.owner
        )
        self.assertEqual(response.status_code, status.HTTP_201_CREATED)
        geolocation = get_include(response, 'geolocations')
        self.assertEqual(geolocation['attributes']['position'],
                         {'latitude': 43.0579025, 'longitude': 23.6851594})

    def test_create_anonymous(self):
        response = self.client.post(
            self.url,
            json.dumps({})
        )
        self.assertEqual(response.status_code, status.HTTP_401_UNAUTHORIZED)


class InitiativeDetailAPITestCase(InitiativeAPITestCase):
    def setUp(self):
        super(InitiativeDetailAPITestCase, self).setUp()
        self.initiative = InitiativeFactory(
            owner=self.owner,
            place=GeolocationFactory(position=Point(23.6851594, 43.0579025))
        )
        self.url = reverse('initiative-detail', args=(self.initiative.pk,))

    def test_patch(self):
        data = {
            'data': {
                'id': self.initiative.id,
                'type': 'initiatives',
                'attributes': {
                    'title': 'Some title'
                }
            }
        }
        response = self.client.patch(
            self.url,
            json.dumps(data),
            user=self.owner
        )
        self.assertEqual(response.status_code, status.HTTP_200_OK)
        data = json.loads(response.content)
        self.assertEqual(data['data']['attributes']['title'], 'Some title')

    def test_put_image(self):
        file_path = './bluebottle/files/tests/files/test-image.png'
        with open(file_path) as test_file:
            response = self.client.post(
                reverse('image-list'),
                test_file.read(),
                content_type="image/png",
                HTTP_CONTENT_DISPOSITION='attachment; filename="some_file.jpg"',
                user=self.owner
            )

        file_data = json.loads(response.content)
        data = {
            'data': {
                'id': self.initiative.id,
                'type': 'initiatives',
                'relationships': {
                    'image': {
                        'data': {
                            'type': 'images',
                            'id': file_data['data']['id']
                        }
                    }
                }
            }
        }
        response = self.client.patch(
            self.url,
            json.dumps(data),
            content_type="application/vnd.api+json",
            user=self.owner
        )

        self.assertEqual(response.status_code, status.HTTP_200_OK)
        data = response.json()
        self.assertEqual(
            data['data']['relationships']['image']['data']['id'],
            file_data['data']['id']
        )

        image = get_include(response, 'images')
        response = self.client.get(
            image['attributes']['links']['large'],
            user=self.owner
        )
        self.assertEqual(response.status_code, status.HTTP_200_OK)
        self.assertTrue(
            response['X-Accel-Redirect'].startswith(
                '/media/cache/'
            )
        )

    def test_put_location(self):
        location = LocationFactory.create()

        data = {
            'data': {
                'id': self.initiative.id,
                'type': 'initiatives',
                'relationships': {
                    'location': {
                        'data': {
                            'type': 'locations',
                            'id': location.pk
                        }
                    }
                }
            }
        }
        response = self.client.patch(
            self.url,
            json.dumps(data),
            content_type="application/vnd.api+json",
            HTTP_AUTHORIZATION="JWT {0}".format(self.owner.get_jwt_token())
        )

        self.assertEqual(response.status_code, 200)
        data = json.loads(response.content)
        self.assertEqual(
            data['data']['relationships']['location']['data']['id'],
            unicode(location.pk)
        )

        self.assertEqual(
            get_include(response, 'locations')['attributes']['name'],
            location.name
        )

    def test_patch_anonymous(self):
        data = {
            'data': {
                'id': self.initiative.id,
                'type': 'initiatives',
                'attributes': {
                    'title': 'Some title'
                }
            }
        }

        response = self.client.patch(
            self.url,
            json.dumps(data),
        )
        self.assertEqual(response.status_code, status.HTTP_401_UNAUTHORIZED)

    def test_patch_wrong_user(self):
        data = {
            'data': {
                'id': self.initiative.id,
                'type': 'initiatives',
                'attributes': {
                    'title': 'Some title'
                }
            }
        }

        response = self.client.patch(
            self.url,
            json.dumps(data),
            user=BlueBottleUserFactory.create()
        )
        self.assertEqual(response.status_code, status.HTTP_403_FORBIDDEN)

    def test_get_owner(self):
        self.initiative.title = ''
        self.initiative.save()

        response = self.client.get(
            self.url,
            user=self.owner
        )

        data = response.json()['data']
        self.assertEqual(response.status_code, status.HTTP_200_OK)
        self.assertEqual(response.data['title'], self.initiative.title)
        self.assertEqual(data['meta']['status'], self.initiative.status)
        self.assertEqual(
            data['meta']['transitions'],
            [{
                u'available': False,
                u'name': u'submit',
                u'target': u'submitted'
            }])
        self.assertEqual(data['relationships']['theme']['data']['id'], unicode(self.initiative.theme.pk))
        self.assertEqual(data['relationships']['owner']['data']['id'], unicode(self.initiative.owner.pk))

        geolocation = get_include(response, 'geolocations')
        self.assertEqual(geolocation['attributes']['position'], {'latitude': 43.0579025, 'longitude': 23.6851594})

        self.assertTrue(
            '/data/attributes/title' in (error['source']['pointer'] for error in data['meta']['required'])
        )

    def test_get_activities(self):
        event = EventFactory.create(initiative=self.initiative)
        response = self.client.get(
            self.url,
            user=self.owner
        )

        data = response.json()['data']
        self.assertEqual(response.status_code, status.HTTP_200_OK)
        self.assertEqual(data['relationships']['activities']['data'][0]['id'], unicode(event.pk))
        self.assertEqual(data['relationships']['activities']['data'][0]['type'], 'activities/events')
        activity_data = get_include(response, 'activities/events')
        self.assertEqual(
            activity_data['attributes']['title'],
            event.title
        )
        self.assertEqual(activity_data['type'], 'activities/events')
        activity_location = activity_data['relationships']['location']['data']

        self.assertTrue(
            activity_location in (
                {'type': included['type'], 'id': included['id']} for included in response.json()['included']
            )
        )

    def test_get_other(self):
        response = self.client.get(
            self.url,
            user=BlueBottleUserFactory.create()
        )
        self.assertEqual(response.status_code, status.HTTP_200_OK)
        self.assertEqual(response.data['title'], self.initiative.title)

    def test_get_anonymous(self):
        response = self.client.get(
            self.url
        )
        self.assertEqual(response.status_code, status.HTTP_200_OK)
        self.assertEqual(response.data['title'], self.initiative.title)


@override_settings(
    ELASTICSEARCH_DSL_AUTOSYNC=True,
    ELASTICSEARCH_DSL_AUTO_REFRESH=True
)
@tag('elasticsearch')
class InitiativeListSearchAPITestCase(ESTestCase, InitiativeAPITestCase):
    def setUp(self):
        super(InitiativeListSearchAPITestCase, self).setUp()
        self.url = reverse('initiative-list')

    def test_no_filter(self):
        InitiativeFactory.create(owner=self.owner, status='approved')
        InitiativeFactory.create(status='approved')

        response = self.client.get(
            self.url,
            HTTP_AUTHORIZATION="JWT {0}".format(self.owner.get_jwt_token())
        )
        data = json.loads(response.content)

        self.assertEqual(data['meta']['pagination']['count'], 2)

    def test_many_results(self):
        InitiativeFactory.create_batch(39, owner=self.owner, status='approved')
        InitiativeFactory.create(status="approved")

        response = self.client.get(
            self.url,
            HTTP_AUTHORIZATION="JWT {0}".format(self.owner.get_jwt_token())
        )
        data = json.loads(response.content)

        self.assertEqual(data['meta']['pagination']['count'], 40)
        self.assertEqual(len(data['data']), 8)

    def test_not_approved(self):
        approved = InitiativeFactory.create(owner=self.owner, status='approved')
        InitiativeFactory.create(owner=self.owner)

        response = self.client.get(
            self.url,
            HTTP_AUTHORIZATION="JWT {0}".format(self.owner.get_jwt_token())
        )
        data = json.loads(response.content)

        self.assertEqual(data['meta']['pagination']['count'], 1)
        self.assertEqual(data['data'][0]['id'], unicode(approved.pk))

    def test_filter_owner(self):
        InitiativeFactory.create_batch(2, status='submitted', owner=self.owner)
        InitiativeFactory.create_batch(4, status='submitted')

        response = self.client.get(
            self.url + '?filter[owner.id]={}'.format(self.owner.pk),
            HTTP_AUTHORIZATION="JWT {0}".format(self.owner.get_jwt_token())
        )

        data = json.loads(response.content)

        self.assertEqual(data['meta']['pagination']['count'], 2)
        self.assertEqual(data['data'][0]['relationships']['owner']['data']['id'], unicode(self.owner.pk))

    def test_filter_not_owner(self):
        """
        Non-owner should only see approved initiatives
        """
        InitiativeFactory.create_batch(2, status='submitted', owner=self.owner)
        InitiativeFactory.create_batch(4, status='approved', owner=self.owner)
        InitiativeFactory.create_batch(3, status='approved')

        response = self.client.get(
            self.url + '?filter[owner.id]={}'.format(self.owner.pk),
            user=self.visitor
        )

        data = json.loads(response.content)

        self.assertEqual(data['meta']['pagination']['count'], 4)
        self.assertEqual(data['data'][0]['relationships']['owner']['data']['id'], unicode(self.owner.pk))

    def test_filter_activity_manager(self):
        """
        User should see initiatives where self activity manager when in submitted
        """
        InitiativeFactory.create_batch(2, status='submitted', activity_manager=self.owner)
        InitiativeFactory.create_batch(4, status='approved')

        response = self.client.get(
            self.url + '?filter[owner.id]={}'.format(self.owner.pk),
            HTTP_AUTHORIZATION="JWT {0}".format(self.owner.get_jwt_token())
        )

        data = json.loads(response.content)

        self.assertEqual(data['meta']['pagination']['count'], 2)
        self.assertEqual(data['data'][0]['relationships']['activity-manager']['data']['id'], unicode(self.owner.pk))

    def test_filter_promoter(self):
        """
        User should see initiatives where self activity manager when in submitted
        """
        InitiativeFactory.create_batch(2, status='submitted', promoter=self.owner)
        InitiativeFactory.create_batch(4, status='approved')

        response = self.client.get(
            self.url + '?filter[owner.id]={}'.format(self.owner.pk),
            HTTP_AUTHORIZATION="JWT {0}".format(self.owner.get_jwt_token())
        )

        data = json.loads(response.content)

        self.assertEqual(data['meta']['pagination']['count'], 2)
        self.assertEqual(data['data'][0]['relationships']['promoter']['data']['id'], unicode(self.owner.pk))

    def test_filter_owner_and_activity_manager(self):
        """
        User should see initiatives where self owner or activity manager when in submitted
        """
        InitiativeFactory.create_batch(2, status='submitted', activity_manager=self.owner)
        InitiativeFactory.create_batch(3, status='submitted', owner=self.owner)
        InitiativeFactory.create_batch(4, status='approved')

        response = self.client.get(
            self.url + '?filter[owner.id]={}'.format(self.owner.pk),
            HTTP_AUTHORIZATION="JWT {0}".format(self.owner.get_jwt_token())
        )

        data = json.loads(response.content)

        self.assertEqual(data['meta']['pagination']['count'], 5)

    def test_search(self):
        first = InitiativeFactory.create(title='Lorem ipsum dolor sit amet', pitch="Lorem ipsum", status='approved')
        InitiativeFactory.create(title='consectetur adipiscing elit', status='approved')
        InitiativeFactory.create(title='Nam eu turpis erat', status='approved')
        second = InitiativeFactory.create(title='Lorem ipsum dolor sit amet', status='approved')

        response = self.client.get(
            self.url + '?filter[search]=lorem ipsum',
            HTTP_AUTHORIZATION="JWT {0}".format(self.owner.get_jwt_token())
        )

        data = json.loads(response.content)

        self.assertEqual(data['meta']['pagination']['count'], 2)
        self.assertEqual(data['data'][0]['id'], unicode(first.pk))
        self.assertEqual(data['data'][1]['id'], unicode(second.pk))

    def test_search_boost(self):
        first = InitiativeFactory.create(title='Something else', pitch='Lorem ipsum dolor sit amet', status='approved')
        second = InitiativeFactory.create(title='Lorem ipsum dolor sit amet', pitch="Something else", status='approved')

        response = self.client.get(
            self.url + '?filter[search]=lorem ipsum',
            HTTP_AUTHORIZATION="JWT {0}".format(self.owner.get_jwt_token())
        )

        data = json.loads(response.content)

        self.assertEqual(data['meta']['pagination']['count'], 2)
        self.assertEqual(data['data'][0]['id'], unicode(second.pk))
        self.assertEqual(data['data'][1]['id'], unicode(first.pk))

    def test_sort_title(self):
        second = InitiativeFactory.create(title='B: something else', status='approved')
        third = InitiativeFactory.create(title='C: More', status='approved')
        first = InitiativeFactory.create(title='A: something', status='approved')

        response = self.client.get(
            self.url + '?sort=alphabetical',
            HTTP_AUTHORIZATION="JWT {0}".format(self.owner.get_jwt_token())
        )

        data = json.loads(response.content)

        self.assertEqual(data['meta']['pagination']['count'], 3)
        self.assertEqual(data['data'][0]['id'], unicode(first.pk))
        self.assertEqual(data['data'][1]['id'], unicode(second.pk))
        self.assertEqual(data['data'][2]['id'], unicode(third.pk))

    def test_sort_created(self):
        first = InitiativeFactory.create(status='approved')
        second = InitiativeFactory.create(status='approved')
        third = InitiativeFactory.create(status='approved')

        first.created = datetime.datetime(2018, 5, 8, tzinfo=get_current_timezone())
        first.save()
        second.created = datetime.datetime(2018, 5, 7, tzinfo=get_current_timezone())
        second.save()
        third.created = datetime.datetime(2018, 5, 9, tzinfo=get_current_timezone())
        third.save()

        response = self.client.get(
            self.url + '?sort=date',
            HTTP_AUTHORIZATION="JWT {0}".format(self.owner.get_jwt_token())
        )

        data = json.loads(response.content)

        self.assertEqual(data['meta']['pagination']['count'], 3)
        self.assertEqual(data['data'][0]['id'], unicode(third.pk))
        self.assertEqual(data['data'][1]['id'], unicode(first.pk))
        self.assertEqual(data['data'][2]['id'], unicode(second.pk))


class InitiativeReviewTransitionListAPITestCase(InitiativeAPITestCase):
    def setUp(self):
        super(InitiativeReviewTransitionListAPITestCase, self).setUp()

        self.url = reverse('initiative-review-transition-list')

        self.initiative = InitiativeFactory(
            has_organization=False,
            owner=self.owner
        )

    def test_transition_to_submitted(self):
        data = {
            'data': {
                'type': 'initiative-transitions',
                'attributes': {
                    'transition': 'submit',
                },
                'relationships': {
                    'resource': {
                        'data': {
                            'type': 'initiatives',
                            'id': self.initiative.pk
                        }
                    }
                }
            }
        }

        response = self.client.post(
            self.url,
            json.dumps(data),
            user=self.owner
        )
        self.assertEqual(response.status_code, status.HTTP_201_CREATED)
        data = json.loads(response.content)

        initiative = Initiative.objects.get(pk=self.initiative.pk)
        self.assertEqual(initiative.status, 'submitted')
        self.assertTrue(data['data']['id'])
        self.assertEqual(data['data']['attributes']['transition'], 'submit')

    def test_transition_disallowed(self):
        data = {
            'data': {
                'type': 'initiative-transitions',
                'attributes': {
                    'transition': 'approve',
                },
                'relationships': {
                    'resource': {
                        'data': {
                            'type': 'initiatives',
                            'id': self.initiative.pk
                        }
                    }
                }
            }
        }

        response = self.client.post(
            self.url,
            json.dumps(data),
            user=self.owner
        )

        self.assertEqual(response.status_code, status.HTTP_400_BAD_REQUEST)
        data = json.loads(response.content)
        self.assertEqual(data['errors'][0], u'Transition is not available')

        initiative = Initiative.objects.get(pk=self.initiative.pk)
        self.assertEqual(initiative.status, 'draft')


<<<<<<< HEAD
class InitiativeRedirectTest(TestCase):
    def setUp(self):
        super(InitiativeRedirectTest, self).setUp()
        self.client = JSONAPITestClient()

        self.url = reverse('initiative-redirect-list')

    def test_initiative(self):
        initiative = InitiativeFactory.create()
        data = {
            'data': {
                'type': 'initiative-redirects',
                'attributes': {
                    'route': 'project',
                    'params': {'project_id': initiative.slug}
                },
            }
        }
        response = self.client.post(
            self.url,
            json.dumps(data)
        )

        self.assertEqual(response.status_code, status.HTTP_201_CREATED)

        self.assertEqual(
            response.json()['data']['attributes']['target-route'], 'initiatives.details'
        )

        self.assertEqual(
            response.json()['data']['attributes']['target-params'], [initiative.pk, initiative.slug]
        )

    def test_initiative_with_funding(self):
        initiative = InitiativeFactory.create()
        funding = FundingFactory.create(initiative=initiative)

        data = {
            'data': {
                'type': 'initiative-redirects',
                'attributes': {
                    'route': 'project',
                    'params': {'project_id': initiative.slug}
                },
            }
        }
        response = self.client.post(
            self.url,
            json.dumps(data)
        )

        self.assertEqual(response.status_code, status.HTTP_201_CREATED)

        self.assertEqual(
            response.json()['data']['attributes']['target-route'], 'initiatives.activities.details.funding'
        )

        self.assertEqual(
            response.json()['data']['attributes']['target-params'], [funding.pk, funding.slug]
        )

    def test_event(self):
        event = EventFactory.create()
        task = TaskFactory.create(type='event', activity_id=event.pk)

        data = {
            'data': {
                'type': 'initiative-redirects',
                'attributes': {
                    'route': 'task',
                    'params': {'task_id': task.pk}
                },
            }
        }
        response = self.client.post(
            self.url,
            json.dumps(data)
        )

        self.assertEqual(response.status_code, status.HTTP_201_CREATED)

        self.assertEqual(
            response.json()['data']['attributes']['target-route'], 'initiatives.activities.details.event'
        )

        self.assertEqual(
            response.json()['data']['attributes']['target-params'], [event.pk, event.slug]
        )

    def test_assignment(self):
        assignment = AssignmentFactory.create()
        task = TaskFactory.create(activity_id=assignment.pk)

        data = {
            'data': {
                'type': 'initiative-redirects',
                'attributes': {
                    'route': 'task',
                    'params': {'task_id': task.pk}
                },
            }
        }
        response = self.client.post(
            self.url,
            json.dumps(data)
        )

        self.assertEqual(response.status_code, status.HTTP_201_CREATED)

        self.assertEqual(
            response.json()['data']['attributes']['target-route'], 'initiatives.activities.details.assignment'
        )

        self.assertEqual(
            response.json()['data']['attributes']['target-params'], [assignment.pk, assignment.slug]
        )

    def test_does_not_exist(self):

        data = {
            'data': {
                'type': 'initiative-redirects',
                'attributes': {
                    'route': 'tasks.detail',
                    'params': {'id': '123'}
                },
            }
        }
        response = self.client.post(
            self.url,
            json.dumps(data)
        )
        self.assertEqual(response.status_code, status.HTTP_404_NOT_FOUND)
=======
class InitiativeRelatedImageAPITestCase(InitiativeAPITestCase):
    def setUp(self):
        super(InitiativeRelatedImageAPITestCase, self).setUp()
        self.initiative = InitiativeFactory(
            owner=self.owner,
        )
        self.url = reverse('initiative-detail', args=(self.initiative.pk,))
        self.related_image_url = reverse('related-initiative-image-list')

        file_path = './bluebottle/files/tests/files/test-image.png'

        with open(file_path) as test_file:
            response = self.client.post(
                reverse('image-list'),
                test_file.read(),
                content_type="image/png",
                HTTP_CONTENT_DISPOSITION='attachment; filename="some_file.jpg"',
                user=self.owner
            )

        self.file_data = json.loads(response.content)

    def test_create(self):
        data = {
            'data': {
                'type': 'related-initiative-images',
                'relationships': {
                    'image': {
                        'data': {
                            'type': 'images',
                            'id': self.file_data['data']['id']
                        }
                    },
                    'resource': {
                        'data': {
                            'type': 'initiatives',
                            'id': self.initiative.pk,
                        }
                    }
                }
            }
        }
        response = self.client.post(
            self.related_image_url,
            data=json.dumps(data),
            user=self.owner
        )
        self.assertEqual(response.status_code, status.HTTP_201_CREATED)

        self.assertEqual(
            response.json()['included'][0]['attributes']['links']['large'],
            u'/api/initiatives/{}/related-image/600'.format(response.json()['data']['id'])
        )

    def test_create_non_owner(self):
        data = {
            'data': {
                'type': 'related-initiative-images',
                'relationships': {
                    'image': {
                        'data': {
                            'type': 'images',
                            'id': self.file_data['data']['id']
                        }
                    },
                    'resource': {
                        'data': {
                            'type': 'initiatives',
                            'id': self.initiative.pk,
                        }
                    }
                }
            }
        }
        response = self.client.post(
            self.related_image_url,
            data=json.dumps(data),
            user=BlueBottleUserFactory.create()
        )

        self.assertEqual(response.status_code, status.HTTP_403_FORBIDDEN)
>>>>>>> 93a63f20
<|MERGE_RESOLUTION|>--- conflicted
+++ resolved
@@ -740,7 +740,6 @@
         self.assertEqual(initiative.status, 'draft')
 
 
-<<<<<<< HEAD
 class InitiativeRedirectTest(TestCase):
     def setUp(self):
         super(InitiativeRedirectTest, self).setUp()
@@ -874,7 +873,8 @@
             json.dumps(data)
         )
         self.assertEqual(response.status_code, status.HTTP_404_NOT_FOUND)
-=======
+
+
 class InitiativeRelatedImageAPITestCase(InitiativeAPITestCase):
     def setUp(self):
         super(InitiativeRelatedImageAPITestCase, self).setUp()
@@ -955,5 +955,4 @@
             user=BlueBottleUserFactory.create()
         )
 
-        self.assertEqual(response.status_code, status.HTTP_403_FORBIDDEN)
->>>>>>> 93a63f20
+        self.assertEqual(response.status_code, status.HTTP_403_FORBIDDEN)