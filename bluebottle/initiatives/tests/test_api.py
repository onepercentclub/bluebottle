import datetime
import json
from builtins import str

from django.contrib.auth.models import Group, Permission
from django.contrib.gis.geos import Point
from django.test import TestCase, tag
from django.test.utils import override_settings
from django.urls import reverse
from django.utils.timezone import get_current_timezone, now
from django_elasticsearch_dsl.test import ESTestCase
from moneyed import Money
from rest_framework import status

from bluebottle.deeds.tests.factories import DeedFactory, DeedParticipantFactory
from bluebottle.collect.tests.factories import CollectActivityFactory, CollectContributorFactory
from bluebottle.files.tests.factories import ImageFactory
from bluebottle.funding.tests.factories import FundingFactory, DonorFactory
from bluebottle.initiatives.models import Initiative
from bluebottle.initiatives.models import Theme
from bluebottle.initiatives.tests.factories import InitiativeFactory
from bluebottle.members.models import MemberPlatformSettings
from bluebottle.test.factory_models.accounts import BlueBottleUserFactory
from bluebottle.test.factory_models.geo import GeolocationFactory, LocationFactory, CountryFactory
from bluebottle.test.factory_models.projects import ThemeFactory
from bluebottle.test.utils import JSONAPITestClient, BluebottleTestCase
from bluebottle.time_based.tests.factories import (
    PeriodActivityFactory, DateActivityFactory, PeriodParticipantFactory, DateParticipantFactory,
    DateActivitySlotFactory
)


def get_include(response, name):
    included = response.json()['included']
    return [include for include in included if include['type'] == name][0]


class InitiativeAPITestCase(TestCase):
    """
    Integration tests for the Categories API.
    """

    def setUp(self):
        super(InitiativeAPITestCase, self).setUp()
        self.client = JSONAPITestClient()
        self.owner = BlueBottleUserFactory.create()
        self.visitor = BlueBottleUserFactory.create()


class InitiativeListAPITestCase(InitiativeAPITestCase):
    def setUp(self):
        super(InitiativeListAPITestCase, self).setUp()
        self.theme = ThemeFactory.create()
        self.url = reverse('initiative-list')

    def test_create(self):
        data = {
            'data': {
                'type': 'initiatives',
                'attributes': {
                    'title': 'Some title'
                },
                'relationships': {
                    'theme': {
                        'data': {
                            'type': 'themes',
                            'id': self.theme.pk
                        },
                    }
                }
            }
        }
        response = self.client.post(
            self.url,
            json.dumps(data),
            user=self.owner
        )
        self.assertEqual(response.status_code, status.HTTP_201_CREATED)
        response_data = json.loads(response.content)

        initiative = Initiative.objects.get(pk=response_data['data']['id'])

        self.assertEqual(response_data['data']['attributes']['title'], 'Some title')
        self.assertEqual(response_data['data']['attributes']['slug'], 'some-title')
        self.assertEqual(initiative.title, 'Some title')
        self.assertEqual(
            response_data['data']['relationships']['owner']['data']['id'],
            str(self.owner.pk)
        )
        self.assertEqual(
            response_data['data']['relationships']['theme']['data']['id'],
            str(initiative.theme.pk)
        )
        self.assertEqual(len(response_data['included']), 2)

    def test_create_special_chars(self):
        data = {
            'data': {
                'type': 'initiatives',
                'attributes': {
                    'title': ':)'
                },
                'relationships': {
                    'theme': {
                        'data': {
                            'type': 'themes',
                            'id': self.theme.pk
                        },
                    }
                }
            }
        }
        response = self.client.post(
            self.url,
            json.dumps(data),
            user=self.owner
        )
        self.assertEqual(response.status_code, status.HTTP_201_CREATED)
        response_data = json.loads(response.content)
        self.assertEqual(response_data['data']['attributes']['title'], ':)')
        self.assertNotEqual(response_data['data']['attributes']['slug'], '')

    def test_create_missing_iamge(self):
        data = {
            'data': {
                'type': 'initiatives',
                'attributes': {
                    'title': 'Some title'
                },
                'relationships': {
                    'theme': {
                        'data': {
                            'type': 'themes',
                            'id': self.theme.pk
                        },
                    }
                }
            }
        }
        response = self.client.post(
            self.url,
            json.dumps(data),
            user=self.owner
        )
        self.assertEqual(response.status_code, status.HTTP_201_CREATED)
        self.assertTrue(
            '/data/attributes/image' in (
                error['source']['pointer'] for error in response.json()['data']['meta']['required']
            )
        )

    def test_create_duplicate_title(self):
        InitiativeFactory.create(title='Some title', status='approved')
        data = {
            'data': {
                'type': 'initiatives',
                'attributes': {
                    'title': 'Some title'
                },
                'relationships': {
                    'theme': {
                        'data': {
                            'type': 'themes',
                            'id': self.theme.pk
                        },
                    }
                }
            }
        }
        response = self.client.post(
            self.url,
            json.dumps(data),
            user=self.owner
        )
        self.assertEqual(response.status_code, status.HTTP_201_CREATED)

        data = response.json()
        self.assertTrue(
            '/data/attributes/title' in (error['source']['pointer'] for error in data['data']['meta']['errors'])
        )

    def test_create_with_location(self):
        geolocation = GeolocationFactory.create(position=Point(23.6851594, 43.0579025))
        data = {
            'data': {
                'type': 'initiatives',
                'attributes': {
                    'title': 'Some title'
                },
                'relationships': {
                    'place': {
                        'data': {
                            'type': 'geolocations',
                            'id': geolocation.id
                        },
                    }
                }
            }
        }
        response = self.client.post(
            self.url,
            json.dumps(data),
            user=self.owner
        )
        self.assertEqual(response.status_code, status.HTTP_201_CREATED)
        geolocation = get_include(response, 'geolocations')
        self.assertEqual(geolocation['attributes']['position'],
                         {'latitude': 43.0579025, 'longitude': 23.6851594})

    def test_create_anonymous(self):
        response = self.client.post(
            self.url,
            json.dumps({})
        )
        self.assertEqual(response.status_code, status.HTTP_401_UNAUTHORIZED)


class InitiativeDetailAPITestCase(InitiativeAPITestCase):
    def setUp(self):
        super(InitiativeDetailAPITestCase, self).setUp()
        self.initiative = InitiativeFactory(
            owner=self.owner,
            place=GeolocationFactory(position=Point(23.6851594, 43.0579025))
        )
        self.initiative.states.submit(save=True)
        self.url = reverse('initiative-detail', args=(self.initiative.pk,))

        self.data = {
            'data': {
                'id': self.initiative.id,
                'type': 'initiatives',
                'attributes': {
                    'title': 'Some title'
                }
            }
        }

    def test_patch(self):
        response = self.client.patch(
            self.url,
            json.dumps(self.data),
            user=self.owner
        )
        self.assertEqual(response.status_code, status.HTTP_200_OK)
        data = json.loads(response.content)
        self.assertEqual(data['data']['attributes']['title'], 'Some title')

    def test_patch_activity_manager(self):
        manager = BlueBottleUserFactory.create()
        self.initiative.activity_managers.add(manager)
        response = self.client.patch(
            self.url,
            json.dumps(self.data),
            user=manager
        )
        self.assertEqual(response.status_code, status.HTTP_200_OK)
        data = json.loads(response.content)
        self.assertEqual(data['data']['attributes']['title'], 'Some title')

    def test_put_image(self):
        file_path = './bluebottle/files/tests/files/test-image.png'
        with open(file_path, 'rb') as test_file:
            response = self.client.post(
                reverse('image-list'),
                test_file.read(),
                content_type="image/png",
                HTTP_CONTENT_DISPOSITION='attachment; filename="some_file.png"',
                user=self.owner
            )

        file_data = json.loads(response.content)
        data = {
            'data': {
                'id': self.initiative.id,
                'type': 'initiatives',
                'relationships': {
                    'image': {
                        'data': {
                            'type': 'images',
                            'id': file_data['data']['id']
                        }
                    }
                }
            }
        }
        response = self.client.patch(
            self.url,
            json.dumps(data),
            content_type="application/vnd.api+json",
            user=self.owner
        )

        self.assertEqual(response.status_code, status.HTTP_200_OK)
        data = response.json()
        self.assertEqual(
            data['data']['relationships']['image']['data']['id'],
            file_data['data']['id']
        )

        image = get_include(response, 'images')
        response = self.client.get(
            image['attributes']['links']['large'],
            user=self.owner
        )
        self.assertEqual(response.status_code, status.HTTP_200_OK)
        self.assertTrue(
            response['X-Accel-Redirect'].startswith(
                '/media/cache/'
            )
        )

    def test_put_location(self):
        location = LocationFactory.create()

        data = {
            'data': {
                'id': self.initiative.id,
                'type': 'initiatives',
                'relationships': {
                    'location': {
                        'data': {
                            'type': 'locations',
                            'id': location.pk
                        }
                    }
                }
            }
        }
        response = self.client.patch(
            self.url,
            json.dumps(data),
            content_type="application/vnd.api+json",
            HTTP_AUTHORIZATION="JWT {0}".format(self.owner.get_jwt_token())
        )

        self.assertEqual(response.status_code, 200)
        data = json.loads(response.content)
        self.assertEqual(
            data['data']['relationships']['location']['data']['id'],
            str(location.pk)
        )

        self.assertEqual(
            get_include(response, 'locations')['attributes']['name'],
            location.name
        )

    def test_patch_anonymous(self):
        response = self.client.patch(
            self.url,
            json.dumps(self.data),
        )
        self.assertEqual(response.status_code, status.HTTP_401_UNAUTHORIZED)

    def test_patch_wrong_user(self):
        response = self.client.patch(
            self.url,
            json.dumps(self.data),
            user=BlueBottleUserFactory.create()
        )
        self.assertEqual(response.status_code, status.HTTP_403_FORBIDDEN)

    def test_update_cancelled(self):
        self.initiative.states.approve()
        self.initiative.states.cancel(save=True)
        response = self.client.put(self.url, json.dumps(self.data), user=self.initiative.owner)

        self.assertEqual(response.status_code, status.HTTP_403_FORBIDDEN)

    def test_update_deleted(self):
        self.initiative = InitiativeFactory.create()
        self.initiative.states.delete(save=True)
        response = self.client.put(self.url, json.dumps(self.data), user=self.initiative.owner)

        self.assertEqual(response.status_code, status.HTTP_403_FORBIDDEN)

    def test_update_rejected(self):
        self.initiative = InitiativeFactory.create()
        self.initiative.states.reject(save=True)
        response = self.client.put(self.url, json.dumps(self.data), user=self.initiative.owner)

        self.assertEqual(response.status_code, status.HTTP_403_FORBIDDEN)

    def test_get_owner(self):
        self.initiative.title = ''
        self.initiative.save()

        response = self.client.get(
            self.url,
            user=self.owner
        )

        data = response.json()['data']
        self.assertEqual(response.status_code, status.HTTP_200_OK)
        self.assertEqual(response.data['title'], self.initiative.title)
        self.assertEqual(data['meta']['status'], self.initiative.status)
        self.assertEqual(
            data['meta']['transitions'],
            [{
                u'available': True,
                u'name': u'request_changes',
                u'target': u'needs_work'
            }])
        self.assertEqual(data['relationships']['theme']['data']['id'], str(self.initiative.theme.pk))
        self.assertEqual(data['relationships']['owner']['data']['id'], str(self.initiative.owner.pk))

        geolocation = get_include(response, 'geolocations')
        self.assertEqual(geolocation['attributes']['position'], {'latitude': 43.0579025, 'longitude': 23.6851594})

        self.assertTrue(
            '/data/attributes/title' in (error['source']['pointer'] for error in data['meta']['required'])
        )

    def test_get_image_used_twice(self):
        InitiativeFactory.create(image=self.initiative.image)

        response = self.client.get(
            self.url,
            user=self.owner
        )

        data = response.json()['data']
        self.assertEqual(response.status_code, status.HTTP_200_OK)
        self.assertEqual(data['attributes']['title'], self.initiative.title)

    def test_get_no_image(self):
        self.initiative.image = None
        self.initiative.save()

        response = self.client.get(
            self.url,
            user=self.owner
        )

        data = response.json()['data']
        self.assertEqual(response.status_code, status.HTTP_200_OK)
        self.assertEqual(data['attributes']['title'], self.initiative.title)

    def test_get_activities(self):
        event = DateActivityFactory.create(
            status='full',
            initiative=self.initiative,
            image=ImageFactory.create(),
            slots=[]
        )

        DateActivityFactory.create(
            status='deleted',
            initiative=self.initiative,
        )
        DateActivityFactory.create(
            status='cancelled',
            initiative=self.initiative,
        )

        funding = FundingFactory.create(
            status='partially_funded',
            initiative=self.initiative
        )
        DateActivitySlotFactory.create(activity=event)
        response = self.client.get(self.url)

        data = response.json()['data']

        self.assertEqual(response.status_code, status.HTTP_200_OK)
        self.assertEqual(len(data['relationships']['activities']['data']), 2)
        activity_types = [rel['type'] for rel in data['relationships']['activities']['data']]

        self.assertTrue(
            'activities/fundings' in activity_types
        )
        self.assertTrue(
            'activities/time-based/dates' in activity_types
        )

        event_data = get_include(response, 'activities/time-based/dates')
        self.assertEqual(event_data['id'], str(event.pk))
        self.assertEqual(
            event_data['attributes']['title'],
            event.title
        )

        funding_data = get_include(response, 'activities/fundings')
        self.assertEqual(funding_data['id'], str(funding.pk))
        self.assertEqual(
            funding_data['attributes']['title'],
            funding.title
        )

        activity_image = event_data['relationships']['image']['data']

        self.assertTrue(
            activity_image in (
                {'type': included['type'], 'id': included['id']} for included in
                response.json()['included']
            )
        )

    def test_get_activities_owner(self):
        DateActivityFactory.create(
            status='full',
            initiative=self.initiative,
        )

        DateActivityFactory.create(
            status='cancelled',
            initiative=self.initiative,
        )

        DateActivityFactory.create(
            status='deleted',
            initiative=self.initiative,
        )

        FundingFactory.create(
            status='partially_funded',
            initiative=self.initiative
        )
        response = self.client.get(self.url, user=self.initiative.owner)

        data = response.json()['data']

        self.assertEqual(response.status_code, status.HTTP_200_OK)
        self.assertEqual(len(data['relationships']['activities']['data']), 3)

    def test_get_activities_managers(self):
        DateActivityFactory.create(
            status='draft',
            initiative=self.initiative,
        )

        DateActivityFactory.create(
            status='cancelled',
            initiative=self.initiative,
        )

        DateActivityFactory.create(
            status='deleted',
            initiative=self.initiative,
        )

        FundingFactory.create(
            status='partially_funded',
            initiative=self.initiative
        )
        manager = BlueBottleUserFactory.create()
        self.initiative.activity_managers.add(manager)
        response = self.client.get(self.url, user=manager)

        data = response.json()['data']

        self.assertEqual(response.status_code, status.HTTP_200_OK)
        self.assertEqual(len(data['relationships']['activities']['data']), 3)

    def test_deleted_activities(self):
        DateActivityFactory.create(initiative=self.initiative, status='deleted')
        response = self.client.get(
            self.url,
            user=self.owner
        )

        data = response.json()['data']
        self.assertEqual(response.status_code, status.HTTP_200_OK)
        self.assertEqual(len(data['relationships']['activities']['data']), 0)

    def test_get_stats(self):
        self.initiative.states.approve(save=True)

        period_activity = PeriodActivityFactory.create(
            initiative=self.initiative,
            start=datetime.date.today() - datetime.timedelta(weeks=2),
            deadline=datetime.date.today() - datetime.timedelta(weeks=1),
            registration_deadline=datetime.date.today() - datetime.timedelta(weeks=3)
        )

        period_activity.states.submit(save=True)
        PeriodParticipantFactory.create_batch(3, activity=period_activity)
        PeriodParticipantFactory.create_batch(3, activity=period_activity, status='withdrawn')

        date_activity = DateActivityFactory.create(
            initiative=self.initiative,
            registration_deadline=datetime.date.today() - datetime.timedelta(weeks=2)

        )
        date_activity.states.submit(save=True)
        DateActivitySlotFactory.create(
            activity=date_activity,
            start=now() - datetime.timedelta(weeks=1),
        )
        DateParticipantFactory.create_batch(3, activity=date_activity)
        DateParticipantFactory.create_batch(3, activity=date_activity, status='withdrawn')

        funding = FundingFactory.create(
            initiative=self.initiative,
            deadline=now() - datetime.timedelta(weeks=1),
            status='succeeded'
        )
        donor_user = BlueBottleUserFactory.create()
        for donor in DonorFactory.create_batch(3, activity=funding, user=donor_user, amount=Money(10, 'EUR')):
            donor.contributions.get().states.succeed(save=True)
        for donor in DonorFactory.create_batch(3, activity=funding, user=None, amount=Money(10, 'USD')):
            donor.contributions.get().states.succeed(save=True)

        deed_activity = DeedFactory.create(
            initiative=self.initiative,
            start=datetime.date.today() - datetime.timedelta(days=10),
            end=datetime.date.today() - datetime.timedelta(days=5)
        )
        deed_activity.states.submit(save=True)
        deed_activity.states.succeed(save=True)

        DeedParticipantFactory.create_batch(3, activity=deed_activity)
        participants = DeedParticipantFactory.create_batch(3, activity=deed_activity)
        for participant in participants:
            participant.states.withdraw(save=True)

        collect_activity = CollectActivityFactory.create(
            initiative=self.initiative,
            start=datetime.date.today() - datetime.timedelta(weeks=2),
        )
        collect_activity.realized = 100
        collect_activity.states.submit(save=True)

        CollectContributorFactory.create_batch(3, activity=collect_activity)
        CollectContributorFactory.create_batch(3, activity=collect_activity, status='withdrawn')

        other_collect_activity = CollectActivityFactory.create(
            initiative=self.initiative,
            start=datetime.date.today() - datetime.timedelta(weeks=2),
        )
        other_collect_activity.realized = 200
        other_collect_activity.states.submit(save=True)

        CollectContributorFactory.create_batch(3, activity=other_collect_activity)

        # make an activity
        unrelated_initiative = InitiativeFactory.create()
        unrelated_initiative.states.submit()
        unrelated_initiative.states.approve(save=True)
        unrelated_activity = PeriodActivityFactory.create(
            initiative=unrelated_initiative,
            start=datetime.date.today() - datetime.timedelta(weeks=2),
            deadline=datetime.date.today() - datetime.timedelta(weeks=1),
            registration_deadline=datetime.date.today() - datetime.timedelta(weeks=3)
        )

        unrelated_activity.states.submit(save=True)
        PeriodParticipantFactory.create_batch(3, activity=unrelated_activity)

        response = self.client.get(
            self.url,
            user=self.owner
        )

        self.assertEqual(response.status_code, status.HTTP_200_OK)
        stats = response.json()['data']['meta']['stats']
        self.assertEqual(stats['hours'], 66.0)
        self.assertEqual(stats['activities'], 6)
        self.assertEqual(stats['amount'], {'amount': 75.0, 'currency': 'EUR'})

        # 3 period participants
        # 3 date participants
        # 1 donor (3 donations by same user)
        # 3 anonymous donations
        # 3 deed participants
        # 6 collect contributors
        # 19 total contributors
        # 3 withdrawn collect contributors not counted
        # organizers are not counted here
        self.assertEqual(stats['contributors'], 19)
        self.assertEqual(stats['effort'], 3)

        self.assertEqual(
<<<<<<< HEAD
            stats['collected'][str(collect_activity.type_id)], collect_activity.realized
        )
        self.assertEqual(
            stats['collected'][str(other_collect_activity.type_id)], other_collect_activity.realized
=======
            stats['collected'][str(collect_activity.collect_type_id)], collect_activity.realized
        )
        self.assertEqual(
            stats['collected'][str(other_collect_activity.collect_type_id)],
            other_collect_activity.realized
>>>>>>> 1868eae8
        )

    def test_get_other(self):
        response = self.client.get(
            self.url,
            user=BlueBottleUserFactory.create()
        )
        self.assertEqual(response.status_code, status.HTTP_200_OK)
        self.assertEqual(response.data['title'], self.initiative.title)

    def test_get_anonymous(self):
        response = self.client.get(
            self.url
        )
        self.assertEqual(response.status_code, status.HTTP_200_OK)
        self.assertEqual(response.data['title'], self.initiative.title)


@override_settings(
    ELASTICSEARCH_DSL_AUTOSYNC=True,
    ELASTICSEARCH_DSL_AUTO_REFRESH=True
)
@tag('elasticsearch')
class InitiativeListSearchAPITestCase(ESTestCase, InitiativeAPITestCase):
    def setUp(self):
        super(InitiativeListSearchAPITestCase, self).setUp()
        self.url = reverse('initiative-list')

    def test_no_filter(self):
        InitiativeFactory.create(owner=self.owner, status='approved')
        InitiativeFactory.create(status='approved')

        response = self.client.get(
            self.url,
            HTTP_AUTHORIZATION="JWT {0}".format(self.owner.get_jwt_token())
        )
        data = json.loads(response.content)

        self.assertEqual(data['meta']['pagination']['count'], 2)

    def test_more_results(self):
        InitiativeFactory.create_batch(19, owner=self.owner, status='approved')
        InitiativeFactory.create(status="approved")

        response = self.client.get(
            self.url,
            HTTP_AUTHORIZATION="JWT {0}".format(self.owner.get_jwt_token())
        )
        data = json.loads(response.content)

        self.assertEqual(data['meta']['pagination']['count'], 20)
        self.assertEqual(len(data['data']), 8)

    def test_only_owner_permission(self):
        owned = InitiativeFactory.create(owner=self.owner, status='approved')
        InitiativeFactory.create(status="approved")

        authenticated = Group.objects.get(name='Authenticated')
        authenticated.permissions.remove(
            Permission.objects.get(codename='api_read_initiative')
        )
        authenticated.permissions.add(
            Permission.objects.get(codename='api_read_own_initiative')
        )

        response = self.client.get(
            self.url,
            HTTP_AUTHORIZATION="JWT {0}".format(self.owner.get_jwt_token())
        )
        data = json.loads(response.content)

        self.assertEqual(data['meta']['pagination']['count'], 1)
        self.assertEqual(len(data['data']), 1)

        self.assertEqual(data['data'][0]['id'], str(owned.pk))

    def test_only_owner_permission_owner(self):
        owned = InitiativeFactory.create(owner=self.owner, status='draft')
        InitiativeFactory.create(status="approved")

        authenticated = Group.objects.get(name='Authenticated')
        authenticated.permissions.remove(
            Permission.objects.get(codename='api_read_initiative')
        )
        authenticated.permissions.add(
            Permission.objects.get(codename='api_read_own_initiative')
        )

        response = self.client.get(
            self.url + '?filter[owner.id]={}'.format(self.owner.pk),
            HTTP_AUTHORIZATION="JWT {0}".format(self.owner.get_jwt_token())
        )
        data = json.loads(response.content)

        self.assertEqual(data['meta']['pagination']['count'], 1)
        self.assertEqual(len(data['data']), 1)

        self.assertEqual(data['data'][0]['id'], str(owned.pk))

    def test_not_approved(self):
        approved = InitiativeFactory.create(owner=self.owner, status='approved')
        InitiativeFactory.create(owner=self.owner)

        response = self.client.get(
            self.url,
            HTTP_AUTHORIZATION="JWT {0}".format(self.owner.get_jwt_token())
        )
        data = json.loads(response.content)

        self.assertEqual(data['meta']['pagination']['count'], 1)
        self.assertEqual(data['data'][0]['id'], str(approved.pk))

    def test_filter_owner(self):
        owned_initiatives = InitiativeFactory.create_batch(
            2, status='submitted', owner=self.owner
        )

        managed_initiatives = InitiativeFactory.create_batch(
            2, status='submitted', activity_managers=[self.owner]
        )
        InitiativeFactory.create_batch(4, status='submitted')

        response = self.client.get(
            self.url + '?filter[owner.id]={}'.format(self.owner.pk),
            HTTP_AUTHORIZATION="JWT {0}".format(self.owner.get_jwt_token())
        )

        data = json.loads(response.content)

        self.assertEqual(data['meta']['pagination']['count'], 4)
        expected_ids = [str(initiative.pk) for initiative in owned_initiatives + managed_initiatives]

        for resource in data['data']:
            self.assertTrue(
                resource['id'] in expected_ids
            )

    def test_filter_owner_activity(self):
        InitiativeFactory.create_batch(4, status='submitted')

        with_activity = InitiativeFactory.create(status='submitted', owner=self.owner)
        activity = DateActivityFactory.create(owner=self.owner, initiative=with_activity)

        response = self.client.get(
            self.url + '?filter[owner.id]={}'.format(self.owner.pk),
            HTTP_AUTHORIZATION="JWT {0}".format(self.owner.get_jwt_token())
        )

        data = json.loads(response.content)
        self.assertEqual(data['meta']['pagination']['count'], 1)
        self.assertEqual(data['data'][0]['relationships']['activities']['data'][0]['id'], str(activity.pk))

    def test_filter_country(self):
        mordor = CountryFactory.create(name='Mordor')
        location = LocationFactory.create(country=mordor)
        initiative = InitiativeFactory.create(status='approved', place=None, location=location)
        InitiativeFactory.create(status='approved', place=None)

        response = self.client.get(
            self.url + '?filter[country]={}'.format(mordor.pk),
            HTTP_AUTHORIZATION="JWT {0}".format(self.owner.get_jwt_token())
        )
        data = json.loads(response.content)
        self.assertEqual(data['meta']['pagination']['count'], 1)
        self.assertEqual(data['data'][0]['id'], str(initiative.pk))

    def test_filter_location(self):
        location = LocationFactory.create()
        initiative = InitiativeFactory.create(status='approved', location=location)
        InitiativeFactory.create(status='approved')

        response = self.client.get(
            self.url + '?filter[location.id]={}'.format(location.pk),
            HTTP_AUTHORIZATION="JWT {0}".format(self.owner.get_jwt_token())
        )

        data = json.loads(response.content)

        self.assertEqual(data['meta']['pagination']['count'], 1)
        self.assertEqual(data['data'][0]['id'], str(initiative.pk))

    def test_filter_location_global(self):
        location = LocationFactory.create()
        initiative = InitiativeFactory.create(status='approved', location=location)

        global_initiative = InitiativeFactory.create(status='approved', is_global=True)
        DeedFactory.create(initiative=global_initiative, office_location=location)

        InitiativeFactory.create(status='approved')

        response = self.client.get(
            self.url + '?filter[location.id]={}'.format(location.pk),
            HTTP_AUTHORIZATION="JWT {0}".format(self.owner.get_jwt_token())
        )

        data = json.loads(response.content)

        self.assertEqual(data['meta']['pagination']['count'], 2)
        initiative_ids = [resource['id'] for resource in data['data']]
        self.assertTrue(str(initiative.pk) in initiative_ids)
        self.assertTrue(str(global_initiative.pk) in initiative_ids)

    def test_filter_not_owner(self):
        """
        Non-owner should only see approved initiatives
        """
        InitiativeFactory.create_batch(2, status='submitted', owner=self.owner)
        InitiativeFactory.create_batch(4, status='approved', owner=self.owner)
        InitiativeFactory.create_batch(3, status='approved')

        response = self.client.get(
            self.url + '?filter[owner.id]={}'.format(self.owner.pk),
            user=self.visitor
        )

        data = json.loads(response.content)

        self.assertEqual(data['meta']['pagination']['count'], 4)
        self.assertEqual(data['data'][0]['relationships']['owner']['data']['id'], str(self.owner.pk))

    def test_filter_activity_manager(self):
        """
        User should see initiatives where self activity manager when in submitted
        """
        InitiativeFactory.create_batch(2, status='submitted', activity_managers=[self.owner])
        InitiativeFactory.create_batch(4, status='approved')

        response = self.client.get(
            self.url + '?filter[owner.id]={}'.format(self.owner.pk),
            HTTP_AUTHORIZATION="JWT {0}".format(self.owner.get_jwt_token())
        )

        data = json.loads(response.content)

        self.assertEqual(data['meta']['pagination']['count'], 2)
        self.assertEqual(data['data'][0]['relationships']['activity-managers']['data'][0]['id'], str(self.owner.pk))

    def test_filter_promoter(self):
        """
        User should see initiatives where self activity manager when in submitted
        """
        InitiativeFactory.create_batch(2, status='submitted', promoter=self.owner)
        InitiativeFactory.create_batch(4, status='approved')

        response = self.client.get(
            self.url + '?filter[owner.id]={}'.format(self.owner.pk),
            HTTP_AUTHORIZATION="JWT {0}".format(self.owner.get_jwt_token())
        )

        data = json.loads(response.content)

        self.assertEqual(data['meta']['pagination']['count'], 2)

    def test_filter_owner_and_activity_manager(self):
        """
        User should see initiatives where self owner or activity manager when in submitted
        """
        InitiativeFactory.create_batch(2, status='submitted', activity_managers=[self.owner])
        InitiativeFactory.create_batch(3, status='submitted', owner=self.owner)
        InitiativeFactory.create_batch(4, status='approved')

        response = self.client.get(
            self.url + '?filter[owner.id]={}'.format(self.owner.pk),
            HTTP_AUTHORIZATION="JWT {0}".format(self.owner.get_jwt_token())
        )

        data = json.loads(response.content)

        self.assertEqual(data['meta']['pagination']['count'], 5)

    def test_search(self):
        first = InitiativeFactory.create(title='Lorem ipsum dolor sit amet', pitch="Lorem ipsum", status='approved')
        InitiativeFactory.create(title='consectetur adipiscing elit', status='approved')
        InitiativeFactory.create(title='Nam eu turpis erat', status='approved')
        second = InitiativeFactory.create(title='Lorem ipsum dolor sit amet', status='approved')

        response = self.client.get(
            self.url + '?filter[search]=lorem ipsum',
            HTTP_AUTHORIZATION="JWT {0}".format(self.owner.get_jwt_token())
        )

        data = json.loads(response.content)

        self.assertEqual(data['meta']['pagination']['count'], 2)
        self.assertEqual(data['data'][0]['id'], str(second.pk))
        self.assertEqual(data['data'][1]['id'], str(first.pk))

    def test_search_boost(self):
        first = InitiativeFactory.create(title='Something else', pitch='Lorem ipsum dolor sit amet', status='approved')
        second = InitiativeFactory.create(title='Lorem ipsum dolor sit amet', pitch="Something else", status='approved')

        response = self.client.get(
            self.url + '?filter[search]=lorem ipsum',
            HTTP_AUTHORIZATION="JWT {0}".format(self.owner.get_jwt_token())
        )

        data = json.loads(response.content)

        self.assertEqual(data['meta']['pagination']['count'], 2)
        self.assertEqual(data['data'][0]['id'], str(second.pk))
        self.assertEqual(data['data'][1]['id'], str(first.pk))

    def test_search_location(self):
        location = LocationFactory.create(name='nameofoffice')
        first = InitiativeFactory.create(status='approved', location=location)

        second = InitiativeFactory.create(status='approved', title='nameofoffice')

        InitiativeFactory.create(status='approved')

        response = self.client.get(
            self.url + '?filter[search]=nameofoffice',
            HTTP_AUTHORIZATION="JWT {0}".format(self.owner.get_jwt_token())
        )

        data = json.loads(response.content)

        self.assertEqual(data['meta']['pagination']['count'], 2)
        self.assertEqual(data['data'][0]['id'], str(second.pk))
        self.assertEqual(data['data'][1]['id'], str(first.pk))

    def test_sort_title(self):
        second = InitiativeFactory.create(title='B: something else', status='approved')
        third = InitiativeFactory.create(title='C: More', status='approved')
        first = InitiativeFactory.create(title='A: something', status='approved')

        response = self.client.get(
            self.url + '?sort=alphabetical',
            HTTP_AUTHORIZATION="JWT {0}".format(self.owner.get_jwt_token())
        )

        data = json.loads(response.content)

        self.assertEqual(data['meta']['pagination']['count'], 3)
        self.assertEqual(data['data'][0]['id'], str(first.pk))
        self.assertEqual(data['data'][1]['id'], str(second.pk))
        self.assertEqual(data['data'][2]['id'], str(third.pk))

    def test_sort_created(self):
        first = InitiativeFactory.create(status='approved')
        second = InitiativeFactory.create(status='approved')
        third = InitiativeFactory.create(status='approved')

        first.created = datetime.datetime(2018, 5, 8, tzinfo=get_current_timezone())
        first.save()
        second.created = datetime.datetime(2018, 5, 7, tzinfo=get_current_timezone())
        second.save()
        third.created = datetime.datetime(2018, 5, 9, tzinfo=get_current_timezone())
        third.save()

        response = self.client.get(
            self.url + '?sort=date',
            HTTP_AUTHORIZATION="JWT {0}".format(self.owner.get_jwt_token())
        )

        data = json.loads(response.content)

        self.assertEqual(data['meta']['pagination']['count'], 3)
        self.assertEqual(data['data'][0]['id'], str(third.pk))
        self.assertEqual(data['data'][1]['id'], str(first.pk))
        self.assertEqual(data['data'][2]['id'], str(second.pk))

    def test_sort_activity_date(self):
        first = InitiativeFactory.create(status='approved')
        FundingFactory.create(
            initiative=first,
            status='open',
            deadline=now() + datetime.timedelta(days=8)
        )
        FundingFactory.create(
            initiative=first,
            status='submitted',
            deadline=now() + datetime.timedelta(days=7)
        )

        second = InitiativeFactory.create(status='approved')
        activity = DateActivityFactory.create(
            initiative=second,
            status='open',
            slots=[]
        )
        DateActivitySlotFactory.create(
            activity=activity,
            start=now() + datetime.timedelta(days=7)
        )
        third = InitiativeFactory.create(status='approved')
        activity = DateActivityFactory.create(
            initiative=third,
            status='open',
            slots=[]
        )
        DateActivitySlotFactory.create(
            activity=activity,
            start=now() + datetime.timedelta(days=6)
        )
        PeriodActivityFactory.create(
            initiative=third,
            status='open',
            deadline=(now() + datetime.timedelta(days=9)).date()
        )

        fourth = InitiativeFactory.create(status='approved')
        PeriodActivityFactory.create(
            initiative=fourth,
            status='succeeded',
            deadline=(now() + datetime.timedelta(days=7)).date()
        )

        fifth = InitiativeFactory.create(status='approved')
        PeriodActivityFactory.create(
            initiative=fourth,
            status='succeeded',
            deadline=(now() + datetime.timedelta(days=8)).date()
        )

        response = self.client.get(
            self.url + '?sort=activity_date',
            HTTP_AUTHORIZATION="JWT {0}".format(self.owner.get_jwt_token())
        )

        data = json.loads(response.content)

        self.assertEqual(data['meta']['pagination']['count'], 5)
        self.assertEqual(data['data'][0]['id'], str(third.pk))
        self.assertEqual(data['data'][1]['id'], str(first.pk))
        self.assertEqual(data['data'][2]['id'], str(second.pk))
        self.assertEqual(data['data'][3]['id'], str(fourth.pk))
        self.assertEqual(data['data'][4]['id'], str(fifth.pk))


class InitiativeReviewTransitionListAPITestCase(InitiativeAPITestCase):
    def setUp(self):
        super(InitiativeReviewTransitionListAPITestCase, self).setUp()

        self.url = reverse('initiative-review-transition-list')

        self.initiative = InitiativeFactory(
            has_organization=False,
            owner=self.owner
        )

    def test_transition_disallowed(self):
        self.initiative.states.submit(save=True)

        data = {
            'data': {
                'type': 'initiative-transitions',
                'attributes': {
                    'transition': 'approve',
                },
                'relationships': {
                    'resource': {
                        'data': {
                            'type': 'initiatives',
                            'id': self.initiative.pk
                        }
                    }
                }
            }
        }

        response = self.client.post(
            self.url,
            json.dumps(data),
            user=self.owner
        )

        self.assertEqual(response.status_code, status.HTTP_400_BAD_REQUEST)
        data = json.loads(response.content)
        self.assertEqual(data['errors'][0], u'Transition is not available')

        initiative = Initiative.objects.get(pk=self.initiative.pk)
        self.assertEqual(initiative.status, 'submitted')


class InitiativeRedirectTest(TestCase):
    def setUp(self):
        super(InitiativeRedirectTest, self).setUp()
        self.client = JSONAPITestClient()

        self.url = reverse('initiative-redirect-list')

    def test_initiative(self):
        initiative = InitiativeFactory.create()
        data = {
            'data': {
                'type': 'initiative-redirects',
                'attributes': {
                    'route': 'project',
                    'params': {'project_id': initiative.slug}
                },
            }
        }
        response = self.client.post(
            self.url,
            json.dumps(data)
        )

        self.assertEqual(response.status_code, status.HTTP_201_CREATED)

        self.assertEqual(
            response.json()['data']['attributes']['target-route'], 'initiatives.details'
        )

        self.assertEqual(
            response.json()['data']['attributes']['target-params'], [initiative.pk, initiative.slug]
        )

    def test_initiative_duplicate(self):
        initiative = InitiativeFactory.create()
        InitiativeFactory.create(slug=initiative.slug)

        data = {
            'data': {
                'type': 'initiative-redirects',
                'attributes': {
                    'route': 'project',
                    'params': {'project_id': initiative.slug}
                },
            }
        }
        response = self.client.post(
            self.url,
            json.dumps(data)
        )

        self.assertEqual(response.status_code, status.HTTP_201_CREATED)

        self.assertEqual(
            response.json()['data']['attributes']['target-route'], 'initiatives.details'
        )

        self.assertEqual(
            response.json()['data']['attributes']['target-params'], [initiative.pk, initiative.slug]
        )

    def test_initiative_with_funding(self):
        initiative = InitiativeFactory.create()
        funding = FundingFactory.create(initiative=initiative)

        data = {
            'data': {
                'type': 'initiative-redirects',
                'attributes': {
                    'route': 'project',
                    'params': {'project_id': initiative.slug}
                },
            }
        }
        response = self.client.post(
            self.url,
            json.dumps(data)
        )

        self.assertEqual(response.status_code, status.HTTP_201_CREATED)

        self.assertEqual(
            response.json()['data']['attributes']['target-route'], 'initiatives.activities.details.funding'
        )

        self.assertEqual(
            response.json()['data']['attributes']['target-params'], [funding.pk, funding.slug]
        )

    def test_does_not_exist(self):

        data = {
            'data': {
                'type': 'initiative-redirects',
                'attributes': {
                    'route': 'tasks.detail',
                    'params': {'id': '123'}
                },
            }
        }
        response = self.client.post(
            self.url,
            json.dumps(data)
        )
        self.assertEqual(response.status_code, status.HTTP_404_NOT_FOUND)


class InitiativeRelatedImageAPITestCase(InitiativeAPITestCase):
    def setUp(self):
        super(InitiativeRelatedImageAPITestCase, self).setUp()
        self.initiative = InitiativeFactory(
            owner=self.owner,
        )
        self.url = reverse('initiative-detail', args=(self.initiative.pk,))
        self.related_image_url = reverse('related-initiative-image-list')

        file_path = './bluebottle/files/tests/files/test-image.png'

        with open(file_path, 'rb') as test_file:
            response = self.client.post(
                reverse('image-list'),
                test_file.read(),
                content_type="image/png",
                HTTP_CONTENT_DISPOSITION='attachment; filename="some_file.jpg"',
                user=self.owner
            )

        self.file_data = json.loads(response.content)

    def test_create(self):
        data = {
            'data': {
                'type': 'related-initiative-images',
                'relationships': {
                    'image': {
                        'data': {
                            'type': 'images',
                            'id': self.file_data['data']['id']
                        }
                    },
                    'resource': {
                        'data': {
                            'type': 'initiatives',
                            'id': self.initiative.pk,
                        }
                    }
                }
            }
        }
        response = self.client.post(
            self.related_image_url,
            data=json.dumps(data),
            user=self.owner
        )
        self.assertEqual(response.status_code, status.HTTP_201_CREATED)

        self.assertEqual(
            response.json()['included'][0]['attributes']['links']['large'].split('?')[0],
            u'/api/initiatives/{}/related-image/600'.format(response.json()['data']['id'])
        )

    def test_create_non_owner(self):
        data = {
            'data': {
                'type': 'related-initiative-images',
                'relationships': {
                    'image': {
                        'data': {
                            'type': 'images',
                            'id': self.file_data['data']['id']
                        }
                    },
                    'resource': {
                        'data': {
                            'type': 'initiatives',
                            'id': self.initiative.pk,
                        }
                    }
                }
            }
        }
        response = self.client.post(
            self.related_image_url,
            data=json.dumps(data),
            user=BlueBottleUserFactory.create()
        )

        self.assertEqual(response.status_code, status.HTTP_403_FORBIDDEN)


class ThemeAPITestCase(BluebottleTestCase):

    def setUp(self):
        super(ThemeAPITestCase, self).setUp()

        self.client = JSONAPITestClient()
        Theme.objects.all().delete()

        self.list_url = reverse('initiative-theme-list')
        self.user = BlueBottleUserFactory()
        themes = ThemeFactory.create_batch(5, disabled=False)
        self.theme = themes[0]
        self.detail_url = reverse('initiative-theme', args=(self.theme.id,))

    def test_list(self):
        response = self.client.get(self.list_url, user=self.user)

        self.assertEqual(response.status_code, status.HTTP_200_OK)

        self.assertEqual(
            len(response.json()['data']), 5
        )
        result = response.json()['data'][0]
        self.assertEqual(self.theme.name, result['attributes']['name'])

    def test_list_anonymous(self):
        response = self.client.get(self.list_url)
        self.assertEqual(response.status_code, status.HTTP_200_OK)
        self.assertEqual(
            len(response.json()['data']), 5
        )

    def test_list_closed(self):
        MemberPlatformSettings.objects.update(closed=True)
        response = self.client.get(self.list_url)
        self.assertEqual(response.status_code, status.HTTP_401_UNAUTHORIZED)

    def test_list_disabled(self):
        ThemeFactory.create(disabled=True)
        response = self.client.get(self.list_url)
        self.assertEqual(response.status_code, status.HTTP_200_OK)
        self.assertEqual(
            len(response.json()['data']), 5
        )

    def test_detail(self):
        response = self.client.get(self.detail_url, user=self.user)
        self.assertEqual(response.status_code, status.HTTP_200_OK)
        result = response.json()['data']
        self.assertEqual(result['attributes']['name'], self.theme.name)

    def test_detail_anonymous(self):
        response = self.client.get(self.detail_url)
        self.assertEqual(response.status_code, status.HTTP_200_OK)
        result = response.json()['data']
        self.assertEqual(result['attributes']['name'], self.theme.name)

    def test_detail_closed(self):
        MemberPlatformSettings.objects.update(closed=True)
        response = self.client.get(self.detail_url)
        self.assertEqual(response.status_code, status.HTTP_401_UNAUTHORIZED)

    def test_detail_disabled(self):
        theme = ThemeFactory.create(disabled=True)
        url = reverse('initiative-theme', args=(theme.id,))
        response = self.client.get(url)
        self.assertEqual(response.status_code, status.HTTP_404_NOT_FOUND)


class ThemeApiTestCase(BluebottleTestCase):

    def setUp(self):
        super().setUp()
        MemberPlatformSettings.objects.update(closed=True)
        self.url = reverse('initiative-theme-list')
        self.client = JSONAPITestClient()

    def test_get_skills_authenticated(self):
        user = BlueBottleUserFactory.create()
        response = self.client.get(self.url, user=user)
        self.assertEqual(response.status_code, 200)

    def test_get_skills_unauthenticated(self):
        response = self.client.get(self.url)
        self.assertEqual(response.status_code, 401)<|MERGE_RESOLUTION|>--- conflicted
+++ resolved
@@ -671,18 +671,11 @@
         self.assertEqual(stats['effort'], 3)
 
         self.assertEqual(
-<<<<<<< HEAD
-            stats['collected'][str(collect_activity.type_id)], collect_activity.realized
-        )
-        self.assertEqual(
-            stats['collected'][str(other_collect_activity.type_id)], other_collect_activity.realized
-=======
             stats['collected'][str(collect_activity.collect_type_id)], collect_activity.realized
         )
         self.assertEqual(
             stats['collected'][str(other_collect_activity.collect_type_id)],
             other_collect_activity.realized
->>>>>>> 1868eae8
         )
 
     def test_get_other(self):
