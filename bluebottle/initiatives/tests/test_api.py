from builtins import str
import datetime
import json

from django.contrib.auth.models import Group, Permission
from django.contrib.gis.geos import Point
from django.core.urlresolvers import reverse
from django.test import TestCase, tag
from django.test.utils import override_settings
from django.utils.timezone import get_current_timezone, now

from moneyed import Money
from django_elasticsearch_dsl.test import ESTestCase
from rest_framework import status

from bluebottle.initiatives.models import Initiative
from bluebottle.initiatives.tests.factories import InitiativeFactory
from bluebottle.funding.tests.factories import FundingFactory, DonorFactory
from bluebottle.time_based.tests.factories import (
    PeriodActivityFactory, DateActivityFactory, PeriodParticipantFactory, DateParticipantFactory,
<<<<<<< HEAD
    DateActivitySlotFactory
=======
    DateSlotFactory
>>>>>>> 0e1a6c63
)
from bluebottle.bb_projects.models import ProjectTheme
from bluebottle.members.models import MemberPlatformSettings
from bluebottle.files.tests.factories import ImageFactory
from bluebottle.test.factory_models.accounts import BlueBottleUserFactory
from bluebottle.test.factory_models.geo import GeolocationFactory, LocationFactory
from bluebottle.test.factory_models.projects import ProjectThemeFactory
from bluebottle.test.factory_models.organizations import OrganizationFactory
from bluebottle.test.utils import JSONAPITestClient, BluebottleTestCase


def get_include(response, name):
    included = response.json()['included']
    return [include for include in included if include['type'] == name][0]


class InitiativeAPITestCase(TestCase):
    """
    Integration tests for the Categories API.
    """

    def setUp(self):
        super(InitiativeAPITestCase, self).setUp()
        self.client = JSONAPITestClient()
        self.owner = BlueBottleUserFactory.create()
        self.visitor = BlueBottleUserFactory.create()


class InitiativeListAPITestCase(InitiativeAPITestCase):
    def setUp(self):
        super(InitiativeListAPITestCase, self).setUp()
        self.theme = ProjectThemeFactory.create()
        self.url = reverse('initiative-list')

    def test_create(self):
        data = {
            'data': {
                'type': 'initiatives',
                'attributes': {
                    'title': 'Some title'
                },
                'relationships': {
                    'theme': {
                        'data': {
                            'type': 'themes',
                            'id': self.theme.pk
                        },
                    }
                }
            }
        }
        response = self.client.post(
            self.url,
            json.dumps(data),
            user=self.owner
        )
        self.assertEqual(response.status_code, status.HTTP_201_CREATED)
        response_data = json.loads(response.content)

        initiative = Initiative.objects.get(pk=response_data['data']['id'])

        self.assertEqual(response_data['data']['attributes']['title'], 'Some title')
        self.assertEqual(response_data['data']['attributes']['slug'], 'some-title')
        self.assertEqual(initiative.title, 'Some title')
        self.assertEqual(
            response_data['data']['relationships']['owner']['data']['id'],
            str(self.owner.pk)
        )
        self.assertEqual(
            response_data['data']['relationships']['theme']['data']['id'],
            str(initiative.theme.pk)
        )
        self.assertEqual(len(response_data['included']), 2)

    def test_create_special_chars(self):
        data = {
            'data': {
                'type': 'initiatives',
                'attributes': {
                    'title': ':)'
                },
                'relationships': {
                    'theme': {
                        'data': {
                            'type': 'themes',
                            'id': self.theme.pk
                        },
                    }
                }
            }
        }
        response = self.client.post(
            self.url,
            json.dumps(data),
            user=self.owner
        )
        self.assertEqual(response.status_code, status.HTTP_201_CREATED)
        response_data = json.loads(response.content)
        self.assertEqual(response_data['data']['attributes']['title'], ':)')
        self.assertNotEqual(response_data['data']['attributes']['slug'], '')

    def test_create_missing_iamge(self):
        data = {
            'data': {
                'type': 'initiatives',
                'attributes': {
                    'title': 'Some title'
                },
                'relationships': {
                    'theme': {
                        'data': {
                            'type': 'themes',
                            'id': self.theme.pk
                        },
                    }
                }
            }
        }
        response = self.client.post(
            self.url,
            json.dumps(data),
            user=self.owner
        )
        self.assertEqual(response.status_code, status.HTTP_201_CREATED)
        self.assertTrue(
            '/data/attributes/image' in (
                error['source']['pointer'] for error in response.json()['data']['meta']['required']
            )
        )

    def test_create_duplicate_title(self):
        InitiativeFactory.create(title='Some title', status='approved')
        data = {
            'data': {
                'type': 'initiatives',
                'attributes': {
                    'title': 'Some title'
                },
                'relationships': {
                    'theme': {
                        'data': {
                            'type': 'themes',
                            'id': self.theme.pk
                        },
                    }
                }
            }
        }
        response = self.client.post(
            self.url,
            json.dumps(data),
            user=self.owner
        )
        self.assertEqual(response.status_code, status.HTTP_201_CREATED)

        data = response.json()
        self.assertTrue(
            '/data/attributes/title' in (error['source']['pointer'] for error in data['data']['meta']['errors'])
        )

    def test_create_validation_organization_website(self):
        organization = OrganizationFactory.create(website='')

        data = {
            'data': {
                'type': 'initiatives',
                'attributes': {
                    'title': 'Some title',
                    'has_organization': True
                },
                'relationships': {
                    'organization': {
                        'data': {
                            'type': 'organizations',
                            'id': organization.pk
                        },
                    }
                }

            }
        }
        response = self.client.post(
            self.url,
            json.dumps(data),
            user=self.owner
        )
        self.assertEqual(response.status_code, status.HTTP_201_CREATED)
        organization = get_include(response, 'organizations')
        self.assertTrue(
            '/data/attributes/website' in (error['source']['pointer'] for error in organization['meta']['required'])
        )

    def test_create_with_location(self):
        geolocation = GeolocationFactory.create(position=Point(23.6851594, 43.0579025))
        data = {
            'data': {
                'type': 'initiatives',
                'attributes': {
                    'title': 'Some title'
                },
                'relationships': {
                    'place': {
                        'data': {
                            'type': 'geolocations',
                            'id': geolocation.id
                        },
                    }
                }
            }
        }
        response = self.client.post(
            self.url,
            json.dumps(data),
            user=self.owner
        )
        self.assertEqual(response.status_code, status.HTTP_201_CREATED)
        geolocation = get_include(response, 'geolocations')
        self.assertEqual(geolocation['attributes']['position'],
                         {'latitude': 43.0579025, 'longitude': 23.6851594})

    def test_create_anonymous(self):
        response = self.client.post(
            self.url,
            json.dumps({})
        )
        self.assertEqual(response.status_code, status.HTTP_401_UNAUTHORIZED)


class InitiativeDetailAPITestCase(InitiativeAPITestCase):
    def setUp(self):
        super(InitiativeDetailAPITestCase, self).setUp()
        self.initiative = InitiativeFactory(
            owner=self.owner,
            place=GeolocationFactory(position=Point(23.6851594, 43.0579025))
        )
        self.initiative.states.submit(save=True)
        self.url = reverse('initiative-detail', args=(self.initiative.pk,))

        self.data = {
            'data': {
                'id': self.initiative.id,
                'type': 'initiatives',
                'attributes': {
                    'title': 'Some title'
                }
            }
        }

    def test_patch(self):
        response = self.client.patch(
            self.url,
            json.dumps(self.data),
            user=self.owner
        )
        self.assertEqual(response.status_code, status.HTTP_200_OK)
        data = json.loads(response.content)
        self.assertEqual(data['data']['attributes']['title'], 'Some title')

    def test_put_image(self):
        file_path = './bluebottle/files/tests/files/test-image.png'
        with open(file_path, 'rb') as test_file:
            response = self.client.post(
                reverse('image-list'),
                test_file.read(),
                content_type="image/png",
                HTTP_CONTENT_DISPOSITION='attachment; filename="some_file.png"',
                user=self.owner
            )

        file_data = json.loads(response.content)
        data = {
            'data': {
                'id': self.initiative.id,
                'type': 'initiatives',
                'relationships': {
                    'image': {
                        'data': {
                            'type': 'images',
                            'id': file_data['data']['id']
                        }
                    }
                }
            }
        }
        response = self.client.patch(
            self.url,
            json.dumps(data),
            content_type="application/vnd.api+json",
            user=self.owner
        )

        self.assertEqual(response.status_code, status.HTTP_200_OK)
        data = response.json()
        self.assertEqual(
            data['data']['relationships']['image']['data']['id'],
            file_data['data']['id']
        )

        image = get_include(response, 'images')
        response = self.client.get(
            image['attributes']['links']['large'],
            user=self.owner
        )
        self.assertEqual(response.status_code, status.HTTP_200_OK)
        self.assertTrue(
            response['X-Accel-Redirect'].startswith(
                '/media/cache/'
            )
        )

    def test_put_location(self):
        location = LocationFactory.create()

        data = {
            'data': {
                'id': self.initiative.id,
                'type': 'initiatives',
                'relationships': {
                    'location': {
                        'data': {
                            'type': 'locations',
                            'id': location.pk
                        }
                    }
                }
            }
        }
        response = self.client.patch(
            self.url,
            json.dumps(data),
            content_type="application/vnd.api+json",
            HTTP_AUTHORIZATION="JWT {0}".format(self.owner.get_jwt_token())
        )

        self.assertEqual(response.status_code, 200)
        data = json.loads(response.content)
        self.assertEqual(
            data['data']['relationships']['location']['data']['id'],
            str(location.pk)
        )

        self.assertEqual(
            get_include(response, 'locations')['attributes']['name'],
            location.name
        )

    def test_patch_anonymous(self):
        response = self.client.patch(
            self.url,
            json.dumps(self.data),
        )
        self.assertEqual(response.status_code, status.HTTP_401_UNAUTHORIZED)

    def test_patch_wrong_user(self):
        response = self.client.patch(
            self.url,
            json.dumps(self.data),
            user=BlueBottleUserFactory.create()
        )
        self.assertEqual(response.status_code, status.HTTP_403_FORBIDDEN)

    def test_update_cancelled(self):
        self.initiative.states.approve()
        self.initiative.states.cancel(save=True)
        response = self.client.put(self.url, json.dumps(self.data), user=self.initiative.owner)

        self.assertEqual(response.status_code, status.HTTP_403_FORBIDDEN)

    def test_update_deleted(self):
        self.initiative = InitiativeFactory.create()
        self.initiative.states.delete(save=True)
        response = self.client.put(self.url, json.dumps(self.data), user=self.initiative.owner)

        self.assertEqual(response.status_code, status.HTTP_403_FORBIDDEN)

    def test_update_rejected(self):
        self.initiative = InitiativeFactory.create()
        self.initiative.states.reject(save=True)
        response = self.client.put(self.url, json.dumps(self.data), user=self.initiative.owner)

        self.assertEqual(response.status_code, status.HTTP_403_FORBIDDEN)

    def test_get_owner(self):
        self.initiative.title = ''
        self.initiative.save()

        response = self.client.get(
            self.url,
            user=self.owner
        )

        data = response.json()['data']
        self.assertEqual(response.status_code, status.HTTP_200_OK)
        self.assertEqual(response.data['title'], self.initiative.title)
        self.assertEqual(data['meta']['status'], self.initiative.status)
        self.assertEqual(
            data['meta']['transitions'],
            [{
                u'available': True,
                u'name': u'request_changes',
                u'target': u'needs_work'
            }])
        self.assertEqual(data['relationships']['theme']['data']['id'], str(self.initiative.theme.pk))
        self.assertEqual(data['relationships']['owner']['data']['id'], str(self.initiative.owner.pk))

        geolocation = get_include(response, 'geolocations')
        self.assertEqual(geolocation['attributes']['position'], {'latitude': 43.0579025, 'longitude': 23.6851594})

        self.assertTrue(
            '/data/attributes/title' in (error['source']['pointer'] for error in data['meta']['required'])
        )

    def test_get_activities(self):
        event = DateActivityFactory.create(initiative=self.initiative, image=ImageFactory.create())
        slot = DateSlotFactory.create(activity=event)
        response = self.client.get(
            self.url,
            user=self.owner
        )

        data = response.json()['data']
        self.assertEqual(response.status_code, status.HTTP_200_OK)
        self.assertEqual(len(data['relationships']['activities']['data']), 1)
        self.assertEqual(data['relationships']['activities']['data'][0]['id'], str(event.pk))
        self.assertEqual(
            data['relationships']['activities']['data'][0]['type'],
            'activities/time-based/dates'
        )
        activity_data = get_include(response, 'activities/time-based/dates')
        self.assertEqual(
            activity_data['attributes']['title'],
            event.title
        )

        slot_data = get_include(response, 'activities/time-based/date-slots')
        self.assertEqual(
            slot_data['id'],
            str(slot.pk)
        )
        self.assertEqual(activity_data['type'], 'activities/time-based/dates')
        activity_location = activity_data['relationships']['location']['data']

        self.assertTrue(
            activity_location in (
                {'type': included['type'], 'id': included['id']} for included in response.json()['included']
            )
        )

        activity_image = activity_data['relationships']['image']['data']

        self.assertTrue(
            activity_image in (
                {'type': included['type'], 'id': included['id']} for included in
                response.json()['included']
            )
        )

    def test_deleted_activities(self):
        DateActivityFactory.create(initiative=self.initiative, status='deleted')
        response = self.client.get(
            self.url,
            user=self.owner
        )

        data = response.json()['data']
        self.assertEqual(response.status_code, status.HTTP_200_OK)
        self.assertEqual(len(data['relationships']['activities']['data']), 0)

    def test_get_stats(self):
        self.initiative.states.approve(save=True)

        period_activity = PeriodActivityFactory.create(
            initiative=self.initiative,
            start=datetime.date.today() - datetime.timedelta(weeks=2),
            deadline=datetime.date.today() - datetime.timedelta(weeks=1),
            registration_deadline=datetime.date.today() - datetime.timedelta(weeks=3)

        )

        period_activity.states.submit(save=True)
        PeriodParticipantFactory.create_batch(3, activity=period_activity)

        date_activity = DateActivityFactory.create(
            initiative=self.initiative,
            registration_deadline=datetime.date.today() - datetime.timedelta(weeks=2)

        )
        date_activity.states.submit(save=True)
        DateActivitySlotFactory.create(
            activity=date_activity,
            start=now() - datetime.timedelta(weeks=1),
        )
        DateParticipantFactory.create_batch(3, activity=date_activity)

        funding = FundingFactory.create(
            initiative=self.initiative,
            deadline=now() - datetime.timedelta(weeks=1),
            status='succeeded'
        )

        for donor in DonorFactory.create_batch(3, activity=funding, amount=Money(10, 'EUR')):
            donor.contributions.get().states.succeed(save=True)
        for donor in DonorFactory.create_batch(3, activity=funding, amount=Money(10, 'USD')):
            donor.contributions.get().states.succeed(save=True)

        response = self.client.get(
            self.url,
            user=self.owner
        )

        self.assertEqual(response.status_code, status.HTTP_200_OK)
        stats = response.json()['data']['meta']['stats']
        self.assertEqual(stats['hours'], 66.0)
        self.assertEqual(stats['activities'], 3)
        self.assertEqual(stats['amount'], {'amount': 75.0, 'currency': 'EUR'})
        self.assertEqual(stats['contributors'], 12)

    def test_get_other(self):
        response = self.client.get(
            self.url,
            user=BlueBottleUserFactory.create()
        )
        self.assertEqual(response.status_code, status.HTTP_200_OK)
        self.assertEqual(response.data['title'], self.initiative.title)

    def test_get_anonymous(self):
        response = self.client.get(
            self.url
        )
        self.assertEqual(response.status_code, status.HTTP_200_OK)
        self.assertEqual(response.data['title'], self.initiative.title)


@override_settings(
    ELASTICSEARCH_DSL_AUTOSYNC=True,
    ELASTICSEARCH_DSL_AUTO_REFRESH=True
)
@tag('elasticsearch')
class InitiativeListSearchAPITestCase(ESTestCase, InitiativeAPITestCase):
    def setUp(self):
        super(InitiativeListSearchAPITestCase, self).setUp()
        self.url = reverse('initiative-list')

    def test_no_filter(self):
        InitiativeFactory.create(owner=self.owner, status='approved')
        InitiativeFactory.create(status='approved')

        response = self.client.get(
            self.url,
            HTTP_AUTHORIZATION="JWT {0}".format(self.owner.get_jwt_token())
        )
        data = json.loads(response.content)

        self.assertEqual(data['meta']['pagination']['count'], 2)

    def test_more_results(self):
        InitiativeFactory.create_batch(19, owner=self.owner, status='approved')
        InitiativeFactory.create(status="approved")

        response = self.client.get(
            self.url,
            HTTP_AUTHORIZATION="JWT {0}".format(self.owner.get_jwt_token())
        )
        data = json.loads(response.content)

        self.assertEqual(data['meta']['pagination']['count'], 20)
        self.assertEqual(len(data['data']), 8)

    def test_only_owner_permission(self):
        owned = InitiativeFactory.create(owner=self.owner, status='approved')
        InitiativeFactory.create(status="approved")

        authenticated = Group.objects.get(name='Authenticated')
        authenticated.permissions.remove(
            Permission.objects.get(codename='api_read_initiative')
        )
        authenticated.permissions.add(
            Permission.objects.get(codename='api_read_own_initiative')
        )

        response = self.client.get(
            self.url,
            HTTP_AUTHORIZATION="JWT {0}".format(self.owner.get_jwt_token())
        )
        data = json.loads(response.content)

        self.assertEqual(data['meta']['pagination']['count'], 1)
        self.assertEqual(len(data['data']), 1)

        self.assertEqual(data['data'][0]['id'], str(owned.pk))

    def test_only_owner_permission_owner(self):
        owned = InitiativeFactory.create(owner=self.owner, status='draft')
        InitiativeFactory.create(status="approved")

        authenticated = Group.objects.get(name='Authenticated')
        authenticated.permissions.remove(
            Permission.objects.get(codename='api_read_initiative')
        )
        authenticated.permissions.add(
            Permission.objects.get(codename='api_read_own_initiative')
        )

        response = self.client.get(
            self.url + '?filter[owner.id]={}'.format(self.owner.pk),
            HTTP_AUTHORIZATION="JWT {0}".format(self.owner.get_jwt_token())
        )
        data = json.loads(response.content)

        self.assertEqual(data['meta']['pagination']['count'], 1)
        self.assertEqual(len(data['data']), 1)

        self.assertEqual(data['data'][0]['id'], str(owned.pk))

    def test_not_approved(self):
        approved = InitiativeFactory.create(owner=self.owner, status='approved')
        InitiativeFactory.create(owner=self.owner)

        response = self.client.get(
            self.url,
            HTTP_AUTHORIZATION="JWT {0}".format(self.owner.get_jwt_token())
        )
        data = json.loads(response.content)

        self.assertEqual(data['meta']['pagination']['count'], 1)
        self.assertEqual(data['data'][0]['id'], str(approved.pk))

    def test_filter_owner(self):
        InitiativeFactory.create_batch(2, status='submitted', owner=self.owner)
        InitiativeFactory.create_batch(4, status='submitted')

        response = self.client.get(
            self.url + '?filter[owner.id]={}'.format(self.owner.pk),
            HTTP_AUTHORIZATION="JWT {0}".format(self.owner.get_jwt_token())
        )

        data = json.loads(response.content)

        self.assertEqual(data['meta']['pagination']['count'], 2)
        self.assertEqual(data['data'][0]['relationships']['owner']['data']['id'], str(self.owner.pk))

    def test_filter_owner_activity(self):
        InitiativeFactory.create_batch(4, status='submitted')

        with_activity = InitiativeFactory.create(status='submitted')
        activity = DateActivityFactory.create(owner=self.owner, initiative=with_activity)

        response = self.client.get(
            self.url + '?filter[owner.id]={}'.format(self.owner.pk),
            HTTP_AUTHORIZATION="JWT {0}".format(self.owner.get_jwt_token())
        )

        data = json.loads(response.content)

        self.assertEqual(data['meta']['pagination']['count'], 1)
        self.assertEqual(data['data'][0]['relationships']['activities']['data'][0]['id'], str(activity.pk))

    def test_filter_location(self):
        location = LocationFactory.create()
        initiative = InitiativeFactory.create(status='approved', location=location)
        InitiativeFactory.create(status='approved')

        response = self.client.get(
            self.url + '?filter[location.id]={}'.format(location.pk),
            HTTP_AUTHORIZATION="JWT {0}".format(self.owner.get_jwt_token())
        )

        data = json.loads(response.content)

        self.assertEqual(data['meta']['pagination']['count'], 1)
        self.assertEqual(data['data'][0]['id'], str(initiative.pk))

    def test_filter_not_owner(self):
        """
        Non-owner should only see approved initiatives
        """
        InitiativeFactory.create_batch(2, status='submitted', owner=self.owner)
        InitiativeFactory.create_batch(4, status='approved', owner=self.owner)
        InitiativeFactory.create_batch(3, status='approved')

        response = self.client.get(
            self.url + '?filter[owner.id]={}'.format(self.owner.pk),
            user=self.visitor
        )

        data = json.loads(response.content)

        self.assertEqual(data['meta']['pagination']['count'], 4)
        self.assertEqual(data['data'][0]['relationships']['owner']['data']['id'], str(self.owner.pk))

    def test_filter_activity_manager(self):
        """
        User should see initiatives where self activity manager when in submitted
        """
        InitiativeFactory.create_batch(2, status='submitted', activity_manager=self.owner)
        InitiativeFactory.create_batch(4, status='approved')

        response = self.client.get(
            self.url + '?filter[owner.id]={}'.format(self.owner.pk),
            HTTP_AUTHORIZATION="JWT {0}".format(self.owner.get_jwt_token())
        )

        data = json.loads(response.content)

        self.assertEqual(data['meta']['pagination']['count'], 2)
        self.assertEqual(data['data'][0]['relationships']['activity-manager']['data']['id'], str(self.owner.pk))

    def test_filter_promoter(self):
        """
        User should see initiatives where self activity manager when in submitted
        """
        InitiativeFactory.create_batch(2, status='submitted', promoter=self.owner)
        InitiativeFactory.create_batch(4, status='approved')

        response = self.client.get(
            self.url + '?filter[owner.id]={}'.format(self.owner.pk),
            HTTP_AUTHORIZATION="JWT {0}".format(self.owner.get_jwt_token())
        )

        data = json.loads(response.content)

        self.assertEqual(data['meta']['pagination']['count'], 2)

    def test_filter_owner_and_activity_manager(self):
        """
        User should see initiatives where self owner or activity manager when in submitted
        """
        InitiativeFactory.create_batch(2, status='submitted', activity_manager=self.owner)
        InitiativeFactory.create_batch(3, status='submitted', owner=self.owner)
        InitiativeFactory.create_batch(4, status='approved')

        response = self.client.get(
            self.url + '?filter[owner.id]={}'.format(self.owner.pk),
            HTTP_AUTHORIZATION="JWT {0}".format(self.owner.get_jwt_token())
        )

        data = json.loads(response.content)

        self.assertEqual(data['meta']['pagination']['count'], 5)

    def test_search(self):
        first = InitiativeFactory.create(title='Lorem ipsum dolor sit amet', pitch="Lorem ipsum", status='approved')
        InitiativeFactory.create(title='consectetur adipiscing elit', status='approved')
        InitiativeFactory.create(title='Nam eu turpis erat', status='approved')
        second = InitiativeFactory.create(title='Lorem ipsum dolor sit amet', status='approved')

        response = self.client.get(
            self.url + '?filter[search]=lorem ipsum',
            HTTP_AUTHORIZATION="JWT {0}".format(self.owner.get_jwt_token())
        )

        data = json.loads(response.content)

        self.assertEqual(data['meta']['pagination']['count'], 2)
        self.assertEqual(data['data'][0]['id'], str(second.pk))
        self.assertEqual(data['data'][1]['id'], str(first.pk))

    def test_search_boost(self):
        first = InitiativeFactory.create(title='Something else', pitch='Lorem ipsum dolor sit amet', status='approved')
        second = InitiativeFactory.create(title='Lorem ipsum dolor sit amet', pitch="Something else", status='approved')

        response = self.client.get(
            self.url + '?filter[search]=lorem ipsum',
            HTTP_AUTHORIZATION="JWT {0}".format(self.owner.get_jwt_token())
        )

        data = json.loads(response.content)

        self.assertEqual(data['meta']['pagination']['count'], 2)
        self.assertEqual(data['data'][0]['id'], str(second.pk))
        self.assertEqual(data['data'][1]['id'], str(first.pk))

    def test_search_location(self):
        location = LocationFactory.create(name='nameofoffice')
        first = InitiativeFactory.create(status='approved', location=location)

        second = InitiativeFactory.create(status='approved', title='nameofoffice')

        InitiativeFactory.create(status='approved')

        response = self.client.get(
            self.url + '?filter[search]=nameofoffice',
            HTTP_AUTHORIZATION="JWT {0}".format(self.owner.get_jwt_token())
        )

        data = json.loads(response.content)

        self.assertEqual(data['meta']['pagination']['count'], 2)
        self.assertEqual(data['data'][0]['id'], str(second.pk))
        self.assertEqual(data['data'][1]['id'], str(first.pk))

    def test_sort_title(self):
        second = InitiativeFactory.create(title='B: something else', status='approved')
        third = InitiativeFactory.create(title='C: More', status='approved')
        first = InitiativeFactory.create(title='A: something', status='approved')

        response = self.client.get(
            self.url + '?sort=alphabetical',
            HTTP_AUTHORIZATION="JWT {0}".format(self.owner.get_jwt_token())
        )

        data = json.loads(response.content)

        self.assertEqual(data['meta']['pagination']['count'], 3)
        self.assertEqual(data['data'][0]['id'], str(first.pk))
        self.assertEqual(data['data'][1]['id'], str(second.pk))
        self.assertEqual(data['data'][2]['id'], str(third.pk))

    def test_sort_created(self):
        first = InitiativeFactory.create(status='approved')
        second = InitiativeFactory.create(status='approved')
        third = InitiativeFactory.create(status='approved')

        first.created = datetime.datetime(2018, 5, 8, tzinfo=get_current_timezone())
        first.save()
        second.created = datetime.datetime(2018, 5, 7, tzinfo=get_current_timezone())
        second.save()
        third.created = datetime.datetime(2018, 5, 9, tzinfo=get_current_timezone())
        third.save()

        response = self.client.get(
            self.url + '?sort=date',
            HTTP_AUTHORIZATION="JWT {0}".format(self.owner.get_jwt_token())
        )

        data = json.loads(response.content)

        self.assertEqual(data['meta']['pagination']['count'], 3)
        self.assertEqual(data['data'][0]['id'], str(third.pk))
        self.assertEqual(data['data'][1]['id'], str(first.pk))
        self.assertEqual(data['data'][2]['id'], str(second.pk))

    def test_sort_activity_date(self):
        first = InitiativeFactory.create(status='approved')
        FundingFactory.create(
            initiative=first,
            status='open',
            deadline=now() + datetime.timedelta(days=8)
        )
        FundingFactory.create(
            initiative=first,
            status='submitted',
            deadline=now() + datetime.timedelta(days=7)
        )

        second = InitiativeFactory.create(status='approved')
        DateActivityFactory.create(
            initiative=second,
            status='open',
            start=now() + datetime.timedelta(days=7)
        )
        third = InitiativeFactory.create(status='approved')
        DateActivityFactory.create(
            initiative=third,
            status='open',
            start=now() + datetime.timedelta(days=6)
        )
        PeriodActivityFactory.create(
            initiative=third,
            status='open',
            deadline=now() + datetime.timedelta(days=9)
        )

        response = self.client.get(
            self.url + '?sort=activity_date',
            HTTP_AUTHORIZATION="JWT {0}".format(self.owner.get_jwt_token())
        )

        data = json.loads(response.content)

        self.assertEqual(data['meta']['pagination']['count'], 3)
        self.assertEqual(data['data'][0]['id'], str(third.pk))
        self.assertEqual(data['data'][1]['id'], str(first.pk))
        self.assertEqual(data['data'][2]['id'], str(second.pk))


class InitiativeReviewTransitionListAPITestCase(InitiativeAPITestCase):
    def setUp(self):
        super(InitiativeReviewTransitionListAPITestCase, self).setUp()

        self.url = reverse('initiative-review-transition-list')

        self.initiative = InitiativeFactory(
            has_organization=False,
            owner=self.owner
        )

    def test_transition_disallowed(self):
        self.initiative.states.submit(save=True)

        data = {
            'data': {
                'type': 'initiative-transitions',
                'attributes': {
                    'transition': 'approve',
                },
                'relationships': {
                    'resource': {
                        'data': {
                            'type': 'initiatives',
                            'id': self.initiative.pk
                        }
                    }
                }
            }
        }

        response = self.client.post(
            self.url,
            json.dumps(data),
            user=self.owner
        )

        self.assertEqual(response.status_code, status.HTTP_400_BAD_REQUEST)
        data = json.loads(response.content)
        self.assertEqual(data['errors'][0], u'Transition is not available')

        initiative = Initiative.objects.get(pk=self.initiative.pk)
        self.assertEqual(initiative.status, 'submitted')


class InitiativeRedirectTest(TestCase):
    def setUp(self):
        super(InitiativeRedirectTest, self).setUp()
        self.client = JSONAPITestClient()

        self.url = reverse('initiative-redirect-list')

    def test_initiative(self):
        initiative = InitiativeFactory.create()
        data = {
            'data': {
                'type': 'initiative-redirects',
                'attributes': {
                    'route': 'project',
                    'params': {'project_id': initiative.slug}
                },
            }
        }
        response = self.client.post(
            self.url,
            json.dumps(data)
        )

        self.assertEqual(response.status_code, status.HTTP_201_CREATED)

        self.assertEqual(
            response.json()['data']['attributes']['target-route'], 'initiatives.details'
        )

        self.assertEqual(
            response.json()['data']['attributes']['target-params'], [initiative.pk, initiative.slug]
        )

    def test_initiative_duplicate(self):
        initiative = InitiativeFactory.create()
        InitiativeFactory.create(slug=initiative.slug)

        data = {
            'data': {
                'type': 'initiative-redirects',
                'attributes': {
                    'route': 'project',
                    'params': {'project_id': initiative.slug}
                },
            }
        }
        response = self.client.post(
            self.url,
            json.dumps(data)
        )

        self.assertEqual(response.status_code, status.HTTP_201_CREATED)

        self.assertEqual(
            response.json()['data']['attributes']['target-route'], 'initiatives.details'
        )

        self.assertEqual(
            response.json()['data']['attributes']['target-params'], [initiative.pk, initiative.slug]
        )

    def test_initiative_with_funding(self):
        initiative = InitiativeFactory.create()
        funding = FundingFactory.create(initiative=initiative)

        data = {
            'data': {
                'type': 'initiative-redirects',
                'attributes': {
                    'route': 'project',
                    'params': {'project_id': initiative.slug}
                },
            }
        }
        response = self.client.post(
            self.url,
            json.dumps(data)
        )

        self.assertEqual(response.status_code, status.HTTP_201_CREATED)

        self.assertEqual(
            response.json()['data']['attributes']['target-route'], 'initiatives.activities.details.funding'
        )

        self.assertEqual(
            response.json()['data']['attributes']['target-params'], [funding.pk, funding.slug]
        )

    def test_does_not_exist(self):

        data = {
            'data': {
                'type': 'initiative-redirects',
                'attributes': {
                    'route': 'tasks.detail',
                    'params': {'id': '123'}
                },
            }
        }
        response = self.client.post(
            self.url,
            json.dumps(data)
        )
        self.assertEqual(response.status_code, status.HTTP_404_NOT_FOUND)


class InitiativeRelatedImageAPITestCase(InitiativeAPITestCase):
    def setUp(self):
        super(InitiativeRelatedImageAPITestCase, self).setUp()
        self.initiative = InitiativeFactory(
            owner=self.owner,
        )
        self.url = reverse('initiative-detail', args=(self.initiative.pk,))
        self.related_image_url = reverse('related-initiative-image-list')

        file_path = './bluebottle/files/tests/files/test-image.png'

        with open(file_path, 'rb') as test_file:
            response = self.client.post(
                reverse('image-list'),
                test_file.read(),
                content_type="image/png",
                HTTP_CONTENT_DISPOSITION='attachment; filename="some_file.jpg"',
                user=self.owner
            )

        self.file_data = json.loads(response.content)

    def test_create(self):
        data = {
            'data': {
                'type': 'related-initiative-images',
                'relationships': {
                    'image': {
                        'data': {
                            'type': 'images',
                            'id': self.file_data['data']['id']
                        }
                    },
                    'resource': {
                        'data': {
                            'type': 'initiatives',
                            'id': self.initiative.pk,
                        }
                    }
                }
            }
        }
        response = self.client.post(
            self.related_image_url,
            data=json.dumps(data),
            user=self.owner
        )
        self.assertEqual(response.status_code, status.HTTP_201_CREATED)

        self.assertEqual(
            response.json()['included'][0]['attributes']['links']['large'].split('?')[0],
            u'/api/initiatives/{}/related-image/600'.format(response.json()['data']['id'])
        )

    def test_create_non_owner(self):
        data = {
            'data': {
                'type': 'related-initiative-images',
                'relationships': {
                    'image': {
                        'data': {
                            'type': 'images',
                            'id': self.file_data['data']['id']
                        }
                    },
                    'resource': {
                        'data': {
                            'type': 'initiatives',
                            'id': self.initiative.pk,
                        }
                    }
                }
            }
        }
        response = self.client.post(
            self.related_image_url,
            data=json.dumps(data),
            user=BlueBottleUserFactory.create()
        )

        self.assertEqual(response.status_code, status.HTTP_403_FORBIDDEN)


class ThemeAPITestCase(BluebottleTestCase):

    def setUp(self):
        super(ThemeAPITestCase, self).setUp()

        self.client = JSONAPITestClient()
        ProjectTheme.objects.all().delete()

        self.list_url = reverse('initiative-theme-list')
        self.user = BlueBottleUserFactory()
        themes = ProjectThemeFactory.create_batch(5, disabled=False)
        self.theme = themes[0]
        self.detail_url = reverse('initiative-theme', args=(self.theme.id,))

    def test_list(self):
        response = self.client.get(self.list_url, user=self.user)

        self.assertEqual(response.status_code, status.HTTP_200_OK)

        self.assertEqual(
            len(response.json()['data']), 5
        )
        result = response.json()['data'][0]
        self.assertEqual(self.theme.name, result['attributes']['name'])

    def test_list_anonymous(self):
        response = self.client.get(self.list_url)
        self.assertEqual(response.status_code, status.HTTP_200_OK)
        self.assertEqual(
            len(response.json()['data']), 5
        )

    def test_list_closed(self):
        MemberPlatformSettings.objects.update(closed=True)
        response = self.client.get(self.list_url)
        self.assertEqual(response.status_code, status.HTTP_401_UNAUTHORIZED)

    def test_list_disabled(self):
        ProjectThemeFactory.create(disabled=True)
        response = self.client.get(self.list_url)
        self.assertEqual(response.status_code, status.HTTP_200_OK)
        self.assertEqual(
            len(response.json()['data']), 5
        )

    def test_detail(self):
        response = self.client.get(self.detail_url, user=self.user)
        self.assertEqual(response.status_code, status.HTTP_200_OK)
        result = response.json()['data']
        self.assertEqual(result['attributes']['name'], self.theme.name)

    def test_detail_anonymous(self):
        response = self.client.get(self.detail_url)
        self.assertEqual(response.status_code, status.HTTP_200_OK)
        result = response.json()['data']
        self.assertEqual(result['attributes']['name'], self.theme.name)

    def test_detail_closed(self):
        MemberPlatformSettings.objects.update(closed=True)
        response = self.client.get(self.detail_url)
        self.assertEqual(response.status_code, status.HTTP_401_UNAUTHORIZED)

    def test_detail_disabled(self):
        theme = ProjectThemeFactory.create(disabled=True)
        url = reverse('initiative-theme', args=(theme.id,))
        response = self.client.get(url)
        self.assertEqual(response.status_code, status.HTTP_404_NOT_FOUND)<|MERGE_RESOLUTION|>--- conflicted
+++ resolved
@@ -18,11 +18,7 @@
 from bluebottle.funding.tests.factories import FundingFactory, DonorFactory
 from bluebottle.time_based.tests.factories import (
     PeriodActivityFactory, DateActivityFactory, PeriodParticipantFactory, DateParticipantFactory,
-<<<<<<< HEAD
     DateActivitySlotFactory
-=======
-    DateSlotFactory
->>>>>>> 0e1a6c63
 )
 from bluebottle.bb_projects.models import ProjectTheme
 from bluebottle.members.models import MemberPlatformSettings
@@ -437,7 +433,7 @@
 
     def test_get_activities(self):
         event = DateActivityFactory.create(initiative=self.initiative, image=ImageFactory.create())
-        slot = DateSlotFactory.create(activity=event)
+        slot = DateActivitySlotFactory.create(activity=event)
         response = self.client.get(
             self.url,
             user=self.owner
