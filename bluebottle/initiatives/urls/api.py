--- conflicted
+++ resolved
@@ -1,14 +1,9 @@
 from django.conf.urls import url
 
-<<<<<<< HEAD
-from bluebottle.initiatives.views import InitiativeList, InitiativeDetail, TransitionList
-=======
 from bluebottle.initiatives.views import InitiativeList, InitiativeDetail, InitiativeImage
->>>>>>> 181e53d2
 
 urlpatterns = [
     url(r'^$', InitiativeList.as_view(), name='initiative-list'),
-    url(r'^transitions$', TransitionList.as_view(), name='transition-list'),
     url(r'^(?P<pk>\d+)$', InitiativeDetail.as_view(), name='initiative-detail'),
     url(
         r'^(?P<pk>\d+)/image/(?P<size>\d+x\d+)$',
