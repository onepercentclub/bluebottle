from django.conf.urls import url

from bluebottle.initiatives.views import (
    InitiativeList, InitiativeDetail, InitiativeImage,
    RelatedInitiativeImageList, RelatedInitiativeImageContent,
    InitiativeReviewTransitionList,
    InitiativeMapList, InitiativeRedirectList
)


urlpatterns = [

    url(
        r'^$',
        InitiativeList.as_view(),
        name='initiative-list'
    ),
    url(
        r'^/(?P<pk>\d+)$',
        InitiativeDetail.as_view(),
        name='initiative-detail'
    ),
    url(
        r'^/transitions$',
        InitiativeReviewTransitionList.as_view(),
        name='initiative-review-transition-list'
    ),
    url(
        r'^/(?P<pk>\d+)/image/(?P<size>\d+x\d+)$',
        InitiativeImage.as_view(),
<<<<<<< HEAD
        name='initiative-image'),

    url(r'^/redirects$',
        InitiativeRedirectList.as_view(),
        name='initiative-redirect-list')
=======
        name='initiative-image'
    ),

    url(
        r'^/related-images$',
        RelatedInitiativeImageList.as_view(),
        name='related-initiative-image-list'),
    url(
        r'^/(?P<pk>\d+)/related-image/(?P<size>\d+(x\d+)?)$',
        RelatedInitiativeImageContent.as_view(),
        name='related-initiative-image-content'
    ),

    url(
        r'^/map/$',
        InitiativeMapList.as_view(),
        name='initiative-map-list'
    ),

>>>>>>> 93a63f20
]<|MERGE_RESOLUTION|>--- conflicted
+++ resolved
@@ -28,20 +28,20 @@
     url(
         r'^/(?P<pk>\d+)/image/(?P<size>\d+x\d+)$',
         InitiativeImage.as_view(),
-<<<<<<< HEAD
-        name='initiative-image'),
+        name='initiative-image'
+    ),
 
-    url(r'^/redirects$',
+    url(
+        r'^/redirects$',
         InitiativeRedirectList.as_view(),
-        name='initiative-redirect-list')
-=======
-        name='initiative-image'
+        name='initiative-redirect-list'
     ),
 
     url(
         r'^/related-images$',
         RelatedInitiativeImageList.as_view(),
-        name='related-initiative-image-list'),
+        name='related-initiative-image-list'
+    ),
     url(
         r'^/(?P<pk>\d+)/related-image/(?P<size>\d+(x\d+)?)$',
         RelatedInitiativeImageContent.as_view(),
@@ -53,6 +53,4 @@
         InitiativeMapList.as_view(),
         name='initiative-map-list'
     ),
-
->>>>>>> 93a63f20
 ]