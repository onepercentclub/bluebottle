from django import forms
from django.conf import settings
from django.conf.urls import patterns
from django.contrib.auth import get_user_model
from django.contrib.auth.admin import UserAdmin
from django.contrib.auth.forms import ReadOnlyPasswordHashField
from django.contrib import admin
from django.core.urlresolvers import reverse
from django.http import HttpResponseRedirect
from django.utils.translation import ugettext_lazy as _

from bluebottle.bb_accounts.models import UserAddress
from bluebottle.utils.admin import export_as_csv_action
from bluebottle.votes.models import Vote
from bluebottle.clients import properties

from .models import Member

BB_USER_MODEL = get_user_model()


class MemberCreationForm(forms.ModelForm):
    """
    A form that creates a member, with no privileges,
    from the given email and password.
    """
    error_messages = {
        'duplicate_email': _("A user with that email already exists."),
        'password_mismatch': _("The two password fields didn't match."),
    }
    email = forms.EmailField(label=_("email address"), max_length=254,
                             help_text=_(
                                 "Required. 254 characters or fewer. A valid email address."))
    password1 = forms.CharField(label=_("Password"),
                                widget=forms.PasswordInput)
    password2 = forms.CharField(label=_("Password confirmation"),
                                widget=forms.PasswordInput,
                                help_text=_(
                                    "Enter the same password as above, for verification."))

    class Meta:
        model = BB_USER_MODEL
        fields = ("email",)

    def clean_email(self):
        # Since BlueBottleUser.email is unique, this check is redundant but it sets a nicer error message than the ORM.
        email = self.cleaned_data["email"]
        try:
            BB_USER_MODEL._default_manager.get(email=email)
        except BB_USER_MODEL.DoesNotExist:
            return email
        raise forms.ValidationError(self.error_messages['duplicate_email'])

    def clean_password2(self):
        password1 = self.cleaned_data.get("password1")
        password2 = self.cleaned_data.get("password2")
        if password1 and password2 and password1 != password2:
            raise forms.ValidationError(
                self.error_messages['password_mismatch'])
        return password2

    def save(self, commit=True):
        user = super(MemberCreationForm, self).save(commit=False)
        user.set_password(self.cleaned_data["password1"])
        if commit:
            user.save()
        return user


class MemberChangeForm(forms.ModelForm):
    """
    Change Member form
    """

    email = forms.EmailField(label=_("email address"), max_length=254,
                             help_text=_(
                                 "Required. 254 characters or fewer. A valid email address."))
    password = ReadOnlyPasswordHashField(label=_("Password"),
                                         help_text=_(
                                             "Raw passwords are not stored, so there is no way to see "
                                             "this user's password, but you can change the password "
                                             "using <a href=\"../password/\">this form</a>."))

    class Meta:
        model = BB_USER_MODEL
        exclude = ()

    def __init__(self, *args, **kwargs):
        super(MemberChangeForm, self).__init__(*args, **kwargs)
        f = self.fields.get('user_permissions', None)
        if f is not None:
            f.queryset = f.queryset.select_related('content_type')

    def clean_password(self):
        # Regardless of what the user provides, return the initial value.
        # This is done here, rather than on the field, because the
        # field does not have access to the initial value
        return self.initial["password"]


class UserAddressInline(admin.StackedInline):
    model = UserAddress

    def has_delete_permission(self, request, obj=None):
        return False


class MemberVotesInline(admin.TabularInline):
    model = Vote
    readonly_fields = ('project', 'created')
    fields = ('project', 'created',)
    extra = 0


class MemberAdmin(UserAdmin):

    @property
    def standard_fieldsets(self):

        standard_fieldsets = [
            [None, {'fields': ['email', 'password', 'remote_id']}],
            [_('Personal info'), {'fields': [
                'first_name', 'last_name', 'username', 'gender', 'birthdate',
                'phone_number']}],
            [_("Profile"),
             {'fields': ['user_type', 'is_co_financer', 'picture', 'about_me', 'location']}],
            [_("Settings"), {'fields': ['primary_language', 'newsletter']}],
            [_('Skills & interests'), {'fields': ['favourite_themes', 'skills']}],
            [_('Important dates'),
             {'fields': ['last_login', 'date_joined', 'deleted']}],
        ]

        for item in properties.PAYMENT_METHODS:
            if item['name'] == 'Pledge':
                standard_fieldsets[2][1]['fields'].append('can_pledge')

        return tuple(standard_fieldsets)

    staff_fieldsets = (
        (_('Permissions'), {'fields': ('is_active', 'is_staff', 'groups')}),
    )

    superuser_fieldsets = (
        (_('Permissions'), {'fields': (
            'is_active', 'is_staff', 'is_superuser', 'groups',
            'user_permissions')}),
    )

    add_fieldsets = (
        (None, {
            'classes': ('wide',),
            'fields': ('email', 'password1', 'password2')}
         ),
    )

    inlines = [UserAddressInline, MemberVotesInline]

    readonly_fields = (
        'date_joined', 'last_login', 'updated', 'deleted', 'login_as_user')

<<<<<<< HEAD
    export_fields = ('username', 'email', 'first_name', 'last_name', 'date_joined', 'is_active',
                     'is_initiator', 'is_supporter', 'amount_donated', 'is_volunteer', 'time_spent')
=======
    export_fields = (
        ('username', 'username'),
        ('email', 'email'),
        ('remote_id', 'remote_id'),
        ('first_name','first_name'),
        ('last_name','last name'),
        ('date_joined','date joined'),
        ('is_initiator','is initiator'),
        ('is_supporter','is supporter'),
        ('amount_donated','amount donated'),
        ('is_volunteer','is volunteer'),
        ('time_spent','time spent'),
    )
>>>>>>> 8ca27da1

    actions = (export_as_csv_action(fields=export_fields),)

    form = MemberChangeForm
    add_form = MemberCreationForm

    list_filter = (
        'user_type', 'is_active', 'is_staff', 'is_superuser', 'newsletter', 'favourite_themes', 'skills')

    list_display = (
        'email', 'first_name', 'last_name', 'is_staff', 'date_joined',
        'is_active',
        'login_as_user')
    ordering = ('-date_joined', 'email',)

    def login_as_user(self, obj):
        return "<a href='/login/user/{0}'>{1}</a>".format(obj.id,
                                                          'Login as user')

    login_as_user.allow_tags = True

    def change_view(self, request, *args, **kwargs):
        # for superuser
        try:
            if request.user.is_superuser:
                self.fieldsets = self.standard_fieldsets + self.superuser_fieldsets
            else:
                self.fieldsets = self.standard_fieldsets + self.staff_fieldsets

            response = UserAdmin.change_view(self, request, *args, **kwargs)
        finally:
            # Reset fieldsets to its original value
            self.fieldsets = self.standard_fieldsets
        return response

    def __init__(self, *args, **kwargs):
        super(MemberAdmin, self).__init__(*args, **kwargs)

        self.list_display = (
            'email', 'first_name', 'last_name', 'is_staff', 'date_joined',
            'is_active', 'login_as_link')

    def get_urls(self):
        urls = super(MemberAdmin, self).get_urls()

        extra_urls = patterns('',
                              (r'^login-as/(?P<user_id>\d+)/$',
                               self.admin_site.admin_view(
                                   self.login_as_redirect)),
                              )
        return extra_urls + urls

    def login_as_redirect(self, *args, **kwargs):
        user = Member.objects.get(id=kwargs.get('user_id', None))
        url = "/login-with/{0}".format(user.get_jwt_token())

        return HttpResponseRedirect(url)

    def login_as_link(self, obj):
        return "<a target='_blank' href='{0}members/member/login-as/{1}/'>{2}</a>".format(
            reverse('admin:index'), obj.pk, 'Login as user')

    login_as_link.allow_tags = True


admin.site.register(Member, MemberAdmin)<|MERGE_RESOLUTION|>--- conflicted
+++ resolved
@@ -158,10 +158,6 @@
     readonly_fields = (
         'date_joined', 'last_login', 'updated', 'deleted', 'login_as_user')
 
-<<<<<<< HEAD
-    export_fields = ('username', 'email', 'first_name', 'last_name', 'date_joined', 'is_active',
-                     'is_initiator', 'is_supporter', 'amount_donated', 'is_volunteer', 'time_spent')
-=======
     export_fields = (
         ('username', 'username'),
         ('email', 'email'),
@@ -175,7 +171,6 @@
         ('is_volunteer','is volunteer'),
         ('time_spent','time spent'),
     )
->>>>>>> 8ca27da1
 
     actions = (export_as_csv_action(fields=export_fields),)
 
