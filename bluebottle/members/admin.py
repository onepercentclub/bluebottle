import functools
from builtins import object

from adminfilters.multiselect import UnionFieldListFilter
from adminsortable.admin import NonSortableParentAdmin
from django import forms
from django.contrib import admin
from django.contrib.auth.admin import GroupAdmin, UserAdmin
from django.contrib.auth.models import Group
from django.contrib.auth.tokens import default_token_generator
from django.db import connection, models
from django.db.models import Count, Q
from django.forms import BaseInlineFormSet
from django.forms.widgets import Select
from django.http import HttpResponse
from django.http.response import HttpResponseForbidden, HttpResponseRedirect
from django.template import loader
from django.template.response import TemplateResponse
from django.urls import NoReverseMatch, re_path, reverse
from django.utils.html import format_html
from django.utils.http import int_to_base36
from django.utils.translation import gettext_lazy as _
from django_admin_inline_paginator.admin import TabularInlinePaginated
from django_better_admin_arrayfield.admin.mixins import DynamicArrayMixin
from parler.admin import TranslatableAdmin
from rest_framework.authtoken.models import Token

from bluebottle.bb_accounts.utils import send_welcome_mail
from bluebottle.bb_follow.models import Follow
from bluebottle.bluebottle_dashboard.decorators import confirmation_form
from bluebottle.clients import properties
from bluebottle.clients.utils import tenant_url
from bluebottle.collect.models import CollectContributor
from bluebottle.deeds.models import DeedParticipant
from bluebottle.funding.models import Donor, PaymentProvider
from bluebottle.funding_pledge.models import PledgePaymentProvider
from bluebottle.geo.models import Location
from bluebottle.initiatives.models import Initiative
from bluebottle.members.forms import (
    LoginAsConfirmationForm,
    SendPasswordResetMailConfirmationForm,
    SendWelcomeMailConfirmationForm,
)
from bluebottle.members.models import MemberPlatformSettings, UserActivity
from bluebottle.notifications.models import Message
from bluebottle.segments.admin import SegmentAdminFormMetaClass
from bluebottle.segments.filters import MemberSegmentAdminMixin
from bluebottle.segments.models import Segment, SegmentType
from bluebottle.time_based.models import (
    DateParticipant,
    DeadlineParticipant,
    PeriodicParticipant,
    ScheduleParticipant,
    TeamScheduleParticipant, RegisteredDateParticipant,
)
from bluebottle.utils.admin import (
    BasePlatformSettingsAdmin,
    admin_info_box,
    export_as_csv_action,
)
from bluebottle.utils.email_backend import send_mail
from bluebottle.utils.widgets import SecureAdminURLFieldWidget
from .models import Member, SocialLoginSettings, UserSegment
from ..grant_management.models import GrantApplication
from ..offices.admin import RegionManagerAdminMixin
from ..offices.models import OfficeSubRegion


class MemberForm(forms.ModelForm, metaclass=SegmentAdminFormMetaClass):
    def __init__(self, data=None, files=None, current_user=None, *args, **kwargs):
        self.current_user = current_user
        super(MemberForm, self).__init__(data, files, *args, **kwargs)

        if self.current_user.is_superuser:
            # Superusers can assign every group to a user
            group_queryset = Group.objects.all()
        else:
            # Normal staff users can only choose groups that they belong to.
            group_queryset = Group.objects.filter(
                pk__in=self.current_user.groups.all().only('pk')
            )

        self.fields['groups'] = forms.ModelMultipleChoiceField(
            queryset=group_queryset,
            required=False,
            initial=Group.objects.filter(name='Authenticated')
        )

    class Meta(object):
        model = Member
        # Mind you these fields are also set in MemberAdmin.add_fieldsets
        fields = '__all__'


class MemberCreationForm(MemberForm):
    """
    A form that creates a member.
    """
    error_messages = {
        'duplicate_email': _("A user with that email already exists."),
    }
    email = forms.EmailField(label=_("Email address"), max_length=254,
                             help_text=_("A valid, unique email address."))

    is_active = forms.BooleanField(label=_("Is active"), initial=True)

    def clean_email(self):
        # Since BlueBottleUser.email is unique, this check is redundant
        # but it sets a nicer error message than the ORM.
        email = self.cleaned_data["email"]
        try:
            Member._default_manager.get(email=email)
        except Member.DoesNotExist:
            return email
        raise forms.ValidationError(self.error_messages['duplicate_email'])

    def save(self, commit=True):
        user = super(MemberCreationForm, self).save(commit=False)
        if commit:
            user.save()
        return user


class SocialLoginSettingsInline(admin.TabularInline):
    extra = 1
    model = SocialLoginSettings


class MemberPlatformSettingsAdmin(
    TranslatableAdmin, BasePlatformSettingsAdmin, NonSortableParentAdmin,
    DynamicArrayMixin
):
    inlines = [SocialLoginSettingsInline]

    def reminder_info(self, obj):
        return admin_info_box(
            _('Quarterly emails will only be sent at the beginning of each '
              'quarter if the impact hours are set. Users will only receive '
              'the emails if they have not spent all the set hours.')
        )

    def impact_hours_info(self, obj):
        return admin_info_box(
            _('The impact hours feature will show the amount of hours '
              'users are encouraged to spend making an impact each year.')
        )

    def request_access_info(self, obj):
        return admin_info_box(
            _(
                'If you allow people to request access, use the fields below to explain how they can do this.'
            )
        )

    fieldsets = (
        (
            _('Login'),
            {
                'fields': (
                    'closed',
                    'background',
                    'login_methods',
                    'confirm_signup',
<<<<<<< HEAD
                    'explicit_terms',
                    'background',
=======
>>>>>>> 11f4f49a
                    'account_creation_rules',
                    'email_domains',
                    'request_access_info',
                    'request_access_instructions',
                    'request_access_email',
                    'request_access_code_display'
                )
            }
        ),
        (
            _('Profile'),
            {
                'fields': (
                    'enable_gender', 'enable_birthdate',
                    'enable_address', 'create_segments'
                )
            }
        ),
        (
            _('Translations'),
            {
                'fields': (
                    'translate_user_content',
                )
            }
        ),
        (
            _('Privacy'),
            {
                'fields': (
                    'session_only',
                    'consent_link',
                    'disable_cookie_consent',
                    'display_member_names',
                    'gtm_code',
                )
            }
        ),
        (
            _('Impact hours'),
            {
                'fields': (
                    'impact_hours_info',
                    'do_good_hours',
                    'fiscal_month_offset',
                    'reminder_info',
                    'reminder_q1',
                    'reminder_q2',
                    'reminder_q3',
                    'reminder_q4',
                ),
            }
        ),
        (
            _('Initiatives'),
            {
                'fields': (
                    'create_initiatives',
                ),
            }
        ),
        (
            _('User data'),
            {
                'description': _('User data can be anonymised and/or deleted after a set number of months from '
                                 'the time it was created to comply with company policies and local laws. User '
                                 'data includes names, contributions and wall posts. Please contact the support '
                                 'team at GoodUp for more information.'),
                'fields': (
                    'retention_anonymize',
                    'retention_delete'
                )
            }
        )
    )

    radio_fields = {
        'account_creation_rules': admin.HORIZONTAL,
        'request_access_method': admin.HORIZONTAL,
    }

    def get_fieldsets(self, request, obj=None):
        fieldsets = self.fieldsets
        required_fields = [
            'require_birthdate',
            'require_address',
            'require_phone_number'
        ]

        if obj.closed:
            required_fields.insert(0, 'required_questions_location')

        if Location.objects.count():
            required_fields.append('require_office')
            required_fields.append('verify_office')

        if SegmentType.objects.count():
            required_fields.append('segment_types')

        if len(required_fields):
            if obj.closed:
                description = _('Members are required to fill out the fields listed '
                                'below after log in or when contributing to an activity.')
            else:
                description = _('Members are required to fill out the fields listed '
                                'below when contributing to an activity.')
            fieldsets += (
                (
                    _('Required fields'),
                    {
                        'description': description,
                        'fields': required_fields
                    }
                ),
            )

        return fieldsets

    readonly_fields = (
        'segment_types', 'reminder_info', 'impact_hours_info', 'request_access_info',
        'request_access_code', 'request_access_code_display',
    )

    def get_readonly_fields(self, request, obj=None):
        read_only_fields = super(MemberPlatformSettingsAdmin, self).get_readonly_fields(request, obj)
        if not request.user.is_superuser:
            read_only_fields += ('retention_anonymize', 'retention_delete')

        if request.user.subregion_manager and not request.user.is_superuser:
            read_only_fields += ("subregion_manager",)

        return read_only_fields

    def request_access_code_display(self, obj):
        template = loader.get_template('admin/members/request_access_code_display.html')
        renew_url = reverse('admin:members_memberplatformsettings_renew_code')

        context = {
            'code': obj.request_access_code if obj else None,
            'renew_url': renew_url,
        }

        if obj and obj.request_access_code:
            context['signup_url'] = tenant_url(f'/auth/signup-with-code?code={obj.request_access_code}')

        return template.render(context)

    request_access_code_display.short_description = _('Access link')

    def segment_types(self, obj):
        template = loader.get_template('segments/admin/required_segment_types.html')
        context = {
            'required': SegmentType.objects.filter(required=True).all(),
            'link': reverse('admin:segments_segmenttype_changelist')
        }
        return template.render(context)

    def get_urls(self):
        urls = super(MemberPlatformSettingsAdmin, self).get_urls()

        extra_urls = [
            re_path(
                r'^renew-access-code/$',
                self.admin_site.admin_view(self.renew_access_code),
                name='members_memberplatformsettings_renew_code'
            ),
        ]
        return extra_urls + urls

    def renew_access_code(self, request):
        import secrets
        import string

        obj = MemberPlatformSettings.load()

        alphabet = string.ascii_letters + string.digits
        new_code = ''.join(secrets.choice(alphabet) for _ in range(12))

        obj.request_access_code = new_code
        obj.save()

        self.message_user(request, _('Access code has been renewed successfully.'))
        return HttpResponseRedirect(reverse('admin:members_memberplatformsettings_change', args=(obj.id,)))

    def changeform_view(self, request, object_id=None, form_url='', extra_context=None):
        """
        Show confirmation page if retention params change
        """

        obj = MemberPlatformSettings.load()

        if object_id and request.method == 'POST' and not request.POST.get('post', False):
            model_form = self.get_form(request, obj)
            form = model_form(request.POST, request.FILES, instance=obj)

            if 'confirm' in request.POST and request.POST['confirm']:
                if form.is_valid():
                    form.save(commit=False)
                    return HttpResponseRedirect(reverse('admin:members_memberplatformsettings'))

            data = request.POST
            if (
                data['retention_anonymize'] and str(obj.retention_anonymize) != data['retention_anonymize']
            ) or (
                data['retention_delete'] and str(obj.retention_delete) != data['retention_delete']
            ):
                context = dict(
                    obj=obj,
                    title=_('Are you sure?'),
                    post=request.POST,
                    opts=self.model._meta,
                    media=self.media,
                )
                return TemplateResponse(
                    request, "admin/members/set_retention_confirmation.html", context
                )

        return super(MemberPlatformSettingsAdmin, self).changeform_view(request, object_id, form_url, extra_context)


admin.site.register(MemberPlatformSettings, MemberPlatformSettingsAdmin)


class SegmentSelect(Select):
    template_name = 'widgets/segment-select.html'

    def __init__(self, verified):
        self.verified = verified
        super().__init__()

    def get_context(self, name, value, attrs):
        context = super().get_context(name, value, attrs)
        context['verified'] = self.verified
        return context


class MemberChangeForm(MemberForm):
    """
    Change Member form
    """

    email = forms.EmailField(label=_("email address"), max_length=254,
                             help_text=_("A valid, unique email address."))

    class Meta(object):
        model = Member
        exclude = ()

    def __init__(self, *args, **kwargs):
        super(MemberChangeForm, self).__init__(*args, **kwargs)
        f = self.fields.get('user_permissions', None)
        if f is not None:
            f.queryset = f.queryset.select_related('content_type')

        if connection.tenant.schema_name != 'public':
            for segment_type in SegmentType.objects.all():
                user_segment = UserSegment.objects.filter(
                    member=self.instance, segment__segment_type=segment_type
                ).first()

                self.fields[segment_type.field_name] = forms.ModelChoiceField(
                    required=False,
                    label=segment_type.name,
                    queryset=segment_type.segments,
                    widget=SegmentSelect(verified=user_segment.verified if user_segment else None)
                )
                self.initial[segment_type.field_name] = user_segment.segment if user_segment else None

    def clean_password(self):
        # Regardless of what the user provides, return the initial value.
        # This is done here, rather than on the field, because the
        # field does not have access to the initial value
        return self.initial["password"]

    def save(self, commit=True):
        member = super(MemberChangeForm, self).save(commit=commit)
        segments = []
        for segment_type in SegmentType.objects.all():
            segment = self.cleaned_data.get(segment_type.field_name, None)
            if segment:
                segments.append(segment)
        member.segments.set(segments)
        return member


class LimitModelFormset(BaseInlineFormSet):
    """ Base Inline formset to limit inline Model query results. """
    LIMIT = 20

    def __init__(self, *args, **kwargs):
        super(LimitModelFormset, self).__init__(*args, **kwargs)
        _kwargs = {self.fk.name: kwargs['instance']}
        self.queryset = kwargs['queryset'].filter(**_kwargs).order_by('-id')[:self.LIMIT]


class UserActivityInline(admin.TabularInline):
    readonly_fields = ['created', 'user', 'path']
    extra = 0
    model = UserActivity
    can_delete = False

    formset = LimitModelFormset

    def has_add_permission(self, request, obj=None):
        return False


class SortedUnionFieldListFilter(UnionFieldListFilter):

    def __init__(self, *args, **kwargs):
        super().__init__(*args, **kwargs)
        self.lookup_choices = sorted(self.lookup_choices, key=lambda a: a[1].lower())


class MemberMessagesInline(TabularInlinePaginated):
    model = Message
    per_page = 20
    ordering = ('-sent',)
    readonly_fields = [
        'sent', 'template', 'subject', 'content_type', 'related'
    ]
    fields = readonly_fields

    def related(self, obj):
        url = f"admin:{obj.content_type.app_label}_{obj.content_type.model}_change"
        if not obj.content_object:
            return format_html('{}<br><i>{}</i>', obj.content_type, _('Deleted'))
        try:
            return format_html(
                u"<a href='{}'>{}</a>",
                str(reverse(url, args=(obj.object_id,))), obj.content_object or obj.content_type or 'Related object'
            )
        except NoReverseMatch:
            return obj.content_object or 'Related object'


class MemberAdmin(RegionManagerAdminMixin, MemberSegmentAdminMixin, UserAdmin):
    raw_id_fields = ('partner_organization', 'place', 'location', 'avatar')
    date_hierarchy = 'date_joined'

    formfield_overrides = {
        models.URLField: {'widget': SecureAdminURLFieldWidget()},
    }

    def get_form(self, request, *args, **kwargs):
        Form = super(MemberAdmin, self).get_form(request, *args, **kwargs)
        return functools.partial(Form, current_user=request.user)

    def get_list_filter(self, request):
        filters = super().get_list_filter(request)
        settings = MemberPlatformSettings.load()
        if settings.account_creation_rules == 'whitelist_and_request':
            filters += ('accepted',)
        return filters

    def formfield_for_manytomany(self, db_field, request, **kwargs):
        if db_field.name == "segment_manager":
            kwargs["queryset"] = Segment.objects.filter(
                models.Q(segment_type__admin_user_filter=True)
                | models.Q(segment_type__admin_activity_filter=True)
            )
        return super().formfield_for_manytomany(db_field, request, **kwargs)

    permission_fields = [
        'is_active',
        'is_staff',
        'is_superuser',
        'groups',
        'is_co_financer',
        'can_pledge',
        'can_do_bank_transfer',
        'verified',
        'kyc'
    ]

    def get_permission_fields(self, request, obj=None):
        fields = self.permission_fields.copy()
        settings = MemberPlatformSettings.load()
        if settings.account_creation_rules == 'whitelist_and_request':
            fields.insert(2, 'accepted')
        if OfficeSubRegion.objects.count():
            fields.insert(4, 'subregion_manager')
        if Segment.objects.count():
            fields.insert(5, "segment_manager")
        return fields

    def get_fieldsets(self, request, obj=None):
        if not obj:
            fieldsets = (
                (
                    None,
                    {
                        'classes': ('wide',),
                        'fields': [
                            'first_name', 'last_name', 'email', 'is_active',
                            'is_staff', 'groups'
                        ]
                    }
                ),
            )
        else:
            fieldsets = [
                [
                    _("Main"),
                    {
                        'fields': [
                            'email',
                            'remote_id',
                            'first_name',
                            'last_name',
                            'phone_number',
                            'login_as_link',
                            'reset_password',
                            'resend_welcome_link',
                            'last_login',
                            'date_joined',
                            'deleted',
                            'partner_organization',
                            'primary_language',
                        ]
                    }
                ],
                [
                    _("Profile"),
                    {
                        'fields':
                            [
                                'avatar',
                                'about_me',
                                'campaign_notifications',
                            ]

                    }
                ],
                [
                    _('Permissions'),
                    {'fields': self.get_permission_fields(request, obj)}
                ],
                [
                    _('Engagement'),
                    {
                        'fields': self.get_impact_fields(obj)

                    }
                ],
                [
                    _('Search'),
                    {
                        'fields':
                            [
                                'matching_options_set',
                                'search_distance', 'any_search_distance', 'exclude_online',
                                'place', 'favourite_themes', 'skills',
                            ]
                    }
                ],
            ]

            if Location.objects.count():
                fieldsets[1][1]['fields'].append('location')

            member_settings = MemberPlatformSettings.load()

            if member_settings.enable_gender:
                fieldsets[0][1]['fields'].append('gender')
            if member_settings.enable_birthdate:
                fieldsets[0][1]['fields'].append('birthdate')

            if member_settings.explicit_terms:
                fieldsets[2][1]['fields'].append('terms_accepted')

            if not PaymentProvider.objects.filter(Q(instance_of=PledgePaymentProvider)).count():
                fieldsets[2][1]['fields'].remove('can_pledge')

            if obj and (obj.is_staff or obj.is_superuser):
                fieldsets[1][1]['fields'].append('submitted_initiative_notifications')

            fieldsets[1][1]['fields'].append('subscribed')

            if SegmentType.objects.count():
                extra = (
                    _('Segments'),
                    {
                        'fields': [
                            segment_type.field_name
                            for segment_type in SegmentType.objects.all()
                        ]
                    }
                )

                fieldsets.insert(2, extra)

        return fieldsets

    def get_readonly_fields(self, request, obj=None):
        readonly_fields = [
            "date_joined",
            "last_login",
            "updated",
            "deleted",
            "login_as_link",
            "reset_password",
            "resend_welcome_link",
            "initiatives",
            "deadline_activities",
            "periodic_activities",
            "schedule_activities",
            "team_schedule_activities",
            "date_activities",
            "registered_date_activities",
            "funding",
            "grant_applications",
            "deeds",
            "collect",
            "kyc",
            "hours_spent",
            "hours_planned",
            "all_contributions",
            "data_retention_info",
        ]

        user_groups = request.user.groups.all()

        if obj and hasattr(obj, 'groups') and not request.user.is_superuser:
            for group in obj.groups.all():
                if group not in user_groups:
                    readonly_fields.append('email')

        if not request.user.is_superuser:
            if obj and obj.is_superuser:
                readonly_fields.append('email')

            readonly_fields.append('is_superuser')

        return readonly_fields

    def get_impact_fields(self, obj):
        fields = [
            "all_contributions",
            "hours_spent",
            "hours_planned",
            "initiatives",
            "date_activities",
            "periodic_activities",
            "deadline_activities",
            "schedule_activities",
            "team_schedule_activities",
            "registered_date_activities",
            "funding",
            "grant_applications",
            "deeds",
            "collect",
        ]
        member_settings = MemberPlatformSettings.load()
        if member_settings.retention_delete or member_settings.retention_anonymize:
            fields.insert(0, 'data_retention_info')

        return fields

    def data_retention_info(self, obj):
        member_settings = MemberPlatformSettings.load()
        months = member_settings.retention_anonymize or member_settings.retention_delete
        return admin_info_box(
            _('Only data from the last {months} months is shown.').format(months=months)
        )

    def hours_spent(self, obj):
        return obj.hours_spent

    hours_spent.short_description = _("Hours spent this year")

    def hours_planned(self, obj):
        return obj.hours_planned

    hours_planned.short_description = _("Hours planned this year")

    def all_contributions(self, obj):
        url = reverse('admin:activities_contribution_changelist') + f'?contributor__user_id={obj.id}'
        return format_html('<a href={}>{}</a>', url, _("Show all contributions"))

    all_contributions.short_description = _("All contributions")

    export_fields = (
        ('email', 'email'),
        ('phone_number', 'phone number'),
        ('remote_id', 'remote id'),
        ('first_name', 'first name'),
        ('last_name', 'last name'),
        ('date_joined', 'date joined'),

        ('is_initiator', 'is initiator'),
        ('is_supporter', 'is supporter'),
        ('is_volunteer', 'is volunteer'),
        ('amount_donated', 'amount donated'),
        ('time_spent', 'time spent'),
        ('subscribed', 'subscribed to matching projects'),
    )

    def get_export_fields(self):
        fields = self.export_fields
        member_settings = MemberPlatformSettings.load()
        if member_settings.enable_gender:
            fields += (('gender', 'gender'),)
        if member_settings.enable_birthdate:
            fields += (('birthdate', 'birthdate'),)
        if member_settings.enable_address:
            fields += (('place__street', 'street'),)
            fields += (('place__street_number', 'street_number'),)
            fields += (('place__locality', 'city'),)
            fields += (('place__postal_code', 'postal_code'),)
            fields += (('place__country__name', 'country'),)
        return fields

    def get_actions(self, request):
        self.actions = (export_as_csv_action(fields=self.get_export_fields()),)

        return super(MemberAdmin, self).get_actions(request)

    form = MemberChangeForm
    add_form = MemberCreationForm

    list_filter = (
        'is_active',
        'newsletter',
        ('favourite_themes', SortedUnionFieldListFilter),
        ('skills', SortedUnionFieldListFilter),
        ('groups', UnionFieldListFilter)
    )
    list_display = ('email', 'first_name', 'last_name', 'is_staff',
                    'date_joined', 'is_active', 'login_as_link')
    ordering = ('-date_joined', 'email',)

    inlines = (UserActivityInline, MemberMessagesInline)

    def initiatives(self, obj):
        initiatives = []
        initiative_url = reverse('admin:initiatives_initiative_changelist')
        for field in ['owner', 'reviewer', 'promoter', 'activity_managers']:
            if Initiative.objects.filter(status__in=['draft', 'submitted', 'needs_work'], **{field: obj}).count():
                link = initiative_url + '?{}__id={}'.format(field, obj.id)
                initiatives.append(format_html(
                    '<a href="{}">{}</a> draft {}',
                    link,
                    Initiative.objects.filter(status__in=['draft', 'submitted', 'needs_work'], **{field: obj}).count(),
                    field,
                ))
            if Initiative.objects.filter(status='approved', **{field: obj}).count():
                link = initiative_url + '?{}__id={}'.format(field, obj.id)
                initiatives.append(format_html(
                    '<a href="{}">{}</a> open {}',
                    link,
                    Initiative.objects.filter(status='approved', **{field: obj}).count(),
                    field,
                ))
        if len(initiatives):
            return format_html('<ul>{}</ul>', format_html('<br/>'.join(initiatives)))
        return _('None')

    initiatives.short_description = _('Initiatives')

    def get_stats(self, obj, contributor_model):
        applicants = []
        applicant_url = reverse(
            f"admin:{contributor_model._meta.app_label}_{contributor_model._meta.model_name}_changelist"
        )
        stats = (
            contributor_model.objects.filter(user=obj)
            .values("status")
            .annotate(count=Count("status"))
        )
        for stat in stats:
            link = applicant_url + "?user_id={}&status={}".format(
                obj.id, stat["status"]
            )
            applicants.append(
                format_html(
                    '<a href="{}">{}</a> {}',
                    link,
                    stat["count"],
                    stat["status"],
                )
            )
        if len(applicants):
            return format_html("<ul>{}</ul>", format_html("<br/>".join(applicants)))
        return format_html("<i>{}</i>", _("None"))

    def date_activities(self, obj):
        return self.get_stats(obj, DateParticipant)

    date_activities.short_description = _('Activity on a date')

    def periodic_activities(self, obj):
        return self.get_stats(obj, PeriodicParticipant)

    periodic_activities.short_description = _("Recurring activity")

    def deadline_activities(self, obj):
        return self.get_stats(obj, DeadlineParticipant)

    periodic_activities.short_description = _("Flexible activity")

    def schedule_activities(self, obj):
        return self.get_stats(obj, ScheduleParticipant)

    schedule_activities.short_description = _("Schedule activity")

    def team_schedule_activities(self, obj):
        return self.get_stats(obj, TeamScheduleParticipant)

    team_schedule_activities.short_description = _("Team schedule activity")

    def registered_date_activities(self, obj):
        return self.get_stats(obj, RegisteredDateParticipant)

    registered_date_activities.short_description = _("Past date activity")

    def funding(self, obj):
        donations = []
        donation_url = reverse('admin:funding_donor_changelist')
        if Donor.objects.filter(status='succeeded', user=obj).count():
            link = donation_url + '?user_id={}'.format(obj.id)
            donations.append(format_html(
                '<a href="{}">{}</a> donations',
                link,
                Donor.objects.filter(status='succeeded', user=obj).count(),
            ))
        return format_html('<br/>'.join(donations)) or _('None')

    funding.short_description = _('Funding donations')

    def grant_applications(self, obj):
        grants_url = reverse('admin:grant_management_grantapplication_changelist')
        grant_lines = []
        grants = GrantApplication.objects.filter(owner=obj, status__in=['granted', 'succeeded'])
        if grants.count():
            link = grants_url + '?owner_id={}'.format(obj.id)
            grant_lines.append(format_html(
                '<a href="{}">{}</a> granted applications',
                link,
                grants.count(),
            ))
        return format_html('<br/>'.join(grant_lines)) or _('None')

    grant_applications.short_description = _('Grant applications')

    def deeds(self, obj):
        return self.get_stats(obj, DeedParticipant)

    deeds.short_description = _('Deed participation')

    def collect(self, obj):
        return self.get_stats(obj, CollectContributor)

    collect.short_description = _('Collect contributor')

    def following(self, obj):
        url = reverse('admin:bb_follow_follow_changelist')
        follow_count = Follow.objects.filter(user=obj).count()
        return format_html('<a href="{}?user_id={}">{} objects</a>', url, obj.id, follow_count)

    following.short_description = _('Following')

    def reset_password(self, obj):
        reset_mail_url = reverse('admin:auth_user_password_reset_mail', kwargs={'pk': obj.id})
        properties.set_tenant(connection.tenant)

        return format_html(
            "<a href='{}'>{}</a>",
            reset_mail_url, _("Send reset password mail")
        )

    def resend_welcome_link(self, obj):
        welcome_mail_url = reverse('admin:auth_user_resend_welcome_mail', kwargs={'pk': obj.id})
        return format_html(
            "<a href='{}'>{}</a>",
            welcome_mail_url, _("Resend welcome email"),
        )

    def kyc(self, obj):
        if not obj.funding_payout_account.count():
            return '-'
        kyc_url = reverse('admin:funding_payoutaccount_changelist') + '?owner__id__exact={}'.format(obj.id)
        return format_html(
            "<a href='{}'>{} {}</a>",
            kyc_url,
            obj.funding_payout_account.count(),
            _("accounts")
        )

    kyc.short_description = _("KYC accounts")

    def get_inline_instances(self, request, obj=None):
        """ Override get_inline_instances so that the add form does not show inlines """
        if not obj:
            return []
        return super(MemberAdmin, self).get_inline_instances(request, obj)

    def get_urls(self):
        urls = super(MemberAdmin, self).get_urls()

        extra_urls = [
            re_path(
                r'^login-as/(?P<pk>\d+)/$',
                self.admin_site.admin_view(self.login_as),
                name='members_member_login_as'
            ),
            re_path(
                r'^password-reset/(?P<pk>\d+)/$',
                self.send_password_reset_mail,
                name='auth_user_password_reset_mail'
            ),
            re_path(
                r'^resend_welcome_email/(?P<pk>\d+)/$',
                self.resend_welcome_email,
                name='auth_user_resend_welcome_mail'
            )
        ]
        return extra_urls + urls

    @confirmation_form(
        SendPasswordResetMailConfirmationForm,
        Member,
        'admin/members/password_reset.html'
    )
    def send_password_reset_mail(self, request, user):
        if not request.user.has_perm('members.change_member'):
            return HttpResponseForbidden('Not allowed to change user')

        context = {
            'email': user.email,
            'site': tenant_url(),
            'site_name': tenant_url(),
            'uid': int_to_base36(user.pk),
            'user': user,
            'token': default_token_generator.make_token(user),
        }
        subject = loader.render_to_string('bb_accounts/password_reset_subject.txt', context)
        subject = ''.join(subject.splitlines())
        send_mail(
            template_name='bb_accounts/password_reset_email',
            to=user,
            subject=subject,
            **context
        )
        message = _('User {name} will receive an email to reset password.').format(name=user.full_name)
        self.message_user(request, message)
        return HttpResponseRedirect(reverse('admin:members_member_change', args=(user.id,)))

    @confirmation_form(
        SendWelcomeMailConfirmationForm,
        Member,
        'admin/members/resend_welcome_mail.html'
    )
    def resend_welcome_email(self, request, user):
        if not request.user.has_perm('members.change_member'):
            return HttpResponseForbidden('Not allowed to change user')

        send_welcome_mail(user)

        message = _('User {name} will receive an welcome email.').format(name=user.full_name)
        self.message_user(request, message)

        return HttpResponseRedirect(reverse('admin:members_member_change', args=(user.id,)))

    @confirmation_form(
        LoginAsConfirmationForm,
        Member,
        'admin/members/login_as.html'
    )
    def login_as(self, request, user):
        template = loader.get_template('utils/login_with.html')
        context = {'token': user.get_jwt_token(), 'link': '/'}
        response = HttpResponse(template.render(context, request), content_type='text/html')
        response['cache-control'] = "no-store, no-cache, private"
        return response

    def login_as_link(self, obj):
        url = reverse('admin:members_member_login_as', args=(obj.pk,))
        return format_html(
            u"<a target='_blank' href='{}'>{}</a>",
            url, _('Login as user')
        )

    login_as_link.short_description = _('Login as')

    def has_delete_permission(self, request, obj=None):
        if obj and obj.contributor_set.exclude(status__in=['deleted', 'failed']).count() == 0:
            return True
        return False


admin.site.register(Member, MemberAdmin)


class NewGroupChangeForm(forms.ModelForm):
    pass


class GroupsAdmin(GroupAdmin):
    list_display = ["name", ]
    form = NewGroupChangeForm

    class Media(object):
        css = {
            'all': ('css/admin/permissions-table.css',)
        }

    class Meta(object):
        model = Group


admin.site.unregister(Group)
admin.site.register(Group, GroupsAdmin)


class TokenAdmin(admin.ModelAdmin):
    raw_id_fields = ('user',)
    readonly_fields = ('key',)
    fields = ('user', 'key')


admin.site.register(Token, TokenAdmin)<|MERGE_RESOLUTION|>--- conflicted
+++ resolved
@@ -161,11 +161,7 @@
                     'background',
                     'login_methods',
                     'confirm_signup',
-<<<<<<< HEAD
                     'explicit_terms',
-                    'background',
-=======
->>>>>>> 11f4f49a
                     'account_creation_rules',
                     'email_domains',
                     'request_access_info',
