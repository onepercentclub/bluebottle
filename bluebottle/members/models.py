from __future__ import absolute_import

from builtins import object
from datetime import timedelta, datetime

from dateutil.relativedelta import relativedelta
from django.conf import settings
from django.core.exceptions import ObjectDoesNotExist
from django.db import models
from django.db.models import Sum
from django.utils.timezone import now
from django.utils.translation import gettext_lazy as _
from future.utils import python_2_unicode_compatible
from multiselectfield import MultiSelectField

from bluebottle.bb_accounts.models import BlueBottleBaseUser
from bluebottle.geo.models import Place
from bluebottle.utils.models import BasePlatformSettings
from bluebottle.utils.validators import FileMimetypeValidator, validate_file_infection
from ..segments.models import SegmentType
from ..time_based.models import TimeContribution


class MemberPlatformSettings(BasePlatformSettings):
    LOGIN_METHODS = (
        ('password', _('Email/password combination')),
        ('SSO', _('Company SSO')),
    )

    DISPLAY_MEMBER_OPTIONS = (
        ('full_name', _('Full name')),
        ('first_name', _('First name')),
    )

    REQUIRED_QUESTIONS_OPTIONS = (
        ('login', _('After log in')),
        ('contribution', _('When making a contribution')),
    )

    closed = models.BooleanField(
        default=False, help_text=_('Require login before accessing the platform')
    )
    create_initiatives = models.BooleanField(
        default=True, help_text=_('Members can create initiatives')
    )
    do_good_hours = models.PositiveIntegerField(
        _('Impact hours'),
        null=True, blank=True,
        help_text=_("Leave empty if this feature won't be used.")
    )
    fiscal_month_offset = models.IntegerField(
        _('Fiscal year offset'),
        help_text=_('Set the number of months your fiscal year will be offset by. '
                    'This will also take into account how the impact metrics are shown on the homepage. '
                    'e.g. If the year starts from September (so earlier) then this value should be -4.'),
<<<<<<< HEAD
        null=True, blank=True,
=======
>>>>>>> 3fa812e2
        default=0)

    reminder_q1 = models.BooleanField(
        _('Reminder Q1'),
        default=False,
    )
    reminder_q2 = models.BooleanField(
        _('Reminder Q2'),
        default=False,
    )
    reminder_q3 = models.BooleanField(
        _('Reminder Q3'),
        default=False,
    )
    reminder_q4 = models.BooleanField(
        _('Reminder Q4'),
        default=False,
    )

    login_methods = MultiSelectField(max_length=100, choices=LOGIN_METHODS, default=['password'])
    confirm_signup = models.BooleanField(
        default=False, help_text=_('Require verifying the user\'s email before signup')
    )
    email_domain = models.CharField(
        blank=True, null=True,
        help_text=_('Domain that all email should belong to'),
        max_length=256
    )
    session_only = models.BooleanField(
        default=False,
        help_text=_('Limit user session to browser session')
    )

    required_questions_location = models.CharField(
        choices=REQUIRED_QUESTIONS_OPTIONS,
        max_length=12,
        default='login',
        help_text=_(
            'When should the user be asked to complete their required profile fields?'
        )
    )

    require_consent = models.BooleanField(
        default=False, help_text=_('Require users to consent to cookies')
    )
    consent_link = models.CharField(
        default='"https://goodup.com/cookie-policy"',
        help_text=_('Link more information about the platforms cookie policy'),
        max_length=255
    )

    background = models.ImageField(
        null=True, blank=True, upload_to='site_content/',
        validators=[
            FileMimetypeValidator(
                allowed_mimetypes=settings.IMAGE_ALLOWED_MIME_TYPES,
            ),
            validate_file_infection
        ]
    )

    enable_gender = models.BooleanField(
        default=False,
        help_text=_('Show gender question in profile form')
    )

    enable_birthdate = models.BooleanField(
        default=False,
        help_text=_('Show birthdate question in profile form')
    )

    enable_address = models.BooleanField(
        default=False,
        help_text=_('Show address question in profile form')
    )

    enable_segments = models.BooleanField(
        default=False,
        help_text=_('Enable segments for users e.g. department or job title.')
    )

    create_segments = models.BooleanField(
        default=False,
        help_text=_('Create new segments when a user logs in. '
                    'Leave unchecked if only priorly specified ones should be used.')
    )

    anonymization_age = models.IntegerField(
        default=0,
        help_text=_("Require members to enter or verify the fields below once after logging in.")
    )

    require_office = models.BooleanField(
        _('Office location'),
        default=False,
        help_text=_('Require members to enter their office location.')
    )
    require_address = models.BooleanField(
        _('Address'),
        default=False,
        help_text=_('Require members to enter their address.')
    )
    require_phone_number = models.BooleanField(
        _('Phone number'),
        default=False,
        help_text=_('Require members to enter their phone number.')
    )
    require_birthdate = models.BooleanField(
        _('Birthdate'),
        default=False,
        help_text=_('Require members to enter their date of birth.')
    )

    verify_office = models.BooleanField(
        _('Verify SSO data office location'),
        default=False,
        help_text=_('Require members to verify their office location once if it is filled via SSO.')
    )

    display_member_names = models.CharField(
        _('Display member names'),
        choices=DISPLAY_MEMBER_OPTIONS,
        max_length=12,
        default='full_name',
        help_text=_(
            'How names of members will be displayed for visitors and other members.'
            'If first name is selected, then the names of initiators and activity manager '
            'will remain displayed in full and Activity managers and initiators will see '
            'the full names of their participants. And staff members will see all names in full.'
        )
    )

    @property
    def fiscal_year_start(self):
        offset = self.fiscal_month_offset
        month_start = (datetime(2000, 1, 1) + relativedelta(months=offset)).month
        return (now() + relativedelta(months=offset)).replace(month=month_start, day=1, hour=0, second=0)

    @property
    def fiscal_year_end(self):
        return self.fiscal_year_start + relativedelta(years=1) - timedelta(seconds=1)

    def fiscal_year(self):
        offset = self.fiscal_month_offset
        return (now() - relativedelta(months=offset)).year

    class Meta(object):
        verbose_name_plural = _('member platform settings')
        verbose_name = _('member platform settings')


@python_2_unicode_compatible
class Member(BlueBottleBaseUser):
    verified = models.BooleanField(default=False, blank=True, help_text=_('Was verified for voting by recaptcha.'))
    subscribed = models.BooleanField(
        _('Matching'),
        default=False,
        help_text=_("Monthly overview of activities that match this person's profile")
    )
    receive_reminder_emails = models.BooleanField(
        _('Receive reminder emails'),
        default=True,
        help_text=_("User receives emails reminding them about their do good hours")
    )

    remote_id = models.CharField(_('remote_id'),
                                 max_length=75,
                                 blank=True,
                                 null=True)
    last_logout = models.DateTimeField(_('Last Logout'), blank=True, null=True)

    scim_external_id = models.CharField(
        _('external SCIM id'),
        max_length=75,
        blank=True,
        null=True
    )

    place = models.ForeignKey(Place, null=True, blank=True, on_delete=models.SET_NULL)

    matching_options_set = models.DateTimeField(
        null=True, blank=True, help_text=_('When the user updated their matching preferences.')
    )

    segments = models.ManyToManyField(
        'segments.segment',
        verbose_name=_('Segment'),
        related_name='users',
        blank=True,
        through='members.UserSegment'
    )

    def __init__(self, *args, **kwargs):
        super(Member, self).__init__(*args, **kwargs)

        try:
            self._previous_last_seen = self.last_seen
        except ObjectDoesNotExist:
            self._previous_last_seen = None

    class Analytics(object):
        type = 'member'
        tags = {}
        fields = {
            'user_id': 'id'
        }

        @staticmethod
        def extra_tags(obj, created):
            if created:
                return {'event': 'signup'}
            else:
                # The skip method below is being used to ensure analytics are only
                # triggered if the last_seen field has changed.
                return {'event': 'seen'}

        @staticmethod
        def skip(obj, created):
            # Currently only the signup (created) event is being recorded
            # and when the last_seen changes.
            return False if created or obj.last_seen != obj._previous_last_seen else True

        @staticmethod
        def timestamp(obj, created):
            # This only serves the purpose when we record the member created logs
            # We need to modify this if we ever record member deleted
            if created:
                return obj.date_joined
            else:
                return obj.updated

    @property
    def initials(self):
        initials = ''
        if self.first_name:
            initials += self.first_name[0]
        if self.last_name:
            initials += self.last_name[0]

        return initials

    @property
    def required(self):
        required = []
        for segment_type in SegmentType.objects.filter(required=True).all():
            if not self.segments.filter(
                usersegment__verified=True, segment_type=segment_type
            ).count():
                required.append(f'segment_type.{segment_type.id}')

        platform_settings = MemberPlatformSettings.load()

        if platform_settings.require_office and (
            not self.location or
            (platform_settings.verify_office and not self.location_verified)
        ):
            required.append('location')

        for attr in ['birthdate', 'phone_number']:
            if getattr(platform_settings, f'require_{attr}') and not getattr(self, attr):
                required.append(attr)

        if platform_settings.require_address and not (self.place and self.place.complete):
            required.append('address')

        return required

    def __str__(self):
        return self.full_name

    def get_hours(self, status):
        platform_settings = MemberPlatformSettings.load()
        year_start = platform_settings.fiscal_year_start
        year_end = platform_settings.fiscal_year_end
        hours = TimeContribution.objects.filter(
            contributor__user=self, status=status,
            start__gte=year_start, start__lte=year_end
        ).aggregate(hours=Sum('value'))['hours']
        if hours:
            return hours.seconds / 3600
        return 0.0

    @property
    def hours_spent(self):
        return self.get_hours('succeeded')

    @property
    def hours_planned(self):
        return self.get_hours('new')

    def save(self, *args, **kwargs):
        if not (self.is_staff or self.is_superuser) and self.submitted_initiative_notifications:
            self.submitted_initiative_notifications = False
        super(Member, self).save(*args, **kwargs)


class UserSegment(models.Model):
    member = models.ForeignKey(Member, on_delete=models.CASCADE)
    segment = models.ForeignKey('segments.segment', on_delete=models.CASCADE)
    verified = models.BooleanField(default=False)


class UserActivity(models.Model):

    user = models.ForeignKey(Member, null=True, on_delete=models.CASCADE)
    created = models.DateTimeField(auto_now_add=True)
    path = models.CharField(max_length=200, null=True, blank=True)

    class Meta(object):
        verbose_name = _('User activity')
        verbose_name_plural = _('User activities')
        ordering = ['-created']


from . import signals  # noqa<|MERGE_RESOLUTION|>--- conflicted
+++ resolved
@@ -53,10 +53,6 @@
         help_text=_('Set the number of months your fiscal year will be offset by. '
                     'This will also take into account how the impact metrics are shown on the homepage. '
                     'e.g. If the year starts from September (so earlier) then this value should be -4.'),
-<<<<<<< HEAD
-        null=True, blank=True,
-=======
->>>>>>> 3fa812e2
         default=0)
 
     reminder_q1 = models.BooleanField(
