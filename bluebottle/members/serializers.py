import uuid
from builtins import object

import passwordmeter
from axes.handlers.proxy import AxesProxyHandler
from django import forms
from django.conf import settings
from django.contrib.auth import get_user_model, password_validation, authenticate
from django.contrib.auth.hashers import make_password
from django.contrib.auth.password_validation import validate_password
from django.utils.translation import gettext_lazy as _
from rest_framework import serializers, exceptions, validators
from rest_framework_json_api.serializers import Serializer, ModelSerializer, ResourceRelatedField
from rest_framework_jwt.serializers import JSONWebTokenSerializer
from rest_framework_jwt.settings import api_settings

from bluebottle.files.serializers import ImageField
from bluebottle.bluebottle_drf2.serializers import SorlImageField
from bluebottle.clients import properties
from bluebottle.geo.models import Location, Place
from bluebottle.geo.serializers import OldPlaceSerializer
from bluebottle.initiatives.models import Theme
from bluebottle.members.models import MemberPlatformSettings, UserActivity, UserSegment, Member
from bluebottle.organizations.serializers import OrganizationSerializer
from bluebottle.segments.models import Segment
from bluebottle.segments.serializers import SegmentTypeSerializer
from bluebottle.time_based.models import Skill
from bluebottle.utils.serializers import PermissionField, TruncatedCharField, CaptchaField

BB_USER_MODEL = get_user_model()

jwt_payload_handler = api_settings.JWT_PAYLOAD_HANDLER
jwt_encode_handler = api_settings.JWT_ENCODE_HANDLER


class AxesJSONWebTokenSerializer(JSONWebTokenSerializer):
    def validate(self, attrs):
        credentials = {
            self.username_field: attrs.get(self.username_field),
            'password': attrs.get('password')
        }

        if all(credentials.values()):
            request = self.context['request']

            user = authenticate(request, **credentials)

            if getattr(request, 'axes_locked_out', False):
                raise exceptions.Throttled(
                    600, 'Too many failed password attempts.'
                )

            if user:
                if not user.is_active:
                    msg = _('User account is disabled.')
                    raise serializers.ValidationError(msg)

                payload = jwt_payload_handler(user)

                return {
                    'token': jwt_encode_handler(payload),
                    'user': user
                }
            else:
                msg = _('Unable to log in with provided credentials.')
                raise serializers.ValidationError(msg)
        else:
            msg = _('Must include "{username_field}" and "password".')
            msg = msg.format(username_field=self.username_field)
            raise serializers.ValidationError(msg)


class PasswordValidator(object):
    requires_context = True

    def __call__(self, value, serializer_field):
        if serializer_field.parent.instance:
            user = serializer_field.parent.instance
        else:
            user = None

        password_validation.validate_password(value, user)
        return value


# Thanks to Neamar Tucote for this code:
# https://groups.google.com/d/msg/django-rest-framework/abMsDCYbBRg/d2orqUUdTqsJ
class PasswordField(serializers.CharField):
    """ Special field to update a password field. """
    widget = forms.widgets.PasswordInput
    hidden_password_string = '********'

    def __init__(self, validate=True, **kwargs):
        super(PasswordField, self).__init__(**kwargs)
        if validate:
            validator = PasswordValidator()
            self.validators.append(validator)

    def to_representation(self, value):
        """ Hide hashed-password in API display. """
        return self.hidden_password_string


class AuthTokenSerializer(Serializer, AxesJSONWebTokenSerializer):
    def __init__(self, *args, **kwargs):
        super().__init__(*args, **kwargs)

        self.fields['email'] = serializers.CharField(
            required=True
        )

    email = serializers.CharField(required=True)
    password = PasswordField(required=True, validate=False)
    token = serializers.CharField(read_only=True)

    class Meta:
        fields = ['token', 'email', 'password']

    class JSONAPIMeta(object):
        resource_name = 'auth/token'


class PrivateProfileMixin(object):
    private_fields = (
        'url', 'full_name', 'picture', 'about_me', 'location', 'last_name',
        'phone_number', 'avatar', 'website', 'twitter', 'facebook', 'skypename'
    )

    def to_representation(self, obj):
        data = super(PrivateProfileMixin, self).to_representation(obj)

        user = self.context['request'].user
        can_read_full_profile = self.context['request'].user.has_perm(
            'members.api_read_full_member')

        if obj != user and not can_read_full_profile:
            for field in self.private_fields:
                if field in data:
                    del data[field]

        return data


class BaseUserPreviewSerializer(PrivateProfileMixin, serializers.ModelSerializer):
    """
    Serializer for a subset of a member's public profile. This is usually
    embedded into other serializers.
    """

    def __init__(self, *args, **kwargs):
        kwargs['read_only'] = True
        super(BaseUserPreviewSerializer, self).__init__(*args, **kwargs)

    avatar = SorlImageField('133x133', source='picture', crop='center')
    can_pledge = serializers.BooleanField(read_only=True)
    can_do_bank_transfer = serializers.BooleanField(read_only=True)

    # TODO: Remove first/last name and only use these
    full_name = serializers.ReadOnlyField(
        source='get_full_name', read_only=True)
    short_name = serializers.ReadOnlyField(
        source='get_short_name', read_only=True)
    is_active = serializers.BooleanField(read_only=True)
    is_anonymous = serializers.SerializerMethodField()

    def get_is_anonymous(self, obj):
        return False

    class Meta(object):
        model = BB_USER_MODEL
        fields = (
            'id', 'first_name', 'last_name', 'initials', 'about_me',
            'avatar', 'full_name', 'short_name',
            'is_active', 'is_anonymous',
            'can_pledge', 'can_do_bank_transfer'
        )


class AnonymizedUserPreviewSerializer(PrivateProfileMixin, serializers.ModelSerializer):
    """
    Serializer for a subset of a member's public profile. This is usually
    embedded into other serializers.
    """
    is_anonymous = serializers.SerializerMethodField()

    def __init__(self, *args, **kwargs):
        kwargs['read_only'] = True
        super(AnonymizedUserPreviewSerializer, self).__init__(*args, **kwargs)

    id = 0

    def get_is_anonymous(self, obj):
        return False

    class Meta(object):
        model = BB_USER_MODEL
        fields = ('id', 'is_anonymous')


class UserPreviewSerializer(serializers.ModelSerializer):
    """
    User preview serializer that respects anonymization_age
    """

    def __init__(self, *args, **kwargs):
        self.hide_last_name = kwargs.pop('hide_last_name', None)

        super().__init__(*args, **kwargs)

    def to_representation(self, instance):
        user = self.context['request'].user
        if self.parent.__class__.__name__ == 'ReactionSerializer':
            # For some reason self.parent.instance doesn't work on ReactionSerializer
            if self.parent.instance:
                if self.parent.instance.anonymized:
                    return {"id": 0, "is_anonymous": True}
            else:
                wallpost = self.parent.parent.parent.instance
                if wallpost.anonymized:
                    return {"id": 0, "is_anonymous": True}
        if self.parent and self.parent.instance and getattr(self.parent.instance, 'anonymized', False):
            return {"id": 0, "is_anonymous": True}

        representation = BaseUserPreviewSerializer(instance, context=self.context).to_representation(instance)
        if not (
                user.is_staff or
                user.is_superuser
        ) and (
                self.hide_last_name and
                MemberPlatformSettings.objects.get().display_member_names == 'first_name'
        ):
            del representation['last_name']
            representation['full_name'] = representation['first_name']

        return representation

    class Meta(object):
        model = BB_USER_MODEL
        fields = (
            'id',
            'first_name',
            'last_name',
            'initials',
            'about_me',
            'avatar',
            'full_name',
            'short_name',
            'is_active'
        )


class UserPermissionsSerializer(serializers.Serializer):
    def get_attribute(self, obj):
        return obj

    project_list = PermissionField('initiative-list')
    project_manage_list = PermissionField('initiative-list')
    homepage = PermissionField('home-detail')

    class Meta(object):
        fields = [
            'project_list',
            'project_manage_list',
            'homepage'
        ]


class CurrentUserSerializer(BaseUserPreviewSerializer):
    """
    Serializer for the current authenticated user. This is the same as the
    serializer for the member preview with the
    addition of id_for_ember.
    """
    # This is a hack to work around an issue with Ember-Data keeping the id as
    # 'current'.
    id_for_ember = serializers.IntegerField(source='id', read_only=True)
    full_name = serializers.CharField(source='get_full_name', read_only=True)
    can_pledge = serializers.BooleanField(read_only=True)
    can_do_bank_transfer = serializers.BooleanField(read_only=True)
    permissions = UserPermissionsSerializer(read_only=True)
    organization = OrganizationSerializer(
        read_only=True, source='partner_organization'
    )
    segments = serializers.PrimaryKeyRelatedField(
        many=True, queryset=Segment.objects
    )
    has_initiatives = serializers.SerializerMethodField()

    def get_has_initiatives(self, obj):
        return obj.is_initiator

    class Meta(object):
        model = BB_USER_MODEL
        fields = UserPreviewSerializer.Meta.fields + (
            'id_for_ember', 'primary_language',
            'email', 'full_name', 'phone_number',
            'last_login', 'date_joined', 'location',
            'verified', 'permissions', 'matching_options_set',
            'organization', 'segments', 'required', 'has_initiatives',
            'hours_spent', 'hours_planned',
            'can_pledge', 'can_do_bank_transfer'
        )


class OldSegmentSerializer(serializers.ModelSerializer):
    type = SegmentTypeSerializer()

    class Meta(object):
        model = Segment
        fields = (
            'id', 'name', 'type'
        )


class UserProfileSerializer(PrivateProfileMixin, serializers.ModelSerializer):
    """
    Serializer for a member's public profile.
    """
    email = serializers.CharField(read_only=True)
    url = serializers.HyperlinkedIdentityField(view_name='user-profile-detail',
                                               lookup_field='pk')
    date_joined = serializers.DateTimeField(read_only=True)

    full_name = serializers.CharField(source='get_full_name', read_only=True)
    short_name = serializers.CharField(source='get_short_name', read_only=True)
    can_pledge = serializers.BooleanField(read_only=True)
    can_do_bank_transfer = serializers.BooleanField(read_only=True)

    primary_language = serializers.CharField(required=False,
                                             default=properties.LANGUAGE_CODE)
    location = serializers.PrimaryKeyRelatedField(required=False, allow_null=True,
                                                  queryset=Location.objects)
    avatar = SorlImageField('133x133', source='picture', crop='center',
                            required=False)

    skill_ids = serializers.PrimaryKeyRelatedField(many=True,
                                                   source='skills',
                                                   required=False,
                                                   queryset=Skill.objects)
    favourite_theme_ids = serializers.PrimaryKeyRelatedField(
        many=True, source='favourite_themes', queryset=Theme.objects)

    segments = serializers.PrimaryKeyRelatedField(
        many=True, queryset=Segment.objects
    )

    is_active = serializers.BooleanField(read_only=True)

    def save(self, *args, **kwargs):

        instance = super().save(*args, **kwargs)

        if 'location' in self.validated_data:
            # if we are setting the location, make sure we verify the location too
            instance.location_verified = True
            instance.save()

        if 'segments' in self.validated_data:
            # if we are setting segments, make sure we verify them too
            UserSegment.objects.filter(member_id=instance.pk).update(verified=True)

        return instance

    class Meta(object):
        model = BB_USER_MODEL
        fields = (
            'id', 'email', 'url', 'full_name', 'short_name', 'initials',
            'primary_language', 'about_me', 'location', 'avatar', 'date_joined',
            'is_active', 'website', 'twitter', 'facebook',
            'skypename', 'skill_ids', 'favourite_theme_ids',
<<<<<<< HEAD
            'subscribed', 'segments', 'can_pledge', 'can_do_bank_transfer',
=======
            'subscribed', 'segments', 'can_pledge',
>>>>>>> c2bf15e9
        )


class OldUserActivitySerializer(serializers.ModelSerializer):
    """
    Serializer for user activity (log paths)
    """
    path = TruncatedCharField(length=200, required=False)

    class Meta(object):
        model = UserActivity
        fields = (
            'id',
            'path',
        )


class UserActivitySerializer(ModelSerializer):
    """
    Serializer for user activity (log paths)
    """
    path = TruncatedCharField(length=200, required=False)

    class Meta(object):
        model = UserActivity
        fields = (
            'id',
            'path',
        )

    class JSONAPIMeta:
        resource_name = 'users/activities'


class ManageProfileSerializer(UserProfileSerializer):
    """
    Serializer for the member's private profile.
    """
    partial = True
    from_facebook = serializers.SerializerMethodField()
    place = OldPlaceSerializer(required=False, allow_null=True)

    def get_from_facebook(self, instance):
        try:
            instance.social_auth.get(provider='facebook')
            return True
        except instance.social_auth.model.DoesNotExist:
            return False

    class Meta(object):
        model = BB_USER_MODEL
        fields = UserProfileSerializer.Meta.fields + (
            'email', 'newsletter', 'campaign_notifications', 'receive_reminder_emails',
            'matching_options_set', 'location',
            'birthdate', 'gender', 'first_name', 'last_name', 'phone_number',
            'from_facebook', 'place',
        )

    def update(self, instance, validated_data):
        place = validated_data.pop('place', None)
        if place:
            if instance.place:
                current_place = instance.place
                for key, value in list(place.items()):
                    setattr(current_place, key, value)
                current_place.save()
            else:
                instance.place = Place.objects.create(**place)
        else:
            if instance.place:
                instance.place = None

        return super(ManageProfileSerializer, self).update(instance, validated_data)


class UserDataExportSerializer(UserProfileSerializer):
    """
    Serializer for the a member's data dump.
    """

    class Meta(object):
        model = BB_USER_MODEL
        fields = (
            'id', 'email', 'location', 'birthdate',
            'url', 'full_name', 'short_name', 'initials',
            'gender', 'first_name', 'last_name', 'phone_number',
            'primary_language', 'about_me', 'location', 'avatar',
            'date_joined', 'website', 'twitter', 'facebook',
            'skypename', 'skills', 'favourite_themes'
        )


class SignUpTokenSerializer(serializers.ModelSerializer):
    """
    Serializer for creating users. This can only be used for creating
    users (POST) and should not be used for listing,
    editing or viewing users.
    """
    email = serializers.EmailField(max_length=254)
    url = serializers.CharField(required=False, allow_blank=True)
    segment_id = serializers.CharField(required=False, allow_blank=True)

    def create(self, validated_data):
        (instance, _) = BB_USER_MODEL.objects.get_or_create(
            email__iexact=validated_data['email'],
            defaults={'is_active': False, 'email': validated_data['email']}
        )
        return instance

    class Meta(object):
        model = BB_USER_MODEL
        fields = ('id', 'email', 'url', 'segment_id')

    def validate_email(self, email):
        settings = MemberPlatformSettings.objects.get()
        if (
                settings.email_domain and
                not email.endswith('@{}'.format(settings.email_domain))
        ):
            raise serializers.ValidationError(
                ('Only emails for the domain {} are allowed').format(
                    settings.email_domain)
            )

        if len(BB_USER_MODEL.objects.filter(email__iexact=email, is_active=True)):
            raise serializers.ValidationError(
                'A member with this email address already exists.',
                code='email_in_use',
            )
        return email

    class JSONAPIMeta:
        resource_name = 'signup-tokens'


class SignUpTokenConfirmationSerializer(serializers.ModelSerializer):
    """
    Serializer for creating users. This can only be used for creating
    users (POST) and should not be used for listing,
    editing or viewing users.
    """
    password = PasswordField(required=True, max_length=128)
    token = serializers.CharField(required=True, max_length=128)
    jwt_token = serializers.CharField(source='get_jwt_token', read_only=True)

    first_name = serializers.CharField(max_length=100)
    last_name = serializers.CharField(max_length=100)

    class Meta(object):
        model = BB_USER_MODEL
        fields = ('id', 'password', 'token', 'jwt_token', 'first_name', 'last_name',)

    def validate_password(self, password):
        return make_password(password)

    class JSONAPIMeta:
        resource_name = 'signup-token-confirmations'


class PasswordStrengthSerializer(serializers.ModelSerializer):
    password = serializers.CharField(write_only=True)
    email = serializers.CharField(write_only=True, allow_blank=True, required=False)
    strength = serializers.SerializerMethodField()

    def validate(self, data):
        user = BB_USER_MODEL(**data)
        validate_password(data['password'], user)
        return data

    def get_strength(self, data):
        strength, _ = passwordmeter.test(self.validated_data['password'])
        return strength

    class Meta(object):
        model = BB_USER_MODEL
        fields = ('id', 'password', 'email', 'strength')

    class JSONAPIMeta:
        resource_name = 'password-strengths'


class UniqueEmailValidator(validators.UniqueValidator):
    message = _('A user with this email address already exists')

    def __call__(self, value, serializer_field):
        try:
            return super().__call__(value, serializer_field)
        except serializers.ValidationError:
            user = BB_USER_MODEL.objects.get(email__iexact=value)
            if user.social_auth.count() > 0:
                code = 'social_account_unique'
            else:
                code = 'email_unique'

            raise serializers.ValidationError(self.message, code=code)


class MemberSignUpSerializer(serializers.ModelSerializer):
    """
    Serializer for creating users. This can only be used for creating
    users (POST) and should not be used for listing,
    editing or viewing users.
    """
    email = serializers.EmailField(
        max_length=254,
        validators=[
            UniqueEmailValidator(
                queryset=BB_USER_MODEL.objects.all(), lookup='iexact'
            )
        ]
    )
    password = PasswordField(required=True, max_length=128)
    token = serializers.CharField(source='get_jwt_token', read_only=True)

    @property
    def errors(self):
        return super(MemberSignUpSerializer, self).errors

    def validate(self, data):
        settings = MemberPlatformSettings.objects.get()
        if settings.confirm_signup:
            raise serializers.ValidationError(
                {'email': _('Signup requires a confirmation token.')}
            )

        if settings.closed:
            raise serializers.ValidationError(
                {'email': _('The platform is closed.')}
            )

        passwordmeter.test(data['password'])
        data['password'] = make_password(data['password'])
        return data

    class Meta(object):
        model = BB_USER_MODEL
        fields = ('id', 'first_name', 'last_name', 'email', 'password', 'token',)

    class JSONAPIMeta:
        resource_name = 'auth/signup'


class UserCreateSerializer(serializers.ModelSerializer):
    """
    Serializer for creating users. This can only be used for creating
    users (POST) and should not be used for listing,
    editing or viewing users.
    """
    email = serializers.EmailField(
        max_length=254,
        validators=[
            validators.UniqueValidator(
                queryset=BB_USER_MODEL.objects.all(), lookup='iexact'
            )
        ]
    )
    email_confirmation = serializers.EmailField(
        label=_('email_confirmation'), max_length=254, required=False)
    password = PasswordField(required=True, max_length=128)
    token = serializers.CharField(required=False, max_length=128)
    jwt_token = serializers.CharField(source='get_jwt_token', read_only=True)
    primary_language = serializers.CharField(required=False)

    @property
    def errors(self):
        errors = super(UserCreateSerializer, self).errors

        if 'email' in errors and 'email' in self.data and errors['email'][0].code == 'unique':
            user = self.Meta.model.objects.get(email__iexact=self.data['email'])

            conflict = {
                'email': user.email,
                'id': user.id
            }

            # We assume if they have a social auth associated then they use it
            if user.social_auth.count() > 0:
                social_auth = user.social_auth.all()[0]
                conflict['provider'] = social_auth.provider
                conflict['type'] = 'social'
            else:
                conflict['type'] = 'email'

            errors[
                settings.REST_FRAMEWORK.get(
                    'NON_FIELD_ERRORS_KEY', 'non_field_errors')
            ] = [conflict]

            request = self.context['request']
            AxesProxyHandler.user_login_failed(self, {}, request)
            if getattr(request, 'axes_locked_out', False):
                raise exceptions.Throttled(
                    600, 'Too many failed registration attempts.'
                )
            del errors['email']

        return errors

    def validate(self, data):
        if 'email_confirmation' in data:
            if data['email'] != data['email_confirmation']:
                raise serializers.ValidationError(_('Email confirmation mismatch'))
            del data['email_confirmation']

        settings = MemberPlatformSettings.objects.get()

        if settings.confirm_signup:
            raise serializers.ValidationError(
                {'token': _('Signup requires a confirmation token')})
        data['password'] = make_password(data['password'])
        return data

    class Meta(object):
        model = BB_USER_MODEL
        fields = ('id', 'first_name', 'last_name', 'email_confirmation',
                  'email', 'password', 'token', 'jwt_token', 'primary_language')


class PasswordResetSerializer(serializers.Serializer):
    """
    Password reset request serializer that uses the email validation from the
    Django PasswordResetForm.
    """
    email = serializers.EmailField(required=True, max_length=254)

    class Meta(object):
        fields = ('id', 'email',)

    class JSONAPIMeta(object):
        resource_name = 'reset-tokens'


class MemberProfileSerializer(ModelSerializer):
    email = serializers.CharField(read_only=True)
    segments = ResourceRelatedField(
        many=True,
        queryset=Segment.objects.all(),
    )
    themes = ResourceRelatedField(
        many=True,
        queryset=Theme.objects.all(),
        source='favourite_themes'
    )

    skills = ResourceRelatedField(
        many=True,
        queryset=Skill.objects.all(),
    )
    remote_id = serializers.CharField(read_only=True)
    avatar = ImageField(required=False, allow_null=True)
    has_usable_password = serializers.BooleanField(read_only=True)

    class Meta():
        model = Member
        fields = (
            'id', 'first_name', 'last_name', 'about_me', 'full_name', 'required',
            'birthdate', 'segments', 'phone_number',
            'location', 'place', 'themes', 'skills', 'email',
            'search_distance', 'any_search_distance', 'exclude_online',
            'matching_options_set', 'remote_id', 'avatar',
            'subscribed', 'receive_reminder_emails', 'campaign_notifications',
            'has_usable_password', 'avatar', 'gender'
        )

    class JSONAPIMeta():
        resource_name = 'member/profile'
        included_resources = [
            'location', 'place.country', 'place', 'segments', 'avatar'
        ]

    included_serializers = {
        'place': 'bluebottle.geo.serializers.PlaceSerializer',
        'place.country': 'bluebottle.geo.serializers.InitiativeCountrySerializer',
        'location': 'bluebottle.geo.serializers.OfficeSerializer',
        'segments': 'bluebottle.segments.serializers.SegmentListSerializer',
        'segments': 'bluebottle.segments.serializers.SegmentListSerializer',
        'avatar': 'bluebottle.initiatives.serializers.AvatarImageSerializer',
    }

    def save(self, *args, **kwargs):
        instance = super().save(*args, **kwargs)

        if 'location' in self.validated_data:
            # if we are setting the location, make sure we verify the location too
            instance.location_verified = True
            instance.save()

        if 'segments' in self.validated_data:
            # if we are setting segments, make sure we verify them too
            UserSegment.objects.filter(member_id=instance.pk).update(verified=True)

        return instance


class PasswordResetConfirmSerializer(serializers.Serializer):
    token = serializers.CharField(required=True, max_length=254)
    password = PasswordField(required=True, max_length=254)
    jwt_token = serializers.CharField(read_only=True)

    class Meta(object):
        fields = ('token', 'jwt_token', 'password')

    class JSONAPIMeta(object):
        resource_name = 'reset-token-confirmations'


class ValidatePassword:
    requires_context = True

    def __call__(self, value, field):
        if not field.context['request'].user.check_password(value):
            raise serializers.ValidationError(_('Password does not match'))


class PasswordProtectedMemberSerializer(serializers.ModelSerializer):
    password = serializers.CharField(
        write_only=True, required=True, max_length=128, validators=[ValidatePassword()]
    )
    jwt_token = serializers.CharField(source='get_jwt_token', read_only=True)

    class Meta(object):
        model = BB_USER_MODEL
        fields = ('password', 'jwt_token')


class EmailSetSerializer(PasswordProtectedMemberSerializer):
    email = serializers.EmailField(
        max_length=254,
        validators=[
            UniqueEmailValidator(
                queryset=BB_USER_MODEL.objects.all(), lookup='iexact'
            )
        ]
    )

    class Meta(PasswordProtectedMemberSerializer.Meta):
        fields = ('email',) + PasswordProtectedMemberSerializer.Meta.fields

    class JSONAPIMeta:
        resource_name = 'profile-email'

    def save(self):
        user = self.context['request'].user
        user.email = self.validated_data['email']
        user.save()


class PasswordUpdateSerializer(PasswordProtectedMemberSerializer):
    new_password = PasswordField(
        write_only=True, required=True, max_length=128)

    def save(self):
        self.instance.set_password(self.validated_data['new_password'])
        self.instance.save()

    class Meta(PasswordProtectedMemberSerializer.Meta):
<<<<<<< HEAD
        fields = ('new_password',) + PasswordProtectedMemberSerializer.Meta.fields
=======
        fields = ('new_password', ) + PasswordProtectedMemberSerializer.Meta.fields

    class JSONAPIMeta:
        resource_name = 'profile-password'
>>>>>>> c2bf15e9


class PasswordSetSerializer(serializers.Serializer):
    """
    We can't use the PasswordField here because it hashes the passwords with
    a salt which means we can't compare the
    two passwords to see if they are the same.
    """
    new_password1 = PasswordField(required=True, max_length=128)
    new_password2 = serializers.CharField(required=True, max_length=128)

    def validate(self, data):
        if data['new_password1'] != data['new_password2']:
            raise serializers.ValidationError(
                _('The two password fields didn\'t match.'))

        return data

    class Meta(object):
        fields = ('new_password1', 'new_password2')


class UserVerificationSerializer(serializers.Serializer):
    token = serializers.CharField()
    id = serializers.SerializerMethodField()

    def get_id(self, obj):
        return self.context['request'].user.id


class MemberPlatformSettingsSerializer(serializers.ModelSerializer):
    background = SorlImageField('1408x1080', crop='center')
    read_only_fields = serializers.SerializerMethodField()

    def get_read_only_fields(self, obj):
        try:
            return properties.TOKEN_AUTH['assertion_mapping'].keys()
        except (AttributeError, IndexError):
            return []

    class Meta(object):
        model = MemberPlatformSettings
        fields = (
            'consent_link',
            'disable_cookie_consent',
            'gtm_code',
            'closed',
            'email_domain',
            'session_only',
            'confirm_signup',
            'login_methods',
            'background',
            'enable_gender',
            'enable_address',
            'enable_birthdate',
            'required_questions_location',
            'require_office',
            'verify_office',
            'require_address',
            'require_birthdate',
            'require_phone_number',
            'create_initiatives',
            'do_good_hours',
            'fiscal_month_offset',
            'fiscal_year',
            'fiscal_year_start',
            'fiscal_year_end',
            'retention_anonymize',
            'retention_delete',
            'read_only_fields'
        )


class TokenLoginSerializer(serializers.Serializer):
    user_id = serializers.IntegerField(required=True)
    token = serializers.CharField(required=True)


class CaptchaSerializer(serializers.Serializer):
    token = CaptchaField(required=True)
    id = serializers.SerializerMethodField()

    def get_id(self, obj):
        return str(uuid.uuid4())

    class Meta(object):
        fields = ('id', 'token')

    class JSONAPIMeta:
        resource_name = 'captcha-tokens'<|MERGE_RESOLUTION|>--- conflicted
+++ resolved
@@ -368,11 +368,7 @@
             'primary_language', 'about_me', 'location', 'avatar', 'date_joined',
             'is_active', 'website', 'twitter', 'facebook',
             'skypename', 'skill_ids', 'favourite_theme_ids',
-<<<<<<< HEAD
             'subscribed', 'segments', 'can_pledge', 'can_do_bank_transfer',
-=======
-            'subscribed', 'segments', 'can_pledge',
->>>>>>> c2bf15e9
         )
 
 
@@ -829,14 +825,10 @@
         self.instance.save()
 
     class Meta(PasswordProtectedMemberSerializer.Meta):
-<<<<<<< HEAD
-        fields = ('new_password',) + PasswordProtectedMemberSerializer.Meta.fields
-=======
         fields = ('new_password', ) + PasswordProtectedMemberSerializer.Meta.fields
 
     class JSONAPIMeta:
         resource_name = 'profile-password'
->>>>>>> c2bf15e9
 
 
 class PasswordSetSerializer(serializers.Serializer):
