--- conflicted
+++ resolved
@@ -97,11 +97,7 @@
             'id_for_ember', 'primary_language', 'email', 'full_name', 'phone_number',
             'last_login', 'date_joined', 'task_count', 'project_count',
             'has_projects', 'donation_count', 'fundraiser_count', 'location',
-<<<<<<< HEAD
-            'verified', 'permissions', 'partner_organization', 'matching_options_set',
-=======
             'verified', 'permissions', 'matching_options_set',
->>>>>>> 8ab449e5
         )
 
 
