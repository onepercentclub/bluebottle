import uuid
from builtins import object

import passwordmeter
from axes.handlers.proxy import AxesProxyHandler
from django import forms
from django.conf import settings
from django.contrib.auth import get_user_model, password_validation, authenticate
from django.contrib.auth.hashers import make_password
from django.contrib.auth.password_validation import validate_password
from django.utils.translation import gettext_lazy as _
from rest_framework import serializers, exceptions, validators
from rest_framework_json_api.serializers import Serializer, ModelSerializer, ResourceRelatedField
from rest_framework_jwt.serializers import JSONWebTokenSerializer
from rest_framework_jwt.settings import api_settings

from bluebottle.bluebottle_drf2.serializers import SorlImageField
from bluebottle.clients import properties
from bluebottle.files.serializers import ImageField
from bluebottle.geo.models import Location, Place
from bluebottle.geo.serializers import OldPlaceSerializer
from bluebottle.initiatives.models import Theme
from bluebottle.members.models import MemberPlatformSettings, UserActivity, UserSegment, Member
from bluebottle.organizations.serializers import OrganizationSerializer
from bluebottle.segments.models import Segment
from bluebottle.segments.serializers import SegmentTypeSerializer
from bluebottle.time_based.models import Skill
from bluebottle.utils.serializers import PermissionField, TruncatedCharField, CaptchaField

BB_USER_MODEL = get_user_model()

jwt_payload_handler = api_settings.JWT_PAYLOAD_HANDLER
jwt_encode_handler = api_settings.JWT_ENCODE_HANDLER


class AxesJSONWebTokenSerializer(JSONWebTokenSerializer):
    def validate(self, attrs):
        credentials = {
            self.username_field: attrs.get(self.username_field),
            'password': attrs.get('password')
        }

        if all(credentials.values()):
            request = self.context['request']

            user = authenticate(request, **credentials)

            if getattr(request, 'axes_locked_out', False):
                raise exceptions.Throttled(
                    600, 'Too many failed password attempts.'
                )

            if user:
                if not user.is_active:
                    msg = _('User account is disabled.')
                    raise serializers.ValidationError(msg)

                payload = jwt_payload_handler(user)

                return {
                    'token': jwt_encode_handler(payload),
                    'user': user
                }
            else:
                msg = _('Unable to log in with provided credentials.')
                raise serializers.ValidationError(msg)
        else:
            msg = _('Must include "{username_field}" and "password".')
            msg = msg.format(username_field=self.username_field)
            raise serializers.ValidationError(msg)


class PasswordValidator(object):
    requires_context = True

    def __call__(self, value, serializer_field):
        if serializer_field.parent.instance:
            user = serializer_field.parent.instance
        else:
            user = None

        password_validation.validate_password(value, user)
        return value


# Thanks to Neamar Tucote for this code:
# https://groups.google.com/d/msg/django-rest-framework/abMsDCYbBRg/d2orqUUdTqsJ
class PasswordField(serializers.CharField):
    """ Special field to update a password field. """
    widget = forms.widgets.PasswordInput
    hidden_password_string = '********'

    def __init__(self, validate=True, **kwargs):
        super(PasswordField, self).__init__(**kwargs)
        if validate:
            validator = PasswordValidator()
            self.validators.append(validator)

    def to_representation(self, value):
        """ Hide hashed-password in API display. """
        return self.hidden_password_string


class AuthTokenSerializer(Serializer, AxesJSONWebTokenSerializer):
    def __init__(self, *args, **kwargs):
        super().__init__(*args, **kwargs)

        self.fields['email'] = serializers.CharField(
            required=True
        )

    email = serializers.CharField(required=True)
    password = PasswordField(required=True, validate=False)
    token = serializers.CharField(read_only=True)

    class Meta:
        fields = ['token', 'email', 'password']

    class JSONAPIMeta(object):
        resource_name = 'auth/token'


class PrivateProfileMixin(object):
    private_fields = (
        'url', 'full_name', 'picture', 'about_me', 'location', 'last_name',
        'phone_number', 'avatar', 'website', 'twitter', 'facebook', 'skypename'
    )

    def to_representation(self, obj):
        data = super(PrivateProfileMixin, self).to_representation(obj)

        user = self.context['request'].user
        can_read_full_profile = self.context['request'].user.has_perm(
            'members.api_read_full_member')

        if obj != user and not can_read_full_profile:
            for field in self.private_fields:
                if field in data:
                    del data[field]

        return data


class BaseUserPreviewSerializer(PrivateProfileMixin, serializers.ModelSerializer):
    """
    Serializer for a subset of a member's public profile. This is usually
    embedded into other serializers.
    """

    def __init__(self, *args, **kwargs):
        kwargs['read_only'] = True
        super(BaseUserPreviewSerializer, self).__init__(*args, **kwargs)

    avatar = SorlImageField('133x133', source='picture', crop='center')
    can_pledge = serializers.BooleanField(read_only=True)
    can_do_bank_transfer = serializers.BooleanField(read_only=True)

    # TODO: Remove first/last name and only use these
    full_name = serializers.ReadOnlyField(
        source='get_full_name', read_only=True)
    short_name = serializers.ReadOnlyField(
        source='get_short_name', read_only=True)
    is_active = serializers.BooleanField(read_only=True)
    is_anonymous = serializers.SerializerMethodField()

    def get_is_anonymous(self, obj):
        return False

    class Meta(object):
        model = BB_USER_MODEL
        fields = (
            'id', 'first_name', 'last_name', 'initials', 'about_me',
            'avatar', 'full_name', 'short_name',
            'is_active', 'is_anonymous',
            'can_pledge', 'can_do_bank_transfer'
        )


class AnonymizedUserPreviewSerializer(PrivateProfileMixin, serializers.ModelSerializer):
    """
    Serializer for a subset of a member's public profile. This is usually
    embedded into other serializers.
    """
    is_anonymous = serializers.SerializerMethodField()

    def __init__(self, *args, **kwargs):
        kwargs['read_only'] = True
        super(AnonymizedUserPreviewSerializer, self).__init__(*args, **kwargs)

    id = 0

    def get_is_anonymous(self, obj):
        return False

    class Meta(object):
        model = BB_USER_MODEL
        fields = ('id', 'is_anonymous')


class UserPreviewSerializer(serializers.ModelSerializer):

    def __init__(self, *args, **kwargs):
        self.hide_last_name = kwargs.pop('hide_last_name', None)

        super().__init__(*args, **kwargs)

    def to_representation(self, instance):
        user = self.context['request'].user
        if self.parent.__class__.__name__ == 'ReactionSerializer':
            # For some reason self.parent.instance doesn't work on ReactionSerializer
            if self.parent.instance:
                if self.parent.instance.anonymized:
                    return {"id": 0, "is_anonymous": True}
            else:
                wallpost = self.parent.parent.parent.instance
                if wallpost.anonymized:
                    return {"id": 0, "is_anonymous": True}
        if self.parent and self.parent.instance and getattr(self.parent.instance, 'anonymized', False):
            return {"id": 0, "is_anonymous": True}

        representation = BaseUserPreviewSerializer(instance, context=self.context).to_representation(instance)
        if not (
            user.is_staff or
            user.is_superuser
        ) and (
            self.hide_last_name and
            MemberPlatformSettings.objects.get().display_member_names == 'first_name'
        ):
            del representation['last_name']
            representation['full_name'] = representation['first_name']

        return representation

    class Meta(object):
        model = BB_USER_MODEL
        fields = (
            'id',
            'first_name',
            'last_name',
            'initials',
            'about_me',
            'avatar',
            'full_name',
            'short_name',
            'is_active'
        )


class UserPermissionsSerializer(serializers.Serializer):
    def get_attribute(self, obj):
        return obj

    project_list = PermissionField('initiative-list')
    project_manage_list = PermissionField('initiative-list')
    homepage = PermissionField('home-detail')

    class Meta(object):
        fields = [
            'project_list',
            'project_manage_list',
            'homepage'
        ]


class CurrentUserSerializer(BaseUserPreviewSerializer):
    """
    Serializer for the current authenticated user. This is the same as the
    serializer for the member preview with the
    addition of id_for_ember.
    """
    # This is a hack to work around an issue with Ember-Data keeping the id as
    # 'current'.
    id_for_ember = serializers.IntegerField(source='id', read_only=True)
    full_name = serializers.CharField(source='get_full_name', read_only=True)
    can_pledge = serializers.BooleanField(read_only=True)
    can_do_bank_transfer = serializers.BooleanField(read_only=True)
    permissions = UserPermissionsSerializer(read_only=True)
    organization = OrganizationSerializer(
        read_only=True, source='partner_organization'
    )
    segments = serializers.PrimaryKeyRelatedField(
        many=True, queryset=Segment.objects
    )
    has_initiatives = serializers.SerializerMethodField()

    def get_has_initiatives(self, obj):
        return obj.is_initiator

    class Meta(object):
        model = BB_USER_MODEL
        fields = UserPreviewSerializer.Meta.fields + (
            'id_for_ember', 'primary_language',
            'email', 'full_name', 'phone_number',
            'last_login', 'date_joined', 'location',
            'verified', 'permissions', 'matching_options_set',
            'organization', 'segments', 'required', 'has_initiatives',
            'hours_spent', 'hours_planned',
            'can_pledge', 'can_do_bank_transfer'
        )


class OldSegmentSerializer(serializers.ModelSerializer):
    type = SegmentTypeSerializer()

    class Meta(object):
        model = Segment
        fields = (
            'id', 'name', 'type'
        )


class UserProfileSerializer(PrivateProfileMixin, serializers.ModelSerializer):
    """
    Serializer for a member's public profile.
    """
    email = serializers.CharField(read_only=True)
    url = serializers.HyperlinkedIdentityField(view_name='user-profile-detail',
                                               lookup_field='pk')
    date_joined = serializers.DateTimeField(read_only=True)

    full_name = serializers.CharField(source='get_full_name', read_only=True)
    short_name = serializers.CharField(source='get_short_name', read_only=True)
    can_pledge = serializers.BooleanField(read_only=True)
    can_do_bank_transfer = serializers.BooleanField(read_only=True)

    primary_language = serializers.CharField(required=False,
                                             default=properties.LANGUAGE_CODE)
    location = serializers.PrimaryKeyRelatedField(required=False, allow_null=True,
                                                  queryset=Location.objects)
    avatar = SorlImageField('133x133', source='picture', crop='center',
                            required=False)

    skill_ids = serializers.PrimaryKeyRelatedField(many=True,
                                                   source='skills',
                                                   required=False,
                                                   queryset=Skill.objects)
    favourite_theme_ids = serializers.PrimaryKeyRelatedField(
        many=True, source='favourite_themes', queryset=Theme.objects)

    segments = serializers.PrimaryKeyRelatedField(
        many=True, queryset=Segment.objects
    )

    is_active = serializers.BooleanField(read_only=True)

    def save(self, *args, **kwargs):

        instance = super().save(*args, **kwargs)

        if 'location' in self.validated_data:
            # if we are setting the location, make sure we verify the location too
            instance.location_verified = True
            instance.save()

        if 'segments' in self.validated_data:
            # if we are setting segments, make sure we verify them too
            UserSegment.objects.filter(member_id=instance.pk).update(verified=True)

        return instance

    class Meta(object):
        model = BB_USER_MODEL
        fields = (
            'id', 'email', 'url', 'full_name', 'short_name', 'initials',
            'primary_language', 'about_me', 'location', 'avatar', 'date_joined',
            'is_active', 'website', 'twitter', 'facebook',
            'skypename', 'skill_ids', 'favourite_theme_ids',
            'subscribed', 'segments', 'can_pledge', 'can_do_bank_transfer',
            'translate_user_content',
        )


class OldUserActivitySerializer(serializers.ModelSerializer):
    """
    Serializer for user activity (log paths)
    """
    path = TruncatedCharField(length=200, required=False)

    class Meta(object):
        model = UserActivity
        fields = (
            'id',
            'path',
        )


class UserActivitySerializer(ModelSerializer):
    """
    Serializer for user activity (log paths)
    """
    path = TruncatedCharField(length=200, required=False)

    class Meta(object):
        model = UserActivity
        fields = (
            'id',
            'path',
        )

    class JSONAPIMeta:
        resource_name = 'users/activities'


class ManageProfileSerializer(UserProfileSerializer):
    """
    Serializer for the member's private profile.
    """
    partial = True
    from_facebook = serializers.SerializerMethodField()
    place = OldPlaceSerializer(required=False, allow_null=True)

    def get_from_facebook(self, instance):
        try:
            instance.social_auth.get(provider='facebook')
            return True
        except instance.social_auth.model.DoesNotExist:
            return False

    class Meta(object):
        model = BB_USER_MODEL
        fields = UserProfileSerializer.Meta.fields + (
            'email', 'newsletter', 'campaign_notifications', 'receive_reminder_emails',
            'matching_options_set', 'location',
            'birthdate', 'gender', 'first_name', 'last_name', 'phone_number',
            'from_facebook', 'place',
        )

    def update(self, instance, validated_data):
        place = validated_data.pop('place', None)
        if place:
            if instance.place:
                current_place = instance.place
                for key, value in list(place.items()):
                    setattr(current_place, key, value)
                current_place.save()
            else:
                instance.place = Place.objects.create(**place)
        else:
            if instance.place:
                instance.place = None

        return super(ManageProfileSerializer, self).update(instance, validated_data)


class UserDataExportSerializer(UserProfileSerializer):
    """
    Serializer for the a member's data dump.
    """

    class Meta(object):
        model = BB_USER_MODEL
        fields = (
            'id', 'email', 'location', 'birthdate',
            'url', 'full_name', 'short_name', 'initials',
            'gender', 'first_name', 'last_name', 'phone_number',
            'primary_language', 'about_me', 'location', 'avatar',
            'date_joined', 'website', 'twitter', 'facebook',
            'skypename', 'skills', 'favourite_themes'
        )


class SignUpTokenSerializer(serializers.ModelSerializer):
    """
    Serializer for creating users. This can only be used for creating
    users (POST) and should not be used for listing,
    editing or viewing users.
    """
    email = serializers.EmailField(max_length=254)
    url = serializers.CharField(required=False, allow_blank=True)
    segment_id = serializers.CharField(required=False, allow_blank=True)

    def create(self, validated_data):
        (instance, _) = BB_USER_MODEL.objects.get_or_create(
            email__iexact=validated_data['email'],
            defaults={'is_active': False, 'email': validated_data['email']}
        )
        return instance

    class Meta(object):
        model = BB_USER_MODEL
        fields = ('id', 'email', 'url', 'segment_id')

    def validate_email(self, email):
        settings = MemberPlatformSettings.objects.get()
        if (
            settings.email_domain and
            not email.endswith('@{}'.format(settings.email_domain))
        ):
            raise serializers.ValidationError(
                ('Only emails for the domain {} are allowed').format(
                    settings.email_domain)
            )

        if len(BB_USER_MODEL.objects.filter(email__iexact=email, is_active=True)):
            raise serializers.ValidationError(
                'A member with this email address already exists.',
                code='email_in_use',
            )
        return email

    class JSONAPIMeta:
        resource_name = 'signup-tokens'


class SignUpTokenConfirmationSerializer(serializers.ModelSerializer):
    """
    Serializer for creating users. This can only be used for creating
    users (POST) and should not be used for listing,
    editing or viewing users.
    """
    password = PasswordField(required=True, max_length=128)
    token = serializers.CharField(required=True, max_length=128)
    jwt_token = serializers.CharField(source='get_jwt_token', read_only=True)

    first_name = serializers.CharField(max_length=100)
    last_name = serializers.CharField(max_length=100)

    class Meta(object):
        model = BB_USER_MODEL
        fields = ('id', 'password', 'token', 'jwt_token', 'first_name', 'last_name',)

    def validate_password(self, password):
        return make_password(password)

    class JSONAPIMeta:
        resource_name = 'signup-token-confirmations'


class PasswordStrengthSerializer(serializers.ModelSerializer):
    password = serializers.CharField(write_only=True)
    email = serializers.CharField(write_only=True, allow_blank=True, required=False)
    strength = serializers.SerializerMethodField()

    def validate(self, data):
        user = BB_USER_MODEL(**data)
        validate_password(data['password'], user)
        return data

    def get_strength(self, data):
        strength, _ = passwordmeter.test(self.validated_data['password'])
        return strength

    class Meta(object):
        model = BB_USER_MODEL
        fields = ('id', 'password', 'email', 'strength')

    class JSONAPIMeta:
        resource_name = 'password-strengths'


class UniqueEmailValidator(validators.UniqueValidator):
    message = _('A user with this email address already exists')

    def __call__(self, value, serializer_field):
        try:
            return super().__call__(value, serializer_field)
        except serializers.ValidationError:
            user = BB_USER_MODEL.objects.get(email__iexact=value)
            if user.social_auth.count() > 0:
                code = 'social_account_unique'
            else:
                code = 'email_unique'

            raise serializers.ValidationError(self.message, code=code)


class MemberSignUpSerializer(serializers.ModelSerializer):
    """
    Serializer for creating users. This can only be used for creating
    users (POST) and should not be used for listing,
    editing or viewing users.
    """
    email = serializers.EmailField(
        max_length=254,
        validators=[
            UniqueEmailValidator(
                queryset=BB_USER_MODEL.objects.all(), lookup='iexact'
            )
        ]
    )
    password = PasswordField(required=True, max_length=128)
    token = serializers.CharField(source='get_jwt_token', read_only=True)

    @property
    def errors(self):
        return super(MemberSignUpSerializer, self).errors

    def validate(self, data):
        settings = MemberPlatformSettings.objects.get()
        if settings.confirm_signup:
            raise serializers.ValidationError(
                {'email': _('Signup requires a confirmation token.')}
            )

        if settings.closed:
            raise serializers.ValidationError(
                {'email': _('The platform is closed.')}
            )

        passwordmeter.test(data['password'])
        data['password'] = make_password(data['password'])
        return data

    class Meta(object):
        model = BB_USER_MODEL
        fields = ('id', 'first_name', 'last_name', 'email', 'password', 'token',)

    class JSONAPIMeta:
        resource_name = 'auth/signup'


class UserCreateSerializer(serializers.ModelSerializer):
    """
    Serializer for creating users. This can only be used for creating
    users (POST) and should not be used for listing,
    editing or viewing users.
    """
    email = serializers.EmailField(
        max_length=254,
        validators=[
            validators.UniqueValidator(
                queryset=BB_USER_MODEL.objects.all(), lookup='iexact'
            )
        ]
    )
    email_confirmation = serializers.EmailField(
        label=_('email_confirmation'), max_length=254, required=False)
    password = PasswordField(required=True, max_length=128)
    token = serializers.CharField(required=False, max_length=128)
    jwt_token = serializers.CharField(source='get_jwt_token', read_only=True)
    primary_language = serializers.CharField(required=False)

    @property
    def errors(self):
        errors = super(UserCreateSerializer, self).errors

        if 'email' in errors and 'email' in self.data and errors['email'][0].code == 'unique':
            user = self.Meta.model.objects.get(email__iexact=self.data['email'])

            conflict = {
                'email': user.email,
                'id': user.id
            }

            # We assume if they have a social auth associated then they use it
            if user.social_auth.count() > 0:
                social_auth = user.social_auth.all()[0]
                conflict['provider'] = social_auth.provider
                conflict['type'] = 'social'
            else:
                conflict['type'] = 'email'

            errors[
                settings.REST_FRAMEWORK.get(
                    'NON_FIELD_ERRORS_KEY', 'non_field_errors')
            ] = [conflict]

            request = self.context['request']
            AxesProxyHandler.user_login_failed(self, {}, request)
            if getattr(request, 'axes_locked_out', False):
                raise exceptions.Throttled(
                    600, 'Too many failed registration attempts.'
                )
            del errors['email']

        return errors

    def validate(self, data):
        if 'email_confirmation' in data:
            if data['email'] != data['email_confirmation']:
                raise serializers.ValidationError(_('Email confirmation mismatch'))
            del data['email_confirmation']

        settings = MemberPlatformSettings.objects.get()

        if settings.confirm_signup:
            raise serializers.ValidationError(
                {'token': _('Signup requires a confirmation token')})
        data['password'] = make_password(data['password'])
        return data

    class Meta(object):
        model = BB_USER_MODEL
        fields = ('id', 'first_name', 'last_name', 'email_confirmation',
                  'email', 'password', 'token', 'jwt_token', 'primary_language')


class PasswordResetSerializer(serializers.Serializer):
    """
    Password reset request serializer that uses the email validation from the
    Django PasswordResetForm.
    """
    email = serializers.EmailField(required=True, max_length=254)

    class Meta(object):
        fields = ('id', 'email',)

    class JSONAPIMeta(object):
        resource_name = 'reset-tokens'


class MemberProfileSerializer(ModelSerializer):
    email = serializers.CharField(read_only=True)
    segments = ResourceRelatedField(
        many=True,
        queryset=Segment.objects.all(),
    )
    themes = ResourceRelatedField(
        many=True,
        queryset=Theme.objects.all(),
        source='favourite_themes'
    )

    skills = ResourceRelatedField(
        many=True,
        queryset=Skill.objects.all(),
    )
    remote_id = serializers.CharField(read_only=True)
    avatar = ImageField(required=False, allow_null=True)
    has_usable_password = serializers.BooleanField(read_only=True)

    class Meta():
        model = Member
        fields = (
            'id', 'first_name', 'last_name', 'about_me', 'full_name', 'required',
            'birthdate', 'segments', 'phone_number',
            'location', 'place', 'themes', 'skills', 'email',
            'search_distance', 'any_search_distance', 'exclude_online',
            'matching_options_set', 'remote_id', 'avatar',
            'subscribed', 'receive_reminder_emails', 'campaign_notifications',
            'has_usable_password', 'avatar', 'gender', 'translate_user_content'
        )

    class JSONAPIMeta():
        resource_name = 'member/profile'
        included_resources = [
            'location', 'location.subregion', 'location.subregion.region',
            'place.country', 'place', 'segments', 'avatar'
        ]

    included_serializers = {
        'place': 'bluebottle.geo.serializers.PlaceSerializer',
        'place.country': 'bluebottle.geo.serializers.InitiativeCountrySerializer',
        'location': 'bluebottle.geo.serializers.OfficeSerializer',
        'location.subregion': 'bluebottle.offices.serializers.SubregionSerializer',
        'location.subregion.region': 'bluebottle.offices.serializers.RegionSerializer',

        'segments': 'bluebottle.segments.serializers.SegmentListSerializer',
        'avatar': 'bluebottle.initiatives.serializers.AvatarImageSerializer',
    }

    def save(self, *args, **kwargs):
        instance = super().save(*args, **kwargs)

        if 'location' in self.validated_data:
            # if we are setting the location, make sure we verify the location too
            instance.location_verified = True
            instance.save()

        if 'segments' in self.validated_data:
            # if we are setting segments, make sure we verify them too
            UserSegment.objects.filter(member_id=instance.pk).update(verified=True)

        return instance


class PasswordResetConfirmSerializer(serializers.Serializer):
    token = serializers.CharField(required=True, max_length=254)
    password = PasswordField(required=True, max_length=254)
    jwt_token = serializers.CharField(read_only=True)

    class Meta(object):
        fields = ('token', 'jwt_token', 'password')

    class JSONAPIMeta(object):
        resource_name = 'reset-token-confirmations'


class ValidatePassword:
    requires_context = True

    def __call__(self, value, field):
        if not field.context['request'].user.check_password(value):
            raise serializers.ValidationError(_('Password does not match'))


class PasswordProtectedMemberSerializer(serializers.ModelSerializer):
    password = serializers.CharField(
        write_only=True, required=True, max_length=128, validators=[ValidatePassword()]
    )
    jwt_token = serializers.CharField(source='get_jwt_token', read_only=True)

    class Meta(object):
        model = BB_USER_MODEL
        fields = ('password', 'jwt_token')


class EmailSetSerializer(PasswordProtectedMemberSerializer):
    email = serializers.EmailField(
        max_length=254,
        validators=[
            UniqueEmailValidator(
                queryset=BB_USER_MODEL.objects.all(), lookup='iexact'
            )
        ]
    )

    class Meta(PasswordProtectedMemberSerializer.Meta):
        fields = ('email',) + PasswordProtectedMemberSerializer.Meta.fields

    class JSONAPIMeta:
        resource_name = 'profile-email'

    def save(self):
        user = self.context['request'].user
        user.email = self.validated_data['email']
        user.save()


class PasswordUpdateSerializer(PasswordProtectedMemberSerializer):
    new_password = PasswordField(
        write_only=True, required=True, max_length=128)

    def save(self):
        self.instance.set_password(self.validated_data['new_password'])
        self.instance.save()

    class Meta(PasswordProtectedMemberSerializer.Meta):
        fields = ('new_password',) + PasswordProtectedMemberSerializer.Meta.fields

    class JSONAPIMeta:
        resource_name = 'profile-password'


class PasswordSetSerializer(serializers.Serializer):
    """
    We can't use the PasswordField here because it hashes the passwords with
    a salt which means we can't compare the
    two passwords to see if they are the same.
    """
    new_password1 = PasswordField(required=True, max_length=128)
    new_password2 = serializers.CharField(required=True, max_length=128)

    def validate(self, data):
        if data['new_password1'] != data['new_password2']:
            raise serializers.ValidationError(
                _('The two password fields didn\'t match.'))

        return data

    class Meta(object):
        fields = ('new_password1', 'new_password2')


class UserVerificationSerializer(serializers.Serializer):
    token = serializers.CharField()
    id = serializers.SerializerMethodField()

    def get_id(self, obj):
        return self.context['request'].user.id


class MemberPlatformSettingsSerializer(serializers.ModelSerializer):
    background = SorlImageField('1408x1080', crop='center')
    read_only_fields = serializers.SerializerMethodField()
    social_login_methods = serializers.SerializerMethodField()

    def get_read_only_fields(self, obj):
        try:
            return properties.TOKEN_AUTH['assertion_mapping'].keys()
        except (AttributeError, IndexError):
            return []

    def get_social_login_methods(self, obj):
        return [
            {'key': method.client_id, 'backend': method.backend}
            for method in obj.social_login_methods.all()
        ]

    class Meta(object):
        model = MemberPlatformSettings
        fields = (
            'consent_link',
            'disable_cookie_consent',
            'gtm_code',
            'closed',
            'email_domain',
            'session_only',
            'confirm_signup',
            'login_methods',
            'background',
            'enable_gender',
            'enable_address',
            'enable_birthdate',
            'required_questions_location',
            'require_office',
            'verify_office',
            'require_address',
            'require_birthdate',
            'require_phone_number',
            'create_initiatives',
            'do_good_hours',
            'fiscal_month_offset',
            'fiscal_year',
            'fiscal_year_start',
            'fiscal_year_end',
            'retention_anonymize',
            'retention_delete',
            'read_only_fields',
<<<<<<< HEAD
            'translate_user_content'
=======
            'social_login_methods'
>>>>>>> e951fb4c
        )


class TokenLoginSerializer(serializers.Serializer):
    user_id = serializers.IntegerField(required=True)
    token = serializers.CharField(required=True)


class CaptchaSerializer(serializers.Serializer):
    token = CaptchaField(required=True)
    id = serializers.SerializerMethodField()

    def get_id(self, obj):
        return str(uuid.uuid4())

    class Meta(object):
        fields = ('id', 'token')

    class JSONAPIMeta:
        resource_name = 'captcha-tokens'<|MERGE_RESOLUTION|>--- conflicted
+++ resolved
@@ -907,11 +907,8 @@
             'retention_anonymize',
             'retention_delete',
             'read_only_fields',
-<<<<<<< HEAD
-            'translate_user_content'
-=======
+            'translate_user_content',
             'social_login_methods'
->>>>>>> e951fb4c
         )
 
 
