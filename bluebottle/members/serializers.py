--- conflicted
+++ resolved
@@ -148,23 +148,14 @@
 
     class Meta:
         model = BB_USER_MODEL
-<<<<<<< HEAD
-        fields = ('id', 'url', 'full_name', 'short_name', 'initials', 'picture',
-                  'primary_language', 'about_me', 'location', 'avatar',
-                  'project_count', 'donation_count', 'date_joined',
-                  'fundraiser_count', 'task_count', 'time_spent', 'is_active',
-                  'tasks_performed', 'website', 'twitter', 'facebook',
-                  'skypename', 'skill_ids', 'favourite_theme_ids', 'partner_organization')
-=======
         fields = (
             'id', 'url', 'full_name', 'short_name', 'initials', 'picture',
             'primary_language', 'about_me', 'location', 'avatar',
             'project_count', 'donation_count', 'date_joined',
-            'fundraiser_count', 'task_count', 'time_spent',
+            'fundraiser_count', 'task_count', 'time_spent', 'is_active',
             'tasks_performed', 'website', 'twitter', 'facebook',
             'skypename', 'skill_ids', 'favourite_theme_ids', 'partner_organization',
         )
->>>>>>> be002957
 
 
 class ManageProfileSerializer(UserProfileSerializer):
