--- conflicted
+++ resolved
@@ -60,11 +60,7 @@
     # This is a hack to work around an issue with Ember-Data keeping the id as
     # 'current'.
     id_for_ember = serializers.IntegerField(source='id', read_only=True)
-<<<<<<< HEAD
-    full_name = serializers.ReadOnlyField(source='get_full_name')
-=======
     full_name = serializers.CharField(source='get_full_name', read_only=True)
->>>>>>> dddc502a
     country = CountrySerializer(source='address.country')
     location = LocationSerializer()
 
