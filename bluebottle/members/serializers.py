import uuid
from builtins import object

import passwordmeter
from axes.handlers.proxy import AxesProxyHandler
from django import forms
from django.conf import settings
from django.contrib.auth import get_user_model, password_validation, authenticate
from django.contrib.auth.hashers import make_password
from django.contrib.auth.password_validation import validate_password
from django.utils.translation import gettext_lazy as _
from rest_framework import serializers, exceptions, validators
from rest_framework_json_api.serializers import Serializer, ModelSerializer, ResourceRelatedField
from rest_framework_jwt.serializers import JSONWebTokenSerializer
from rest_framework_jwt.settings import api_settings

from bluebottle.bluebottle_drf2.serializers import SorlImageField
from bluebottle.clients import properties
from bluebottle.files.serializers import ImageField
from bluebottle.geo.models import Location, Place
from bluebottle.geo.serializers import OldPlaceSerializer
from bluebottle.initiatives.models import Theme
from bluebottle.members.models import MemberPlatformSettings, UserActivity, UserSegment, Member
from bluebottle.organizations.serializers import OrganizationSerializer
from bluebottle.segments.models import Segment
from bluebottle.segments.serializers import SegmentTypeSerializer
from bluebottle.time_based.models import Skill
from bluebottle.utils.serializers import PermissionField, TruncatedCharField, CaptchaField

BB_USER_MODEL = get_user_model()

jwt_payload_handler = api_settings.JWT_PAYLOAD_HANDLER
jwt_encode_handler = api_settings.JWT_ENCODE_HANDLER


class AxesJSONWebTokenSerializer(JSONWebTokenSerializer):
    def validate(self, attrs):
        credentials = {
            self.username_field: attrs.get(self.username_field),
            'password': attrs.get('password')
        }

        if all(credentials.values()):
            request = self.context['request']

            user = authenticate(request, **credentials)

            if getattr(request, 'axes_locked_out', False):
                raise exceptions.Throttled(
                    600, 'Too many failed password attempts.'
                )

            if user:
                if not user.is_active:
                    msg = _('User account is disabled.')
                    raise serializers.ValidationError(msg)

                payload = jwt_payload_handler(user)

                return {
                    'token': jwt_encode_handler(payload),
                    'user': user
                }
            else:
                msg = _('Unable to log in with provided credentials.')
                raise serializers.ValidationError(msg)
        else:
            msg = _('Must include "{username_field}" and "password".')
            msg = msg.format(username_field=self.username_field)
            raise serializers.ValidationError(msg)


class PasswordValidator(object):
    requires_context = True

    def __call__(self, value, serializer_field):
        if serializer_field.parent.instance:
            user = serializer_field.parent.instance
        else:
            user = None

        password_validation.validate_password(value, user)
        return value


# Thanks to Neamar Tucote for this code:
# https://groups.google.com/d/msg/django-rest-framework/abMsDCYbBRg/d2orqUUdTqsJ
class PasswordField(serializers.CharField):
    """ Special field to update a password field. """
    widget = forms.widgets.PasswordInput
    hidden_password_string = '********'

    def __init__(self, validate=True, **kwargs):
        super(PasswordField, self).__init__(**kwargs)
        if validate:
            validator = PasswordValidator()
            self.validators.append(validator)

    def to_representation(self, value):
        """ Hide hashed-password in API display. """
        return self.hidden_password_string


class AuthTokenSerializer(Serializer, AxesJSONWebTokenSerializer):
    def __init__(self, *args, **kwargs):
        super().__init__(*args, **kwargs)

        self.fields['email'] = serializers.CharField(
            required=True
        )

    email = serializers.CharField(required=True)
    password = PasswordField(required=True, validate=False)
    token = serializers.CharField(read_only=True)

    class Meta:
        fields = ['token', 'email', 'password']

    class JSONAPIMeta(object):
        resource_name = 'auth/token'


class PrivateProfileMixin(object):
    private_fields = (
        'url', 'full_name', 'picture', 'about_me', 'location', 'last_name',
        'phone_number', 'avatar', 'website', 'twitter', 'facebook', 'skypename'
    )

    def to_representation(self, obj):
        data = super(PrivateProfileMixin, self).to_representation(obj)

        user = self.context['request'].user
        can_read_full_profile = self.context['request'].user.has_perm(
            'members.api_read_full_member')

        if obj != user and not can_read_full_profile:
            for field in self.private_fields:
                if field in data:
                    del data[field]

        return data


class BaseUserPreviewSerializer(PrivateProfileMixin, serializers.ModelSerializer):
    """
    Serializer for a subset of a member's public profile. This is usually
    embedded into other serializers.
    """

    def __init__(self, *args, **kwargs):
        kwargs['read_only'] = True
        super(BaseUserPreviewSerializer, self).__init__(*args, **kwargs)

    avatar = SorlImageField('133x133', source='picture', crop='center')
    can_pledge = serializers.BooleanField(read_only=True)
    can_do_bank_transfer = serializers.BooleanField(read_only=True)

    # TODO: Remove first/last name and only use these
    full_name = serializers.ReadOnlyField(
        source='get_full_name', read_only=True)
    short_name = serializers.ReadOnlyField(
        source='get_short_name', read_only=True)
    is_active = serializers.BooleanField(read_only=True)
    is_anonymous = serializers.SerializerMethodField()

    def get_is_anonymous(self, obj):
        return False

    class Meta(object):
        model = BB_USER_MODEL
        fields = (
            'id', 'first_name', 'last_name', 'initials', 'about_me',
            'avatar', 'full_name', 'short_name',
            'is_active', 'is_anonymous',
            'can_pledge', 'can_do_bank_transfer'
        )


class AnonymizedUserPreviewSerializer(PrivateProfileMixin, serializers.ModelSerializer):
    """
    Serializer for a subset of a member's public profile. This is usually
    embedded into other serializers.
    """
    is_anonymous = serializers.SerializerMethodField()

    def __init__(self, *args, **kwargs):
        kwargs['read_only'] = True
        super(AnonymizedUserPreviewSerializer, self).__init__(*args, **kwargs)

    id = 0

    def get_is_anonymous(self, obj):
        return False

    class Meta(object):
        model = BB_USER_MODEL
        fields = ('id', 'is_anonymous')


class UserPreviewSerializer(serializers.ModelSerializer):

    def __init__(self, *args, **kwargs):
        self.hide_last_name = kwargs.pop('hide_last_name', None)

        super().__init__(*args, **kwargs)

    def to_representation(self, instance):
        user = self.context['request'].user
        if self.parent.__class__.__name__ == 'ReactionSerializer':
            # For some reason self.parent.instance doesn't work on ReactionSerializer
            if self.parent.instance:
                if self.parent.instance.anonymized:
                    return {"id": 0, "is_anonymous": True}
            else:
                wallpost = self.parent.parent.parent.instance
                if wallpost.anonymized:
                    return {"id": 0, "is_anonymous": True}
        if self.parent and self.parent.instance and getattr(self.parent.instance, 'anonymized', False):
            return {"id": 0, "is_anonymous": True}

        representation = BaseUserPreviewSerializer(instance, context=self.context).to_representation(instance)
        if not (
            user.is_staff or
            user.is_superuser
        ) and (
            self.hide_last_name and
            MemberPlatformSettings.objects.get().display_member_names == 'first_name'
        ):
            del representation['last_name']
            representation['full_name'] = representation['first_name']

        return representation

    class Meta(object):
        model = BB_USER_MODEL
        fields = (
            'id',
            'first_name',
            'last_name',
            'initials',
            'about_me',
            'avatar',
            'full_name',
            'short_name',
            'is_active'
        )


class UserPermissionsSerializer(serializers.Serializer):
    def get_attribute(self, obj):
        return obj

    project_list = PermissionField('initiative-list')
    project_manage_list = PermissionField('initiative-list')
    homepage = PermissionField('home-detail')

    class Meta(object):
        fields = [
            'project_list',
            'project_manage_list',
            'homepage'
        ]


class CurrentUserSerializer(BaseUserPreviewSerializer):
    """
    Serializer for the current authenticated user. This is the same as the
    serializer for the member preview with the
    addition of id_for_ember.
    """
    # This is a hack to work around an issue with Ember-Data keeping the id as
    # 'current'.
    id_for_ember = serializers.IntegerField(source='id', read_only=True)
    full_name = serializers.CharField(source='get_full_name', read_only=True)
    can_pledge = serializers.BooleanField(read_only=True)
    can_do_bank_transfer = serializers.BooleanField(read_only=True)
    permissions = UserPermissionsSerializer(read_only=True)
    organization = OrganizationSerializer(
        read_only=True, source='partner_organization'
    )
    segments = serializers.PrimaryKeyRelatedField(
        many=True, queryset=Segment.objects
    )
    has_initiatives = serializers.SerializerMethodField()

    def get_has_initiatives(self, obj):
        return obj.is_initiator

    class Meta(object):
        model = BB_USER_MODEL
        fields = UserPreviewSerializer.Meta.fields + (
            'id_for_ember', 'primary_language',
            'email', 'full_name', 'phone_number',
            'last_login', 'date_joined', 'location',
            'verified', 'permissions', 'matching_options_set',
            'organization', 'segments', 'required', 'has_initiatives',
            'hours_spent', 'hours_planned',
            'can_pledge', 'can_do_bank_transfer'
        )


class OldSegmentSerializer(serializers.ModelSerializer):
    type = SegmentTypeSerializer()

    class Meta(object):
        model = Segment
        fields = (
            'id', 'name', 'type'
        )


class UserProfileSerializer(PrivateProfileMixin, serializers.ModelSerializer):
    """
    Serializer for a member's public profile.
    """
    email = serializers.CharField(read_only=True)
    url = serializers.HyperlinkedIdentityField(view_name='user-profile-detail',
                                               lookup_field='pk')
    date_joined = serializers.DateTimeField(read_only=True)

    full_name = serializers.CharField(source='get_full_name', read_only=True)
    short_name = serializers.CharField(source='get_short_name', read_only=True)
    can_pledge = serializers.BooleanField(read_only=True)
    can_do_bank_transfer = serializers.BooleanField(read_only=True)

    primary_language = serializers.CharField(required=False,
                                             default=properties.LANGUAGE_CODE)
    location = serializers.PrimaryKeyRelatedField(required=False, allow_null=True,
                                                  queryset=Location.objects)
    avatar = SorlImageField('133x133', source='picture', crop='center',
                            required=False)

    skill_ids = serializers.PrimaryKeyRelatedField(many=True,
                                                   source='skills',
                                                   required=False,
                                                   queryset=Skill.objects)
    favourite_theme_ids = serializers.PrimaryKeyRelatedField(
        many=True, source='favourite_themes', queryset=Theme.objects)

    segments = serializers.PrimaryKeyRelatedField(
        many=True, queryset=Segment.objects
    )

    is_active = serializers.BooleanField(read_only=True)

    def save(self, *args, **kwargs):

        instance = super().save(*args, **kwargs)

        if 'location' in self.validated_data:
            # if we are setting the location, make sure we verify the location too
            instance.location_verified = True
            instance.save()

        if 'segments' in self.validated_data:
            # if we are setting segments, make sure we verify them too
            UserSegment.objects.filter(member_id=instance.pk).update(verified=True)

        return instance

    class Meta(object):
        model = BB_USER_MODEL
        fields = (
            'id', 'email', 'url', 'full_name', 'short_name', 'initials',
            'primary_language', 'about_me', 'location', 'avatar', 'date_joined',
            'is_active', 'website', 'twitter', 'facebook',
            'skypename', 'skill_ids', 'favourite_theme_ids',
            'subscribed', 'segments', 'can_pledge', 'can_do_bank_transfer',
            'translate_user_content',
        )


class OldUserActivitySerializer(serializers.ModelSerializer):
    """
    Serializer for user activity (log paths)
    """
    path = TruncatedCharField(length=200, required=False)

    class Meta(object):
        model = UserActivity
        fields = (
            'id',
            'path',
        )


class UserActivitySerializer(ModelSerializer):
    """
    Serializer for user activity (log paths)
    """
    path = TruncatedCharField(length=200, required=False)

    class Meta(object):
        model = UserActivity
        fields = (
            'id',
            'path',
        )

    class JSONAPIMeta:
        resource_name = 'users/activities'


class ManageProfileSerializer(UserProfileSerializer):
    """
    Serializer for the member's private profile.
    """
    partial = True
    from_facebook = serializers.SerializerMethodField()
    place = OldPlaceSerializer(required=False, allow_null=True)

    def get_from_facebook(self, instance):
        try:
            instance.social_auth.get(provider='facebook')
            return True
        except instance.social_auth.model.DoesNotExist:
            return False

    class Meta(object):
        model = BB_USER_MODEL
        fields = UserProfileSerializer.Meta.fields + (
            'email', 'newsletter', 'campaign_notifications', 'receive_reminder_emails',
            'matching_options_set', 'location',
            'birthdate', 'gender', 'first_name', 'last_name', 'phone_number',
            'from_facebook', 'place',
        )

    def update(self, instance, validated_data):
        place = validated_data.pop('place', None)
        if place:
            if instance.place:
                current_place = instance.place
                for key, value in list(place.items()):
                    setattr(current_place, key, value)
                current_place.save()
            else:
                instance.place = Place.objects.create(**place)
        else:
            if instance.place:
                instance.place = None

        return super(ManageProfileSerializer, self).update(instance, validated_data)


class UserDataExportSerializer(UserProfileSerializer):
    """
    Serializer for the a member's data dump.
    """

    class Meta(object):
        model = BB_USER_MODEL
        fields = (
            'id', 'email', 'location', 'birthdate',
            'url', 'full_name', 'short_name', 'initials',
            'gender', 'first_name', 'last_name', 'phone_number',
            'primary_language', 'about_me', 'location', 'avatar',
            'date_joined', 'website', 'twitter', 'facebook',
            'skypename', 'skills', 'favourite_themes'
        )


class SignUpTokenSerializer(serializers.ModelSerializer):
    """
    Serializer for creating users. This can only be used for creating
    users (POST) and should not be used for listing,
    editing or viewing users.
    """
    email = serializers.EmailField(max_length=254)
    url = serializers.CharField(required=False, allow_blank=True)
    segment_id = serializers.CharField(required=False, allow_blank=True)

    def create(self, validated_data):
        (instance, _) = BB_USER_MODEL.objects.get_or_create(
            email__iexact=validated_data['email'],
            defaults={'is_active': False, 'email': validated_data['email']}
        )
        return instance

    class Meta(object):
        model = BB_USER_MODEL
        fields = ('id', 'email', 'url', 'segment_id')

    def validate_email(self, email):
        settings = MemberPlatformSettings.objects.get()
        if (
            settings.email_domain and
            not email.endswith('@{}'.format(settings.email_domain))
        ):
            raise serializers.ValidationError(
                ('Only emails for the domain {} are allowed').format(
                    settings.email_domain)
            )

        if len(BB_USER_MODEL.objects.filter(email__iexact=email, is_active=True)):
            raise serializers.ValidationError(
                'A member with this email address already exists.',
                code='email_in_use',
            )
        return email

    class JSONAPIMeta:
        resource_name = 'signup-tokens'


class SignUpTokenConfirmationSerializer(serializers.ModelSerializer):
    """
    Serializer for creating users. This can only be used for creating
    users (POST) and should not be used for listing,
    editing or viewing users.
    """
    password = PasswordField(required=True, max_length=128)
    token = serializers.CharField(required=True, max_length=128)
    jwt_token = serializers.CharField(source='get_jwt_token', read_only=True)

    first_name = serializers.CharField(max_length=100)
    last_name = serializers.CharField(max_length=100)

    class Meta(object):
        model = BB_USER_MODEL
        fields = ('id', 'password', 'token', 'jwt_token', 'first_name', 'last_name',)

    def validate_password(self, password):
        return make_password(password)

    class JSONAPIMeta:
        resource_name = 'signup-token-confirmations'


class PasswordStrengthSerializer(serializers.ModelSerializer):
    password = serializers.CharField(write_only=True)
    email = serializers.CharField(write_only=True, allow_blank=True, required=False)
    strength = serializers.SerializerMethodField()

    def validate(self, data):
        user = BB_USER_MODEL(**data)
        validate_password(data['password'], user)
        return data

    def get_strength(self, data):
        strength, _ = passwordmeter.test(self.validated_data['password'])
        return strength

    class Meta(object):
        model = BB_USER_MODEL
        fields = ('id', 'password', 'email', 'strength')

    class JSONAPIMeta:
        resource_name = 'password-strengths'


class UniqueEmailValidator(validators.UniqueValidator):
    message = _('A user with this email address already exists')

    def __call__(self, value, serializer_field):
        try:
            return super().__call__(value, serializer_field)
        except serializers.ValidationError:
            user = BB_USER_MODEL.objects.get(email__iexact=value)
            if user.social_auth.count() > 0:
                code = 'social_account_unique'
            else:
                code = 'email_unique'

            raise serializers.ValidationError(self.message, code=code)


class MemberSignUpSerializer(serializers.ModelSerializer):
    """
    Serializer for creating users. This can only be used for creating
    users (POST) and should not be used for listing,
    editing or viewing users.
    """
    email = serializers.EmailField(
        max_length=254,
        validators=[
            UniqueEmailValidator(
                queryset=BB_USER_MODEL.objects.all(), lookup='iexact'
            )
        ]
    )
    password = PasswordField(required=True, max_length=128)
    token = serializers.CharField(source='get_jwt_token', read_only=True)

    @property
    def errors(self):
        return super(MemberSignUpSerializer, self).errors

    def validate(self, data):
        settings = MemberPlatformSettings.objects.get()
        if settings.confirm_signup:
            raise serializers.ValidationError(
                {'email': _('Signup requires a confirmation token.')}
            )

        if settings.closed:
            raise serializers.ValidationError(
                {'email': _('The platform is closed.')}
            )

        passwordmeter.test(data['password'])
        data['password'] = make_password(data['password'])
        return data

    class Meta(object):
        model = BB_USER_MODEL
        fields = ('id', 'first_name', 'last_name', 'email', 'password', 'token',)

    class JSONAPIMeta:
        resource_name = 'auth/signup'


class UserCreateSerializer(serializers.ModelSerializer):
    """
    Serializer for creating users. This can only be used for creating
    users (POST) and should not be used for listing,
    editing or viewing users.
    """
    email = serializers.EmailField(
        max_length=254,
        validators=[
            validators.UniqueValidator(
                queryset=BB_USER_MODEL.objects.all(), lookup='iexact'
            )
        ]
    )
    email_confirmation = serializers.EmailField(
        label=_('email_confirmation'), max_length=254, required=False)
    password = PasswordField(required=True, max_length=128)
    token = serializers.CharField(required=False, max_length=128)
    jwt_token = serializers.CharField(source='get_jwt_token', read_only=True)
    primary_language = serializers.CharField(required=False)

    @property
    def errors(self):
        errors = super(UserCreateSerializer, self).errors

        if 'email' in errors and 'email' in self.data and errors['email'][0].code == 'unique':
            user = self.Meta.model.objects.get(email__iexact=self.data['email'])

            conflict = {
                'email': user.email,
                'id': user.id
            }

            # We assume if they have a social auth associated then they use it
            if user.social_auth.count() > 0:
                social_auth = user.social_auth.all()[0]
                conflict['provider'] = social_auth.provider
                conflict['type'] = 'social'
            else:
                conflict['type'] = 'email'

            errors[
                settings.REST_FRAMEWORK.get(
                    'NON_FIELD_ERRORS_KEY', 'non_field_errors')
            ] = [conflict]

            request = self.context['request']
            AxesProxyHandler.user_login_failed(self, {}, request)
            if getattr(request, 'axes_locked_out', False):
                raise exceptions.Throttled(
                    600, 'Too many failed registration attempts.'
                )
            del errors['email']

        return errors

    def validate(self, data):
        if 'email_confirmation' in data:
            if data['email'] != data['email_confirmation']:
                raise serializers.ValidationError(_('Email confirmation mismatch'))
            del data['email_confirmation']

        settings = MemberPlatformSettings.objects.get()

        if settings.confirm_signup:
            raise serializers.ValidationError(
                {'token': _('Signup requires a confirmation token')})
        data['password'] = make_password(data['password'])
        return data

    class Meta(object):
        model = BB_USER_MODEL
        fields = ('id', 'first_name', 'last_name', 'email_confirmation',
                  'email', 'password', 'token', 'jwt_token', 'primary_language')


class PasswordResetSerializer(serializers.Serializer):
    """
    Password reset request serializer that uses the email validation from the
    Django PasswordResetForm.
    """
    email = serializers.EmailField(required=True, max_length=254)

    class Meta(object):
        fields = ('id', 'email',)

    class JSONAPIMeta(object):
        resource_name = 'reset-tokens'


class MemberProfileSerializer(ModelSerializer):
    email = serializers.CharField(read_only=True)
    segments = ResourceRelatedField(
        many=True,
        queryset=Segment.objects.all(),
    )
    themes = ResourceRelatedField(
        many=True,
        queryset=Theme.objects.all(),
        source='favourite_themes'
    )

    skills = ResourceRelatedField(
        many=True,
        queryset=Skill.objects.all(),
    )
    remote_id = serializers.CharField(read_only=True)
    avatar = ImageField(required=False, allow_null=True)
    has_usable_password = serializers.BooleanField(read_only=True)

    class Meta():
        model = Member
        fields = (
            'id', 'first_name', 'last_name', 'about_me', 'full_name', 'required',
            'birthdate', 'segments', 'phone_number',
            'location', 'place', 'themes', 'skills', 'email',
            'search_distance', 'any_search_distance', 'exclude_online',
            'matching_options_set', 'remote_id', 'avatar',
            'subscribed', 'receive_reminder_emails', 'campaign_notifications',
            'has_usable_password', 'avatar', 'gender', 'translate_user_content'
        )

    class JSONAPIMeta():
        resource_name = 'member/profile'
        included_resources = [
            'location', 'location.subregion', 'location.subregion.region',
            'place.country', 'place', 'segments', 'avatar'
        ]

    included_serializers = {
        'place': 'bluebottle.geo.serializers.PlaceSerializer',
        'place.country': 'bluebottle.geo.serializers.InitiativeCountrySerializer',
        'location': 'bluebottle.geo.serializers.OfficeSerializer',
        'location.subregion': 'bluebottle.offices.serializers.SubregionSerializer',
        'location.subregion.region': 'bluebottle.offices.serializers.RegionSerializer',

        'segments': 'bluebottle.segments.serializers.SegmentListSerializer',
        'avatar': 'bluebottle.initiatives.serializers.AvatarImageSerializer',
    }

    def save(self, *args, **kwargs):
        instance = super().save(*args, **kwargs)

        if 'location' in self.validated_data:
            # if we are setting the location, make sure we verify the location too
            instance.location_verified = True
            instance.save()

        if 'segments' in self.validated_data:
            # if we are setting segments, make sure we verify them too
            UserSegment.objects.filter(member_id=instance.pk).update(verified=True)

        return instance


class PasswordResetConfirmSerializer(serializers.Serializer):
    token = serializers.CharField(required=True, max_length=254)
    password = PasswordField(required=True, max_length=254)
    jwt_token = serializers.CharField(read_only=True)

    class Meta(object):
        fields = ('token', 'jwt_token', 'password')

    class JSONAPIMeta(object):
        resource_name = 'reset-token-confirmations'


class ValidatePassword:
    requires_context = True

    def __call__(self, value, field):
        if not field.context['request'].user.check_password(value):
            raise serializers.ValidationError(_('Password does not match'))


class PasswordProtectedMemberSerializer(serializers.ModelSerializer):
    password = serializers.CharField(
        write_only=True, required=True, max_length=128, validators=[ValidatePassword()]
    )
    jwt_token = serializers.CharField(source='get_jwt_token', read_only=True)

    class Meta(object):
        model = BB_USER_MODEL
        fields = ('password', 'jwt_token')


class EmailSetSerializer(PasswordProtectedMemberSerializer):
    email = serializers.EmailField(
        max_length=254,
        validators=[
            UniqueEmailValidator(
                queryset=BB_USER_MODEL.objects.all(), lookup='iexact'
            )
        ]
    )

    class Meta(PasswordProtectedMemberSerializer.Meta):
        fields = ('email',) + PasswordProtectedMemberSerializer.Meta.fields

    class JSONAPIMeta:
        resource_name = 'profile-email'

    def save(self):
        user = self.context['request'].user
        user.email = self.validated_data['email']
        user.save()


class PasswordUpdateSerializer(PasswordProtectedMemberSerializer):
    new_password = PasswordField(
        write_only=True, required=True, max_length=128)

    def save(self):
        self.instance.set_password(self.validated_data['new_password'])
        self.instance.save()

    class Meta(PasswordProtectedMemberSerializer.Meta):
        fields = ('new_password',) + PasswordProtectedMemberSerializer.Meta.fields

    class JSONAPIMeta:
        resource_name = 'profile-password'


class PasswordSetSerializer(serializers.Serializer):
    """
    We can't use the PasswordField here because it hashes the passwords with
    a salt which means we can't compare the
    two passwords to see if they are the same.
    """
    new_password1 = PasswordField(required=True, max_length=128)
    new_password2 = serializers.CharField(required=True, max_length=128)

    def validate(self, data):
        if data['new_password1'] != data['new_password2']:
            raise serializers.ValidationError(
                _('The two password fields didn\'t match.'))

        return data

    class Meta(object):
        fields = ('new_password1', 'new_password2')


class UserVerificationSerializer(serializers.Serializer):
    token = serializers.CharField()
    id = serializers.SerializerMethodField()

    def get_id(self, obj):
        return self.context['request'].user.id


class MemberPlatformSettingsSerializer(serializers.ModelSerializer):
    background = SorlImageField('1408x1080', crop='center')
    read_only_fields = serializers.SerializerMethodField()
    social_login_methods = serializers.SerializerMethodField()

    def get_read_only_fields(self, obj):
        try:
            return properties.TOKEN_AUTH['assertion_mapping'].keys()
        except (AttributeError, IndexError):
            return []

    def get_social_login_methods(self, obj):
        return [
            {'key': method.client_id, 'backend': method.backend}
            for method in obj.social_login_methods.all()
        ]

    class Meta(object):
        model = MemberPlatformSettings
        fields = (
            'consent_link',
            'disable_cookie_consent',
            'gtm_code',
            'closed',
            'email_domain',
            'session_only',
            'confirm_signup',
            'login_methods',
            'background',
            'enable_gender',
            'enable_address',
            'enable_birthdate',
            'required_questions_location',
            'require_office',
            'verify_office',
            'require_address',
            'require_birthdate',
            'require_phone_number',
            'create_initiatives',
            'do_good_hours',
            'fiscal_month_offset',
            'fiscal_year',
            'fiscal_year_start',
            'fiscal_year_end',
            'retention_anonymize',
            'retention_delete',
            'read_only_fields',
<<<<<<< HEAD
            'translate_user_content'
=======
            'social_login_methods'
>>>>>>> e951fb4c
        )


class TokenLoginSerializer(serializers.Serializer):
    user_id = serializers.IntegerField(required=True)
    token = serializers.CharField(required=True)


class CaptchaSerializer(serializers.Serializer):
    token = CaptchaField(required=True)
    id = serializers.SerializerMethodField()

    def get_id(self, obj):
        return str(uuid.uuid4())

    class Meta(object):
        fields = ('id', 'token')

    class JSONAPIMeta:
        resource_name = 'captcha-tokens'<|MERGE_RESOLUTION|>--- conflicted
+++ resolved
@@ -14,9 +14,9 @@
 from rest_framework_jwt.serializers import JSONWebTokenSerializer
 from rest_framework_jwt.settings import api_settings
 
+from bluebottle.files.serializers import ImageField
 from bluebottle.bluebottle_drf2.serializers import SorlImageField
 from bluebottle.clients import properties
-from bluebottle.files.serializers import ImageField
 from bluebottle.geo.models import Location, Place
 from bluebottle.geo.serializers import OldPlaceSerializer
 from bluebottle.initiatives.models import Theme
@@ -220,11 +220,11 @@
 
         representation = BaseUserPreviewSerializer(instance, context=self.context).to_representation(instance)
         if not (
-            user.is_staff or
-            user.is_superuser
+                user.is_staff or
+                user.is_superuser
         ) and (
-            self.hide_last_name and
-            MemberPlatformSettings.objects.get().display_member_names == 'first_name'
+                self.hide_last_name and
+                MemberPlatformSettings.objects.get().display_member_names == 'first_name'
         ):
             del representation['last_name']
             representation['full_name'] = representation['first_name']
@@ -366,7 +366,6 @@
             'is_active', 'website', 'twitter', 'facebook',
             'skypename', 'skill_ids', 'favourite_theme_ids',
             'subscribed', 'segments', 'can_pledge', 'can_do_bank_transfer',
-            'translate_user_content',
         )
 
 
@@ -483,8 +482,8 @@
     def validate_email(self, email):
         settings = MemberPlatformSettings.objects.get()
         if (
-            settings.email_domain and
-            not email.endswith('@{}'.format(settings.email_domain))
+                settings.email_domain and
+                not email.endswith('@{}'.format(settings.email_domain))
         ):
             raise serializers.ValidationError(
                 ('Only emails for the domain {} are allowed').format(
@@ -728,7 +727,7 @@
             'search_distance', 'any_search_distance', 'exclude_online',
             'matching_options_set', 'remote_id', 'avatar',
             'subscribed', 'receive_reminder_emails', 'campaign_notifications',
-            'has_usable_password', 'avatar', 'gender', 'translate_user_content'
+            'has_usable_password', 'avatar', 'gender'
         )
 
     class JSONAPIMeta():
@@ -826,7 +825,7 @@
         self.instance.save()
 
     class Meta(PasswordProtectedMemberSerializer.Meta):
-        fields = ('new_password',) + PasswordProtectedMemberSerializer.Meta.fields
+        fields = ('new_password', ) + PasswordProtectedMemberSerializer.Meta.fields
 
     class JSONAPIMeta:
         resource_name = 'profile-password'
@@ -907,11 +906,7 @@
             'retention_anonymize',
             'retention_delete',
             'read_only_fields',
-<<<<<<< HEAD
-            'translate_user_content'
-=======
             'social_login_methods'
->>>>>>> e951fb4c
         )
 
 
