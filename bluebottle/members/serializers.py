--- conflicted
+++ resolved
@@ -510,14 +510,9 @@
                 )
 
         if (
-<<<<<<< HEAD
             settings.account_creation_rules in ['whitelist', 'whitelist_and_request']
             and len(email_domains)
             and email_domain not in email_domains
-=======
-            settings.email_domain and
-            not email.endswith('@{}'.format(settings.email_domain))
->>>>>>> fa3d13b2
         ):
             if settings.account_creation_rules == 'whitelist_and_request':
                 if access_code:
