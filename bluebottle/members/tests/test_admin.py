# coding=utf-8
import json
import os
from builtins import object
from datetime import timedelta

from django.conf import settings
from django.contrib.admin.sites import AdminSite
from django.contrib.auth.models import Group, Permission
from django.core import mail
from django.test.client import RequestFactory
from django.test.utils import override_settings
from django.urls import reverse
from django.utils import timezone
from djmoney.money import Money

from bluebottle.collect.tests.factories import CollectContributorFactory, CollectActivityFactory
from bluebottle.funding.tests.factories import DonorFactory
from bluebottle.funding_pledge.models import PledgePaymentProvider
from bluebottle.initiatives.tests.factories import InitiativeFactory
from bluebottle.members.admin import MemberAdmin, MemberCreationForm
from bluebottle.members.models import Member, MemberPlatformSettings
from bluebottle.notifications.models import MessageTemplate
from bluebottle.offices.tests.factories import LocationFactory
from bluebottle.segments.tests.factories import SegmentTypeFactory, SegmentFactory
from bluebottle.test.factory_models.accounts import BlueBottleUserFactory
from bluebottle.test.utils import BluebottleAdminTestCase, BluebottleTestCase
from bluebottle.time_based.tests.factories import (
    DateParticipantFactory,
    DeadlineParticipantFactory,
    TimeContributionFactory,
)
from bluebottle.utils.models import Language

factory = RequestFactory()


class MockRequest(object):
    pass


class MockUser(object):
    def __init__(self, perms=None, is_staff=True, is_superuser=False, groups=None):
        self.perms = perms or []
        self.is_superuser = is_superuser
        self.is_staff = is_staff
        self.region_manager = None
        if groups:
            self.groups = groups
        else:
            self.groups = Group.objects.all()


class GroupAdminTest(BluebottleAdminTestCase):
    def setUp(self):
        super(GroupAdminTest, self).setUp()
        self.group_url = reverse('admin:auth_group_change', args=(1,))

    def test_prepare(self):
        response = self.app.get(self.group_url, user=self.superuser)
        self.assertEqual(response.status_code, 200)


@override_settings(SEND_WELCOME_MAIL=False)
class MemberAdminTest(BluebottleAdminTestCase):
    def setUp(self):
        super(MemberAdminTest, self).setUp()
        self.add_member_url = reverse('admin:members_member_add')
        self.client.force_login(self.superuser)

    def test_form(self):
        response = self.client.get(self.add_member_url)
        self.assertIn(b'Add member', response.content)

    def test_invalid_form(self):
        response = self.client.get(self.add_member_url)
        csrf = self.get_csrf_token(response)
        data = {
            'csrfmiddlewaretoken': csrf
        }
        response = self.client.post(self.add_member_url, data)
        self.assertIn(b'Please correct the errors below.', response.content)

    @override_settings(
        SEND_WELCOME_MAIL=True,
        MULTI_TENANT_DIR=os.path.join(settings.PROJECT_ROOT, 'bluebottle', 'test', 'properties'))
    def test_valid_form(self):
        response = self.client.get(self.add_member_url)
        csrf = self.get_csrf_token(response)
        data = {
            'email': 'bob@bob.com',
            'first_name': 'Bob',
            'last_name': 'Bob',
            'is_staff': False,
            'is_active': True,
            'is_superuser': False,
            'csrfmiddlewaretoken': csrf
        }
        response = self.client.post(self.add_member_url, data)
        self.assertEqual(response.status_code, 302)
        welcome_email = mail.outbox[0]
        self.assertEqual(welcome_email.to, ['bob@bob.com'])
        self.assertTrue('Set password' in welcome_email.body)
        self.assertTrue('test@example.com' in welcome_email.body,
                        'Tenant contact email should be present.')

    def test_password_mail(self):
        user = BlueBottleUserFactory.create()
        member_url = reverse('admin:members_member_change', args=(user.id,))
        response = self.client.get(member_url)
        self.assertEqual(response.status_code, 200)
        self.assertContains(response, 'Send reset password mail')

        # Assert password reset link sends the right email
        reset_url = reverse('admin:auth_user_password_reset_mail', kwargs={'pk': user.id})

        confirm_response = self.client.get(reset_url)
        self.assertEqual(response.status_code, 200)
        self.assertTrue(b'Are you sure' in confirm_response.content)

        response = self.client.post(reset_url, {'confirm': True})
        self.assertEqual(response.status_code, 302)
        reset_mail = mail.outbox[0]
        self.assertEqual(reset_mail.to, [user.email])
        self.assertTrue('Seems you\'ve requested a password reset for' in reset_mail.body)

    def test_password_mail_anonymous(self):
        user = BlueBottleUserFactory.create()
        self.client.logout()
        reset_url = reverse('admin:auth_user_password_reset_mail', kwargs={'pk': user.id})
        response = self.client.post(reset_url, {'confirm': True})
        self.assertEqual(response.status_code, 403)
        self.assertEqual(len(mail.outbox), 0)

    def test_resend_welcome(self):
        user = BlueBottleUserFactory.create(welcome_email_is_sent=True)
        member_url = reverse('admin:members_member_change', args=(user.id,))
        response = self.client.get(member_url)
        self.assertEqual(response.status_code, 200)
        self.assertContains(response, 'Resend welcome email')

        welcome_email_url = reverse('admin:auth_user_resend_welcome_mail', kwargs={'pk': user.id})

        confirm_response = self.client.get(welcome_email_url)
        self.assertEqual(response.status_code, 200)
        self.assertTrue(b'Are you sure' in confirm_response.content)

        response = self.client.post(welcome_email_url, {'confirm': True})
        self.assertEqual(response.status_code, 302)
        welcome_email = mail.outbox[0]
        self.assertEqual(welcome_email.to, [user.email])
        self.assertTrue(
            'Welcome {}'.format(user.first_name) in welcome_email.body
        )

    def test_resend_welcome_anonymous(self):
        user = BlueBottleUserFactory.create()
        self.client.logout()

        welcome_email_url = reverse('admin:auth_user_resend_welcome_mail', kwargs={'pk': user.id})
        response = self.client.post(welcome_email_url, {'confirm': True})
        self.assertEqual(response.status_code, 403)


class MemberFormAdminTest(BluebottleAdminTestCase):
    """
    Test extra fields in Member Admin
    """

    def setUp(self):
        super(MemberFormAdminTest, self).setUp()
        self.client.force_login(self.superuser)
        self.staff = BlueBottleUserFactory.create(is_staff=True)

    def test_save(self):
        data = {
            'email': 'bla@example.com',
            'first_name': 'bla',
            'last_name': 'Example',
            'is_active': True,
            'username': 'bla@example.com',
            'password': 'bla',
            'primary_language': 'en',
            'user_type': 'person',
            'date_joined': timezone.now(),
            'search_distance': None,
            'any_search_distance': True,
            'exclude_online': False,
            'groups': [self.staff.groups.get().pk]
        }
        form = MemberCreationForm(current_user=self.staff, data=data)
        form.save()

        member = Member.objects.get(email='bla@example.com')
        self.assertTrue(member.first_name, 'bla')
        self.assertTrue(member.groups.get().pk, self.staff.groups.get().pk)

    def test_groups_not_required(self):
        data = {
            'email': 'bla@example.com',
            'first_name': 'bla',
            'last_name': 'Example',
            'is_active': True,
            'username': 'bla@example.com',
            'password': 'bla',
            'primary_language': 'en',
            'user_type': 'person',
            'search_distance': None,
            'any_search_distance': True,
            'exclude_online': False,
            'date_joined': timezone.now(),
        }
        form = MemberCreationForm(current_user=self.staff, data=data)
        form.save()

        member = Member.objects.get(email='bla@example.com')
        self.assertTrue(member.first_name, 'bla')
        self.assertTrue(len(member.groups.all()), 0)

    def test_user_not_part_of_group(self):
        group, _ = Group.objects.get_or_create(name='New group')
        data = {
            'email': 'bla@example.com',
            'first_name': 'bla',
            'last_name': 'Example',
            'is_active': True,
            'username': 'bla@example.com',
            'password': 'bla',
            'primary_language': 'en',
            'user_type': 'person',
            'date_joined': timezone.now(),
            'groups': [group.pk],
            'search_distance': None,
            'any_search_distance': True,
            'exclude_online': False,
        }
        form = MemberCreationForm(current_user=self.staff, data=data)
        self.assertTrue('groups' in form.errors)


class MemberAdminFieldsTest(BluebottleTestCase):
    def setUp(self):
        super(MemberAdminFieldsTest, self).setUp()
        self.request = RequestFactory().get('/')
        self.request.user = MockUser()

        self.member = BlueBottleUserFactory.create()
        self.member_admin = MemberAdmin(Member, AdminSite())

    def test_readonly_fields(self):
        fields = self.member_admin.get_readonly_fields(self.request, self.member)
        expected_fields = {
            "date_joined",
            "last_login",
            "updated",
            "deleted",
            "login_as_link",
            "reset_password",
            "resend_welcome_link",
            "initiatives",
            "periodic_activities",
            "deadline_activities",
            "schedule_activities",
            "team_schedule_activities",
            "date_activities",
            "funding",
            "deeds",
            "collect",
            "is_superuser",
            "kyc",
            "hours_planned",
            "hours_spent",
            "all_contributions",
            "data_retention_info",
<<<<<<< HEAD
            "registered_date_activities",
            "grant_applications",
=======
            "grant_applications",
            "registered_date_activities"
>>>>>>> 288f9f5c
        }

        self.assertEqual(expected_fields, set(fields))

    def test_readonly_fields_create(self):
        fields = self.member_admin.get_readonly_fields(self.request)
        expected_fields = {
            "date_joined",
            "last_login",
            "updated",
            "deleted",
            "login_as_link",
            "reset_password",
            "resend_welcome_link",
            "initiatives",
            "date_activities",
            "periodic_activities",
            "deadline_activities",
            "schedule_activities",
            "team_schedule_activities",
            "funding",
            "deeds",
            "collect",
            "is_superuser",
            "kyc",
            "hours_planned",
            "hours_spent",
            "all_contributions",
            "data_retention_info",
<<<<<<< HEAD
            "registered_date_activities",
            "grant_applications",
=======
            "grant_applications",
            "registered_date_activities"
>>>>>>> 288f9f5c
        }

        self.assertEqual(expected_fields, set(fields))
        self.member_admin = MemberAdmin(Member, AdminSite())

    def test_can_pledge_field(self):
        fieldsets = self.member_admin.get_fieldsets(self.request, self.member)
        self.assertFalse('can_pledge' in fieldsets[2][1]['fields'])
        PledgePaymentProvider.objects.create()
        fieldsets = self.member_admin.get_fieldsets(self.request, self.member)
        self.assertTrue('can_pledge' in fieldsets[2][1]['fields'])

    def test_email_equal_more_groups(self):
        group = Group.objects.create(name='test')
        self.member.groups.add(group)
        fields = self.member_admin.get_readonly_fields(self.request, self.member)
        self.assertTrue('email' not in fields)

    def test_email_superuser(self):
        self.member.is_superuser = True
        fields = self.member_admin.get_readonly_fields(self.request, self.member)
        self.assertTrue('email' in fields)

    def test_email_superuser_as_superuser(self):
        self.request.user.is_superuser = True
        self.member.is_superuser = True
        fields = self.member_admin.get_readonly_fields(self.request, self.member)
        self.assertTrue('email' not in fields)

    def test_email_readonly_more_groups(self):
        group = Group.objects.create(name='test')
        self.request.user.groups = Group.objects.none()
        self.member.groups.add(group)
        fields = self.member_admin.get_readonly_fields(self.request, self.member)
        self.assertTrue('email' in fields)

    def test_super_user(self):
        self.request.user.is_superuser = True
        fields = self.member_admin.get_readonly_fields(self.request, self.member)
        self.assertTrue('is_superuser' not in fields)


class MemberPlatformSettingsAdminTestCase(BluebottleAdminTestCase):
    extra_environ = {}
    csrf_checks = False
    setup_auth = True

    def test_require_location(self):
        LocationFactory.create_batch(3)
        self.app.set_user(self.superuser)
        page = self.app.get(reverse('admin:members_memberplatformsettings_change'))
        form = page.forms[1]
        form['require_office'].checked = True

        form.submit()
        settings_platform = MemberPlatformSettings.load()
        self.assertTrue(settings_platform.require_office)

    def test_require_profile_fields(self):
        self.app.set_user(self.superuser)
        page = self.app.get(reverse('admin:members_memberplatformsettings_change'))
        form = page.forms[1]
        form['require_address'].checked = True
        form['require_birthdate'].checked = True
        form['require_phone_number'].checked = True

        form.submit()
        settings_platform = MemberPlatformSettings.load()
        self.assertTrue(settings_platform.require_phone_number)
        self.assertTrue(settings_platform.require_address)
        self.assertTrue(settings_platform.require_birthdate)

    def test_create_initiatives(self):
        LocationFactory.create_batch(3)
        self.app.set_user(self.superuser)
        page = self.app.get(reverse('admin:members_memberplatformsettings_change'))
        form = page.forms[1]
        form['create_initiatives'].checked = True

        form.submit()
        settings_platform = MemberPlatformSettings.load()
        self.assertTrue(settings_platform.create_initiatives)

    def test_fiscal_year(self):
        self.app.set_user(self.superuser)
        page = self.app.get(reverse('admin:members_memberplatformsettings_change'))
        form = page.forms[1]
        form['fiscal_month_offset'] = '4'

        form.submit()
        settings_platform = MemberPlatformSettings.load()
        self.assertEqual(settings_platform.fiscal_month_offset, 4)

    def test_retention_settings(self):
        self.app.set_user(self.superuser)
        page = self.app.get(reverse('admin:members_memberplatformsettings_change'))
        form = page.forms[1]
        form['retention_anonymize'] = '12'
        form['retention_delete'] = '24'

        page = form.submit()
        self.assertContains(page, 'You are about to anonymise/delete user data across the whole platform.')
        form = page.forms[1]
        form.submit()
        settings_platform = MemberPlatformSettings.load()
        self.assertEqual(settings_platform.retention_anonymize, 12)
        self.assertEqual(settings_platform.retention_delete, 24)

    def test_retention_settings_staff(self):
        permission = Permission.objects.filter(codename='change_memberplatformsettings').first()
        self.staff_member.user_permissions.add(permission)
        self.app.set_user(self.staff_member)
        page = self.app.get(reverse('admin:members_memberplatformsettings_change'))
        form = page.forms[1]
        self.assertFalse('retention_anonymize' in form.fields)
        self.assertFalse('retention_delete' in form.fields)


class MemberAdminExportTest(BluebottleTestCase):
    """
    Test csv export
    """

    def setUp(self):
        super(MemberAdminExportTest, self).setUp()
        self.init_projects()
        self.request_factory = RequestFactory()
        self.request = self.request_factory.post('/')
        self.request.user = BlueBottleUserFactory.create()
        self.member_admin = MemberAdmin(Member, AdminSite())
        self.export_action = self.member_admin.get_actions(self.request)['export_as_csv'][0]

    def test_member_export(self):
        member = BlueBottleUserFactory.create()

        TimeContributionFactory.create(
            value=timedelta(hours=5),
            contributor=DateParticipantFactory(user=member, status='accepted'),
            status='succeeded'
        )
        TimeContributionFactory.create(
            value=timedelta(hours=12),
            contributor=DeadlineParticipantFactory(user=member, status="accepted"),
            status="succeeded",
        )
        TimeContributionFactory.create_batch(
            3,
            value=timedelta(hours=10),
            contributor=DateParticipantFactory(user=member, status='accepted'),
            status='succeeded'
        )
        DonorFactory.create_batch(7, amount=Money(5, 'EUR'), user=member, status='succeeded')

        response = self.export_action(self.member_admin, self.request, self.member_admin.get_queryset(self.request))

        data = response.content.decode('utf-8').split("\r\n")
        headers = data[0].split(";")
        user_data = []
        for row in data:
            if row.startswith(member.email):
                user_data = row.split(';')

        # Test basic info and extra field are in the csv export
        self.assertEqual(headers, [
            'email', 'phone number', 'remote id', 'first name', 'last name',
            'date joined', 'is initiator', 'is supporter', 'is volunteer',
            'amount donated', 'time spent', 'subscribed to matching projects'])
        self.assertEqual(user_data[0], member.email)
        self.assertEqual(user_data[7], 'True')
        self.assertEqual(user_data[8], 'True')

        self.assertEqual(user_data[9], u'35.00 €')
        self.assertEqual(user_data[10], '47.0')

    def test_member_unicode_export(self):
        member = BlueBottleUserFactory.create(
            first_name='Ren',
            last_name='Höek'
        )

        response = self.export_action(self.member_admin, self.request, self.member_admin.get_queryset(self.request))

        data = response.content.decode('utf-8').split("\r\n")
        headers = data[0].split(";")
        data = data[1].split(";")

        # Test basic info and extra field are in the csv export
        self.assertEqual(headers[0], 'email')
        self.assertEqual(data[0], member.email)
        self.assertEqual(data[4], u'Höek')

    def test_member_segments_export(self):
        member = BlueBottleUserFactory.create(email='malle@eppie.nl')
        food = SegmentTypeFactory.create(name='Food')
        bb = SegmentFactory.create(segment_type=food, name='Bitterballen')
        drinks = SegmentTypeFactory.create(name='Drinks')
        br = SegmentFactory.create(segment_type=drinks, name='Bier')
        member.segments.add(bb)
        member.segments.add(br)
        member.save()
        response = self.export_action(self.member_admin, self.request, self.member_admin.get_queryset(self.request))

        data = response.content.decode('utf-8').split("\r\n")
        headers = data[0].split(";")
        user_data = []
        for row in data:
            if row.startswith('malle@eppie.nl'):
                user_data = row.split(';')

        # Test basic info and extra field are in the csv export
        self.assertEqual(headers, [
            'email', 'phone number', 'remote id', 'first name', 'last name',
            'date joined', 'is initiator', 'is supporter', 'is volunteer',
            'amount donated', 'time spent', 'subscribed to matching projects', 'Drinks', 'Food'])
        self.assertEqual(user_data[12], 'Bier')
        self.assertEqual(user_data[13], 'Bitterballen')


@override_settings(SEND_WELCOME_MAIL=True)
class AccountMailAdminTest(BluebottleAdminTestCase):
    def setUp(self):
        super(AccountMailAdminTest, self).setUp()
        self.add_member_url = reverse('admin:members_member_add')
        self.client.force_login(self.superuser)

        Language.objects.get_or_create(
            code='bg',
            language_name='Bulgarian',
            native_name='Български'
        )

        # Create custom account activation email
        self.message = MessageTemplate.objects.create(
            message='bluebottle.members.messages.AccountActivationMessage'
        )
        self.message.set_current_language('en')
        self.message.subject = 'You have been assimilated to {site_name}'
        self.message.body_html = json.dumps(
            {'html': 'You are no longer {first_name}.<br/><h1>We are borg</h1>', 'delta': ''}
        )
        self.message.body_txt = 'You are no longer {first_name}.\nWe are borg'
        self.message.save()

    def test_create_user(self):
        mail.outbox = []
        BlueBottleUserFactory.create(
            first_name='Bob',
            email='bob@bob.com',
            primary_language='en'
        )
        welcome_email = mail.outbox[0]
        self.assertEqual(welcome_email.to, ['bob@bob.com'])
        self.assertEqual(welcome_email.subject, 'You have been assimilated to Test')
        self.assertTrue('You are no longer Bob.' in welcome_email.body)
        self.assertTrue('We are borg' in welcome_email.body)

    def test_resend_welcome(self):
        user = BlueBottleUserFactory.create(
            first_name='Bob',
            email='bob@bob.com',
            primary_language='en'
        )

        welcome_email_url = reverse('admin:auth_user_resend_welcome_mail', kwargs={'pk': user.id})
        self.client.get(welcome_email_url)
        welcome_email = mail.outbox[0]
        self.assertEqual(welcome_email.subject, 'You have been assimilated to Test')
        self.assertEqual(welcome_email.to, ['bob@bob.com'])
        self.assertTrue('We are borg' in welcome_email.body)

    def test_create_user_no_translations_set(self):
        self.message.delete()
        MessageTemplate.objects.create(
            message='bluebottle.members.messages.AccountActivationMessage'
        )
        # Don't set any translations
        mail.outbox = []
        BlueBottleUserFactory.create(
            first_name='Bob',
            email='bob@bob.bg',
            primary_language='bg'
        )
        welcome_email = mail.outbox[0]
        self.assertEqual(welcome_email.to, ['bob@bob.bg'])
        # NL translations not set so we should receive default translation
        self.assertEqual(welcome_email.subject, 'Welcome to Test!')

    def test_create_user_language_not_set(self):
        mail.outbox = []
        BlueBottleUserFactory.create(
            first_name='Bob',
            email='bob@bob.bg',
            primary_language='bg'
        )
        welcome_email = mail.outbox[0]
        self.assertEqual(welcome_email.to, ['bob@bob.bg'])
        # BG translations not set so we should receive default language translation
        self.assertEqual(welcome_email.subject, u'You have been assimilated to Test')
        self.assertTrue(u'You are no longer Bob.' in welcome_email.body)
        self.assertTrue(u'We are borg' in welcome_email.body)

        # Now set BG translations
        self.message.set_current_language('bg')
        self.message.subject = u'Асимилирани сте към {site_name}'
        self.message.body_html = json.dumps(
            {'html': u'Ти вече не си {first_name}.<br/><h1>Ние сме Борг</h1>', 'delta': ''}
        )
        self.message.body_txt = u'Ти вече не си {first_name}.\nНие сме Борг'
        self.message.save()
        mail.outbox = []

        BlueBottleUserFactory.create(
            first_name=u'Бубка',
            email='bubka@bob.bg',
            primary_language='bg'
        )
        welcome_email = mail.outbox[0]
        self.assertEqual(welcome_email.to, ['bubka@bob.bg'])
        self.assertEqual(welcome_email.subject, u'Асимилирани сте към Test')
        self.assertTrue(u'Ти вече не си Бубка.' in welcome_email.body)
        self.assertTrue(u'Ние сме Борг' in welcome_email.body)


class MemberEngagementAdminTestCase(BluebottleAdminTestCase):

    def test_engagement_shows_donations(self):
        user = BlueBottleUserFactory.create()
        DonorFactory.create_batch(10, user=user, status='succeeded', amount=Money(35, 'EUR'))
        url = reverse('admin:members_member_change', args=(user.id,))
        response = self.app.get(url, user=self.staff_member)
        self.assertEqual(response.status, '200 OK')
        self.assertTrue('Funding donations:' in response.text)
        self.assertTrue(
            '<a href="/en/admin/funding/donor/?user_id={}">10</a> donations'.format(user.id)
            in response.text
        )

    def test_engagement_shows_initiative_owner(self):
        user = BlueBottleUserFactory.create()
        InitiativeFactory.create_batch(5, owner=user)
        url = reverse('admin:members_member_change', args=(user.id,))
        response = self.app.get(url, user=self.staff_member)
        self.assertEqual(response.status, '200 OK')
        self.assertTrue('Initiatives:' in response.text)
        self.assertTrue(
            '<a href="/en/admin/initiatives/initiative/?owner__id={}">5</a>'.format(user.id)
            in response.text
        )

    def test_engagement_shows_collect(self):
        user = BlueBottleUserFactory.create()
        activity = CollectActivityFactory.create(
            start=None
        )
        CollectContributorFactory.create(activity=activity, user=user)
        url = reverse('admin:members_member_change', args=(user.id,))
        response = self.app.get(url, user=self.staff_member)
        self.assertEqual(response.status, '200 OK')
        self.assertTrue('Collect contributor:' in response.text)
        self.assertTrue(
            '<a href="/en/admin/collect/collectcontributor/'
            '?user_id={}&amp;status=succeeded">1</a> succeeded'.format(user.id)
            in response.text
        )


class MemberNotificationsAdminTestCase(BluebottleAdminTestCase):
    extra_environ = {}
    csrf_checks = False
    setup_auth = True

    def setUp(self):
        super(MemberNotificationsAdminTestCase, self).setUp()
        self.user = BlueBottleUserFactory.create()

        self.member_admin_url = reverse(
            'admin:members_member_change',
            args=(self.user.id,)
        )

    def test_initiative_admin(self):
        self.app.set_user(self.staff_member)

        # Normal user should not have submitted_initiative_notifications checkbox
        page = self.app.get(self.member_admin_url)
        self.assertFalse('id_submitted_initiative_notifications' in page.text)
        form = page.forms[1]
        form.set('is_staff', True)
        form.submit()

        # Made user into a staff member
        # Should have submitted_initiative_notifications checkbox now
        page = self.app.get(self.member_admin_url)
        self.assertTrue('id_submitted_initiative_notifications' in page.text)
        form = page.forms[1]
        form.set('submitted_initiative_notifications', True)
        form.submit()

        self.user.refresh_from_db()
        self.assertTrue(self.user.submitted_initiative_notifications)

        # Demote user into normal member
        # Should unset submitted_initiative_notifications boolean
        page = self.app.get(self.member_admin_url)
        form = page.forms[1]
        form.set('is_staff', False)
        form.submit()

        self.user.refresh_from_db()
        self.assertFalse(self.user.submitted_initiative_notifications)<|MERGE_RESOLUTION|>--- conflicted
+++ resolved
@@ -272,13 +272,8 @@
             "hours_spent",
             "all_contributions",
             "data_retention_info",
-<<<<<<< HEAD
-            "registered_date_activities",
-            "grant_applications",
-=======
             "grant_applications",
             "registered_date_activities"
->>>>>>> 288f9f5c
         }
 
         self.assertEqual(expected_fields, set(fields))
@@ -308,13 +303,8 @@
             "hours_spent",
             "all_contributions",
             "data_retention_info",
-<<<<<<< HEAD
-            "registered_date_activities",
-            "grant_applications",
-=======
             "grant_applications",
             "registered_date_activities"
->>>>>>> 288f9f5c
         }
 
         self.assertEqual(expected_fields, set(fields))
