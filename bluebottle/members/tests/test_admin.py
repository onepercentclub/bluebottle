# coding=utf-8
from builtins import object
import os
from datetime import timedelta

from bluebottle.collect.tests.factories import CollectContributorFactory
from bluebottle.initiatives.tests.factories import InitiativeFactory

from bluebottle.funding_pledge.models import PledgePaymentProvider
from djmoney.money import Money

from bluebottle.funding.tests.factories import DonorFactory
from bluebottle.segments.tests.factories import SegmentTypeFactory, SegmentFactory

from bluebottle.time_based.tests.factories import (
    DateParticipantFactory, PeriodParticipantFactory, ParticipationFactory
)

from django.contrib.admin.sites import AdminSite
from django.contrib.auth.models import Group
from django.core import mail
from django.test.client import RequestFactory
from django.test.utils import override_settings
from django.conf import settings
from django.utils import timezone

from django.urls import reverse

from bluebottle.members.admin import MemberAdmin, MemberChangeForm, MemberCreationForm
from bluebottle.members.models import CustomMemberFieldSettings, Member, CustomMemberField
from bluebottle.notifications.models import MessageTemplate
from bluebottle.test.factory_models.accounts import BlueBottleUserFactory
from bluebottle.test.utils import BluebottleAdminTestCase, BluebottleTestCase
from bluebottle.utils.models import Language

factory = RequestFactory()


class MockRequest(object):
    pass


class MockUser(object):
    def __init__(self, perms=None, is_staff=True, is_superuser=False, groups=None):
        self.perms = perms or []
        self.is_superuser = is_superuser
        self.is_staff = is_staff
        if groups:
            self.groups = groups
        else:
            self.groups = Group.objects.all()


class GroupAdminTest(BluebottleAdminTestCase):
    def setUp(self):
        super(GroupAdminTest, self).setUp()
        self.group_url = reverse('admin:auth_group_change', args=(1,))

    def test_prepare(self):
        response = self.app.get(self.group_url, user=self.superuser)
        self.assertEqual(response.status_code, 200)


@override_settings(SEND_WELCOME_MAIL=False)
class MemberAdminTest(BluebottleAdminTestCase):
    def setUp(self):
        super(MemberAdminTest, self).setUp()
        self.add_member_url = reverse('admin:members_member_add')
        self.client.force_login(self.superuser)

    def test_form(self):
        response = self.client.get(self.add_member_url)
        self.assertIn(b'Add member', response.content)

    def test_invalid_form(self):
        response = self.client.get(self.add_member_url)
        csrf = self.get_csrf_token(response)
        data = {
            'csrfmiddlewaretoken': csrf
        }
        response = self.client.post(self.add_member_url, data)
        self.assertIn(b'Please correct the errors below.', response.content)

    @override_settings(
        SEND_WELCOME_MAIL=True,
        MULTI_TENANT_DIR=os.path.join(settings.PROJECT_ROOT, 'bluebottle', 'test', 'properties'))
    def test_valid_form(self):
        response = self.client.get(self.add_member_url)
        csrf = self.get_csrf_token(response)
        data = {
            'email': 'bob@bob.com',
            'first_name': 'Bob',
            'last_name': 'Bob',
            'is_staff': False,
            'is_active': True,
            'is_superuser': False,
            'csrfmiddlewaretoken': csrf
        }
        response = self.client.post(self.add_member_url, data)
        self.assertEqual(response.status_code, 302)
        welcome_email = mail.outbox[0]
        self.assertEqual(welcome_email.to, ['bob@bob.com'])
        self.assertTrue('Set password' in welcome_email.body)
        self.assertTrue('test@example.com' in welcome_email.body,
                        'Tenant contact email should be present.')

    def test_password_mail(self):
        user = BlueBottleUserFactory.create()
        member_url = reverse('admin:members_member_change', args=(user.id,))
        response = self.client.get(member_url)
        self.assertEqual(response.status_code, 200)
        self.assertContains(response, 'Send reset password mail')

        # Assert password reset link sends the right email
        reset_url = reverse('admin:auth_user_password_reset_mail', kwargs={'pk': user.id})

        confirm_response = self.client.get(reset_url)
        self.assertEqual(response.status_code, 200)
        self.assertTrue(b'Are you sure' in confirm_response.content)

        response = self.client.post(reset_url, {'confirm': True})
        self.assertEqual(response.status_code, 302)
        reset_mail = mail.outbox[0]
        self.assertEqual(reset_mail.to, [user.email])
        self.assertTrue('Seems you\'ve requested a password reset for' in reset_mail.body)

    def test_password_mail_anonymous(self):
        user = BlueBottleUserFactory.create()
        self.client.logout()
        reset_url = reverse('admin:auth_user_password_reset_mail', kwargs={'pk': user.id})
        response = self.client.post(reset_url, {'confirm': True})
        self.assertEqual(response.status_code, 403)
        self.assertEqual(len(mail.outbox), 0)

    def test_resend_welcome(self):
        user = BlueBottleUserFactory.create(welcome_email_is_sent=True)
        member_url = reverse('admin:members_member_change', args=(user.id,))
        response = self.client.get(member_url)
        self.assertEqual(response.status_code, 200)
        self.assertContains(response, 'Resend welcome email')

        welcome_email_url = reverse('admin:auth_user_resend_welcome_mail', kwargs={'pk': user.id})

        confirm_response = self.client.get(welcome_email_url)
        self.assertEqual(response.status_code, 200)
        self.assertTrue(b'Are you sure' in confirm_response.content)

        response = self.client.post(welcome_email_url, {'confirm': True})
        self.assertEqual(response.status_code, 302)
        welcome_email = mail.outbox[0]
        self.assertEqual(welcome_email.to, [user.email])
        self.assertTrue(
            'Welcome {}'.format(user.first_name) in welcome_email.body
        )

    def test_resend_welcome_anonymous(self):
        user = BlueBottleUserFactory.create()
        self.client.logout()

        welcome_email_url = reverse('admin:auth_user_resend_welcome_mail', kwargs={'pk': user.id})
        response = self.client.post(welcome_email_url, {'confirm': True})
        self.assertEqual(response.status_code, 403)


class MemberCustomFieldAdminTest(BluebottleAdminTestCase):
    """
    Test extra fields in Member Admin
    """

    def setUp(self):
        super(MemberCustomFieldAdminTest, self).setUp()
        self.client.force_login(self.superuser)

    def test_load_custom_fields(self):
        member = BlueBottleUserFactory.create()
        field = CustomMemberFieldSettings.objects.create(name='Department')
        member.extra.create(value='Engineering', field=field)
        member.save()

        member_url = reverse('admin:members_member_change', args=(member.id, ))
        response = self.client.get(member_url)
        self.assertEqual(response.status_code, 200)
        # Test the extra field and it's value show up
        self.assertContains(response, 'Department')
        self.assertContains(response, 'Engineering')

    def test_save_custom_fields(self):
        member = BlueBottleUserFactory.create(password='testing')
        staff = BlueBottleUserFactory.create(is_staff=True)
        CustomMemberFieldSettings.objects.create(name='Department')
        data = member.__dict__
        data['department'] = 'Engineering'
        form = MemberChangeForm(current_user=staff, instance=member, data=data)
        form.save()
        member.refresh_from_db()
        self.assertEqual(member.extra.get().value, 'Engineering')


class MemberFormAdminTest(BluebottleAdminTestCase):
    """
    Test extra fields in Member Admin
    """

    def setUp(self):
        super(MemberFormAdminTest, self).setUp()
        self.client.force_login(self.superuser)
        self.staff = BlueBottleUserFactory.create(is_staff=True)

    def test_save(self):
        data = {
            'email': 'bla@example.com',
            'first_name': 'bla',
            'last_name': 'Example',
            'is_active': True,
            'username': 'bla@example.com',
            'password': 'bla',
            'primary_language': 'en',
            'user_type': 'person',
            'date_joined': timezone.now(),
            'groups': [self.staff.groups.get().pk]
        }
        form = MemberCreationForm(current_user=self.staff, data=data)
        form.save()

        member = Member.objects.get(email='bla@example.com')
        self.assertTrue(member.first_name, 'bla')
        self.assertTrue(member.groups.get().pk, self.staff.groups.get().pk)

    def test_groups_not_required(self):
        data = {
            'email': 'bla@example.com',
            'first_name': 'bla',
            'last_name': 'Example',
            'is_active': True,
            'username': 'bla@example.com',
            'password': 'bla',
            'primary_language': 'en',
            'user_type': 'person',
            'date_joined': timezone.now(),
        }
        form = MemberCreationForm(current_user=self.staff, data=data)
        form.save()

        member = Member.objects.get(email='bla@example.com')
        self.assertTrue(member.first_name, 'bla')
        self.assertTrue(len(member.groups.all()), 0)

    def test_user_not_part_of_group(self):
        group, _ = Group.objects.get_or_create(name='New group')
        data = {
            'email': 'bla@example.com',
            'first_name': 'bla',
            'last_name': 'Example',
            'is_active': True,
            'username': 'bla@example.com',
            'password': 'bla',
            'primary_language': 'en',
            'user_type': 'person',
            'date_joined': timezone.now(),
            'groups': [group.pk]
        }
        form = MemberCreationForm(current_user=self.staff, data=data)
        self.assertTrue('groups' in form.errors)


class MemberAdminFieldsTest(BluebottleTestCase):
    def setUp(self):
        super(MemberAdminFieldsTest, self).setUp()
        self.request = RequestFactory().get('/')
        self.request.user = MockUser()

        self.member = BlueBottleUserFactory.create()
        self.member_admin = MemberAdmin(Member, AdminSite())

    def test_readonly_fields(self):
        fields = self.member_admin.get_readonly_fields(self.request, self.member)
        expected_fields = set((
            'date_joined', 'last_login', 'updated', 'deleted', 'login_as_link',
            'reset_password', 'resend_welcome_link',
            'initiatives', 'period_activities', 'date_activities', 'funding', 'deeds', 'collect',
            'is_superuser', 'kyc'
        ))

        self.assertEqual(expected_fields, set(fields))

    def test_readonly_fields_create(self):
        fields = self.member_admin.get_readonly_fields(self.request)
        expected_fields = set((
            'date_joined', 'last_login', 'updated', 'deleted', 'login_as_link',
            'reset_password', 'resend_welcome_link',
            'initiatives', 'date_activities', 'period_activities', 'funding', 'deeds', 'collect',
            'is_superuser', 'kyc'
        ))

        self.assertEqual(expected_fields, set(fields))
        self.member_admin = MemberAdmin(Member, AdminSite())

    def test_can_pledge_field(self):
        fieldsets = self.member_admin.get_fieldsets(self.request, self.member)
        self.assertFalse('can_pledge' in fieldsets[2][1]['fields'])
        PledgePaymentProvider.objects.create()
        fieldsets = self.member_admin.get_fieldsets(self.request, self.member)
        self.assertTrue('can_pledge' in fieldsets[2][1]['fields'])

    def test_email_equal_more_groups(self):
        group = Group.objects.create(name='test')
        self.member.groups.add(group)
        fields = self.member_admin.get_readonly_fields(self.request, self.member)
        self.assertTrue('email' not in fields)

    def test_email_superuser(self):
        self.member.is_superuser = True
        fields = self.member_admin.get_readonly_fields(self.request, self.member)
        self.assertTrue('email' in fields)

    def test_email_superuser_as_superuser(self):
        self.request.user.is_superuser = True
        self.member.is_superuser = True
        fields = self.member_admin.get_readonly_fields(self.request, self.member)
        self.assertTrue('email' not in fields)

    def test_email_readonly_more_groups(self):
        group = Group.objects.create(name='test')
        self.request.user.groups = Group.objects.none()
        self.member.groups.add(group)
        fields = self.member_admin.get_readonly_fields(self.request, self.member)
        self.assertTrue('email' in fields)

    def test_super_user(self):
        self.request.user.is_superuser = True
        fields = self.member_admin.get_readonly_fields(self.request, self.member)
        self.assertTrue('is_superuser' not in fields)


class MemberAdminExportTest(BluebottleTestCase):
    """
    Test csv export
    """

    def setUp(self):
        super(MemberAdminExportTest, self).setUp()
        self.init_projects()
        self.request_factory = RequestFactory()
        self.request = self.request_factory.post('/')
        self.request.user = MockUser()
        self.member_admin = MemberAdmin(Member, AdminSite())
        self.export_action = self.member_admin.get_actions(self.request)['export_as_csv'][0]

    def test_member_export(self):
        member = BlueBottleUserFactory.create()
        CustomMemberFieldSettings.objects.create(name='Extra Info')
        field = CustomMemberFieldSettings.objects.create(name='How are you')
        CustomMemberField.objects.create(member=member, value='Fine', field=field)

        ParticipationFactory.create(
            value=timedelta(hours=5),
            contributor=DateParticipantFactory(user=member, status='accepted'),
            status='succeeded'
        )
        ParticipationFactory.create(
            value=timedelta(hours=12),
            contributor=PeriodParticipantFactory(user=member, status='accepted'),
            status='succeeded'
        )
        ParticipationFactory.create_batch(
            3,
            value=timedelta(hours=10),
            contributor=DateParticipantFactory(user=member, status='accepted'),
            status='succeeded'
        )
        DonorFactory.create_batch(7, amount=Money(5, 'EUR'), user=member, status='succeeded')

        response = self.export_action(self.member_admin, self.request, self.member_admin.get_queryset(self.request))

        data = response.content.decode('utf-8').split("\r\n")
        headers = data[0].split(",")
        user_data = []
        for row in data:
            if row.startswith(member.email):
                user_data = row.split(',')

        # Test basic info and extra field are in the csv export
        self.assertEqual(headers, [
<<<<<<< HEAD
            'email', 'remote_id', 'first_name', 'last name',
            'date joined', 'is initiator', 'is supporter', 'is volunteer',
            'amount donated', 'time spent', 'subscribed to matching projects', 'Extra Info', 'How are you'])
        self.assertEqual(user_data[0], member.email)
        self.assertEqual(user_data[6], 'True')
        self.assertEqual(user_data[7], 'True')
        self.assertEqual(user_data[8], u'35.00 €')
        self.assertEqual(user_data[9], '47.0')
        self.assertEqual(user_data[12], 'Fine')
=======
            'username', 'email', 'phone number', 'remote id', 'first name', 'last name',
            'date joined', 'is initiator', 'is supporter', 'is volunteer',
            'amount donated', 'time spent', 'subscribed to matching projects', 'Extra Info', 'How are you'])
        self.assertEqual(user_data[0], 'malle-eppie')
        self.assertEqual(user_data[8], 'True')
        self.assertEqual(user_data[9], 'True')
        self.assertEqual(user_data[10], u'35.00 €')
        self.assertEqual(user_data[11], '47.0')
        self.assertEqual(user_data[14], 'Fine')
>>>>>>> 92ada3a8

    def test_member_unicode_export(self):
        member = BlueBottleUserFactory.create()
        friend = CustomMemberFieldSettings.objects.create(name='Best friend')
        CustomMemberField.objects.create(member=member, value=u'Ren Höek', field=friend)

        response = self.export_action(self.member_admin, self.request, self.member_admin.get_queryset(self.request))

        data = response.content.decode('utf-8').split("\r\n")
        headers = data[0].split(",")
        data = data[1].split(",")

        # Test basic info and extra field are in the csv export
<<<<<<< HEAD
        self.assertEqual(headers[0], 'email')
        self.assertEqual(headers[11], 'Best friend')
        self.assertEqual(data[0], member.email)
        self.assertEqual(data[11], u'Ren Höek')
=======
        self.assertEqual(headers[0], 'username')
        self.assertEqual(headers[13], 'Best friend')
        self.assertEqual(data[0], 'stimpy')
        self.assertEqual(data[13], u'Ren Höek')

    def test_member_segments_export(self):
        member = BlueBottleUserFactory.create(username='malle-eppie')
        food = SegmentTypeFactory.create(name='Food')
        bb = SegmentFactory.create(type=food, name='Bitterballen')
        drinks = SegmentTypeFactory.create(name='Drinks')
        br = SegmentFactory.create(type=drinks, name='Bier')
        member.segments.add(bb)
        member.segments.add(br)
        member.save()
        response = self.export_action(self.member_admin, self.request, self.member_admin.get_queryset(self.request))

        data = response.content.decode('utf-8').split("\r\n")
        headers = data[0].split(",")
        user_data = []
        for row in data:
            if row.startswith('malle-eppie'):
                user_data = row.split(',')

        # Test basic info and extra field are in the csv export
        self.assertEqual(headers, [
            'username', 'email', 'phone number', 'remote id', 'first name', 'last name',
            'date joined', 'is initiator', 'is supporter', 'is volunteer',
            'amount donated', 'time spent', 'subscribed to matching projects', 'Drinks', 'Food'])
        self.assertEqual(user_data[13], 'Bier')
        self.assertEqual(user_data[14], 'Bitterballen')
>>>>>>> 92ada3a8


@override_settings(SEND_WELCOME_MAIL=True)
class AccountMailAdminTest(BluebottleAdminTestCase):
    def setUp(self):
        super(AccountMailAdminTest, self).setUp()
        self.add_member_url = reverse('admin:members_member_add')
        self.client.force_login(self.superuser)

        Language.objects.get_or_create(
            code='bg',
            language_name='Bulgarian',
            native_name='Български'
        )

        # Create custom account activation email
        self.message = MessageTemplate.objects.create(
            message='bluebottle.members.messages.AccountActivationMessage'
        )
        self.message.set_current_language('en')
        self.message.subject = 'You have been assimilated to {site_name}'
        self.message.body_html = 'You are no longer {first_name}.<br/><h1>We are borg</h1>'
        self.message.body_txt = 'You are no longer {first_name}.\nWe are borg'
        self.message.save()

    def test_create_user(self):
        mail.outbox = []
        BlueBottleUserFactory.create(
            first_name='Bob',
            email='bob@bob.com',
            primary_language='en'
        )
        welcome_email = mail.outbox[0]
        self.assertEqual(welcome_email.to, ['bob@bob.com'])
        self.assertEqual(welcome_email.subject, 'You have been assimilated to Test')
        self.assertTrue('You are no longer Bob.' in welcome_email.body)
        self.assertTrue('We are borg' in welcome_email.body)

    def test_resend_welcome(self):
        user = BlueBottleUserFactory.create(
            first_name='Bob',
            email='bob@bob.com',
            primary_language='en'
        )

        welkcome_email_url = reverse('admin:auth_user_resend_welcome_mail', kwargs={'pk': user.id})
        self.client.get(welkcome_email_url)
        welcome_email = mail.outbox[0]
        self.assertEqual(welcome_email.subject, 'You have been assimilated to Test')
        self.assertEqual(welcome_email.to, ['bob@bob.com'])
        self.assertTrue('We are borg' in welcome_email.body)

    def test_create_user_no_translations_set(self):
        self.message.delete()
        MessageTemplate.objects.create(
            message='bluebottle.members.messages.AccountActivationMessage'
        )
        # Don't set any translations
        mail.outbox = []
        BlueBottleUserFactory.create(
            first_name='Bob',
            email='bob@bob.bg',
            primary_language='bg'
        )
        welcome_email = mail.outbox[0]
        self.assertEqual(welcome_email.to, ['bob@bob.bg'])
        # NL translations not set so we should receive default translation
        self.assertEqual(welcome_email.subject, 'Welcome to Test!')

    def test_create_user_language_not_set(self):
        mail.outbox = []
        BlueBottleUserFactory.create(
            first_name='Bob',
            email='bob@bob.bg',
            primary_language='bg'
        )
        welcome_email = mail.outbox[0]
        self.assertEqual(welcome_email.to, ['bob@bob.bg'])
        # BG translations not set so we should receive default language translation
        self.assertEqual(welcome_email.subject, u'You have been assimilated to Test')
        self.assertTrue(u'You are no longer Bob.' in welcome_email.body)
        self.assertTrue(u'We are borg' in welcome_email.body)

        # Now set BG translations
        self.message.set_current_language('bg')
        self.message.subject = u'Асимилирани сте към {site_name}'
        self.message.body_html = u'Ти вече не си {first_name}.<br/><h1>Ние сме Борг</h1>'
        self.message.body_txt = u'Ти вече не си {first_name}.\nНие сме Борг'
        self.message.save()
        mail.outbox = []

        BlueBottleUserFactory.create(
            first_name=u'Бубка',
            email='bubka@bob.bg',
            primary_language='bg'
        )
        welcome_email = mail.outbox[0]
        self.assertEqual(welcome_email.to, ['bubka@bob.bg'])
        self.assertEqual(welcome_email.subject, u'Асимилирани сте към Test')
        self.assertTrue(u'Ти вече не си Бубка.' in welcome_email.body)
        self.assertTrue(u'Ние сме Борг' in welcome_email.body)


class MemberEngagementAdminTestCase(BluebottleAdminTestCase):

    def test_engagement_shows_donations(self):
        user = BlueBottleUserFactory.create()
        DonorFactory.create_batch(10, user=user, status='succeeded', amount=Money(35, 'EUR'))
        url = reverse('admin:members_member_change', args=(user.id,))
        response = self.app.get(url, user=self.staff_member)
        self.assertEqual(response.status, '200 OK')
        self.assertTrue('Funding donations:' in response.text)
        self.assertTrue(
            '<a href="/en/admin/funding/donor/?user_id={}">10</a> donations'.format(user.id)
            in response.text
        )

    def test_engagement_shows_initiative_owner(self):
        user = BlueBottleUserFactory.create()
        InitiativeFactory.create_batch(5, owner=user)
        url = reverse('admin:members_member_change', args=(user.id,))
        response = self.app.get(url, user=self.staff_member)
        self.assertEqual(response.status, '200 OK')
        self.assertTrue('Initiatives:' in response.text)
        self.assertTrue(
            '<a href="/en/admin/initiatives/initiative/?owner_id={}">5</a>'.format(user.id)
            in response.text
        )

    def test_engagement_shows_collect(self):
        user = BlueBottleUserFactory.create()
        CollectContributorFactory.create(user=user)
        url = reverse('admin:members_member_change', args=(user.id,))
        response = self.app.get(url, user=self.staff_member)
        self.assertEqual(response.status, '200 OK')
        self.assertTrue('Collect contributor:' in response.text)
        self.assertTrue(
            '<a href="/en/admin/collect/collectcontributor/'
            '?user_id={}&amp;status=succeeded">1</a> succeeded'.format(user.id)
            in response.text
        )


class MemberNotificationsAdminTestCase(BluebottleAdminTestCase):

    extra_environ = {}
    csrf_checks = False
    setup_auth = True

    def setUp(self):
        super(MemberNotificationsAdminTestCase, self).setUp()
        self.user = BlueBottleUserFactory.create()

        self.member_admin_url = reverse(
            'admin:members_member_change',
            args=(self.user.id,)
        )

    def test_initiative_admin(self):
        self.app.set_user(self.staff_member)

        # Normal user should not have submitted_initiative_notifications checkbox
        page = self.app.get(self.member_admin_url)
        self.assertFalse('id_submitted_initiative_notifications' in page.text)
        form = page.forms[0]
        form.set('is_staff', True)
        form.submit()

        # Made user into a staff member
        # Should have submitted_initiative_notifications checkbox now
        page = self.app.get(self.member_admin_url)
        self.assertTrue('id_submitted_initiative_notifications' in page.text)
        form = page.forms[0]
        form.set('submitted_initiative_notifications', True)
        form.submit()

        self.user.refresh_from_db()
        self.assertTrue(self.user.submitted_initiative_notifications)

        # Demote user into normal member
        # Should unset submitted_initiative_notifications boolean
        page = self.app.get(self.member_admin_url)
        form = page.forms[0]
        form.set('is_staff', False)
        form.submit()

        self.user.refresh_from_db()
        self.assertFalse(self.user.submitted_initiative_notifications)<|MERGE_RESOLUTION|>--- conflicted
+++ resolved
@@ -381,27 +381,17 @@
 
         # Test basic info and extra field are in the csv export
         self.assertEqual(headers, [
-<<<<<<< HEAD
-            'email', 'remote_id', 'first_name', 'last name',
+            'email', 'phone number', 'remote id', 'first name', 'last name',
             'date joined', 'is initiator', 'is supporter', 'is volunteer',
             'amount donated', 'time spent', 'subscribed to matching projects', 'Extra Info', 'How are you'])
         self.assertEqual(user_data[0], member.email)
-        self.assertEqual(user_data[6], 'True')
         self.assertEqual(user_data[7], 'True')
-        self.assertEqual(user_data[8], u'35.00 €')
-        self.assertEqual(user_data[9], '47.0')
-        self.assertEqual(user_data[12], 'Fine')
-=======
-            'username', 'email', 'phone number', 'remote id', 'first name', 'last name',
-            'date joined', 'is initiator', 'is supporter', 'is volunteer',
-            'amount donated', 'time spent', 'subscribed to matching projects', 'Extra Info', 'How are you'])
-        self.assertEqual(user_data[0], 'malle-eppie')
         self.assertEqual(user_data[8], 'True')
-        self.assertEqual(user_data[9], 'True')
-        self.assertEqual(user_data[10], u'35.00 €')
-        self.assertEqual(user_data[11], '47.0')
-        self.assertEqual(user_data[14], 'Fine')
->>>>>>> 92ada3a8
+
+        self.assertEqual(user_data[9], u'35.00 €')
+        self.assertEqual(user_data[10], '47.0')
+
+        self.assertEqual(user_data[13], 'Fine')
 
     def test_member_unicode_export(self):
         member = BlueBottleUserFactory.create()
@@ -415,16 +405,10 @@
         data = data[1].split(",")
 
         # Test basic info and extra field are in the csv export
-<<<<<<< HEAD
         self.assertEqual(headers[0], 'email')
-        self.assertEqual(headers[11], 'Best friend')
+        self.assertEqual(headers[12], 'Best friend')
         self.assertEqual(data[0], member.email)
-        self.assertEqual(data[11], u'Ren Höek')
-=======
-        self.assertEqual(headers[0], 'username')
-        self.assertEqual(headers[13], 'Best friend')
-        self.assertEqual(data[0], 'stimpy')
-        self.assertEqual(data[13], u'Ren Höek')
+        self.assertEqual(data[12], u'Ren Höek')
 
     def test_member_segments_export(self):
         member = BlueBottleUserFactory.create(username='malle-eppie')
@@ -451,7 +435,6 @@
             'amount donated', 'time spent', 'subscribed to matching projects', 'Drinks', 'Food'])
         self.assertEqual(user_data[13], 'Bier')
         self.assertEqual(user_data[14], 'Bitterballen')
->>>>>>> 92ada3a8
 
 
 @override_settings(SEND_WELCOME_MAIL=True)
