--- conflicted
+++ resolved
@@ -1,11 +1,7 @@
 import time
 
-<<<<<<< HEAD
 import mock
-=======
 from captcha import client
-from django.db import connection
->>>>>>> 866fd390
 from django.core import mail
 from django.core.signing import TimestampSigner
 from django.core.urlresolvers import reverse
