--- conflicted
+++ resolved
@@ -499,28 +499,28 @@
         )
 
     def test_confirm_expired_token(self):
+        email = 'test@example.com'
+        password = 'test@example.com'
+
+        member = Member.objects.create(email=email, is_active=False)
+
         current_time = time.time()
 
-<<<<<<< HEAD
-        with mock.patch('time.time', return_value=current_time - (3 * 60 * 60)):
-            self.data['data']['attributes']['token'] = TimestampSigner().sign(self.member.pk)
-=======
         with mock.patch('time.time', return_value=current_time - (25 * 60 * 60)):
             token = TimestampSigner().sign(member.pk)
->>>>>>> 1e47e3f8
-
-        response = self.client.post(self.url, self.data)
-
-        self.assertEqual(response.status_code, status.HTTP_400_BAD_REQUEST)
-        self.assertEqual(
-            response.json()['errors'][0]['detail'],
-            'The link to activate your account has expired. Please sign up again.'
-        )
-
-        self.member.refresh_from_db()
-
-        self.assertEqual(self.member.is_active, False)
-        self.assertFalse(self.member.check_password(self.password))
+
+        response = self.client.put(
+            reverse('user-signup-token-confirm', args=(token, )),
+            {'password': password}
+        )
+
+        self.assertEqual(response.status_code, status.HTTP_400_BAD_REQUEST)
+        self.assertEqual(response.json()['id'], 'The link to activate your account has expired. Please sign up again.')
+
+        member.refresh_from_db()
+
+        self.assertEqual(member.is_active, False)
+        self.assertFalse(member.check_password(password))
 
     def test_confirm_wrong_token(self):
         self.data['data']['attributes']['token'] = self.token + 'bla'
