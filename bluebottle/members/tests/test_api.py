import json
from builtins import range
import time
from datetime import datetime, timedelta
from calendar import timegm
from bluebottle.clients import properties

import mock
from captcha import client
from django.core import mail
from django.core.signing import TimestampSigner
from django.urls import reverse
from django.db import connection
from django.test.utils import override_settings
from rest_framework import status

from rest_framework_jwt.settings import api_settings

from bluebottle.members.models import MemberPlatformSettings, UserActivity, Member
from bluebottle.test.factory_models.accounts import BlueBottleUserFactory
from bluebottle.test.utils import BluebottleTestCase, JSONAPITestClient


class LoginTestCase(BluebottleTestCase):
    """
    Integration tests for the SignUp token api endpoint.
    """
    def setUp(self):
        self.password = 'blablabla'
        self.email = 'test@example.com'
        self.user = BlueBottleUserFactory.create(email=self.email, password=self.password)
        super(LoginTestCase, self).setUp()

    def test_login(self):
        response = self.client.post(
            reverse('token-auth'), {'email': self.email, 'password': self.password}
        )
        self.assertEqual(response.status_code, status.HTTP_201_CREATED)
        current_user_response = self.client.get(
            reverse('user-current'), token='JWT {}'.format(response.json()['token'])
        )

        self.assertEqual(current_user_response.status_code, status.HTTP_200_OK)

    def test_expired_token(self):
        response = self.client.post(
            reverse('token-auth'), {'email': self.email, 'password': self.password}
        )
        self.assertEqual(response.status_code, status.HTTP_201_CREATED)

        token = response.json()['token']

        with mock.patch('jwt.api_jwt.datetime') as mock_datetime:
            mock_datetime.utcnow = mock.Mock(
                return_value=datetime.utcnow() + timedelta(days=8)
            )

            current_user_response = self.client.get(
                reverse('user-current'), token='JWT {}'.format(token)
            )

            self.assertEqual(current_user_response.status_code, status.HTTP_401_UNAUTHORIZED)

    def test_expired_token_exp_in_properties(self):
        properties.JWT_EXPIRATION_DELTA = timedelta(hours=1)

        response = self.client.post(
            reverse('token-auth'), {'email': self.email, 'password': self.password}
        )
        self.assertEqual(response.status_code, status.HTTP_201_CREATED)

        token = response.json()['token']

        current_user_response = self.client.get(
            reverse('user-current'), token='JWT {}'.format(token)
        )

        self.assertEqual(current_user_response.status_code, status.HTTP_200_OK)

        with mock.patch('jwt.api_jwt.datetime') as mock_datetime:
            mock_datetime.utcnow = mock.Mock(
                return_value=datetime.utcnow() + timedelta(minutes=61)
            )

            current_user_response = self.client.get(
                reverse('user-current'), token='JWT {}'.format(token)
            )

            self.assertEqual(current_user_response.status_code, status.HTTP_401_UNAUTHORIZED)

    def test_login_failed(self):
        response = self.client.post(
            reverse('token-auth'), {'email': self.email, 'password': 'wrong'}
        )

        self.assertEqual(response.status_code, status.HTTP_400_BAD_REQUEST)

    def test_login_failed_multiple(self):
        for i in range(0, 11):
            response = self.client.post(
                reverse('token-auth'), {'email': self.email, 'password': 'wrong'}
            )
        self.assertEqual(response.status_code, status.HTTP_429_TOO_MANY_REQUESTS)

        response = self.client.post(
            reverse('token-auth'), {'email': self.email, 'password': self.password}
        )

        self.assertEqual(response.status_code, status.HTTP_429_TOO_MANY_REQUESTS)

    def test_login_failed_captcha(self):
        for i in range(0, 11):
            self.client.post(
                reverse('token-auth'), {'email': self.email, 'password': 'wrong'}
            )

        mock_response = client.RecaptchaResponse(True, extra_data={'hostname': 'testserver'})

        with mock.patch.object(client, 'submit', return_value=mock_response):
            captcha_response = self.client.post(
                reverse('captcha-verification'), {'token': 'test-token'}
            )

        self.assertEqual(captcha_response.status_code, status.HTTP_201_CREATED)

        response = self.client.post(
            reverse('token-auth'), {'email': self.email, 'password': self.password}
        )

        self.assertEqual(response.status_code, status.HTTP_201_CREATED)

    def test_login_inactive(self):
        self.user.is_active = False
        self.user.save()
        response = self.client.post(
            reverse('token-auth'), {'email': self.email, 'password': self.password}
        )
        self.assertEqual(response.status_code, status.HTTP_400_BAD_REQUEST)


@override_settings(SEND_WELCOME_MAIL=True)
class SignUpTokenTestCase(BluebottleTestCase):
    """
    Integration tests for the SignUp token api endpoint.
    """
    def setUp(self):
        (self.settings, _) = MemberPlatformSettings.objects.get_or_create()

        super(SignUpTokenTestCase, self).setUp()

    def test_create(self):
        email = 'test@example.com'
        connection.tenant.name = 'Test'
        connection.tenant.save()

        response = self.client.post(reverse('user-signup-token'), {'email': email})
        self.assertEqual(response.status_code, status.HTTP_201_CREATED)
        self.assertEqual(len(mail.outbox), 1)

        member = Member.objects.get(email=email)
        self.assertTrue('{}:'.format(member.pk) in mail.outbox[0].body)
        self.assertEqual('Activate your account for Test', mail.outbox[0].subject)
        self.assertFalse(member.is_active)

    def test_create_custom_url(self):
        email = 'test@example.com'
        connection.tenant.name = 'Test'
        connection.tenant.save()

        response = self.client.post(reverse('user-signup-token'), {'email': email, 'url': '/example'})
        self.assertEqual(response.status_code, status.HTTP_201_CREATED)
        self.assertEqual(len(mail.outbox), 1)

        member = Member.objects.get(email=email)
        self.assertTrue('{}:'.format(member.pk) in mail.outbox[0].body)
        self.assertTrue('url=/example' in mail.outbox[0].body)
        self.assertEqual('Activate your account for Test', mail.outbox[0].subject)
        self.assertFalse(member.is_active)

    def test_create_twice(self):
        email = 'test@example.com'

        response = self.client.post(reverse('user-signup-token'), {'email': email})
        response = self.client.post(reverse('user-signup-token'), {'email': email})
        self.assertEqual(response.status_code, status.HTTP_201_CREATED)
        self.assertEqual(len(mail.outbox), 2)

        member = Member.objects.get(email=email)
        self.assertFalse(member.is_active)

    def test_create_already_active(self):
        email = 'test@example.com'

        Member.objects.create(email=email, is_active=True)

        response = self.client.post(reverse('user-signup-token'), {'email': email})
        self.assertEqual(response.status_code, status.HTTP_400_BAD_REQUEST)

        self.assertEqual(response.json()['email'][0], 'member with this email address already exists.')
        self.assertEqual(len(mail.outbox), 1)

    def test_create_correct_domain(self):
        email = 'test@example.com'
        self.settings.email_domain = 'example.com'
        self.settings.save()

        response = self.client.post(reverse('user-signup-token'), {'email': email})
        self.assertEqual(response.status_code, status.HTTP_201_CREATED)
        self.assertEqual(len(mail.outbox), 1)

        member = Member.objects.get(email=email)
        self.assertFalse(member.is_active)

    def test_create_incorrect_domain(self):
        email = 'test@secondexample.com'
        self.settings.email_domain = 'example.com'
        self.settings.save()

        response = self.client.post(reverse('user-signup-token'), {'email': email})
        self.assertEqual(response.status_code, status.HTTP_400_BAD_REQUEST)
        self.assertEqual(len(mail.outbox), 0)
        self.assertTrue(
            'Only emails' in response.json()['email'][0]
        )


@override_settings(SEND_WELCOME_MAIL=True)
class CreateUserTestCase(BluebottleTestCase):
    def setUp(self):
        (self.settings, _) = MemberPlatformSettings.objects.get_or_create()

        super(CreateUserTestCase, self).setUp()

    def test_create(self):
        email = 'test@example.com'
        password = 'test@example.com'

        response = self.client.post(
            reverse('user-user-create'),
            {'email': email, 'password': password, 'email_confirmation': email}
        )
        self.assertEqual(response.status_code, status.HTTP_201_CREATED)

        member = Member.objects.get(email=email)

        self.assertEqual(member.is_active, True)
        self.assertTrue(member.check_password(password))

    def test_create_invalid(self):
        email = 'test@example%2ecom'
        password = 'test@example.com'

        response = self.client.post(
            reverse('user-user-create'),
            {'email': email, 'password': password, 'password_confirmation': password}
        )
        self.assertEqual(response.status_code, status.HTTP_400_BAD_REQUEST)
        self.assertEqual(
            response.json()['email'][0],
            'Enter a valid email address.'
        )

    def test_create_twice(self):
        email = 'test@example.com'
        password = 'test@example.com'

        response = self.client.post(
            reverse('user-user-create'),
            {'email': email, 'password': password, 'email_confirmation': email}
        )
        user_id = str(response.json()['id'])

        response = self.client.post(
            reverse('user-user-create'),
            {'email': email, 'password': password, 'email_confirmation': email}
        )

        self.assertEqual(response.status_code, status.HTTP_400_BAD_REQUEST)

        self.assertEqual(
            response.json()['non_field_errors'][0]['email'],
            email
        )

        self.assertEqual(
            response.json()['non_field_errors'][0]['type'],
            'email'
        )

        self.assertEqual(
            response.json()['non_field_errors'][0]['id'],
            user_id
        )

    def test_failed_multiple(self):
        email = 'test@example.com'
        password = 'secret1234'
        Member.objects.create(email=email)

        for i in range(0, 11):
            response = self.client.post(
                reverse('user-user-create'),
                {'email': email, 'password': password, 'email_confirmation': email}
            )

        self.assertEqual(response.status_code, status.HTTP_429_TOO_MANY_REQUESTS)

    def test_require_confirmation(self):
        self.settings.confirm_signup = True
        self.settings.save()

        email = 'test@example.com'
        password = 'test@example.com'

        response = self.client.post(
            reverse('user-user-create'),
            {'email': email, 'password': password, 'email_confirmation': email}
        )

        self.assertEqual(response.status_code, status.HTTP_400_BAD_REQUEST)
        self.assertEqual(response.json()['token'][0], 'Signup requires a confirmation token')


@override_settings(SEND_WELCOME_MAIL=True)
class ConfirmSignUpTestCase(BluebottleTestCase):
    def setUp(self):
        (self.settings, _) = MemberPlatformSettings.objects.get_or_create()

        super(ConfirmSignUpTestCase, self).setUp()

    def test_confirm(self):
        email = 'test@example.com'
        password = 'test@example.com'

        member = Member.objects.create(email=email, is_active=False)
        mail.outbox = []

        response = self.client.put(
            reverse('user-signup-token-confirm', args=(TimestampSigner().sign(member.pk), )),
            {
                'password': password,
                'first_name': 'Tester',
                'last_name': 'de Test'
            }
        )
        self.assertEqual(response.status_code, status.HTTP_200_OK)

        member.refresh_from_db()

        self.assertEqual(member.is_active, True)
        self.assertTrue(member.check_password(password))
        self.assertEqual(member.first_name, 'Tester')
        self.assertEqual(member.last_name, 'de Test')

        profile_response = self.client.get(
            reverse('user-current'),
            token='JWT {}'.format(response.json()['jwt_token'])
        )
        self.assertEqual(profile_response.status_code, status.HTTP_200_OK)
        self.assertEqual(len(mail.outbox), 1)
        self.assertEqual(mail.outbox[0].subject, 'Welcome to Test!')

    def test_confirm_twice(self):
        email = 'test@example.com'
        password = 'test@example.com'

        member = Member.objects.create(email=email, is_active=False)

        response = self.client.put(
            reverse('user-signup-token-confirm', args=(TimestampSigner().sign(member.pk), )),
            {
                'password': password,
                'first_name': 'Tester',
                'last_name': 'de Test'
            }
        )
        self.assertEqual(response.status_code, status.HTTP_200_OK)

        response = self.client.put(
            reverse('user-signup-token-confirm', args=(TimestampSigner().sign(member.pk), )),
            {
                'password': password,
                'first_name': 'Tester',
                'last_name': 'de Test'
            }
        )
        self.assertEqual(response.status_code, status.HTTP_400_BAD_REQUEST)
        self.assertEqual(response.json()['id'], 'The link to activate your account has already been used.')

    def test_confirm_expired_token(self):
        email = 'test@example.com'
        password = 'test@example.com'

        member = Member.objects.create(email=email, is_active=False)

        current_time = time.time()

        with mock.patch('time.time', return_value=current_time - (3 * 60 * 60)):
            token = TimestampSigner().sign(member.pk)

        response = self.client.put(
            reverse('user-signup-token-confirm', args=(token, )),
            {'password': password}
        )

        self.assertEqual(response.status_code, status.HTTP_400_BAD_REQUEST)
        self.assertEqual(response.json()['id'], 'The link to activate your account has expired. Please sign up again.')

        member.refresh_from_db()

        self.assertEqual(member.is_active, False)
        self.assertFalse(member.check_password(password))

    def test_confirm_wrong_token(self):
        email = 'test@example.com'
        password = 'test@example.com'

        member = Member.objects.create(email=email, is_active=False)

        response = self.client.put(
            reverse(
                'user-signup-token-confirm',
                args=('{}:wrong-signature'.format(member.pk), )
            ),
            {'password': password}
        )
        self.assertEqual(response.status_code, status.HTTP_400_BAD_REQUEST)
        self.assertEqual(response.json()['id'], 'Something went wrong on our side. Please sign up again.')

        member.refresh_from_db()

        self.assertEqual(member.is_active, False)
        self.assertFalse(member.check_password(password))


class UserDataExportTest(BluebottleTestCase):
    """
    Integration tests for the User API.
    """

    def setUp(self):
        super(UserDataExportTest, self).setUp()

        self.user_1 = BlueBottleUserFactory.create()
        self.user_1_token = "JWT {0}".format(self.user_1.get_jwt_token())

        self.user_2 = BlueBottleUserFactory.create()
        self.user_2_token = "JWT {0}".format(self.user_2.get_jwt_token())

        # User with partner organization
        self.user_export_url = reverse('user-export')

    def test_current_user(self):
        """
        Test retrieving the currently logged in user after login.
        """
        response = self.client.get(self.user_export_url, token=self.user_1_token)
        self.assertEqual(response.status_code, status.HTTP_200_OK, response.data)
        self.assertEqual(response.data['first_name'], self.user_1.first_name)
        self.assertEqual(response.data['last_name'], self.user_1.first_name)

    def test_user_2_(self):
        """
        Test retrieving the currently logged in user after login.
        """
        response = self.client.get(self.user_export_url, token=self.user_2_token)
        self.assertEqual(response.status_code, status.HTTP_200_OK)
        self.assertEqual(response.data['first_name'], self.user_2.first_name)
        self.assertEqual(response.data['last_name'], self.user_2.first_name)

    def test_unauthenticated(self):
        response = self.client.get(self.user_export_url)
        self.assertEqual(response.status_code, status.HTTP_404_NOT_FOUND)


class EmailSetTest(BluebottleTestCase):
    """
    Integration tests for the User API.
    """

    def setUp(self):
        super(EmailSetTest, self).setUp()

        self.user = BlueBottleUserFactory.create(
            password='some-password',
            email='user@example.com'
        )
        self.user_token = "JWT {0}".format(self.user.get_jwt_token())
        self.current_user_url = reverse('user-current')

        self.set_email_url = reverse('user-set-email')

    def test_update_email(self):
        response = self.client.put(
            self.set_email_url,
            {'password': 'some-password', 'email': 'new@example.com'},
            token=self.user_token
        )

        self.assertEqual(response.status_code, 200)
        self.assertEqual(response.data['email'], 'new@example.com')
        self.assertTrue('password' not in response.data)
        self.assertTrue('jwt_token' in response.data)

        self.user.refresh_from_db()
        self.assertEqual(self.user.email, 'new@example.com')

        old_token_response = self.client.get(
            self.current_user_url, token=self.user_token
        )
        self.assertTrue(old_token_response.status_code, status.HTTP_403_FORBIDDEN)

        new_token_response = self.client.get(
            self.current_user_url, token='JWT {}'.format(response.data['jwt_token'])
        )
        self.assertTrue(new_token_response.status_code, status.HTTP_200_OK)

    def test_update_email_unauthenticated(self):
        response = self.client.put(
            self.set_email_url,
            {'password': 'some-password', 'email': 'new@example.com'},
        )

        self.assertEqual(response.status_code, 401)

        self.user.refresh_from_db()
        self.assertEqual(self.user.email, 'user@example.com')

    def test_update_email_wrong_password(self):
        response = self.client.put(
            self.set_email_url,
            {'password': 'other-password', 'email': 'new@example.com'},
            token=self.user_token
        )

        self.assertEqual(response.status_code, 403)

        self.user.refresh_from_db()
        self.assertEqual(self.user.email, 'user@example.com')

    def test_update_email_wrong_token(self):
        other_user = BlueBottleUserFactory.create(
            password='some-password',
            email='other@example.com'
        )

        response = self.client.put(
            self.set_email_url,
            {'password': 'other-password', 'email': 'new@example.com'},
            token="JWT {0}".format(other_user.get_jwt_token())
        )

        self.assertEqual(response.status_code, 403)

        self.user.refresh_from_db()
        self.assertEqual(self.user.email, 'user@example.com')


class PasswordSetTest(BluebottleTestCase):
    """
    Integration tests for the User API.
    """

    def setUp(self):
        super(PasswordSetTest, self).setUp()

        self.user = BlueBottleUserFactory.create(
            password='some-password',
            email='user@example.com'
        )
        self.user_token = "JWT {0}".format(self.user.get_jwt_token())
        self.current_user_url = reverse('user-current')
        self.set_password_url = reverse('user-set-password')

    def test_update_paswword(self):
        response = self.client.put(
            self.set_password_url,
            {'password': 'some-password', 'new_password': 'new-password'},
            token=self.user_token
        )

        self.assertEqual(response.status_code, 200)
        self.assertTrue('jwt_token' in response.data)
        self.assertTrue('password' not in response.data)

        self.user.refresh_from_db()
        self.assertTrue(self.user.check_password('new-password'))

        old_token_response = self.client.get(
            self.current_user_url, token=self.user_token
        )
        self.assertTrue(old_token_response.status_code, status.HTTP_403_FORBIDDEN)

        new_token_response = self.client.get(
            self.current_user_url, token='JWT {}'.format(response.data['jwt_token'])
        )
        self.assertTrue(new_token_response.status_code, status.HTTP_200_OK)

    def test_update_password_unauthenticated(self):
        response = self.client.put(
            self.set_password_url,
            {'password': 'some-password', 'new_password': 'new-password'},
        )

        self.assertEqual(response.status_code, 401)

        self.user.refresh_from_db()
        self.assertTrue(self.user.check_password('some-password'))

    def test_update_password_wrong_password(self):
        response = self.client.put(
            self.set_password_url,
            {'password': 'other-password', 'new_password': 'new@example.com'},
            token=self.user_token
        )

        self.assertEqual(response.status_code, 403)

        self.user.refresh_from_db()
        self.assertTrue(self.user.check_password('some-password'))

    def test_update_password_short(self):
        response = self.client.put(
            self.set_password_url,
            {'password': 'some-password', 'new_password': '123456'},
            token=self.user_token
        )

        self.assertEqual(response.status_code, 400)
        self.assertTrue(b'too short' in response.content)

        self.user.refresh_from_db()
        self.assertTrue(self.user.check_password('some-password'))

    def test_update_password_wrong_token(self):
        other_user = BlueBottleUserFactory.create(
            password='other-password'
        )

        response = self.client.put(
            self.set_password_url,
            {'password': 'some-password', 'new_password': 'new-password'},
            token="JWT {0}".format(other_user.get_jwt_token())
        )

        self.assertEqual(response.status_code, 403)

        self.user.refresh_from_db()
        self.assertTrue(self.user.check_password('some-password'))
        self.assertTrue(other_user.check_password('other-password'))


class UserLogoutTest(BluebottleTestCase):
    def setUp(self):
        super(UserLogoutTest, self).setUp()

        self.user = BlueBottleUserFactory.create()
        self.user_token = "JWT {0}".format(self.user.get_jwt_token())

        self.current_user_url = reverse('user-current')
        self.logout_url = reverse('user-logout')

    def test_get_profile(self):
        response = self.client.get(self.current_user_url, token=self.user_token)
        self.assertEqual(response.status_code, 200)

        self.assertEqual(response.data['email'], self.user.email)

    def test_logout(self):
        response = self.client.post(self.logout_url, token=self.user_token)
        self.assertEqual(response.status_code, 204)

        response = self.client.get(self.current_user_url, token=self.user_token)
        self.assertEqual(response.status_code, 401)

    def test_logout_no_token(self):
        response = self.client.post(self.logout_url)
        self.assertEqual(response.status_code, 401)

    def test_logout_wrong_token(self):
        response = self.client.post(self.logout_url, token=self.user_token + '1234')
        self.assertEqual(response.status_code, 401)


class UserActivityTest(BluebottleTestCase):
    def setUp(self):
        super(UserActivityTest, self).setUp()

        self.user = BlueBottleUserFactory.create()
        self.user_token = "JWT {0}".format(self.user.get_jwt_token())
        self.user_activity_url = reverse('user-activity')

    def test_log_activity(self):
        data = {'path': '/'}
        response = self.client.post(self.user_activity_url, data, token=self.user_token)
        self.assertEqual(response.status_code, 201)
        data = {'path': '/pages/about'}
        response = self.client.post(self.user_activity_url, data, token=self.user_token)
        self.assertEqual(response.status_code, 201)
        data = {'path': '/initiatives/activities/list'}
        response = self.client.post(self.user_activity_url, data, token=self.user_token)
        self.assertEqual(response.status_code, 201)
        self.assertEqual(UserActivity.objects.count(), 3)

    def test_log_activity_anonymous(self):
        data = {'path': '/'}
        response = self.client.post(self.user_activity_url, data)
        self.assertEqual(response.status_code, 401)

    def test_log_activity_long_path(self):
        data = {'path': '/' + ('a' * 300)}
        response = self.client.post(self.user_activity_url, data, token=self.user_token)
        self.assertEqual(response.status_code, 201)

        activity = UserActivity.objects.get()

        self.assertEqual(
            len(activity.path), 200
        )
        self.assertTrue(activity.path.startswith('/aaaaaaa'))


<<<<<<< HEAD
class PasswordStrengthDetailTest(BluebottleTestCase):
    def setUp(self):
        super(PasswordStrengthDetailTest, self).setUp()

        self.url = reverse('password-strength')
        self.client = JSONAPITestClient()
        self.data = {
            'data': {
                'type': 'password-strength',
                'attributes': {
                    'email': 'admin@example.com',
                    'password': 'blabla',
                }
            }
        }

    def test_too_short(self):
        response = self.client.post(self.url, data=json.dumps(self.data))
        self.assertEqual(response.status_code, 400)
        errors = response.json()['errors']
        self.assertEqual(
            errors[0]['detail'],
            'This password is too short. It must contain at least 8 characters.'
        )

    def test_common(self):
        self.data['data']['attributes']['password'] = 'password'
        response = self.client.post(self.url, data=json.dumps(self.data))
        self.assertEqual(response.status_code, 400)
        errors = response.json()['errors']
        self.assertEqual(
            errors[0]['detail'],
            'This password is too common.'
        )

    def test_email(self):
        self.data['data']['attributes']['password'] = 'adminexample'
        response = self.client.post(self.url, data=json.dumps(self.data))
        self.assertEqual(response.status_code, 400)
        errors = response.json()['errors']
        self.assertEqual(
            errors[0]['detail'],
            'The password is too similar to the email address.'
        )

    def test_valid_fair(self):
        print(self.url)
        self.data['data']['attributes']['password'] = 'somepassword'
        response = self.client.post(self.url, data=json.dumps(self.data))
        self.assertEqual(response.status_code, 201)
        data = response.json()['data']['attributes']
        self.assertTrue(data['strength'] < 0.25)

    def test_valid_string(self):
        self.data['data']['attributes']['password'] = '243AfecioIEOIj^%efw'
        response = self.client.post(self.url, data=json.dumps(self.data))
        self.assertEqual(response.status_code, 201)
        data = response.json()['data']['attributes']
        self.assertTrue(data['strength'] > 0.5)
=======
class RefreshTokenTest(BluebottleTestCase):
    def setUp(self):
        super().setUp()

        self.user = BlueBottleUserFactory.create()

        jwt_payload_handler = api_settings.JWT_PAYLOAD_HANDLER
        jwt_encode_handler = api_settings.JWT_ENCODE_HANDLER

        payload = jwt_payload_handler(self.user)
        payload['exp'] = datetime.utcnow() + properties.JWT_EXPIRATION_DELTA - timedelta(minutes=35)
        payload['orig_iat'] = timegm((datetime.now() - timedelta(minutes=35)).utctimetuple())

        token = jwt_encode_handler(payload)

        self.token = "JWT {0}".format(token)

        self.url = reverse('settings')

    def test_refresh(self):
        response = self.client.get(self.url, token=self.token)
        self.assertEqual(response.status_code, status.HTTP_200_OK)
        new_token = response['Refresh-Token']

        response = self.client.get(reverse('user-current'), token=new_token)
        self.assertEqual(response.status_code, status.HTTP_200_OK)
        self.assertEqual(response.json()['id'], self.user.pk)
>>>>>>> cc94e1e2
<|MERGE_RESOLUTION|>--- conflicted
+++ resolved
@@ -330,7 +330,7 @@
 
     def test_confirm(self):
         email = 'test@example.com'
-        password = 'test@example.com'
+        password = 'some-password'
 
         member = Member.objects.create(email=email, is_active=False)
         mail.outbox = []
@@ -362,7 +362,7 @@
 
     def test_confirm_twice(self):
         email = 'test@example.com'
-        password = 'test@example.com'
+        password = 'some-password'
 
         member = Member.objects.create(email=email, is_active=False)
 
@@ -610,7 +610,7 @@
     def test_update_password_wrong_password(self):
         response = self.client.put(
             self.set_password_url,
-            {'password': 'other-password', 'new_password': 'new@example.com'},
+            {'password': 'other-password', 'new_password': 'new-password'},
             token=self.user_token
         )
 
@@ -720,7 +720,6 @@
         self.assertTrue(activity.path.startswith('/aaaaaaa'))
 
 
-<<<<<<< HEAD
 class PasswordStrengthDetailTest(BluebottleTestCase):
     def setUp(self):
         super(PasswordStrengthDetailTest, self).setUp()
@@ -729,7 +728,7 @@
         self.client = JSONAPITestClient()
         self.data = {
             'data': {
-                'type': 'password-strength',
+                'type': 'password-strengths',
                 'attributes': {
                     'email': 'admin@example.com',
                     'password': 'blabla',
@@ -767,7 +766,6 @@
         )
 
     def test_valid_fair(self):
-        print(self.url)
         self.data['data']['attributes']['password'] = 'somepassword'
         response = self.client.post(self.url, data=json.dumps(self.data))
         self.assertEqual(response.status_code, 201)
@@ -780,7 +778,8 @@
         self.assertEqual(response.status_code, 201)
         data = response.json()['data']['attributes']
         self.assertTrue(data['strength'] > 0.5)
-=======
+
+
 class RefreshTokenTest(BluebottleTestCase):
     def setUp(self):
         super().setUp()
@@ -807,5 +806,4 @@
 
         response = self.client.get(reverse('user-current'), token=new_token)
         self.assertEqual(response.status_code, status.HTTP_200_OK)
-        self.assertEqual(response.json()['id'], self.user.pk)
->>>>>>> cc94e1e2
+        self.assertEqual(response.json()['id'], self.user.pk)