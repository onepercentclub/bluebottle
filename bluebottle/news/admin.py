from django.contrib import admin
from django.utils.html import format_html
from django.utils.timezone import now
from django.utils.translation import ugettext_lazy as _

from fluent_contents.admin.placeholderfield import PlaceholderFieldAdmin
from sorl.thumbnail.admin import AdminImageMixin

from .models import NewsItem


class NewsItemAdmin(AdminImageMixin, PlaceholderFieldAdmin):
    list_display = ('title', 'online', 'status', 'publication_date')
    list_filter = ('status',)
    date_hierarchy = 'publication_date'
    search_fields = ('slug', 'title')
    actions = ['make_published']
    raw_id_fields = ['author']
    readonly_fields = ('online', )

    fieldsets = (
        (None, {
            'fields': ('title', 'slug', 'author', 'language', 'main_image', 'contents'),
        }),
        (_('Publication settings'), {
            'fields': ('status', 'publication_date', 'publication_end_date', 'online'),
        }),
    )

    prepopulated_fields = {'slug': ('title',)}
    radio_fields = {
        'status': admin.HORIZONTAL,
        'language': admin.HORIZONTAL,
    }

    def online(self, obj):
        if obj.status == 'published' and \
                obj.publication_date and \
                obj.publication_date < now() and \
                (obj.publication_end_date is None or obj.publication_end_date > now()):
            return format_html('<span class="admin-label admin-label-green">{}</span>', _("Online"))
        return format_html('<span class="admin-label admin-label-gray">{}</span>', _("Offline"))
    online.help_text = _("Is this item currently visible online or not.")
<<<<<<< HEAD
=======

    def get_urls(self):
        # Include extra API views in this admin page
        base_urls = super(NewsItemAdmin, self).get_urls()
        info = self.model._meta.app_label, self.model._meta.model_name
        urlpatterns = [
            url(r'^(?P<pk>\d+)/preview-canvas/$',
                self.admin_site.admin_view(
                    self.preview_canvas),
                name="{0}_{1}_preview_canvas".format(*info)),
            url(r'^(?P<pk>\d+)/get_preview/$',
                self.admin_site.admin_view(
                    self.get_preview_html),
                name="{0}_{1}_get_preview".format(*info))
        ]

        return urlpatterns + base_urls
>>>>>>> 182c9d97

    def get_base_object(self, pk):
        # Give a workable object, no matter whether it's a news or blogpost.
        pk = long(pk)
        if pk:
            return NewsItem.objects.get(pk=pk)
        else:
            return NewsItem()

    def _get_formset_objects(self, formset):
        all_objects = []

        def dummy_save_base(*args, **kwargs):
            pass

        # Based on BaseModelFormSet.save_existing_objects()
        # +  BaseModelFormSet.save_new_objects()
        for form in formset.initial_forms + formset.extra_forms:
            if formset.can_delete and formset._should_delete_form(form):
                continue

            if not form.is_valid():
                obj = form.instance  # Keep old data
                # TODO: merge validated fields into object.
                # Before Django 1.5 that means manually constructing the values
                # as form.cleaned_data is removed.
            else:
                obj = form.save(commit=False)
                obj.save_base = dummy_save_base  # Disable actual saving code.
                # Trigger any pre-save code (e.g. fetch OEmbedItem,
                # render CodeItem)
                obj.save()

            all_objects.append(obj)

        return all_objects

    def save_model(self, request, obj, form, change):
        # Automatically store the user in the author field.
        if not obj.author:
            obj.author = request.user

        if not obj.publication_date:
            # auto_now_add makes the field uneditable.
            # default fills the field before the post is written (too early)
            obj.publication_date = now()
        obj.save()

    STATUS_ICONS = {
        NewsItem.PostStatus.published: 'icon-yes.gif',
        NewsItem.PostStatus.draft: 'icon-unknown.gif',
    }

    def make_published(self, request, queryset):
        rows_updated = queryset.update(status=NewsItem.PostStatus.published)

        if rows_updated == 1:
            message = "1 entry was marked as published."
        else:
            message = "{0} entries were marked as published.".format(
                rows_updated)
        self.message_user(request, message)

    make_published.short_description = _("Mark selected entries as published")


admin.site.register(NewsItem, NewsItemAdmin)<|MERGE_RESOLUTION|>--- conflicted
+++ resolved
@@ -41,8 +41,6 @@
             return format_html('<span class="admin-label admin-label-green">{}</span>', _("Online"))
         return format_html('<span class="admin-label admin-label-gray">{}</span>', _("Offline"))
     online.help_text = _("Is this item currently visible online or not.")
-<<<<<<< HEAD
-=======
 
     def get_urls(self):
         # Include extra API views in this admin page
@@ -60,7 +58,6 @@
         ]
 
         return urlpatterns + base_urls
->>>>>>> 182c9d97
 
     def get_base_object(self, pk):
         # Give a workable object, no matter whether it's a news or blogpost.
