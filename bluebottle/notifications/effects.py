--- conflicted
+++ resolved
@@ -11,12 +11,7 @@
             self.message(
                 self.instance,
                 custom_message=self.options.get('message')
-<<<<<<< HEAD
-            ).compose_and_send(
-            )
-=======
             ).compose_and_send()
->>>>>>> d7e80620
 
     def __repr__(self):
         return '<Effect: Send {}>'.format(self.message)
