--- conflicted
+++ resolved
@@ -20,12 +20,8 @@
         )
         subject = 'Your event "Bound to fail" has been rejected'
         effect = NotificationEffect(EventRejectedOwnerMessage)(event)
-<<<<<<< HEAD
 
         self.assertEqual(str(effect), 'Message {} to faal@haas.nl'.format(subject))
         effect.post_save()
-=======
-        self.assertEqual(str(effect), 'Message {} to faal@haas.nl'.format(subject))
-        effect.execute()
->>>>>>> 6a29fe1b
+
         self.assertEqual(mail.outbox[0].subject, subject)