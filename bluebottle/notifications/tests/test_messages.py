--- conflicted
+++ resolved
@@ -70,15 +70,9 @@
 
         message.compose_and_send()
         self.assertEquals(len(mail.outbox), 2)
-<<<<<<< HEAD
-        self.assertEqual(mail.outbox[0].subject, "Test message")
-        self.assertEqual(mail.outbox[1].subject, "Test bericht")
-        self.assertTrue('This is a test message' in mail.outbox[1].body)
-=======
         for message in mail.outbox:
             if message.to[0] == english.email:
                 self.assertEqual(message.subject, 'Test message')
                 self.assertTrue('This is a test message' in message.body)
             if message.to[0] == dutch.email:
-                self.assertEqual(message.subject, 'Test bericht')
->>>>>>> 8335460b
+                self.assertEqual(message.subject, 'Test bericht')