from django.contrib import admin, messages
from django.core.urlresolvers import reverse
from django.template.response import TemplateResponse
from django.http.response import HttpResponseRedirect
from django.utils.translation import ugettext as _

<<<<<<< HEAD
from bluebottle.organizations.models import (Organization, OrganizationMember,
                                             OrganizationContact)
=======
from bluebottle.organizations.models import Organization
>>>>>>> 22d06c7d
from bluebottle.projects.models import Project
from bluebottle.utils.admin import export_as_csv_action


def merge(modeladmin, request, queryset):
    if len(queryset) < 2:
        messages.add_message(request, messages.WARNING, _('Select at least 2 organizations to merge'))

        return HttpResponseRedirect(
            reverse('admin:organizations_organization_changelist')
        )
    if 'master' in request.POST:
        master = queryset.get(pk=request.POST['master'])
        master.merge(queryset.exclude(pk=master.pk))
        return HttpResponseRedirect(
            reverse('admin:organizations_organization_changelist')
        )
    else:
        return TemplateResponse(
            request,
            'admin/merge_preview.html',
            {
                'organizations': queryset,
                'current_app': modeladmin.admin_site.name,
                'title': _('Merge organizations'),
                'action_checkbox_name': admin.helpers.ACTION_CHECKBOX_NAME
            }
        )


merge.short_description = _('Merge Organizations')


class OrganizationProjectInline(admin.TabularInline):
    model = Project
    readonly_fields = ('title', 'owner', 'status')
    fields = ('title', 'owner', 'status')
    extra = 0

    def has_delete_permission(self, request, obj=None):
        return False

    def has_add_permission(self, request, obj=None):
        return False


<<<<<<< HEAD
class OrganizationMemberInline(admin.StackedInline):
    model = OrganizationMember
    raw_id_fields = ('user',)


class OrganizationContactInline(admin.StackedInline):
    model = OrganizationContact
    raw_id_fields = ('owner',)


class OrganizationAdmin(admin.ModelAdmin):
    prepopulated_fields = {'slug': ('name',)}
    inlines = (OrganizationMemberInline, OrganizationContactInline,)
=======
class OrganizationAdmin(admin.ModelAdmin):
    inlines = (OrganizationProjectInline, )
>>>>>>> 22d06c7d

    list_display = ('name', 'email', 'website', 'phone_number', 'created')
    list_filter = (
        ('projects__theme', admin.RelatedOnlyFieldListFilter),
        ('projects__location', admin.RelatedOnlyFieldListFilter),
    )
    fields = ('name', 'email', 'phone_number', 'website')

    search_fields = ('name',)
    export_fields = [
        ('name', 'name'),
        ('website', 'website'),
        ('phone_number', 'phone_number'),
        ('created', 'created'),
    ]

    actions = (export_as_csv_action(fields=export_fields), merge)


admin.site.register(Organization, OrganizationAdmin)<|MERGE_RESOLUTION|>--- conflicted
+++ resolved
@@ -4,12 +4,7 @@
 from django.http.response import HttpResponseRedirect
 from django.utils.translation import ugettext as _
 
-<<<<<<< HEAD
-from bluebottle.organizations.models import (Organization, OrganizationMember,
-                                             OrganizationContact)
-=======
-from bluebottle.organizations.models import Organization
->>>>>>> 22d06c7d
+from bluebottle.organizations.models import Organization, OrganizationContact
 from bluebottle.projects.models import Project
 from bluebottle.utils.admin import export_as_csv_action
 
@@ -56,24 +51,13 @@
         return False
 
 
-<<<<<<< HEAD
-class OrganizationMemberInline(admin.StackedInline):
-    model = OrganizationMember
-    raw_id_fields = ('user',)
-
-
 class OrganizationContactInline(admin.StackedInline):
     model = OrganizationContact
     raw_id_fields = ('owner',)
 
 
 class OrganizationAdmin(admin.ModelAdmin):
-    prepopulated_fields = {'slug': ('name',)}
-    inlines = (OrganizationMemberInline, OrganizationContactInline,)
-=======
-class OrganizationAdmin(admin.ModelAdmin):
-    inlines = (OrganizationProjectInline, )
->>>>>>> 22d06c7d
+    inlines = (OrganizationProjectInline, OrganizationContactInline,)
 
     list_display = ('name', 'email', 'website', 'phone_number', 'created')
     list_filter = (
