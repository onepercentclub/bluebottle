--- conflicted
+++ resolved
@@ -12,11 +12,7 @@
 class Migration(SchemaMigration):
 
     depends_on = (
-<<<<<<< HEAD
-        (settings.AUTH_USER_MODEL.split('.')[0], '0001_initial'),
-=======
         ('accounts', '0001_initial'),
->>>>>>> 14077f3d
         ('geo', '0001_initial'),
     )
 
@@ -97,11 +93,6 @@
             'deleted': ('django.db.models.fields.DateTimeField', [], {'null': 'True', 'blank': 'True'}),
             'email': ('django.db.models.fields.EmailField', [], {'unique': 'True', 'max_length': '254', 'db_index': 'True'}),
             'facebook': ('django.db.models.fields.CharField', [], {'max_length': '50', 'blank': 'True'}),
-<<<<<<< HEAD
-            'favourite_countries': ('django.db.models.fields.related.ManyToManyField', [], {'symmetrical': 'False', 'to': u"orm['geo.Country']", 'null': 'True', 'blank': 'True'}),
-            'favourite_themes': ('django.db.models.fields.related.ManyToManyField', [], {'symmetrical': 'False', 'to': u"orm['projects.ProjectTheme']", 'null': 'True', 'blank': 'True'}),
-=======
->>>>>>> 14077f3d
             'first_name': ('django.db.models.fields.CharField', [], {'max_length': '30', 'blank': 'True'}),
             'full_name': ('django.db.models.fields.CharField', [], {'max_length': '255'}),
             'gender': ('django.db.models.fields.CharField', [], {'max_length': '6', 'blank': 'True'}),
@@ -120,10 +111,6 @@
             'primary_language': ('django.db.models.fields.CharField', [], {'max_length': '5'}),
             'share_money': ('django.db.models.fields.BooleanField', [], {'default': 'False'}),
             'share_time_knowledge': ('django.db.models.fields.BooleanField', [], {'default': 'False'}),
-<<<<<<< HEAD
-            'skills': ('django.db.models.fields.related.ManyToManyField', [], {'symmetrical': 'False', 'to': u"orm['tasks.Skill']", 'null': 'True', 'blank': 'True'}),
-=======
->>>>>>> 14077f3d
             'twitter': ('django.db.models.fields.CharField', [], {'max_length': '15', 'blank': 'True'}),
             'updated': ('django.db.models.fields.DateTimeField', [], {'default': 'datetime.datetime.now', 'blank': 'True'}),
             'user_permissions': ('django.db.models.fields.related.ManyToManyField', [], {'to': u"orm['auth.Permission']", 'symmetrical': 'False', 'blank': 'True'}),
@@ -176,11 +163,7 @@
             'region': ('django.db.models.fields.related.ForeignKey', [], {'to': u"orm['geo.Region']"})
         },
         organizations_model: {
-<<<<<<< HEAD
-            'Meta': {'object_name': settings.PROJECTS_PROJECT_MODEL.split('.')[-1], 'db_table': "'organizations_organization'"},
-=======
             'Meta': {'object_name': settings.ORGANIZATIONS_ORGANIZATION_MODEL.split('.')[-1], 'db_table': "'organizations_organization'"},
->>>>>>> 14077f3d
             'address_line1': ('django.db.models.fields.CharField', [], {'max_length': '100', 'blank': 'True'}),
             'address_line2': ('django.db.models.fields.CharField', [], {'max_length': '100', 'blank': 'True'}),
             'city': ('django.db.models.fields.CharField', [], {'max_length': '100', 'blank': 'True'}),
