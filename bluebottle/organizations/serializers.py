from rest_framework import serializers

from bluebottle.bluebottle_drf2.serializers import PrivateFileSerializer
from bluebottle.utils.serializers import URLField

from . import get_organization_model
from .models import OrganizationDocument


ORGANIZATION_MODEL = get_organization_model()


class OrganizationSerializer(serializers.ModelSerializer):

    class Meta:
        model = ORGANIZATION_MODEL
        exclude = ('deleted',)


class OrganizationDocumentSerializer(serializers.ModelSerializer):

    file = PrivateFileSerializer()

    class Meta:
        model = OrganizationDocument
        fields = ('id', 'organization', 'file')


class ManageOrganizationSerializer(OrganizationSerializer):

    slug = serializers.SlugField(required=False)

<<<<<<< HEAD
    documents = OrganizationDocumentSerializer(many=True, source='organizationdocument_set', required=False)
=======
    documents = OrganizationDocumentSerializer(many=True, source='organizationdocument_set', read_only=True)
>>>>>>> 14077f3d

    name = serializers.CharField(required=True)
    description = serializers.CharField(required=False)
    website = URLField(required=False)
    email = serializers.EmailField(required=False)
    twitter = serializers.CharField(required=False)
    facebook = serializers.CharField(required=False)
    skype = serializers.CharField(required=False)
    legal_status = serializers.CharField(required=False)

    class Meta:
        model = ORGANIZATION_MODEL
<<<<<<< HEAD
        exclude = ('deleted',)
=======
        exclude = ('deleted', )
>>>>>>> 14077f3d
<|MERGE_RESOLUTION|>--- conflicted
+++ resolved
@@ -30,11 +30,7 @@
 
     slug = serializers.SlugField(required=False)
 
-<<<<<<< HEAD
-    documents = OrganizationDocumentSerializer(many=True, source='organizationdocument_set', required=False)
-=======
     documents = OrganizationDocumentSerializer(many=True, source='organizationdocument_set', read_only=True)
->>>>>>> 14077f3d
 
     name = serializers.CharField(required=True)
     description = serializers.CharField(required=False)
@@ -47,8 +43,4 @@
 
     class Meta:
         model = ORGANIZATION_MODEL
-<<<<<<< HEAD
-        exclude = ('deleted',)
-=======
-        exclude = ('deleted', )
->>>>>>> 14077f3d
+        exclude = ('deleted',)