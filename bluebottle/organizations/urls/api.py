--- conflicted
+++ resolved
@@ -1,9 +1,5 @@
 from ..views import ManageOrganizationList, ManageOrganizationDetail
-<<<<<<< HEAD
-from django.conf.urls import url, include
-=======
 from django.conf.urls import url
->>>>>>> a8249f9d
 from surlex.dj import surl
 from ..views import OrganizationDetail, OrganizationList
 
