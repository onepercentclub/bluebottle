import json

from adminsortable.admin import NonSortableParentAdmin
from django import forms

from django.conf import settings
from django.contrib import admin
from django.contrib import messages
from django.core.serializers.json import DjangoJSONEncoder
from django.forms import Form
from django.http import HttpResponse
from django.http import HttpResponseRedirect
from django.shortcuts import render, redirect
from django.template.loader import render_to_string
from django.urls import re_path
from django.urls import reverse
from django.utils.html import format_html
from django.utils.safestring import mark_safe
from django.utils.timezone import now
from django.utils.translation import gettext_lazy as _
from django.views.decorators.clickjacking import xframe_options_sameorigin
from fluent_contents.admin.placeholderfield import PlaceholderFieldAdmin
from fluent_contents.rendering import render_placeholder
from parler.admin import TranslatableAdmin

<<<<<<< HEAD
from .models import Page, PlatformPage
=======
from .models import Page, PageTypeChoices
from .models import PlatformPage
>>>>>>> 8340c3f9
from .utils import export_page_to_dict, import_pages_from_data


class PageImportForm(Form):
    json_file = forms.FileField(label=_('JSON file'), help_text=_('Select a JSON file exported from another platform'))


@admin.register(Page)
class PageAdmin(PlaceholderFieldAdmin):
    model = Page
    list_display = ('title', 'slug', 'online', 'status',
                    'publication_date', 'language')
    list_filter = ('status', 'language')
    date_hierarchy = 'publication_date'
    search_fields = ('slug', 'title')
    actions = ['make_published', 'export_selected']
    ordering = ('language', 'slug', 'title')
    prepopulated_fields = {'slug': ('title',)}
    raw_id_fields = ('author', )
    readonly_fields = ('online', )

    # Reserved slugs for platform pages
    RESERVED_SLUGS = ['terms', 'terms-and-conditions', 'privacy', 'start']

    radio_fields = {
        'status': admin.HORIZONTAL,
        'language': admin.HORIZONTAL,
    }

    fieldsets = (
        (None, {
            'fields': ('title', 'slug', 'author', 'language', 'full_page', 'show_title', 'body'),
        }),
        (_('Publication settings'), {
            'fields': ('status', 'publication_date', 'publication_end_date', 'online'),
        }),
    )

    def online(self, obj):
        if (
            obj.status == 'published' and
            obj.publication_date and
            obj.publication_date < now() and
            (obj.publication_end_date is None or obj.publication_end_date > now())
        ):
            return format_html('<span class="admin-label admin-label-green">{}</span>', _("Online"))
        return format_html('<span class="admin-label admin-label-gray">{}</span>', _("Offline"))

    online.help_text = _("Is this item currently visible online or not.")

    def preview_slide(self, obj):
        return obj.body

    def get_urls(self):
        # Include extra API views in this admin page
        base_urls = super(PageAdmin, self).get_urls()
        info = self.model._meta.app_label, self.model._meta.model_name
        urlpatterns = [
            re_path(
                r'^(?P<pk>\d+)/preview/$',
                self.admin_site.admin_view(
                    self.preview_canvas
                ),
                name="{0}_{1}_preview".format(*info)
            ),
            re_path(
                r'^(?P<pk>\d+)/export/$',
                self.admin_site.admin_view(
                    self.export_page
                ),
                name="{0}_{1}_export".format(*info)
            ),
            re_path(
                r'^import/$',
                self.admin_site.admin_view(
                    self.import_pages
                ),
                name="{0}_{1}_import".format(*info)
            ),
        ]

        return urlpatterns + base_urls

    def get_base_object(self, pk):
        pk = int(pk)
        if pk:
            return Page.objects.get(pk=pk)
        else:
            return Page()

    @xframe_options_sameorigin
    def preview_canvas(self, request, pk):
        # Avoid the proxy model stuff, allow both to work.
        page = self.get_base_object(pk)
        return render(request, 'admin/pages/preview_canvas.html', {
            'page': page,
            'body': mark_safe(render_placeholder(request, page.body).html)
        })

    def _get_formset_objects(self, formset):
        all_objects = []

        def dummy_save_base(*args, **kwargs):
            pass

        # Based on BaseModelFormSet.save_existing_objects()
        # +  BaseModelFormSet.save_new_objects()
        for form in formset.initial_forms + formset.extra_forms:
            if formset.can_delete and formset._should_delete_form(form):
                continue

            if not form.is_valid():
                object = form.instance  # Keep old data
                # TODO: merge validated fields into object.
                # Before Django 1.5 that means manually constructing the values as form.cleaned_data is removed.
            else:
                object = form.save(commit=False)
                object.save_base = dummy_save_base  # Disable actual saving code.
                object.save()  # Trigger any pre-save code (e.g. fetch OEmbedItem, render CodeItem)

            all_objects.append(object)

        return all_objects

    def render_change_form(self, request, context, add=False, change=False,
                           form_url='', obj=None):
        info = self.model._meta.app_label, self.model._meta.model_name
        context.update({
            'preview_canvas_url': reverse('admin:{0}_{1}_preview'.format(*info),
                                          kwargs={'pk': obj.pk if obj else 0}),
        })
        if change and obj and request.user.is_superuser:
            context.update({
                'export_url': reverse('admin:{0}_{1}_export'.format(*info),
                                      kwargs={'pk': obj.pk}),
            })
        return super(PageAdmin, self).render_change_form(request, context, add,
                                                         change, form_url, obj)

    def save_model(self, request, obj, form, change):
        # Check if slug is reserved for platform pages
        if obj.slug in self.RESERVED_SLUGS:
            platform_page_url = reverse('admin:pages_platformpage_changelist')
            message = format_html(
                _('You are trying to create a platform page. Please do so at <a href="{}">Platform pages</a>.'),
                platform_page_url
            )
            messages.error(request, message)
            # Store flag to prevent saving and redirect
            request._reserved_slug_error = True
            return

        # Automatically store the user in the author field.
        if not obj.author:
            obj.author = request.user
        obj.save()

    def response_add(self, request, obj, post_url_continue=None):
        # Check if we need to redirect due to reserved slug
        if getattr(request, '_reserved_slug_error', False):
            page_list_url = reverse('admin:pages_page_changelist')
            return HttpResponseRedirect(page_list_url)
        return super().response_add(request, obj, post_url_continue)

    def response_change(self, request, obj):
        # Check if we need to redirect due to reserved slug
        if getattr(request, '_reserved_slug_error', False):
            page_list_url = reverse('admin:pages_page_changelist')
            return HttpResponseRedirect(page_list_url)
        return super().response_change(request, obj)

    STATUS_ICONS = {
        Page.PageStatus.published: 'icon-yes.gif',
        Page.PageStatus.draft: 'icon-unknown.gif',
    }

    def status_column(self, page):
        status = page.status
        title = [rec[1] for rec in page.PageStatus.choices if
                 rec[0] == status].pop()
        icon = self.STATUS_ICONS[status]
        admin = settings.STATIC_URL + 'admin/img/'
        return format_html(
            u'<img src="{}{}" width="10" height="10" alt="{}" title="{}" />',
            admin, icon, title, title)

    status_column.short_description = _('Status')

    def make_published(self, request, queryset):
        rows_updated = queryset.update(status=Page.PageStatus.published)

        if rows_updated == 1:
            message = "1 entry was marked as published."
        else:
            message = "{0} entries were marked as published.".format(
                rows_updated)
        self.message_user(request, message)

    make_published.short_description = _("Mark selected entries as published")

    def export_selected(self, request, queryset):
        """Export selected pages to JSON file."""
        export_data = []
        for page in queryset:
            export_data.append(export_page_to_dict(page))

        if not export_data:
            self.message_user(request, _("No pages were selected."), messages.WARNING)
            return

        # Create JSON response
        response = HttpResponse(
            json.dumps(export_data, indent=2, cls=DjangoJSONEncoder),
            content_type='application/json'
        )
        filename = f"pages_export_{now().strftime('%Y%m%d_%H%M%S')}.json"
        response['Content-Disposition'] = f'attachment; filename="{filename}"'
        return response

    export_selected.short_description = _("Export selected pages")

    def export_page(self, request, pk):
        """Export a single page to JSON file."""
        page = self.get_object(request, pk)
        if page is None:
            from django.contrib.admin.exceptions import DisallowedModelAdminToField
            raise DisallowedModelAdminToField(
                "Page object with primary key '%s' does not exist." % pk
            )

        # Export page data using utility function (request is used for absolute image URLs)
        export_data = [export_page_to_dict(page)]

        # Create JSON response
        response = HttpResponse(
            json.dumps(export_data, indent=2, cls=DjangoJSONEncoder),
            content_type='application/json'
        )
        filename = f"page_{page.slug}_{page.pk}.json"
        response['Content-Disposition'] = f'attachment; filename="{filename}"'
        return response

    def import_pages(self, request):
        """Import pages from JSON file."""
        if request.method == 'POST':
            form = PageImportForm(request.POST, request.FILES)
            if form.is_valid():
                json_file = form.cleaned_data['json_file']
                try:
                    json_file.seek(0)  # Reset file pointer
                    data = json.load(json_file)
                    result = import_pages_from_data(data)

                    message = render_to_string(
                        'admin/pages/page/import_message.html',
                        {'result': result},
                        request=request
                    ).strip()

                    if result['imported'] > 0 or result['updated'] > 0:
                        messages.success(request, message)
                    else:
                        messages.info(request, message)

                    total_count = result['imported'] + result['updated']
                    last_page = result['last_item']
                    if total_count == 1 and last_page:
                        return redirect('admin:pages_page_change', last_page.pk)
                    else:
                        return redirect('admin:pages_page_changelist')
                except json.JSONDecodeError:
                    messages.error(request, _("Invalid JSON file. Please check the file format."))
                except Exception as e:
                    messages.error(request, _("Error importing pages: {0}").format(str(e)))
        else:
            form = PageImportForm()

        context = {
            'form': form,
            'opts': self.model._meta,
            'has_view_permission': self.has_view_permission(request),
            'has_add_permission': self.has_add_permission(request),
            'has_change_permission': self.has_change_permission(request),
            'has_delete_permission': self.has_delete_permission(request),
            'title': _('Import pages'),
        }
        return render(request, 'admin/pages/page/import.html', context)

    def changelist_view(self, request, extra_context=None):
        """Override to add import URL to context."""
        extra_context = extra_context or {}
        info = self.model._meta.app_label, self.model._meta.model_name
        if request.user.is_superuser:
            extra_context['import_url'] = reverse('admin:{0}_{1}_import'.format(*info))
        return super(PageAdmin, self).changelist_view(request, extra_context)


@admin.register(PlatformPage)
class PlatformPageAdmin(TranslatableAdmin, PlaceholderFieldAdmin, NonSortableParentAdmin):
    model = Page
<<<<<<< HEAD
    list_display = ('slug', 'title',)
    fields = ['title', 'slug', 'body']

    empty_value_display = '-empty-'
=======
    readonly_fields = ('slug',)
    list_display = ('title',)
    fields = ['slug', 'title', 'body']

    empty_value_display = '-empty-'

    def has_delete_permission(self, request, obj=None):
        return False

    def has_add_permission(self, request, obj=None):
        if PlatformPage.objects.count() >= len(PageTypeChoices.choices):
            return False
        return True
>>>>>>> 8340c3f9
<|MERGE_RESOLUTION|>--- conflicted
+++ resolved
@@ -2,7 +2,6 @@
 
 from adminsortable.admin import NonSortableParentAdmin
 from django import forms
-
 from django.conf import settings
 from django.contrib import admin
 from django.contrib import messages
@@ -23,12 +22,8 @@
 from fluent_contents.rendering import render_placeholder
 from parler.admin import TranslatableAdmin
 
-<<<<<<< HEAD
-from .models import Page, PlatformPage
-=======
 from .models import Page, PageTypeChoices
 from .models import PlatformPage
->>>>>>> 8340c3f9
 from .utils import export_page_to_dict, import_pages_from_data
 
 
@@ -329,12 +324,6 @@
 @admin.register(PlatformPage)
 class PlatformPageAdmin(TranslatableAdmin, PlaceholderFieldAdmin, NonSortableParentAdmin):
     model = Page
-<<<<<<< HEAD
-    list_display = ('slug', 'title',)
-    fields = ['title', 'slug', 'body']
-
-    empty_value_display = '-empty-'
-=======
     readonly_fields = ('slug',)
     list_display = ('title',)
     fields = ['slug', 'title', 'body']
@@ -347,5 +336,4 @@
     def has_add_permission(self, request, obj=None):
         if PlatformPage.objects.count() >= len(PageTypeChoices.choices):
             return False
-        return True
->>>>>>> 8340c3f9
+        return True