--- conflicted
+++ resolved
@@ -2,10 +2,6 @@
 
 from adminsortable.admin import NonSortableParentAdmin
 from django import forms
-<<<<<<< HEAD
-
-=======
->>>>>>> 87f294f2
 from django.conf import settings
 from django.contrib import admin
 from django.contrib import messages
@@ -26,12 +22,7 @@
 from fluent_contents.rendering import render_placeholder
 from parler.admin import TranslatableAdmin
 
-<<<<<<< HEAD
-from .models import Page, PlatformPage
-=======
-from .models import Page, PageTypeChoices
-from .models import PlatformPage
->>>>>>> 87f294f2
+from .models import Page, PageTypeChoices, PlatformPage
 from .utils import export_page_to_dict, import_pages_from_data
 
 
