--- conflicted
+++ resolved
@@ -22,23 +22,18 @@
 from fluent_contents.rendering import render_placeholder
 from parler.admin import TranslatableAdmin
 
-<<<<<<< HEAD
 from bluebottle.utils.models import Language
-from .models import Page
-from .utils import export_page_to_dict, import_pages_from_data, create_translated_page
-from ..bluebottle_dashboard.decorators import admin_form
-=======
 from .models import Page, PageTypeChoices
 from .models import PlatformPage
+from .utils import create_translated_page
 from .utils import export_page_to_dict, import_pages_from_data
->>>>>>> bcf30eab
+from ..bluebottle_dashboard.decorators import admin_form
 
 
 class PageImportForm(Form):
     json_file = forms.FileField(label=_('JSON file'), help_text=_('Select a JSON file exported from another platform'))
 
 
-<<<<<<< HEAD
 class PageTranslateForm(Form):
     target_language = forms.ChoiceField(
         label=_('Target Language'),
@@ -64,9 +59,7 @@
         self.fields['target_language'].choices = choices
 
 
-=======
 @admin.register(Page)
->>>>>>> bcf30eab
 class PageAdmin(PlaceholderFieldAdmin):
     model = Page
     list_display = ('title', 'slug', 'online', 'status',
