--- conflicted
+++ resolved
@@ -111,8 +111,6 @@
         self.assertEquals(page.content.contentitems.count(), 1)
         self.assertEquals(DocumentItem.objects.count(), 1)
 
-<<<<<<< HEAD
-=======
     def test_upload_link_to_capital_png(self):
         page = PageFactory.create()
         placeholder = Placeholder.objects.create_for_object(page, 'blog_contents')
@@ -247,7 +245,6 @@
         self.assertEquals(page.content.contentitems.count(), 1)
         self.assertEquals(DocumentItem.objects.count(), 1)
 
->>>>>>> cca332a3
     def test_upload_malicious_html(self):
         page = PageFactory.create()
         placeholder = Placeholder.objects.create_for_object(page, 'blog_contents')
