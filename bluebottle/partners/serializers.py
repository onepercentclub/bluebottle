from bluebottle.bluebottle_drf2.serializers import ImageSerializer
from bluebottle.projects.models import PartnerOrganization
<<<<<<< HEAD
from bluebottle.projects.serializers import \
    ProjectPreviewSerializer as BaseProjectPreviewSerializer
from rest_framework import serializers


# This is a bit of a hack. We have an existing ProjectPreviewSerializer in /bb_projects/serializers.
# However, that serializer depends on properties calculated in the ProjectPreview view. Therefore, we
# cannot re-use the serializer. The serialzier below is the same, except it has the fields "people_requested"
# and "people_registered" removed.
from bluebottle.utils.serializer_dispatcher import get_serializer_class


class ProjectPreviewSerializer(BaseProjectPreviewSerializer):
    task_count = serializers.IntegerField(source='task_count')
    owner = get_serializer_class('AUTH_USER_MODEL', 'preview')(source='owner')
    partner = serializers.SlugRelatedField(slug_field='slug',
                                           source='partner_organization')
    is_funding = serializers.Field()

    class Meta(BaseProjectPreviewSerializer):
        model = BaseProjectPreviewSerializer.Meta.model
        fields = ('id', 'title', 'image', 'status', 'pitch', 'country',
                  'task_count', 'allow_overfunding', 'latitude', 'longitude',
                  'is_campaign', 'amount_asked', 'amount_donated',
                  'amount_needed', 'amount_extra', 'deadline', 'status',
                  'owner', 'partner', 'is_funding')


=======
from bluebottle.projects.serializers import ProjectPreviewSerializer
from rest_framework import serializers


>>>>>>> 22bbb5ba
class PartnerOrganizationPreviewSerializer(serializers.ModelSerializer):
    id = serializers.CharField(source='slug', read_only=True)

    class Meta:
        model = PartnerOrganization
        fields = ('id', 'name',)


class PartnerOrganizationSerializer(PartnerOrganizationPreviewSerializer):
    projects = ProjectPreviewSerializer(source='projects')
    image = ImageSerializer(required=False)
    description = serializers.CharField(source='description')

    class Meta:
        model = PartnerOrganization
        fields = ('id', 'name', 'projects', 'description', 'image')<|MERGE_RESOLUTION|>--- conflicted
+++ resolved
@@ -1,40 +1,9 @@
 from bluebottle.bluebottle_drf2.serializers import ImageSerializer
 from bluebottle.projects.models import PartnerOrganization
-<<<<<<< HEAD
-from bluebottle.projects.serializers import \
-    ProjectPreviewSerializer as BaseProjectPreviewSerializer
-from rest_framework import serializers
-
-
-# This is a bit of a hack. We have an existing ProjectPreviewSerializer in /bb_projects/serializers.
-# However, that serializer depends on properties calculated in the ProjectPreview view. Therefore, we
-# cannot re-use the serializer. The serialzier below is the same, except it has the fields "people_requested"
-# and "people_registered" removed.
-from bluebottle.utils.serializer_dispatcher import get_serializer_class
-
-
-class ProjectPreviewSerializer(BaseProjectPreviewSerializer):
-    task_count = serializers.IntegerField(source='task_count')
-    owner = get_serializer_class('AUTH_USER_MODEL', 'preview')(source='owner')
-    partner = serializers.SlugRelatedField(slug_field='slug',
-                                           source='partner_organization')
-    is_funding = serializers.Field()
-
-    class Meta(BaseProjectPreviewSerializer):
-        model = BaseProjectPreviewSerializer.Meta.model
-        fields = ('id', 'title', 'image', 'status', 'pitch', 'country',
-                  'task_count', 'allow_overfunding', 'latitude', 'longitude',
-                  'is_campaign', 'amount_asked', 'amount_donated',
-                  'amount_needed', 'amount_extra', 'deadline', 'status',
-                  'owner', 'partner', 'is_funding')
-
-
-=======
 from bluebottle.projects.serializers import ProjectPreviewSerializer
 from rest_framework import serializers
 
 
->>>>>>> 22bbb5ba
 class PartnerOrganizationPreviewSerializer(serializers.ModelSerializer):
     id = serializers.CharField(source='slug', read_only=True)
 
