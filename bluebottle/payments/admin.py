--- conflicted
+++ resolved
@@ -5,20 +5,16 @@
                                PolymorphicChildModelAdmin)
 
 from bluebottle.payments.models import Payment, OrderPayment
-<<<<<<< HEAD
+from bluebottle.payments_docdata.admin import (DocdataPaymentAdmin,
+                                               DocdataDirectdebitPaymentAdmin)
+from bluebottle.payments_logger.admin import PaymentLogEntryInline
 from bluebottle.payments_docdata.admin import (
     DocdataPaymentAdmin, DocdataPaymentAdmin,
     DocdataDirectdebitPaymentAdmin)
 from bluebottle.payments_logger.admin import PaymentLogEntryInline
 from bluebottle.payments.exception import PaymentAdminException
 from bluebottle.payments_voucher.admin import VoucherPaymentAdmin
-=======
-from bluebottle.payments_docdata.admin import (DocdataPaymentAdmin,
-                                               DocdataDirectdebitPaymentAdmin)
-from bluebottle.payments_logger.admin import PaymentLogEntryInline
-from bluebottle.payments_voucher.admin import VoucherPaymentAdmin
 
->>>>>>> e8d15515
 
 class OrderPaymentAdmin(admin.ModelAdmin):
     model = OrderPayment
