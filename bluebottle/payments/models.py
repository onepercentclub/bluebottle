--- conflicted
+++ resolved
@@ -23,19 +23,9 @@
 options.DEFAULT_NAMES = options.DEFAULT_NAMES + ('serializer', )
 
 
-<<<<<<< HEAD
-class OrderPaymentStatuses(DjangoChoices):
-    created = ChoiceItem('created', label=_("Created"))
-    started = ChoiceItem('started', label=_("Started"))
-    authorized = ChoiceItem('authorized', label=_("Authorized"))
-    settled = ChoiceItem('settled', label=_("Settled"))
-    failed = ChoiceItem('failed', label=_("Failed"))
-    cancelled = ChoiceItem('cancelled', label=_("Cancelled"))
-    chargedback = ChoiceItem('charged_back', label=_("Charged back"))
+class Payment(PolymorphicModel):
     refunded = ChoiceItem('refunded', label=_("Refunded"))
     unknown = ChoiceItem('unknown', label=_("Unknown"))
-=======
-class Payment(PolymorphicModel):
 
     STATUS_CHOICES = (
         (StatusDefinition.CREATED, _('Created')),
@@ -75,7 +65,6 @@
 post_save.connect(default_status_check, 
                   sender=Payment, 
                   dispatch_uid='default_status_model_payment')
->>>>>>> 107d2114
 
 
 class OrderPaymentAction(models.Model):
@@ -107,11 +96,6 @@
     """
     STATUS_CHOICES = Payment.STATUS_CHOICES
 
-<<<<<<< HEAD
-    status = models.CharField(_("Status"), max_length=20, choices=OrderPaymentStatuses.choices,
-                              default=OrderPaymentStatuses.created, db_index=True)
-=======
->>>>>>> 107d2114
 
     user = models.ForeignKey(settings.AUTH_USER_MODEL, verbose_name=_("user"), blank=True, null=True)
     order = models.ForeignKey(settings.ORDERS_ORDER_MODEL, related_name='payments')
