import json
from django.conf import settings
from django.db import models
from django.utils.text import Truncator
from django.utils.translation import ugettext as _
from django_extensions.db.fields import ModificationDateTimeField, CreationDateTimeField
<<<<<<< HEAD
from jsonfield.fields import JSONField
=======
from django_extensions.db.fields.json import JSONField
>>>>>>> eb273b5d
from djchoices import DjangoChoices, ChoiceItem
from polymorphic.polymorphic_model import PolymorphicModel
from django.db.models import options

options.DEFAULT_NAMES = options.DEFAULT_NAMES + ('serializer', )


class OrderPaymentStatuses(DjangoChoices):
    new = ChoiceItem('new', label=_("New"))
    in_progress = ChoiceItem('in_progress', label=_("In Progress"))
    pending = ChoiceItem('pending', label=_("Pending"))
    failed = ChoiceItem('failed', label=_("Failed"))
    unknown = ChoiceItem('unknown', label=_("Unknown"))
    cancelled = ChoiceItem('cancelled', label=_("Cancelled"))
    chargedback = ChoiceItem('charged_back', label=_("Charged back"))
    paid = ChoiceItem('paid', label=_("Paid"))


class OrderPaymentAction(models.Model):
    """
    This is used as action to process OrderPayment.
    For now this is only used as AuthorizationAction
    """

    class ActionTypes(DjangoChoices):
        redirect = ChoiceItem('redirect', label=_("Redirect"))
        popup = ChoiceItem('popup', label=_("Popup"))

    class ActionMethods(DjangoChoices):
        get = ChoiceItem('get', label=_("GET"))
        post = ChoiceItem('post', label=_("POST"))

    # Payment action fields. These determine the authorization step in the payment process.
    type = models.CharField(_("Authorization action type"), blank=True, max_length=20,
                                                 choices=ActionTypes.choices)
    method = models.CharField(_("Authorization action method"), blank=True, max_length=20,
                                                   choices=ActionMethods.choices)
    url = models.CharField(_("Authorization action url"), blank=True, max_length=2000)
    payload = models.CharField(_("Authorization action payload"), blank=True, max_length=5000)


class OrderPayment(models.Model):
    """
    An order is a collection of OrderItems and vouchers with a connected payment.
    """
    user = models.ForeignKey(settings.AUTH_USER_MODEL, verbose_name=_("user"), blank=True, null=True)
    order = models.ForeignKey(settings.ORDERS_ORDER_MODEL, related_name='payments')

    status = models.CharField(_("Status"), max_length=20, choices=OrderPaymentStatuses.choices,
                              default=OrderPaymentStatuses.new, db_index=True)

    created = CreationDateTimeField(_("Created"))
    updated = ModificationDateTimeField(_("Updated"))
    closed = models.DateTimeField(_("Closed"), blank=True, editable=False, null=True)

    amount = models.DecimalField(_("Amount"), max_digits=16, decimal_places=2)

    # Payment method used
    payment_method = models.CharField(max_length=20, default='', blank=True)
    integration_data = JSONField(_("Integration data"), max_length=5000, blank=True)

    authorization_action = models.OneToOneField(OrderPaymentAction, verbose_name=_("Authorization action"), null=True)

    def full_clean(self, exclude=None):
        self.amount = self.order.total

    def set_authorization_action(self, action, save=True):
<<<<<<< HEAD
        authorization_action = PaymentAction.objects.create(**action)
        authorization_action.save()
        self.authorization_action = authorization_action
        print authorization_action
=======
        self.authorization_action = OrderPaymentAction(**action)
        self.authorization_action.save()

>>>>>>> eb273b5d
        if save:
            self.save()


class Payment(PolymorphicModel):

    @classmethod
    def get_by_order_payment(cls, order_payment):
        if len(cls.objects.filter(order_payment=order_payment).all()):
            return cls.objects.filter(order_payment=order_payment).all()[0]
        return None

    order_payment = models.OneToOneField('payments.OrderPayment')
    created = CreationDateTimeField(_("Created"))
    updated = ModificationDateTimeField(_("Updated"))

    class Meta:
        ordering = ('-created', '-updated')


class Transaction(PolymorphicModel):

    payment = models.ForeignKey('payments.Payment')
    created = CreationDateTimeField(_("Created"))
    updated = ModificationDateTimeField(_("Updated"))

    class Meta:
        ordering = ('-created', '-updated')<|MERGE_RESOLUTION|>--- conflicted
+++ resolved
@@ -4,11 +4,7 @@
 from django.utils.text import Truncator
 from django.utils.translation import ugettext as _
 from django_extensions.db.fields import ModificationDateTimeField, CreationDateTimeField
-<<<<<<< HEAD
-from jsonfield.fields import JSONField
-=======
 from django_extensions.db.fields.json import JSONField
->>>>>>> eb273b5d
 from djchoices import DjangoChoices, ChoiceItem
 from polymorphic.polymorphic_model import PolymorphicModel
 from django.db.models import options
@@ -76,16 +72,9 @@
         self.amount = self.order.total
 
     def set_authorization_action(self, action, save=True):
-<<<<<<< HEAD
-        authorization_action = PaymentAction.objects.create(**action)
-        authorization_action.save()
-        self.authorization_action = authorization_action
-        print authorization_action
-=======
         self.authorization_action = OrderPaymentAction(**action)
         self.authorization_action.save()
 
->>>>>>> eb273b5d
         if save:
             self.save()
 
