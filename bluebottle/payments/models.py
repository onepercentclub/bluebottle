from django.conf import settings
from django.core.exceptions import ObjectDoesNotExist
from django.db import models
from django.db.models import options
from django.utils.timezone import now
from django.utils.translation import ugettext as _

from django_extensions.db.fields import (
    ModificationDateTimeField, CreationDateTimeField)
from django_extensions.db.fields.json import JSONField

from djchoices import DjangoChoices, ChoiceItem
from polymorphic.polymorphic_model import PolymorphicModel
from django_fsm.db.fields import FSMField, transition

from bluebottle import clients
from bluebottle.payments.exception import PaymentException
from bluebottle.payments.managers import PaymentManager
from bluebottle.utils.utils import FSMTransition, StatusDefinition

options.DEFAULT_NAMES = options.DEFAULT_NAMES + ('serializer',)


def trim_tenant_url(max_length, tenant_url):
    """
    Trims the url of a tenant so that it does not exceed max_length
    and includes three dots in the middle
    """
    length = len(tenant_url)

    # We add three dots
    diff = abs(max_length - length - 3)
    split_at = length / 2 - (diff / 2) - 3
    tenant_url = ''.join((tenant_url[:split_at],
                          '...',
                          tenant_url[split_at + diff:]))
    return tenant_url


class Payment(PolymorphicModel):
    STATUS_CHOICES = (
        (StatusDefinition.CREATED, _('Created')),
        (StatusDefinition.STARTED, _('Started')),
        (StatusDefinition.CANCELLED, _('Cancelled')),
        (StatusDefinition.AUTHORIZED, _('Authorized')),
        (StatusDefinition.SETTLED, _('Settled')),
        (StatusDefinition.CHARGED_BACK, _('Charged_back')),
        (StatusDefinition.REFUNDED, _('Refunded')),
        (StatusDefinition.FAILED, _('Failed')),
        (StatusDefinition.UNKNOWN, _('Unknown'))
    )

    @classmethod
    def get_by_order_payment(cls, order_payment):
        if len(cls.objects.filter(order_payment=order_payment).all()):
            return cls.objects.filter(order_payment=order_payment).all()[0]
        return None

    status = FSMField(
        default=StatusDefinition.STARTED, choices=STATUS_CHOICES,
        protected=False)
    previous_status = None
    order_payment = models.OneToOneField('payments.OrderPayment')
    created = CreationDateTimeField(_("Created"))
    updated = ModificationDateTimeField(_("Updated"))

    @property
    def method_name(self):
        return self.get_method_name()

    def get_method_name(self):
        return 'unknown'

    def get_fee(self):
        if not isinstance(self, Payment):
            raise PaymentException("get_fee() not implemented for "
                                   "{0}".format(self.__class__.__name__))

    class Meta:
        ordering = ('-created', '-updated')


class OrderPaymentAction(models.Model):
    """
    This is used as action to process OrderPayment.
    For now this is only used as AuthorizationAction
    """

    class ActionTypes(DjangoChoices):
        redirect = ChoiceItem('redirect', label=_("Redirect"))
        popup = ChoiceItem('popup', label=_("Popup"))

    class ActionMethods(DjangoChoices):
        get = ChoiceItem('get', label=_("GET"))
        post = ChoiceItem('post', label=_("POST"))

    # Payment action fields. These determine the authorization step in the
    # payment process.
    type = models.CharField(_("Authorization action type"), blank=True,
                            max_length=20,
                            choices=ActionTypes.choices)
    method = models.CharField(_("Authorization action method"), blank=True,
                              max_length=20,
                              choices=ActionMethods.choices)
    url = models.CharField(
        _("Authorization action url"), blank=True, max_length=2000)
    payload = models.CharField(
        _("Authorization action payload"), blank=True, max_length=5000)


class OrderPayment(models.Model, FSMTransition):
    """
    An order is a collection of OrderItems and vouchers with a connected
    payment.
    """
    STATUS_CHOICES = Payment.STATUS_CHOICES

    user = models.ForeignKey(
        settings.AUTH_USER_MODEL, verbose_name=_("user"), blank=True,
        null=True)
    order = models.ForeignKey(
        settings.ORDERS_ORDER_MODEL, related_name='order_payments')
    status = FSMField(
        default=StatusDefinition.CREATED, choices=STATUS_CHOICES,
        protected=True)
    previous_status = None
    created = CreationDateTimeField(_("Created"))
    updated = ModificationDateTimeField(_("Updated"))
    closed = models.DateTimeField(
        _("Closed"), blank=True, editable=False, null=True)
    amount = models.DecimalField(_("Amount"), max_digits=16, decimal_places=2)

    transaction_fee = models.DecimalField(_("Transaction Fee"), max_digits=16,
                                          decimal_places=2, null=True,
                                          help_text=_(
                                              "Bank & transaction fee, withheld by payment provider."))

    # Payment method used
    payment_method = models.CharField(max_length=20, default='', blank=True)
    integration_data = JSONField(
        _("Integration data"), max_length=5000, blank=True)
    authorization_action = models.OneToOneField(
        OrderPaymentAction, verbose_name=_("Authorization action"), null=True)

    @classmethod
    def get_latest_by_order(cls, order):
        order_payments = cls.objects.order_by(
            '-created').filter(order=order).all()
        if len(order_payments) > 0:
            return order_payments[0]
        return None

    @transition(field=status, save=True, source=StatusDefinition.CREATED,
                target=StatusDefinition.STARTED)
    def started(self):
        # TODO: add started state behaviour here
        pass

    @transition(field=status, save=True, source=[StatusDefinition.STARTED,
                                                 StatusDefinition.CANCELLED,
                                                 StatusDefinition.FAILED],
                target=StatusDefinition.AUTHORIZED)
    def authorized(self):
        # TODO: add authorized state behaviour here
        pass

    @transition(field=status, save=True, source=[StatusDefinition.AUTHORIZED,
                                                 StatusDefinition.STARTED,
                                                 StatusDefinition.CANCELLED,
                                                 StatusDefinition.FAILED,
                                                 StatusDefinition.UNKNOWN],
                target=StatusDefinition.SETTLED)
    def settled(self):
        self.closed = now()

    @transition(field=status, save=True,
                source=[StatusDefinition.STARTED, StatusDefinition.AUTHORIZED,
                        StatusDefinition.SETTLED],
                target=StatusDefinition.FAILED)
    def failed(self):
        self.closed = None

    @transition(field=status, save=True, source=[StatusDefinition.STARTED,
                                                 StatusDefinition.FAILED],
                target=StatusDefinition.CANCELLED)
    def cancelled(self):
        # TODO: add cancelled state behaviour here
        pass

    @transition(field=status, save=True, source=[StatusDefinition.AUTHORIZED,
                                                 StatusDefinition.SETTLED],
                target=StatusDefinition.CHARGED_BACK)
    def charged_back(self):
        self.closed = None

<<<<<<< HEAD
    @transition(field=status, save=True, source=[StatusDefinition.AUTHORIZED, 
                                                 StatusDefinition.SETTLED], 
=======
    @transition(field=status, save=True, source=[StatusDefinition.AUTHORIZED,
                                                 StatusDefinition.SETTLED],
>>>>>>> e8d15515
                target=StatusDefinition.REFUNDED)
    def refunded(self):
        self.closed = None

    @transition(field=status, save=True, source=[StatusDefinition.STARTED,
                                                 StatusDefinition.AUTHORIZED,
                                                 StatusDefinition.SETTLED],
                target=StatusDefinition.UNKNOWN)
    def unknown(self):
        # TODO: add unknown state behaviour here
        pass

    def get_status_mapping(self, payment_status):
        # Currently the status in Payment and OrderPayment is one to one.
        return payment_status

    def full_clean(self, exclude=None, validate_unique=False):
        self.amount = self.order.total
        if self.id:
            # If the payment method has changed we should recalculate the fee.
            try:
                self.transaction_fee = self.payment.get_fee()
            except ObjectDoesNotExist:
                pass

    def set_authorization_action(self, action, save=True):
        self.authorization_action = OrderPaymentAction(**action)
        self.authorization_action.save()

        if save:
            self.save()

    @property
    def info_text(self):
        """ The description on the payment receipt.
        """
        tenant_url = clients.utils.tenant_site().domain

        docdata_max_length = 50

        if tenant_url == 'onepercentclub.com':
            info_text = _('%(tenant_url)s donation %(payment_id)s')
            # 10 chars for ' donation ' and 6 chars for the payment id
            max_tenant_chars = docdata_max_length - 10 - len(str(self.id))
        else:
            info_text = _('%(tenant_url)s via onepercentclub %(payment_id)s')
            # 20 chars for ' via onepercentclub ' and 6 chars
            # for the payment id
            max_tenant_chars = docdata_max_length - 20 - len(str(self.id))

        length = len(tenant_url)

        if length > max_tenant_chars:
            # Note that trimming the url will change the translation string
            # This change will occur when the payment id adds a number, so
            # every now and then we'll need to update the transstring.
            tenant_url = trim_tenant_url(max_tenant_chars, tenant_url)

        return info_text % {'tenant_url': tenant_url, 'payment_id': self.id}

    def save(self, force_insert=False, force_update=False, using=None,
             update_fields=None):
        self.full_clean()
        super(OrderPayment, self).save(
            force_insert, force_update, using, update_fields)


class Transaction(PolymorphicModel):
    payment = models.ForeignKey('payments.Payment')
    created = CreationDateTimeField(_("Created"))
    updated = ModificationDateTimeField(_("Updated"))

    objects = PaymentManager()

    class Meta:
        ordering = ('-created', '-updated')


import signals<|MERGE_RESOLUTION|>--- conflicted
+++ resolved
@@ -193,13 +193,8 @@
     def charged_back(self):
         self.closed = None
 
-<<<<<<< HEAD
-    @transition(field=status, save=True, source=[StatusDefinition.AUTHORIZED, 
-                                                 StatusDefinition.SETTLED], 
-=======
     @transition(field=status, save=True, source=[StatusDefinition.AUTHORIZED,
                                                  StatusDefinition.SETTLED],
->>>>>>> e8d15515
                 target=StatusDefinition.REFUNDED)
     def refunded(self):
         self.closed = None
