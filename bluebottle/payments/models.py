<<<<<<< HEAD
import logging
=======
import json
>>>>>>> 60705aa0
from django.conf import settings
from django.db import models
from django.utils.translation import ugettext as _
from django_extensions.db.fields import ModificationDateTimeField, CreationDateTimeField
from django_extensions.db.fields.json import JSONField
# from django_fsm import FSMField, transition
from djchoices import DjangoChoices, ChoiceItem
from polymorphic.polymorphic_model import PolymorphicModel
from django.db.models import options
from django.dispatch import receiver
from django_fsm.signals import post_transition
from django_fsm.db.fields import FSMField, transition
from django.db.models.signals import pre_save, post_save

from bluebottle.utils.utils import FSMTransition, StatusDefinition
<<<<<<< HEAD
from bluebottle.payments.signals import (payment_status_changed, 
                                         set_previous_status,
                                         default_status_check)
from bluebottle.payments.managers import PaymentManager
=======
>>>>>>> 60705aa0


options.DEFAULT_NAMES = options.DEFAULT_NAMES + ('serializer', )


class Payment(PolymorphicModel):
    STATUS_CHOICES = (
        (StatusDefinition.CREATED, _('Created')),
        (StatusDefinition.STARTED, _('Started')),
        (StatusDefinition.CANCELLED, _('Cancelled')),
        (StatusDefinition.AUTHORIZED, _('Authorized')),
        (StatusDefinition.SETTLED, _('Settled')),
        (StatusDefinition.CHARGED_BACK, _('Charged_back')),
        (StatusDefinition.REFUNDED, _('Refunded')),
        (StatusDefinition.FAILED, _('Failed')),
        (StatusDefinition.UNKNOWN, _('Unknown')),
    )

    @classmethod
    def get_by_order_payment(cls, order_payment):
        if len(cls.objects.filter(order_payment=order_payment).all()):
            return cls.objects.filter(order_payment=order_payment).all()[0]
        return None

    status = FSMField(default=StatusDefinition.STARTED, choices=STATUS_CHOICES, protected=False)
    previous_status = None
    order_payment = models.OneToOneField('payments.OrderPayment')
    created = CreationDateTimeField(_("Created"))
    updated = ModificationDateTimeField(_("Updated"))

    class Meta:
        ordering = ('-created', '-updated')

<<<<<<< HEAD

pre_save.connect(set_previous_status,
                  sender=Payment, 
                  dispatch_uid='previous_status_model_payment')

post_save.connect(payment_status_changed, 
                  sender=Payment, 
                  dispatch_uid='change_status_model_payment')

post_save.connect(default_status_check, 
                  sender=Payment, 
                  dispatch_uid='default_status_model_payment')

=======
>>>>>>> 60705aa0

class OrderPaymentAction(models.Model):
    """
    This is used as action to process OrderPayment.
    For now this is only used as AuthorizationAction
    """

    class ActionTypes(DjangoChoices):
        redirect = ChoiceItem('redirect', label=_("Redirect"))
        popup = ChoiceItem('popup', label=_("Popup"))

    class ActionMethods(DjangoChoices):
        get = ChoiceItem('get', label=_("GET"))
        post = ChoiceItem('post', label=_("POST"))

    # Payment action fields. These determine the authorization step in the payment process.
    type = models.CharField(_("Authorization action type"), blank=True, max_length=20,
                                                 choices=ActionTypes.choices)
    method = models.CharField(_("Authorization action method"), blank=True, max_length=20,
                                                   choices=ActionMethods.choices)
    url = models.CharField(_("Authorization action url"), blank=True, max_length=2000)
    payload = models.CharField(_("Authorization action payload"), blank=True, max_length=5000)


class OrderPayment(models.Model, FSMTransition):
    """
    An order is a collection of OrderItems and vouchers with a connected payment.
    """
    STATUS_CHOICES = Payment.STATUS_CHOICES

    user = models.ForeignKey(settings.AUTH_USER_MODEL, verbose_name=_("user"), blank=True, null=True)
    order = models.ForeignKey(settings.ORDERS_ORDER_MODEL, related_name='payments')
    status = FSMField(default=StatusDefinition.CREATED, choices=STATUS_CHOICES, protected=True)
    previous_status = None
    created = CreationDateTimeField(_("Created"))
    updated = ModificationDateTimeField(_("Updated"))
    closed = models.DateTimeField(_("Closed"), blank=True, editable=False, null=True)
    amount = models.DecimalField(_("Amount"), max_digits=16, decimal_places=2)

    # Payment method used
    payment_method = models.CharField(max_length=20, default='', blank=True)
    integration_data = JSONField(_("Integration data"), max_length=5000, blank=True)
    authorization_action = models.OneToOneField(OrderPaymentAction, verbose_name=_("Authorization action"), null=True)

    @classmethod
    def get_latest_by_order(cls, order):
        order_payments = cls.objects.order_by('-created').filter(order=order).all()
        if len(order_payments) > 0:
            return order_payments[0]
        return None

    @transition(field=status, save=True, source=StatusDefinition.CREATED, target=StatusDefinition.STARTED)
    def started(self):
        # TODO: add started state behaviour here
        pass

    @transition(field=status, save=True, source=StatusDefinition.STARTED, target=StatusDefinition.AUTHORIZED)
    def authorized(self):
        # TODO: add authorized state behaviour here
        pass

    @transition(field=status, save=True, source=StatusDefinition.AUTHORIZED, target=StatusDefinition.SETTLED)
    def settled(self):
        # TODO: add settled state behaviour here
        pass

    @transition(field=status, save=True, source=[StatusDefinition.STARTED, StatusDefinition.SETTLED], target=StatusDefinition.FAILED)
    def failed(self):
        # TODO: add failed state behaviour here
        pass

    @transition(field=status, save=True, source=[StatusDefinition.STARTED, StatusDefinition.FAILED], target=StatusDefinition.CANCELLED)
    def cancelled(self):
        # TODO: add cancelled state behaviour here
        pass

    @transition(field=status, save=True, source=StatusDefinition.AUTHORIZED, target=StatusDefinition.CHARGED_BACK)
    def charged_back(self):
        # TODO: add charged_back state behaviour here
        pass

    @transition(field=status, save=True, source=StatusDefinition.AUTHORIZED, target=StatusDefinition.REFUNDED)
    def refunded(self):
        # TODO: add refunded state behaviour here
        pass

    @transition(field=status, save=True, source=[StatusDefinition.STARTED, StatusDefinition.AUTHORIZED], target=StatusDefinition.UNKNOWN)
    def unknown(self):
        # TODO: add unknown state behaviour here
        pass

    def get_status_mapping(self, payment_status):
        # Currently the status in Payment and OrderPayment is one to one.
        return payment_status

    def full_clean(self, exclude=None):
        self.amount = self.order.total

    def set_authorization_action(self, action, save=True):
        self.authorization_action = OrderPaymentAction(**action)
        self.authorization_action.save()

        if save:
            self.save()

<<<<<<< HEAD

pre_save.connect(set_previous_status,
                  sender=OrderPayment, 
                  dispatch_uid='previous_status_model_order_payment')

post_save.connect(default_status_check, 
                  sender=OrderPayment, 
                  dispatch_uid='default_status_model_order_payment')

=======
>>>>>>> 60705aa0

class Transaction(PolymorphicModel):
    payment = models.ForeignKey('payments.Payment')
    created = CreationDateTimeField(_("Created"))
    updated = ModificationDateTimeField(_("Updated"))

    objects = PaymentManager()

    class Meta:
        ordering = ('-created', '-updated')

import signals<|MERGE_RESOLUTION|>--- conflicted
+++ resolved
@@ -1,8 +1,5 @@
-<<<<<<< HEAD
-import logging
-=======
 import json
->>>>>>> 60705aa0
+
 from django.conf import settings
 from django.db import models
 from django.utils.translation import ugettext as _
@@ -18,13 +15,7 @@
 from django.db.models.signals import pre_save, post_save
 
 from bluebottle.utils.utils import FSMTransition, StatusDefinition
-<<<<<<< HEAD
-from bluebottle.payments.signals import (payment_status_changed, 
-                                         set_previous_status,
-                                         default_status_check)
 from bluebottle.payments.managers import PaymentManager
-=======
->>>>>>> 60705aa0
 
 
 options.DEFAULT_NAMES = options.DEFAULT_NAMES + ('serializer', )
@@ -58,22 +49,7 @@
     class Meta:
         ordering = ('-created', '-updated')
 
-<<<<<<< HEAD
 
-pre_save.connect(set_previous_status,
-                  sender=Payment, 
-                  dispatch_uid='previous_status_model_payment')
-
-post_save.connect(payment_status_changed, 
-                  sender=Payment, 
-                  dispatch_uid='change_status_model_payment')
-
-post_save.connect(default_status_check, 
-                  sender=Payment, 
-                  dispatch_uid='default_status_model_payment')
-
-=======
->>>>>>> 60705aa0
 
 class OrderPaymentAction(models.Model):
     """
@@ -179,18 +155,7 @@
         if save:
             self.save()
 
-<<<<<<< HEAD
 
-pre_save.connect(set_previous_status,
-                  sender=OrderPayment, 
-                  dispatch_uid='previous_status_model_order_payment')
-
-post_save.connect(default_status_check, 
-                  sender=OrderPayment, 
-                  dispatch_uid='default_status_model_order_payment')
-
-=======
->>>>>>> 60705aa0
 
 class Transaction(PolymorphicModel):
     payment = models.ForeignKey('payments.Payment')
