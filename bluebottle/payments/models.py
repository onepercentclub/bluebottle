import json

from django.conf import settings
from django.db import models
from django.utils.translation import ugettext as _
from django_extensions.db.fields import ModificationDateTimeField, CreationDateTimeField
from django_extensions.db.fields.json import JSONField
from djchoices import DjangoChoices, ChoiceItem
from polymorphic.polymorphic_model import PolymorphicModel
from django.db.models import options
<<<<<<< HEAD
from bluebottle.payments.managers import PaymentManager
=======
from django_fsm.db.fields import FSMField, transition
from django_fsm.signals import pre_transition, post_transition
from django.dispatch import receiver
from django.db.models.signals import pre_save, post_save, post_delete

from bluebottle.utils.utils import FSMTransition, StatusDefinition
from bluebottle.payments.signals import (payment_status_changed, 
                                         set_previous_status,
                                         default_status_check)

>>>>>>> 6df56537

options.DEFAULT_NAMES = options.DEFAULT_NAMES + ('serializer', )


class Payment(PolymorphicModel):

    STATUS_CHOICES = (
        (StatusDefinition.CREATED, _('Created')),
        (StatusDefinition.STARTED, _('Started')),
        (StatusDefinition.CANCELLED, _('Cancelled')),
        (StatusDefinition.AUTHORIZED, _('Authorized')),
        (StatusDefinition.SETTLED, _('Settled')),
        (StatusDefinition.CHARGED_BACK, _('Charged_back')),
        (StatusDefinition.REFUNDED, _('Refunded')),
        (StatusDefinition.FAILED, _('Failed')),
        (StatusDefinition.UNKNOWN, _('Unknown')),
    )

    @classmethod
    def get_by_order_payment(cls, order_payment):
        if len(cls.objects.filter(order_payment=order_payment).all()):
            return cls.objects.filter(order_payment=order_payment).all()[0]
        return None

    status = FSMField(default=StatusDefinition.STARTED, choices=STATUS_CHOICES, protected=False)
    previous_status = None
    order_payment = models.OneToOneField('payments.OrderPayment')
    created = CreationDateTimeField(_("Created"))
    updated = ModificationDateTimeField(_("Updated"))

    class Meta:
        ordering = ('-created', '-updated')

pre_save.connect(set_previous_status,
                  sender=Payment, 
                  dispatch_uid='previous_status_model_payment')

post_save.connect(payment_status_changed, 
                  sender=Payment, 
                  dispatch_uid='change_status_model_payment')

post_save.connect(default_status_check, 
                  sender=Payment, 
                  dispatch_uid='default_status_model_payment')


class OrderPaymentAction(models.Model):
    """
    This is used as action to process OrderPayment.
    For now this is only used as AuthorizationAction
    """

    class ActionTypes(DjangoChoices):
        redirect = ChoiceItem('redirect', label=_("Redirect"))
        popup = ChoiceItem('popup', label=_("Popup"))

    class ActionMethods(DjangoChoices):
        get = ChoiceItem('get', label=_("GET"))
        post = ChoiceItem('post', label=_("POST"))

    # Payment action fields. These determine the authorization step in the payment process.
    type = models.CharField(_("Authorization action type"), blank=True, max_length=20,
                                                 choices=ActionTypes.choices)
    method = models.CharField(_("Authorization action method"), blank=True, max_length=20,
                                                   choices=ActionMethods.choices)
    url = models.CharField(_("Authorization action url"), blank=True, max_length=2000)
    payload = models.CharField(_("Authorization action payload"), blank=True, max_length=5000)


class OrderPayment(models.Model, FSMTransition):
    """
    An order is a collection of OrderItems and vouchers with a connected payment.
    """
    STATUS_CHOICES = Payment.STATUS_CHOICES


    user = models.ForeignKey(settings.AUTH_USER_MODEL, verbose_name=_("user"), blank=True, null=True)
    order = models.ForeignKey(settings.ORDERS_ORDER_MODEL, related_name='payments')
    status = FSMField(default=StatusDefinition.CREATED, choices=STATUS_CHOICES, protected=True)
    previous_status = None
    created = CreationDateTimeField(_("Created"))
    updated = ModificationDateTimeField(_("Updated"))
    closed = models.DateTimeField(_("Closed"), blank=True, editable=False, null=True)
    amount = models.DecimalField(_("Amount"), max_digits=16, decimal_places=2)

    # Payment method used
    payment_method = models.CharField(max_length=20, default='', blank=True)
    integration_data = JSONField(_("Integration data"), max_length=5000, blank=True)
    authorization_action = models.OneToOneField(OrderPaymentAction, verbose_name=_("Authorization action"), null=True)

    @transition(field=status, save=True, source=StatusDefinition.CREATED, target=StatusDefinition.STARTED)
    def started(self):
        # TODO: add started state behaviour here
        pass

    @transition(field=status, save=True, source=StatusDefinition.STARTED, target=StatusDefinition.AUTHORIZED)
    def authorized(self):
        # TODO: add authorized state behaviour here
        pass

    @transition(field=status, save=True, source=StatusDefinition.AUTHORIZED, target=StatusDefinition.SETTLED)
    def settled(self):
        # TODO: add settled state behaviour here
        pass

    @transition(field=status, save=True, source=[StatusDefinition.STARTED, StatusDefinition.SETTLED], target=StatusDefinition.FAILED)
    def failed(self):
        # TODO: add failed state behaviour here
        pass

    @transition(field=status, save=True, source=[StatusDefinition.STARTED, StatusDefinition.FAILED], target=StatusDefinition.CANCELLED)
    def cancelled(self):
        # TODO: add cancelled state behaviour here
        pass

    @transition(field=status, save=True, source=StatusDefinition.AUTHORIZED, target=StatusDefinition.CHARGED_BACK)
    def charged_back(self):
        # TODO: add charged_back state behaviour here
        pass

    @transition(field=status, save=True, source=StatusDefinition.AUTHORIZED, target=StatusDefinition.REFUNDED)
    def refunded(self):
        # TODO: add refunded state behaviour here
        pass

    @transition(field=status, save=True, source=[StatusDefinition.STARTED, StatusDefinition.AUTHORIZED], target=StatusDefinition.UNKNOWN)
    def unknown(self):
        # TODO: add unknown state behaviour here
        pass

    def get_status_mapping(self, payment_status):
        # Currently the status in Payment and OrderPayment is one to one.
        return payment_status

    def full_clean(self, exclude=None):
        self.amount = self.order.total

    def set_authorization_action(self, action, save=True):
        self.authorization_action = OrderPaymentAction(**action)
        self.authorization_action.save()

        if save:
            self.save()

pre_save.connect(set_previous_status,
                  sender=OrderPayment, 
                  dispatch_uid='previous_status_model_order_payment')

post_save.connect(default_status_check, 
                  sender=OrderPayment, 
                  dispatch_uid='default_status_model_order_payment')


class Transaction(PolymorphicModel):
    payment = models.ForeignKey('payments.Payment')
    created = CreationDateTimeField(_("Created"))
    updated = ModificationDateTimeField(_("Updated"))

    objects = PaymentManager()

    class Meta:
        ordering = ('-created', '-updated')


@receiver(post_save, weak=False, sender=OrderPayment, dispatch_uid='order_payment_model')
def order_payment_changed(sender, instance, **kwargs):
    # Send status change notification when record first created
    # This is to ensure any components listening for a status 
    # on an OrderPayment will also receive the initial status.

    # Get the default status for the status field on OrderPayment
    default_status = OrderPayment._meta.get_field_by_name('status')[0].get_default()

    # Signal new status if current status is the default value
    if (instance.status == default_status):
        signal_kwargs = {
            'sender': sender,
            'instance': instance,
            'target': instance.status
        }
        post_transition.send(**signal_kwargs)<|MERGE_RESOLUTION|>--- conflicted
+++ resolved
@@ -8,9 +8,6 @@
 from djchoices import DjangoChoices, ChoiceItem
 from polymorphic.polymorphic_model import PolymorphicModel
 from django.db.models import options
-<<<<<<< HEAD
-from bluebottle.payments.managers import PaymentManager
-=======
 from django_fsm.db.fields import FSMField, transition
 from django_fsm.signals import pre_transition, post_transition
 from django.dispatch import receiver
@@ -20,8 +17,8 @@
 from bluebottle.payments.signals import (payment_status_changed, 
                                          set_previous_status,
                                          default_status_check)
-
->>>>>>> 6df56537
+from bluebottle.payments.managers import PaymentManager
+
 
 options.DEFAULT_NAMES = options.DEFAULT_NAMES + ('serializer', )
 
