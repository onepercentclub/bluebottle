from bluebottle.bluebottle_drf2.serializers import ObjectFieldSerializer
<<<<<<< HEAD
from bluebottle.payments.models import OrderPayment, PaymentAction
=======
from bluebottle.payments.models import OrderPayment, OrderPaymentAction
>>>>>>> eb273b5d
from rest_framework import serializers


class OrderPaymentActionSerializer(serializers.ModelSerializer):

    class Meta:
        model = OrderPaymentAction
        fields = ('type', 'method', 'url', 'payload')


class ManageOrderPaymentSerializer(serializers.ModelSerializer):

    status = serializers.CharField(read_only=True)
    amount = serializers.DecimalField(read_only=True)
<<<<<<< HEAD
    authorization_action = PaymentActionSerializer()
=======
    authorization_action = OrderPaymentActionSerializer()
>>>>>>> eb273b5d
    integration_data = ObjectFieldSerializer()

    class Meta:
        model = OrderPayment
        fields = ('id', 'order', 'payment_method', 'integration_data', 'amount', 'status', 'authorization_action')<|MERGE_RESOLUTION|>--- conflicted
+++ resolved
@@ -1,9 +1,5 @@
 from bluebottle.bluebottle_drf2.serializers import ObjectFieldSerializer
-<<<<<<< HEAD
-from bluebottle.payments.models import OrderPayment, PaymentAction
-=======
 from bluebottle.payments.models import OrderPayment, OrderPaymentAction
->>>>>>> eb273b5d
 from rest_framework import serializers
 
 
@@ -18,11 +14,7 @@
 
     status = serializers.CharField(read_only=True)
     amount = serializers.DecimalField(read_only=True)
-<<<<<<< HEAD
-    authorization_action = PaymentActionSerializer()
-=======
     authorization_action = OrderPaymentActionSerializer()
->>>>>>> eb273b5d
     integration_data = ObjectFieldSerializer()
 
     class Meta:
