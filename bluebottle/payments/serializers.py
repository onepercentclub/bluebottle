--- conflicted
+++ resolved
@@ -14,12 +14,8 @@
 
     status = serializers.CharField(read_only=True)
     amount = serializers.DecimalField(read_only=True)
-<<<<<<< HEAD
-    authorization_action = OrderPaymentActionSerializer(required=False)
-=======
     authorization_action = OrderPaymentActionSerializer(read_only=True)
     payment_method = serializers.CharField(required=True)
->>>>>>> 78635485
     integration_data = ObjectFieldSerializer()
 
     class Meta:
