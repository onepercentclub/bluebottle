--- conflicted
+++ resolved
@@ -17,12 +17,7 @@
     # This is to ensure any components listening for a status
     # on an OrderPayment will also receive the initial status.
 
-    # Get the default status for the status field on OrderPayment
-<<<<<<< HEAD
-    default_status = OrderPayment._meta.get_field('status').get_default()
-=======
     default_status = StatusDefinition.CREATED
->>>>>>> e81b4a72
 
     # Signal new status if current status is the default value
     if (instance.status == default_status):
@@ -78,11 +73,7 @@
     # on the Sender will also receive the initial status.
 
     # Get the default status for the status field on Sender
-<<<<<<< HEAD
-    default_status = sender._meta.get_field('status').get_default()
-=======
     default_status = StatusDefinition.CREATED
->>>>>>> e81b4a72
 
     from bluebottle.payments_logger.adapters import PaymentLogAdapter
 
