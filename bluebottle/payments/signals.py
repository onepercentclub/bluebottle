--- conflicted
+++ resolved
@@ -6,9 +6,6 @@
 
 payment_status_fetched = Signal(providing_args=['new_authorized_status'])
 
-<<<<<<< HEAD
-
-=======
 @receiver(post_save, weak=False, sender=OrderPayment, dispatch_uid='order_payment_model')
 def order_payment_changed(sender, instance, **kwargs):
     # Send status change notification when record first created
@@ -29,7 +26,7 @@
 
 
 @receiver(post_save, weak=False, dispatch_uid='payments_previous_status')
->>>>>>> 60705aa0
+
 def set_previous_status(sender, instance, **kwargs):
     if not (isinstance(instance, Payment) or isinstance(instance, OrderPayment)): return
 
@@ -39,10 +36,7 @@
     instance.previous_status = instance.status
 
 
-<<<<<<< HEAD
-=======
 @receiver(post_save, weak=False, dispatch_uid='payment_model_change_status')
->>>>>>> 60705aa0
 def payment_status_changed(sender, instance, **kwargs):
     """
     TODO: Here we need to get the status from the payment and update the associated Order Payment.
@@ -60,10 +54,7 @@
     order_payment.transition_to(new_order_payment_status)
 
 
-<<<<<<< HEAD
-=======
 @receiver(post_save, weak=False, dispatch_uid='default_status')
->>>>>>> 60705aa0
 def default_status_check(sender, instance, **kwargs):
     if not (isinstance(instance, Payment) or isinstance(instance, OrderPayment)): return
 
