App.PaymentController = Em.ObjectController.extend({
    needs: ['application'],

    errorsFixedBinding: 'paymentMethodController.errorsFixed',
    validationErrorsBinding: 'paymentMethodController.validationErrors',
    isBusyBinding: 'paymentMethodController.isBusy',

    // Override modal willOpen handler to fetch the payment methods
    willOpen: function () {
        var _this = this,
            controller = this.get('controller'),
            payment = this.get('model');

        // TODO: we need to send the amount associated with the payment as this
        //       will determine the payment methods. Also, in the future we will
        //       need to send the country with the amount.
        App.PaymentMethod.find().then(
            // Success
            function(methods) {
                _this.set('methods', methods);
            },
            // Failure
            function(methods) {
                throw new Em.error('Fetching PaymentMethod\'s failed!');
            }
        );
    },

    _processPaymentMetadata: function () {
        // This function will handle where to direct the user after they submit the
        // payment selection. It handles the step based on these properties returned
        // by the server when they submitted the purchase:
        //    integration_url (at PSP)
        //    integration_method (GET/POST/PUT)
        //    integration_payload (optional metadata required by PSP)
        //    integration_type (redirect/popup)
        var meta = this.get('model.integrationDetails');
        if (meta.type == 'redirect') {
            if (meta.method == 'get') {
              var getUrl = this._buildUrl(meta.url, meta.payload);

              window.location.replace(getUrl);
            }
        }
    },

    // Process the data associated with the current payment method
    _setIntegrationData: function () {
        var paymentMethodController = this.get('paymentMethodController');

        if (paymentMethodController) {
            var integrationData = paymentMethodController.getIntegrationData();
            this.set('integrationData', integrationData);
        }
    },

    _buildUrl: function (url, parameters) {
        var qs = '';

        for(var key in parameters) {
            var value = parameters[key];
            qs += encodeURIComponent(key) + '=' + encodeURIComponent(value) + '&';
        }
        
        if (qs.length > 0) {
            qs = qs.substring(0, qs.length-1);
            url = url + '?' + qs;
        }

        return url;
    },

    // Set the current payment method controller based on selected method
    _setPaymentMethodController: function () {
        var method = this.get('payment_method');
        if (!method) return;

        this.set('paymentMethodController', this.container.lookup('controller:' + this.get('payment_method').get('uniqueId')));
    }.observes('payment_method'),

    actions: {
        previousStep: function () {
            // Slide back to the donation modal - keeping the current donation.
            // Currently the there is only one donation associated with each order
            // so grab the first donation item.
            var donation = this.get('model.order.donations').objectAt(0);
            this.send('modalSlideBack', 'donation', donation);
        },

        nextStep: function () {
            var _this = this,
                payment = this.get('model');

            // check for validation errors generated in the current payment method controller
            this.get('paymentMethodController').validateFields();

            // Check client side errors
            if (this.get('validationErrors')) {
                this.send('modalError');
                return false;
            }

            // Set is loading property until success or error response
            _this.set('isBusy', true);
            
            // Set the integration data coming from the current payment method controller
            this._setIntegrationData();

            payment.save().then(
                // Success
                function (payment) {
                    // Reload the order to receive any backend updates to the order status
                    // NOTE: when using the mock api we will need to manually set the order
                    //       status here.
                    payment.get('order').then(function (order) {
                        order.reload();
                    });

                    // Proceed to the next step based on the status of the payment
                    // 1) Payment status is 'success'
                    // 2) Payment status is 'in_progress'

                    // FIXME: For testing purposes we will direct the user to the success
                    //        modal for creditcard payments and to the mock service provider
                    //        for all others.
                    if (this.get('payment_method.profile') == 'creditcard') {
                        // Load the success modal
                        // Since all models are already loaded in Ember here, we should just be able
                        // to get the first donation of the order here
                        var donation = payment.get('order.donations').objectAt(0);
                        _this.send('modalSlide', 'donationSuccess', donation);
                    } else {
                        _this._processPaymentMetadata();
                    }
                },
                // Failure
                function (payment) {

                }
            );
        },

        selectedPaymentMethod: function(paymentMethod) {
<<<<<<< HEAD
            this.set('currentPaymentMethod', paymentMethod);
=======
            // Set the payment method on the payment model
            this.set('payment_method', paymentMethod);

            // Render the payment method view
>>>>>>> 2975a4f8
            var applicationRoute = App.__container__.lookup('route:application');
            applicationRoute.render(this.get('payment_method').get('uniqueId'), {
                into: 'payment',
                outlet: 'paymentMethod'
            });
        }
    }
});

/*
 * Some standard controllers which can be extended for different payment service providers
 */

App.StandardPaymentMethodController = Em.ObjectController.extend({
    getIntegrationData: function() {
        //override me
        return null;
    },

    validateFields: function () {
        return null;
    }
});

App.StandardCreditCardPaymentController = App.StandardPaymentMethodController.extend(App.ControllerValidationMixin, {
    requiredFields: ['cardOwner', 'cardNumber', 'expirationMonth', 'expirationYear', 'cvcCode'],

    creditcardDict: //change
        [{ 'cardName': 'Visa', 'regex': '^4[0-9]{6,}$', 'image': 'path'},
        { 'cardName': 'MasterCard', 'regex': '^5[1-5][0-9]{5,}$', 'image': 'path'},
        { 'cardName': 'AmericanExpress', 'regex': '^3[47][0-9]{5,}$', 'image': 'path'},
        { 'cardName': 'DinersClub', 'regex': '^3(?:0[0-5]|[68][0-9])[0-9]{4,}$', 'image': 'path'},
        { 'cardName': 'Discover', 'regex': '^6(?:011|5[0-9]{2})[0-9]{3,}$', 'image': 'path'},
        { 'cardName': 'JCB', 'regex': '^(?:2131|1800|35[0-9]{3})[0-9]{3,}$', 'image': 'path'}],


    // creditCardValidation
    creditCardDetector: function(){


    }.property('cardNumber.length'),

    validateFields: function () {
        // Enable the validation of errors on fields only after pressing the signup button
        this.enableValidation();

        // Clear the errors fixed message
        this.set('errorsFixed', false);

        // Ignoring API errors here, we are passing ignoreApiErrors=true
        this.set('validationErrors', this.validateErrors(this.get('errorDefinitions'), this.get('model'), true));
    },

    init: function() {
        this._super();
        this.set('errorDefinitions', [
            {
                'property': 'cardOwner',
                'validateProperty': 'cardOwner.length',
                'message': gettext('Card Owner can\'t be left empty'),
                'priority': 1
            },
            {
                'property': 'cardNumber',
                'validateProperty': /\d{16}/,
                'message': gettext('This card number is not valid'),
                'priority': 2
            },
            {
                'property': 'expirationMonth',
                'validateProperty': /^1[0-2]$|^0[1-9]$/,
                'message': gettext('The expiration month is not valid'),
                'priority': 3
            },
            {
                'property': 'expirationYear',
                'validateProperty': /^[1-9]\d{1}$/,
                'message': gettext('The expiration year is not valid'),
                'priority': 4
            },
            {
                'property': 'cvcCode',
                'validateProperty': /^\d{3}$/,
                'message': gettext('The CVC is not valid'),
                'priority': 5
            }
        ]);
    }
});<|MERGE_RESOLUTION|>--- conflicted
+++ resolved
@@ -141,14 +141,10 @@
         },
 
         selectedPaymentMethod: function(paymentMethod) {
-<<<<<<< HEAD
-            this.set('currentPaymentMethod', paymentMethod);
-=======
             // Set the payment method on the payment model
             this.set('payment_method', paymentMethod);
 
             // Render the payment method view
->>>>>>> 2975a4f8
             var applicationRoute = App.__container__.lookup('route:application');
             applicationRoute.render(this.get('payment_method').get('uniqueId'), {
                 into: 'payment',
