App.PaymentController = Em.ObjectController.extend({
    preFixedProfileId: function() {
        return 'tab' + this.get('profile');
    }.property('profile'),

    preFixedProfileContentId: function() {
        return 'tab-content' + this.get('profile');
    }.property('profile'),

    willOpen: function () {
        var _this = this,
            controller = this.get('controller'),
            payment = this.get('model');

        // TODO: we need to send the amount associated with the payment as this
        //       will determine the payment methods. Also, in the future we will
        //       need to send the country with the amount.
        App.PaymentMethod.find().then(
            // Success
            function(methods) {
                _this.set('methods', methods);
            },
            // Failure
            function(methods) {
                throw new Em.error('Fetching PaymentMethod\'s failed!');
            }
        );
    },

    _processPaymentMetadata: function () {
        // integration_url (at PSP)
        // integration_method (GET/POST/PUT)
        // integration_payload (optional metadata required by PSP)
        // integration_type (redirect/popup)
        var meta = this.get('model.integrationDetails');

        if (meta.type == 'redirect') {
            if (meta.method == 'get') {
              var getUrl = this._buildUrl(meta.url, meta.payload);

              window.location.replace(getUrl);
            }
        }
    },

    _buildUrl: function (url, parameters){
        var qs = '';

        for(var key in parameters) {
            var value = parameters[key];
            qs += encodeURIComponent(key) + '=' + encodeURIComponent(value) + '&';
        }
        
        if (qs.length > 0) {
            qs = qs.substring(0, qs.length-1);
            url = url + '?' + qs;
        }

        return url;
    },

    actions: {
        nextStep: function () {
            var _this = this,
                payment = this.get('model');
            payment.save().then(
                // Success
                function (payment) {
                    // Reload the order to receive any backend updates to the order status
                    // NOTE: when using the mock api we will need to manually set the order
                    //       status here.
                    payment.get('order').then(function (order) {
                        order.reload();
                    });

                    // Proceed to the next step based on the status of the payment
                    // 1) Payment status is 'success'
                    // 2) Payment status is 'in_progress'
                    if (payment.get('success')) {
                        // Load the success modal
                        _this.send('modalSlide', 'paymentSuccess', payment);
                    } else {
                        _this._processPaymentMetadata();
                    }
                },
                // Failure
                function (payment) {

                }
            );
        },

        selectedPaymentMethod: function(paymentMethod) {
            this.set('currentPaymentMethod', paymentMethod);
        }
    }

});

// TODO: Adding controllers here for payment success/pending so that the modal 
//       will work with the bb_modal code.
<<<<<<< HEAD
App.PaymentPendingController = Em.ObjectController.extend();
App.PaymentSuccessController = Em.ObjectController.extend();
=======
App.PaymentPendingController = Em.Controller.extend();

// Payment success controller extends the TextWallPostNewController as the main
// functionality of the controller is to allow the user to post the the 
// project/fundraiser wall.
App.PaymentSuccessController = App.TextWallPostNewController.extend(BB.ModalControllerMixin, {
    needs: ['projectIndex', 'fundRaiserIndex'],

    _wallPostSuccess: function (record) {
        var _this = this,
            list = _this.get('wallPostList');
        
        list.unshiftObject(record);
        this.send('close');
    },

    // Override the default createNewWallPost to do nothing. We will create
    // the wallpost with the observer above.
    createNewWallPost: Em.K,

    targetType: function () {
      var parentType = this.get('parent_type');
      if (!parentType) return null;

      return parentType.match(/project/) ? 'project' : 'fundraiser';
    }.property('parent_type'),

    wallPostList: function() {
        var parentType = this.get('parent_type');
        if (!parentType) return null;

        var indexType = parentType.match(/project/) ? 'controllers.projectIndex.model' : 'controllers.fundRaiserIndex.model';
        return this.get(indexType);
    }.property('parent_type')
});
>>>>>>> b04a8a63
<|MERGE_RESOLUTION|>--- conflicted
+++ resolved
@@ -96,46 +96,3 @@
     }
 
 });
-
-// TODO: Adding controllers here for payment success/pending so that the modal 
-//       will work with the bb_modal code.
-<<<<<<< HEAD
-App.PaymentPendingController = Em.ObjectController.extend();
-App.PaymentSuccessController = Em.ObjectController.extend();
-=======
-App.PaymentPendingController = Em.Controller.extend();
-
-// Payment success controller extends the TextWallPostNewController as the main
-// functionality of the controller is to allow the user to post the the 
-// project/fundraiser wall.
-App.PaymentSuccessController = App.TextWallPostNewController.extend(BB.ModalControllerMixin, {
-    needs: ['projectIndex', 'fundRaiserIndex'],
-
-    _wallPostSuccess: function (record) {
-        var _this = this,
-            list = _this.get('wallPostList');
-        
-        list.unshiftObject(record);
-        this.send('close');
-    },
-
-    // Override the default createNewWallPost to do nothing. We will create
-    // the wallpost with the observer above.
-    createNewWallPost: Em.K,
-
-    targetType: function () {
-      var parentType = this.get('parent_type');
-      if (!parentType) return null;
-
-      return parentType.match(/project/) ? 'project' : 'fundraiser';
-    }.property('parent_type'),
-
-    wallPostList: function() {
-        var parentType = this.get('parent_type');
-        if (!parentType) return null;
-
-        var indexType = parentType.match(/project/) ? 'controllers.projectIndex.model' : 'controllers.fundRaiserIndex.model';
-        return this.get(indexType);
-    }.property('parent_type')
-});
->>>>>>> b04a8a63
