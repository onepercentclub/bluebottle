--- conflicted
+++ resolved
@@ -35,21 +35,8 @@
 
     actions: {
         nextStep: function () {
-<<<<<<< HEAD
-            // TODO: handle saving the payment here and proceeding to the next
-            //       step of the payment process.
-        },
-
-        chooseAmount: function() {
-           this.send('modalSlideBack', 'donation');
-        }
-    }
-
-});
-=======
             var _this = this,
                 payment = this.get('model');
-
             payment.save().then(
                 // Success
                 function (payment) {
@@ -77,10 +64,10 @@
             );
         }
     }
+
 });
 
 // TODO: Adding controllers here for payment success/pending so that the modal 
 //       will work with the bb_modal code.
 App.PaymentPendingController = Em.Controller.extend();
-App.PaymentSuccessController = Em.Controller.extend();
->>>>>>> f6c03094
+App.PaymentSuccessController = Em.Controller.extend();