--- conflicted
+++ resolved
@@ -23,7 +23,6 @@
         </div>
         <div class="row">
             <div class="col12">
-<<<<<<< HEAD
                 <div class="modal-future-donation">
                     <label for="futureDonation" class="modal-checkbox">
                         <input type="checkbox" id="futureDonation">
@@ -49,10 +48,7 @@
                 <div class="modal-facebook-password">
                     <input type="text" placeholder="Choose a password">
                 </div>
-                <a class="btn btn-sec payment-btn" {{action 'nextStep'}}>Next</a>
-=======
-                <a {{action 'nextStep'}} {{bindAttr class=":btn-sec :btn isBusy:is-loading blockingErrors:is-inactive"}}>Next</a>
->>>>>>> 2975a4f8
+				<a {{action 'nextStep'}} {{bindAttr class=":btn-sec :btn :payment-btn isBusy:is-loading blockingErrors:is-inactive"}}>Next</a>
             </div>
         </div>
         {{partial "payment_errors"}}
