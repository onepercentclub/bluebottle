{% load bb_ember i18n static %}

{% tplhandlebars "payment" %}
    <div class="modal-fullscreen-content" id="payment">
        <span {{action 'previousStep'}} class="modal-fullscreen-back"></span>
        <span {{action 'closeModal'}} class="modal-fullscreen-close"></span>
        <h4>{% blocktrans %}Select your method of payment{% endblocktrans %}</h4>
        <big>{% blocktrans %}You're about to support &euro; {{amount}},- to '{{order.projects.firstObject.title}}'. Good job!{% endblocktrans %}</big>
        
        <div class="row">
            <div class="col4">
                <ul class="payment-tabs">
                    {{#each method in methods}}
                        {{view 'App.PaymentMethodView' contentBinding='method'}}
                    {{/each}}
                </ul>
            </div>
<<<<<<< HEAD
            <div class="col8 payment-method-details">
=======
            <div class="col8">
                <div class="payment-tab-content">
>>>>>>> 4a430be7
                {{outlet 'paymentMethod'}}
                </div>
            </div>
        </div>
        <div class="row">
            <div class="col12">
                <div class="modal-future-donation">
                    <label for="futureDonation" class="modal-checkbox">
                        <input type="checkbox" id="futureDonation">
                        <span></span>
                        {% trans "Remember this for faster future payments."%}
                    </label>
                    <div class="tooltip-holder">
                        <span class="questionmark">?</span>
                        <span class="modal-btn-signup" href="#">
                            <div class="tooltip input">
                                {% blocktrans %}
                                    <h6>
                                        What's this?
                                    </h6>
                                    We'll remember your payment details
                                    on our secure server so next time you can support
                                    with just 1-click!
                                {% endblocktrans%}
                            </div>
                        </span>
                    </div>
                </div>
                <div class="modal-facebook-password">
                    <input type="text" placeholder="Choose a password">
                </div>
				<a {{action 'nextStep'}} {{bindAttr class=":btn-sec :btn :payment-btn isBusy:is-loading blockingErrors:is-inactive"}}>{% trans 'Proceed with'%} {{view.currentPaymentMethodName}}</a>
            </div>
        </div>
        {{partial "_payment_errors"}}
    </div>
    <div class="modal-fullscreen-footer">
        <div class="modal-payment-provider">
            <span>Payment processing is handled by <a {{bindAttr href=view.currentPaymentMethodURL }} target="_blank">{{view.currentPaymentMethodProvider}}</a>.</span>
        </div>
    </div>
{% endtplhandlebars %}<|MERGE_RESOLUTION|>--- conflicted
+++ resolved
@@ -15,13 +15,9 @@
                     {{/each}}
                 </ul>
             </div>
-<<<<<<< HEAD
             <div class="col8 payment-method-details">
-=======
-            <div class="col8">
                 <div class="payment-tab-content">
->>>>>>> 4a430be7
-                {{outlet 'paymentMethod'}}
+                    {{outlet 'paymentMethod'}}
                 </div>
             </div>
         </div>
