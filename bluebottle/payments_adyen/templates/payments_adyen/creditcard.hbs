--- conflicted
+++ resolved
@@ -1,14 +1,6 @@
 {% load bb_ember i18n static %}
 
 {% tplhandlebars "adyenCreditcard" %}
-<<<<<<< HEAD
-    <p>
-        <label>
-            <span>{% blocktrans %}Full name (as on Card){% endblocktrans %}</span>
-            {{input valueBinding="model.cardOwner" placeholder=view.cardOwner
-                classBinding="errorList.cardOwner.length:error"}}
-        </label>
-=======
     <form>
         {{!-- {{view.content.provider}} - {{view.content.name}} --}}
         <div class="row">
@@ -17,7 +9,6 @@
                 {{input valueBinding="model.cardOwner" placeholder=view.cardOwner classBinding="errorList.cardOwner.length:error"}}
             </div>
         </div>
->>>>>>> 4a430be7
 
         <div class="row">
             <div class="col12">
