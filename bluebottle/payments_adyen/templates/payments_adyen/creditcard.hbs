{% load bb_ember i18n static %}

<<<<<<< HEAD
{% tplhandlebars "adyenCreditcard" %}
    <form>
        {{!-- {{view.content.provider}} - {{view.content.name}} --}}
        <div class="row">
            <div class="col12">
                <span>{% blocktrans %}Full name (as on Card){% endblocktrans %}</span>
                {{input valueBinding="model.cardOwner" placeholder=view.cardOwner classBinding="errorList.cardOwner.length:error"}}
            </div>
        </div>

        <div class="row">
            <div class="col12">
                <span>{% blocktrans %}Card Number{% endblocktrans %}</span>
                {{input valueBinding="model.cardNumber" placeholder=view.cardNumber classBinding="errorList.cardNumber.length:error"}}
            </div>
        </div>
=======
{% tplhandlebars "adyen/creditcard" %}
    <p>
        <label>
            <span>{% blocktrans %}Full name (as on Card){% endblocktrans %}</span>
            {{input valueBinding="model.cardOwner" placeholder=view.cardOwner
                classBinding="errorList.cardOwner.length:error"}}
        </label>
>>>>>>> 2975a4f8

        <div class="row">
            <div class="col8">
                <span>{% blocktrans %}Expiration Date {% endblocktrans %}</span>
            </div>
            <div class="col4">
                <span>CVC</span>
            </div>
        </div>

<<<<<<< HEAD
        <div class="row">
            <div class="col4">
                {{input valueBinding="model.expirationMonth" placeholder=view.expirationMonth classBinding="errorList.expirationMonth.length:error"}}
            </div>
            <div class="col4">
                {{input valueBinding="model.expirationYear" placeholder=view.expirationYear classBinding="errorList.expirationYear.length:error"}}
            </div>
            <div class="col4">
                {{input valueBinding="model.cvc" placeholder=view.cvc classBinding="errorList.cvc.length:error"}}
            </div>
        </div>
    </form>
=======
        <label>
            <span>{% blocktrans %}Expiration Date {% endblocktrans %}</span>
            {{input valueBinding="model.expirationMonth" placeholder=view.expirationMonth
                classBinding="errorList.expirationMonth.length:error"}}
        </label>
        <span> / </span>
        {{input valueBinding="model.expirationYear" placeholder=view.expirationYear
                classBinding="errorList.expirationYear.length:error"}}

        <label>
            <span>CVC</span>
            {{input valueBinding="model.cvcCode" placeholder=view.cvc
                classBinding="errorList.cvcCode.length:error"}}
        </label>

    </p>
>>>>>>> 2975a4f8
{% endtplhandlebars %}<|MERGE_RESOLUTION|>--- conflicted
+++ resolved
@@ -1,6 +1,5 @@
 {% load bb_ember i18n static %}
 
-<<<<<<< HEAD
 {% tplhandlebars "adyenCreditcard" %}
     <form>
         {{!-- {{view.content.provider}} - {{view.content.name}} --}}
@@ -17,15 +16,6 @@
                 {{input valueBinding="model.cardNumber" placeholder=view.cardNumber classBinding="errorList.cardNumber.length:error"}}
             </div>
         </div>
-=======
-{% tplhandlebars "adyen/creditcard" %}
-    <p>
-        <label>
-            <span>{% blocktrans %}Full name (as on Card){% endblocktrans %}</span>
-            {{input valueBinding="model.cardOwner" placeholder=view.cardOwner
-                classBinding="errorList.cardOwner.length:error"}}
-        </label>
->>>>>>> 2975a4f8
 
         <div class="row">
             <div class="col8">
@@ -36,7 +26,6 @@
             </div>
         </div>
 
-<<<<<<< HEAD
         <div class="row">
             <div class="col4">
                 {{input valueBinding="model.expirationMonth" placeholder=view.expirationMonth classBinding="errorList.expirationMonth.length:error"}}
@@ -45,26 +34,8 @@
                 {{input valueBinding="model.expirationYear" placeholder=view.expirationYear classBinding="errorList.expirationYear.length:error"}}
             </div>
             <div class="col4">
-                {{input valueBinding="model.cvc" placeholder=view.cvc classBinding="errorList.cvc.length:error"}}
+                {{input valueBinding="model.cvcCode" placeholder=view.cvc classBinding="errorList.cvcCode.length:error"}}
             </div>
         </div>
     </form>
-=======
-        <label>
-            <span>{% blocktrans %}Expiration Date {% endblocktrans %}</span>
-            {{input valueBinding="model.expirationMonth" placeholder=view.expirationMonth
-                classBinding="errorList.expirationMonth.length:error"}}
-        </label>
-        <span> / </span>
-        {{input valueBinding="model.expirationYear" placeholder=view.expirationYear
-                classBinding="errorList.expirationYear.length:error"}}
-
-        <label>
-            <span>CVC</span>
-            {{input valueBinding="model.cvcCode" placeholder=view.cvc
-                classBinding="errorList.cvcCode.length:error"}}
-        </label>
-
-    </p>
->>>>>>> 2975a4f8
 {% endtplhandlebars %}