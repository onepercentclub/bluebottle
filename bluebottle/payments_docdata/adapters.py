import logging
import gateway

from django.utils.http import urlencode
from django.conf import settings
from django.utils.translation import ugettext_lazy as _

from bluebottle.payments.exception import PaymentException
from bluebottle.payments_docdata.exceptions import DocdataPaymentException
from bluebottle.payments_docdata.models import DocdataTransaction, DocdataDirectdebitPayment
from bluebottle.payments.adapters import BasePaymentAdapter
from bluebottle.utils.utils import StatusDefinition, get_current_host, get_client_ip, get_country_code_by_ip
from .models import DocdataPayment
from bluebottle.clients import properties


logger = logging.getLogger(__name__)


class DocdataPaymentAdapter(BasePaymentAdapter):

    MODEL_CLASSES = [DocdataPayment, DocdataDirectdebitPayment]

    # Payment methods specified by DocData. They should map to the payment methods we specify in our settings file
    # so we can map payment methods of Docdata to our own definitions of payment methods
    PAYMENT_METHODS = {
        'MASTERCARD'                        : 'docdataCreditcard',
        'VISA'                              : 'docdataCreditcard',
        'MAESTRO'                           : 'docdataCreditcard',
        'AMEX'                              : 'docdataCreditcard',
        'IDEAL'                             : 'docdataIdeal',
        'BANK_TRANSFER'                     : 'docdataBanktransfer',
        'DIRECT_DEBIT'                      : 'docdataDirectdebit',
        'SEPA_DIRECT_DEBIT'                 : 'docdataDirectdebit'

    }

    def __init__(self, *args, **kwargs):
        self.live_mode = getattr(properties, 'LIVE_PAYMENTS_ENABLED', False)
        super(DocdataPaymentAdapter, self).__init__(*args, **kwargs)

    def get_user_data(self):
        user = self.order_payment.order.user
        ip_address = get_client_ip()

        if user:
            user_data = {
                'id': user.id,
                'first_name': user.first_name or 'Unknown',
                'last_name': user.last_name or 'Unknown',
                'email': user.email,
                'ip_address': ip_address,
            }
        else:
            user_data = {
                'id': 1,
                'first_name': 'Nomen',
                'last_name': 'Nescio',
                'email': properties.CONTACT_EMAIL,
                'ip_address': ip_address
            }

        default_country_code = getattr(properties, 'DEFAULT_COUNTRY_CODE')

        if user and hasattr(user, 'address'):

            street = user.address.line1.split(' ')
            if street[-1] and any(char.isdigit() for char in street[-1]):
                user_data['house_number'] = street.pop(-1)
                if len(street):
                    user_data['street'] = ' '.join(street)
                else:
                    user_data['street'] = 'Unknown'
            else:
                user_data['house_number'] = 'Unknown'
                if user.address.line1:
                    user_data['street'] = user.address.line1
                else:
                    user_data['street'] = 'Unknown'

            if user.address.postal_code:
                user_data['postal_code'] = user.address.postal_code
            else:
                user_data['postal_code'] = 'Unknown'
            if user.address.city:
                user_data['city'] = user.address.city
            else:
                user_data['city'] = 'Unknown'
            if user.address.country and hasattr(user.address.country, 'alpha2_code'):
                user_data['country'] = user.address.country.alpha2_code
            elif get_country_code_by_ip(ip_address):
                user_data['country'] = get_country_code_by_ip(ip_address)
            else:
                user_data['country'] = default_country_code
        else:
            user_data['postal_code'] = 'Unknown'
            user_data['street'] = 'Unknown'
            user_data['city'] = 'Unknown'
            country = get_country_code_by_ip(ip_address)
            if country:
                user_data['country'] = country
            else:
                user_data['country'] = default_country_code
            user_data['house_number'] = 'Unknown'

        if not user_data['country']:
            user_data['country'] = default_country_code

        user_data['company'] = ''
        user_data['kvk_number'] = ''
        user_data['vat_number'] = ''
        user_data['house_number_addition'] = ''
        user_data['state'] = ''
<<<<<<< HEAD

        return user_data
=======
>>>>>>> f2cb2afa

        return user_data

    def get_method_mapping(self, external_payment_method):
        return self.PAYMENT_METHODS.get(external_payment_method)

    def get_method_mapping(self, external_payment_method):
        return self.PAYMENT_METHODS.get(external_payment_method)

    def create_payment(self):
        if self.order_payment.payment_method == 'docdataDirectdebit':
            payment = DocdataDirectdebitPayment(order_payment=self.order_payment, **self.order_payment.integration_data)
        else:
            payment = DocdataPayment(order_payment=self.order_payment, **self.order_payment.integration_data)

        payment.total_gross_amount = self.order_payment.amount * 100

        if payment.default_pm == 'paypal':
            payment.default_pm = 'paypal_express_checkout'

        merchant = gateway.Merchant(name=properties.DOCDATA_MERCHANT_NAME, password=properties.DOCDATA_MERCHANT_PASSWORD)

        amount = gateway.Amount(value=self.order_payment.amount, currency='EUR')
        user = self.get_user_data()

        # Store user data on payment too
        payment.customer_id = user['id']
        payment.email = user['email']
        payment.first_name = user['first_name']
        payment.last_name = user['last_name']

        payment.address = user['street']
        # payment.street = user['street']
        # payment.house_number = user['house_number']

        payment.city = user['city']

        # payment.country = user['country']
        # payment. = user['ip_address']

        name = gateway.Name(
            first=user['first_name'],
            last=user['last_name']
        )

        shopper = gateway.Shopper(
            id=user['id'],
            name=name,
            email=user['email'],
            language='en',
            gender="U",
            date_of_birth=None,
            phone_number=None,
            mobile_phone_number=None,
            ipAddress=user['ip_address'])

        address = gateway.Address(
            street=user['street'],
            house_number=user['house_number'],
            house_number_addition=user['house_number_addition'],
            postal_code=user['postal_code'],
            city=user['city'],
            state=user['state'],
            country_code=user['country'],
        )

        bill_to = gateway.Destination(name=name, address=address)

        client = gateway.DocdataClient(self.live_mode)

        info_text = self.order_payment.info_text

        response = client.create(
            merchant=merchant,
            payment_id=self.order_payment.id,
            total_gross_amount=amount,
            shopper=shopper,
            bill_to=bill_to,
            description=info_text,
            receiptText=info_text,
            includeCosts=False,
            profile=settings.DOCDATA_SETTINGS['profile'],
            days_to_pay=settings.DOCDATA_SETTINGS['days_to_pay'],
            )

        payment.payment_cluster_key = response['order_key']
        payment.payment_cluster_id = response['order_id']
        payment.save()

        return payment

    def get_authorization_action(self):

        client = gateway.DocdataClient(self.live_mode)

        # Get the language that the user marked as his / her primary language
        # or fallback on the default LANGUAGE_CODE in settings

        try:
            client_language = self.order_payment.order.user.primary_language
        except AttributeError:
            client_language = properties.LANGUAGE_CODE

        if self.order_payment.payment_method == 'docdataDirectdebit':
            try:
                client.start_remote_payment(
                    order_key=self.payment.payment_cluster_key,
                    payment=self.payment,
                    payment_method='SEPA_DIRECT_DEBIT'
                )
                return {'type': 'success'}
            except DocdataPaymentException as i:
                raise PaymentException(i)
        else:
            return_url_base = get_current_host()
        try:
            url = client.get_payment_menu_url(
                order_key=self.payment.payment_cluster_key,
                order_id=self.order_payment.order_id,
                return_url=return_url_base,
                client_language=client_language,
            )
        except DocdataPaymentException as i:
            raise PaymentException(i)

        default_act = False
        if self.payment.ideal_issuer_id:
            default_act = True
        if self.payment.default_pm == 'paypal_express_checkout':
            default_act = True

        url = client.get_payment_menu_url(
            order_key=self.payment.payment_cluster_key,
            order_id=self.order_payment.order_id,
            return_url=return_url_base,
            client_language=client_language,
        )

        default_act = False
        if self.payment.ideal_issuer_id:
            default_act = True

        params = {
            'default_pm': self.payment.default_pm,
            'ideal_issuer_id': self.payment.ideal_issuer_id,
            'default_act': default_act
        }
        url += '&' + urlencode(params)
        return {'type': 'redirect', 'method': 'get', 'url': url}

    def check_payment_status(self):
        response = self._fetch_status()

        # Only continue this if there's a payment set.
        if not hasattr(response, 'payment'):
            return None

<<<<<<< HEAD
        # Get the first payment from the response
        dd_payment = response.payment[0]
        for response_payment in response.payment:
            response_status = self.get_status_mapping(response_payment.authorization.status)
            if response_status in [
                StatusDefinition.AUTHORIZED, StatusDefinition.PAID,
                StatusDefinition.CHARGED_BACK, StatusDefinition.REFUNDED]:
                dd_payment = response_payment

        status = self.get_status_mapping(dd_payment.authorization.status)
        payment_method = getattr(dd_payment, 'paymentMethod', '')

=======
>>>>>>> f2cb2afa
        totals = response.approximateTotals

        if int(totals.totalAcquirerApproved) + int(totals.totalAcquirerPending) + int(totals.totalShopperPending) + int(totals.totalCaptured)== 0:
            # No payment has been authorized
            statuses = {payment.authorization.status for payment in response.payment}

            if {'NEW', 'STARTED', 'REDIRECTED_FOR_AUTHORIZATION', 'AUTHENTICATED', 'RISK_CHECK_OK'} & statuses:
                # All these statuses belong are considered new
                status = StatusDefinition.STARTED
            elif statuses == {'CANCELED', }:
                # If all of them are cancelled, the whole payment is cancelled
                # Yes, docdata uses "CANCELED"
                status = StatusDefinition.CANCELLED
            else:
                status = StatusDefinition.FAILED
        else:
            # We have some authorized payments
            if int(totals.totalChargedback) == int(totals.totalRegistered):
                # Everything is charged back
                status = StatusDefinition.CHARGED_BACK
            elif int(totals.totalChargedback) + int(totals.totalRefunded) == int(totals.totalRegistered):
                # Everything is refunded (even if it was partially charged back
                status = StatusDefinition.REFUNDED
            elif int(totals.totalCaptured) == int(totals.totalRegistered):
                # Everything was captured
                status = StatusDefinition.SETTLED
            elif int(totals.totalAcquirerApproved) + int(totals.totalAcquirerPending) + int(totals.totalShopperPending) == int(totals.totalRegistered):
                # Everything was authorized
                status = StatusDefinition.AUTHORIZED
            else:
                # Anything else (Partly captured, partly charged back, etc)
                status = StatusDefinition.UNKNOWN

        if self.payment.status != status:
            self.payment.total_registered = totals.totalRegistered
            self.payment.total_shopper_pending = totals.totalShopperPending
            self.payment.total_acquirer_pending = totals.totalAcquirerPending
            self.payment.total_acquirer_approved = totals.totalAcquirerApproved
            self.payment.total_captured = totals.totalCaptured
            self.payment.total_refunded = totals.totalRefunded
            self.payment.total_charged_back = totals.totalChargedback
            self.payment.status = status
<<<<<<< HEAD
=======

            try:
                payment_method = [payment.authorization.paymentMethod for payment in response.payment
                                  if payment.authorization.method == 'AUTHORIZED'][0]
            except (AttributeError, IndexError):
                payment_method = None

>>>>>>> f2cb2afa
            if payment_method:
                self.payment.default_pm = payment_method
                self.order_payment.payment_method = self.get_method_mapping(payment_method)
                self.order_payment.save()
            self.payment.save()

<<<<<<< HEAD

        for transaction in response.payment:
           self._store_payment_transaction(transaction)
=======
        for transaction in response.payment:
            self._store_payment_transaction(transaction)
>>>>>>> f2cb2afa

    def _store_payment_transaction(self, transaction):
        dd_transaction, _created = DocdataTransaction.objects.get_or_create(
            docdata_id=transaction.id, payment=self.payment
        )

        dd_transaction.payment_method = transaction.paymentMethod
        dd_transaction.authorization_amount = transaction.authorization.amount.value
        dd_transaction.authorization_currency = transaction.authorization.amount._currency
        dd_transaction.authorization_status = transaction.authorization.status
        dd_transaction.raw_response = str(transaction)

        if hasattr(transaction.authorization, 'capture'):
            dd_transaction.capture_amount = sum(int(capture.amount.value) for capture in transaction.authorization.capture)
            dd_transaction.capture_status = transaction.authorization.capture[0].status
            dd_transaction.capture_currency = transaction.authorization.capture[0].amount._currency

        if hasattr(transaction.authorization, 'chargeback'):
            dd_transaction.chargeback_amount = sum(int(chargeback.amount.value) for chargeback in transaction.authorization.chargeback)

        if hasattr(transaction.authorization, 'refund'):
            dd_transaction.refund_amount = sum(int(refund.amount.value) for refund in transaction.authorization.refund)

        dd_transaction.save()

    def _fetch_status(self):
        client = gateway.DocdataClient(self.live_mode)
        response = client.status(self.payment.payment_cluster_key)

        return response<|MERGE_RESOLUTION|>--- conflicted
+++ resolved
@@ -111,16 +111,8 @@
         user_data['vat_number'] = ''
         user_data['house_number_addition'] = ''
         user_data['state'] = ''
-<<<<<<< HEAD
 
         return user_data
-=======
->>>>>>> f2cb2afa
-
-        return user_data
-
-    def get_method_mapping(self, external_payment_method):
-        return self.PAYMENT_METHODS.get(external_payment_method)
 
     def get_method_mapping(self, external_payment_method):
         return self.PAYMENT_METHODS.get(external_payment_method)
@@ -273,21 +265,6 @@
         if not hasattr(response, 'payment'):
             return None
 
-<<<<<<< HEAD
-        # Get the first payment from the response
-        dd_payment = response.payment[0]
-        for response_payment in response.payment:
-            response_status = self.get_status_mapping(response_payment.authorization.status)
-            if response_status in [
-                StatusDefinition.AUTHORIZED, StatusDefinition.PAID,
-                StatusDefinition.CHARGED_BACK, StatusDefinition.REFUNDED]:
-                dd_payment = response_payment
-
-        status = self.get_status_mapping(dd_payment.authorization.status)
-        payment_method = getattr(dd_payment, 'paymentMethod', '')
-
-=======
->>>>>>> f2cb2afa
         totals = response.approximateTotals
 
         if int(totals.totalAcquirerApproved) + int(totals.totalAcquirerPending) + int(totals.totalShopperPending) + int(totals.totalCaptured)== 0:
@@ -330,8 +307,6 @@
             self.payment.total_refunded = totals.totalRefunded
             self.payment.total_charged_back = totals.totalChargedback
             self.payment.status = status
-<<<<<<< HEAD
-=======
 
             try:
                 payment_method = [payment.authorization.paymentMethod for payment in response.payment
@@ -339,21 +314,14 @@
             except (AttributeError, IndexError):
                 payment_method = None
 
->>>>>>> f2cb2afa
             if payment_method:
                 self.payment.default_pm = payment_method
                 self.order_payment.payment_method = self.get_method_mapping(payment_method)
                 self.order_payment.save()
             self.payment.save()
 
-<<<<<<< HEAD
-
-        for transaction in response.payment:
-           self._store_payment_transaction(transaction)
-=======
         for transaction in response.payment:
             self._store_payment_transaction(transaction)
->>>>>>> f2cb2afa
 
     def _store_payment_transaction(self, transaction):
         dd_transaction, _created = DocdataTransaction.objects.get_or_create(
