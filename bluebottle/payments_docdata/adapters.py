import logging
import gateway

from django.utils.http import urlencode
from django.conf import settings
from django.utils.translation import ugettext_lazy as _

from bluebottle.payments.exception import PaymentException
from bluebottle.payments_docdata.exceptions import DocdataPaymentException
from bluebottle.payments_docdata.models import DocdataTransaction, DocdataDirectdebitPayment
from bluebottle.payments.adapters import BasePaymentAdapter
from bluebottle.utils.utils import StatusDefinition, get_current_host, get_client_ip, get_country_code_by_ip
from .models import DocdataPayment
from bluebottle.clients import properties
from bluebottle.clients.utils import tenant_name


logger = logging.getLogger(__name__)


class DocdataPaymentAdapter(BasePaymentAdapter):

    MODEL_CLASSES = [DocdataPayment, DocdataDirectdebitPayment]

    # Payment methods specified by DocData. They should map to the payment methods we specify in our settings file
    # so we can map payment methods of Docdata to our own definitions of payment methods
    PAYMENT_METHODS = {
        'MASTERCARD'                        : 'docdataCreditcard',
        'VISA'                              : 'docdataCreditcard',
        'MAESTRO'                           : 'docdataCreditcard',
        'AMEX'                              : 'docdataCreditcard',
        'IDEAL'                             : 'docdataIdeal',
        'BANK_TRANSFER'                     : 'docdataBanktransfer',
        'DIRECT_DEBIT'                      : 'docdataDirectdebit',
        'SEPA_DIRECT_DEBIT'                 : 'docdataDirectdebit'

    }

    def __init__(self, *args, **kwargs):
        self.live_mode = getattr(properties, 'LIVE_PAYMENTS_ENABLED', False)
        super(DocdataPaymentAdapter, self).__init__(*args, **kwargs)

    def get_user_data(self):
        user = self.order_payment.order.user
        ip_address = get_client_ip()

        if user:
            user_data = {
                'id': user.id,
                'first_name': user.first_name or 'Unknown',
                'last_name': user.last_name or 'Unknown',
                'email': user.email,
                'ip_address': ip_address,
            }
        else:
            user_data = {
                'id': 1,
                'first_name': 'Nomen',
                'last_name': 'Nescio',
                'email': properties.CONTACT_EMAIL,
                'ip_address': ip_address
            }

        default_country_code = getattr(properties, 'DEFAULT_COUNTRY_CODE')

        if user and hasattr(user, 'address'):

            street = user.address.line1.split(' ')
            if street[-1] and any(char.isdigit() for char in street[-1]):
                user_data['house_number'] = street.pop(-1)
                if len(street):
                    user_data['street'] = ' '.join(street)
                else:
                    user_data['street'] = 'Unknown'
            else:
                user_data['house_number'] = 'Unknown'
                if user.address.line1:
                    user_data['street'] = user.address.line1
                else:
                    user_data['street'] = 'Unknown'

            if user.address.postal_code:
                user_data['postal_code'] = user.address.postal_code
            else:
                user_data['postal_code'] = 'Unknown'
            if user.address.city:
                user_data['city'] = user.address.city
            else:
                user_data['city'] = 'Unknown'
            if user.address.country and hasattr(user.address.country, 'alpha2_code'):
                user_data['country'] = user.address.country.alpha2_code
            elif get_country_code_by_ip(ip_address):
                user_data['country'] = get_country_code_by_ip(ip_address)
            else:
                user_data['country'] = default_country_code
        else:
            user_data['postal_code'] = 'Unknown'
            user_data['street'] = 'Unknown'
            user_data['city'] = 'Unknown'
            country = get_country_code_by_ip(ip_address)
            if country:
                user_data['country'] = country
            else:
                user_data['country'] = default_country_code
            user_data['house_number'] = 'Unknown'

        if not user_data['country']:
            user_data['country'] = default_country_code

        user_data['company'] = ''
        user_data['kvk_number'] = ''
        user_data['vat_number'] = ''
        user_data['house_number_addition'] = ''
        user_data['state'] = ''

        return user_data

<<<<<<< HEAD
=======

    def get_status_mapping(self, external_payment_status):
        return self.STATUS_MAPPING.get(external_payment_status)

    def get_method_mapping(self, external_payment_method):
        return self.PAYMENT_METHODS.get(external_payment_method)

>>>>>>> 52fa44a5
    def create_payment(self):
        if self.order_payment.payment_method == 'docdataDirectdebit':
            payment = DocdataDirectdebitPayment(order_payment=self.order_payment, **self.order_payment.integration_data)
        else:
            payment = DocdataPayment(order_payment=self.order_payment, **self.order_payment.integration_data)

        payment.total_gross_amount = self.order_payment.amount * 100

        if payment.default_pm == 'paypal':
            payment.default_pm = 'paypal_express_checkout'

        merchant = gateway.Merchant(name=properties.DOCDATA_MERCHANT_NAME, password=properties.DOCDATA_MERCHANT_PASSWORD)

        amount = gateway.Amount(value=self.order_payment.amount, currency='EUR')
        user = self.get_user_data()

        # Store user data on payment too
        payment.customer_id = user['id']
        payment.email = user['email']
        payment.first_name = user['first_name']
        payment.last_name = user['last_name']

        payment.address = user['street']
        # payment.street = user['street']
        # payment.house_number = user['house_number']

        payment.city = user['city']

        # payment.country = user['country']
        # payment. = user['ip_address']

        name = gateway.Name(
            first=user['first_name'],
            last=user['last_name']
        )

        shopper = gateway.Shopper(
            id=user['id'],
            name=name,
            email=user['email'],
            language='en',
            gender="U",
            date_of_birth=None,
            phone_number=None,
            mobile_phone_number=None,
            ipAddress=user['ip_address'])

        address = gateway.Address(
            street=user['street'],
            house_number=user['house_number'],
            house_number_addition=user['house_number_addition'],
            postal_code=user['postal_code'],
            city=user['city'],
            state=user['state'],
            country_code=user['country'],
        )

        bill_to = gateway.Destination(name=name, address=address)

        client = gateway.DocdataClient(self.live_mode)

        info_text = _("%(tenant_name)s donation %(payment_id)s") % {'payment_id': self.order_payment.id, 'tenant_name':tenant_name()}

        response = client.create(
            merchant=merchant,
            payment_id=self.order_payment.id,
            total_gross_amount=amount,
            shopper=shopper,
            bill_to=bill_to,
            description=info_text,
            receiptText=info_text,
            includeCosts=False,
            profile=settings.DOCDATA_SETTINGS['profile'],
            days_to_pay=settings.DOCDATA_SETTINGS['days_to_pay'],
            )

        payment.payment_cluster_key = response['order_key']
        payment.payment_cluster_id = response['order_id']
        payment.save()

        return payment

    def get_authorization_action(self):

        client = gateway.DocdataClient(self.live_mode)

        # Get the language that the user marked as his / her primary language
        # or fallback on the default LANGUAGE_CODE in settings

        try:
            client_language = self.order_payment.order.user.primary_language
        except AttributeError:
            client_language = properties.LANGUAGE_CODE

        if self.order_payment.payment_method == 'docdataDirectdebit':
            try:
                client.start_remote_payment(
                    order_key=self.payment.payment_cluster_key,
                    payment=self.payment,
                    payment_method='SEPA_DIRECT_DEBIT'
                )
                return {'type': 'success'}
            except DocdataPaymentException as i:
                raise PaymentException(i)
        else:
            return_url_base = get_current_host()
        try:
            url = client.get_payment_menu_url(
                order_key=self.payment.payment_cluster_key,
                order_id=self.order_payment.order_id,
                return_url=return_url_base,
                client_language=client_language,
            )
        except DocdataPaymentException as i:
            raise PaymentException(i)

        default_act = False
        if self.payment.ideal_issuer_id:
            default_act = True
        if self.payment.default_pm == 'paypal_express_checkout':
            default_act = True

        url = client.get_payment_menu_url(
            order_key=self.payment.payment_cluster_key,
            order_id=self.order_payment.order_id,
            return_url=return_url_base,
            client_language=client_language,
        )

        default_act = False
        if self.payment.ideal_issuer_id:
            default_act = True

        params = {
            'default_pm': self.payment.default_pm,
            'ideal_issuer_id': self.payment.ideal_issuer_id,
            'default_act': default_act
        }
        url += '&' + urlencode(params)
        return {'type': 'redirect', 'method': 'get', 'url': url}

    def check_payment_status(self):
        response = self._fetch_status()

        # Only continue this if there's a payment set.
        if not hasattr(response, 'payment'):
            return None

<<<<<<< HEAD
=======
        # Get the first payment from the response
        dd_payment = response.payment[0]
        for response_payment in response.payment:
            response_status = self.get_status_mapping(response_payment.authorization.status)
            if response_status in [
                StatusDefinition.AUTHORIZED, StatusDefinition.PAID,
                StatusDefinition.CHARGED_BACK, StatusDefinition.REFUNDED]:
                dd_payment = response_payment

        status = self.get_status_mapping(dd_payment.authorization.status)
        payment_method = getattr(dd_payment, 'paymentMethod', '')

>>>>>>> 52fa44a5
        totals = response.approximateTotals

        if int(totals.totalAcquirerApproved) + int(totals.totalAcquirerPending) + int(totals.totalShopperPending) + int(totals.totalCaptured)== 0:
            # No payment has been authorized
            statuses = {payment.authorization.status for payment in response.payment}

            if {'NEW', 'STARTED', 'REDIRECTED_FOR_AUTHORIZATION', 'AUTHENTICATED', 'RISK_CHECK_OK'} & statuses:
                # All these statuses belong are considered new
                status = StatusDefinition.STARTED
            elif statuses == {'CANCELED', }:
                # If all of them are cancelled, the whole payment is cancelled
                # Yes, docdata uses "CANCELED"
                status = StatusDefinition.CANCELLED
            else:
                status = StatusDefinition.FAILED
        else:
            # We have some authorized payments
            if int(totals.totalChargedback) == int(totals.totalRegistered):
                # Everything is charged back
                status = StatusDefinition.CHARGED_BACK
            elif int(totals.totalChargedback) + int(totals.totalRefunded) == int(totals.totalRegistered):
                # Everything is refunded (even if it was partially charged back
                status = StatusDefinition.REFUNDED
            elif int(totals.totalCaptured) == int(totals.totalRegistered):
                # Everything was captured
                status = StatusDefinition.SETTLED
            elif int(totals.totalAcquirerApproved) + int(totals.totalAcquirerPending) + int(totals.totalShopperPending) == int(totals.totalRegistered):
                # Everything was authorized
                status = StatusDefinition.AUTHORIZED
            else:
                # Anything else (Partly captured, partly charged back, etc)
                status = StatusDefinition.UNKNOWN

        if self.payment.status != status:
            self.payment.total_registered = totals.totalRegistered
            self.payment.total_shopper_pending = totals.totalShopperPending
            self.payment.total_acquirer_pending = totals.totalAcquirerPending
            self.payment.total_acquirer_approved = totals.totalAcquirerApproved
            self.payment.total_captured = totals.totalCaptured
            self.payment.total_refunded = totals.totalRefunded
            self.payment.total_charged_back = totals.totalChargedback
            self.payment.status = status
            if payment_method:
                self.payment.default_pm = payment_method
                self.order_payment.payment_method = self.get_method_mapping(payment_method)
                self.order_payment.save()
            self.payment.save()

<<<<<<< HEAD
        for transaction in response.payment:
            self._store_payment_transaction(transaction)
=======

        for transaction in response.payment:
           self._store_payment_transaction(transaction)
>>>>>>> 52fa44a5

    def _store_payment_transaction(self, transaction):
        dd_transaction, _created = DocdataTransaction.objects.get_or_create(
            docdata_id=transaction.id, payment=self.payment
        )

        dd_transaction.payment_method = transaction.paymentMethod
        dd_transaction.authorization_amount = transaction.authorization.amount.value
        dd_transaction.authorization_currency = transaction.authorization.amount._currency
        dd_transaction.authorization_status = transaction.authorization.status
        dd_transaction.raw_response = str(transaction)

        if hasattr(transaction.authorization, 'capture'):
            dd_transaction.capture_amount = sum(int(capture.amount.value) for capture in transaction.authorization.capture)
            dd_transaction.capture_status = transaction.authorization.capture[0].status
            dd_transaction.capture_currency = transaction.authorization.capture[0].amount._currency

        if hasattr(transaction.authorization, 'chargeback'):
            dd_transaction.chargeback_amount = sum(int(chargeback.amount.value) for chargeback in transaction.authorization.chargeback)

        if hasattr(transaction.authorization, 'refund'):
            dd_transaction.refund_amount = sum(int(refund.amount.value) for refund in transaction.authorization.refund)

        dd_transaction.save()

    def _fetch_status(self):
        client = gateway.DocdataClient(self.live_mode)
        response = client.status(self.payment.payment_cluster_key)

        return response<|MERGE_RESOLUTION|>--- conflicted
+++ resolved
@@ -115,16 +115,9 @@
 
         return user_data
 
-<<<<<<< HEAD
-=======
-
-    def get_status_mapping(self, external_payment_status):
-        return self.STATUS_MAPPING.get(external_payment_status)
-
     def get_method_mapping(self, external_payment_method):
         return self.PAYMENT_METHODS.get(external_payment_method)
 
->>>>>>> 52fa44a5
     def create_payment(self):
         if self.order_payment.payment_method == 'docdataDirectdebit':
             payment = DocdataDirectdebitPayment(order_payment=self.order_payment, **self.order_payment.integration_data)
@@ -273,21 +266,6 @@
         if not hasattr(response, 'payment'):
             return None
 
-<<<<<<< HEAD
-=======
-        # Get the first payment from the response
-        dd_payment = response.payment[0]
-        for response_payment in response.payment:
-            response_status = self.get_status_mapping(response_payment.authorization.status)
-            if response_status in [
-                StatusDefinition.AUTHORIZED, StatusDefinition.PAID,
-                StatusDefinition.CHARGED_BACK, StatusDefinition.REFUNDED]:
-                dd_payment = response_payment
-
-        status = self.get_status_mapping(dd_payment.authorization.status)
-        payment_method = getattr(dd_payment, 'paymentMethod', '')
-
->>>>>>> 52fa44a5
         totals = response.approximateTotals
 
         if int(totals.totalAcquirerApproved) + int(totals.totalAcquirerPending) + int(totals.totalShopperPending) + int(totals.totalCaptured)== 0:
@@ -330,20 +308,21 @@
             self.payment.total_refunded = totals.totalRefunded
             self.payment.total_charged_back = totals.totalChargedback
             self.payment.status = status
+
+            try:
+                payment_method = [payment.authorization.paymentMethod for payment in response.payment
+                                  if payment.authorization.method == 'AUTHORIZED'][0]
+            except (AttributeError, IndexError):
+                payment_method = None
+
             if payment_method:
                 self.payment.default_pm = payment_method
                 self.order_payment.payment_method = self.get_method_mapping(payment_method)
                 self.order_payment.save()
             self.payment.save()
 
-<<<<<<< HEAD
-        for transaction in response.payment:
-            self._store_payment_transaction(transaction)
-=======
-
         for transaction in response.payment:
            self._store_payment_transaction(transaction)
->>>>>>> 52fa44a5
 
     def _store_payment_transaction(self, transaction):
         dd_transaction, _created = DocdataTransaction.objects.get_or_create(
