# coding=utf-8
import logging
<<<<<<< HEAD
=======
from bluebottle.payments.adapters import BasePaymentAdapter
from bluebottle.payments_docdata.models import DocdataTransaction
from django.utils.http import urlencode
>>>>>>> 2befb5d8
import gateway

from django.utils.http import urlencode
from django.conf import settings
from django.utils.translation import ugettext_lazy as _

from bluebottle.payments.adapters import BasePaymentAdapter
from bluebottle.utils.utils import StatusDefinition
from .models import DocdataPayment
from .gateway import DocdataClient

logger = logging.getLogger(__name__)


class DocdataPaymentAdapter(BasePaymentAdapter):

    MODEL_CLASS = DocdataPayment

    # TODO: is this really needed?
    STATUS_MAPPING = {
        'NEW':                            StatusDefinition.STARTED,
        'STARTED':                        StatusDefinition.STARTED,
        'REDIRECTED_FOR_AUTHENTICATION':  StatusDefinition.STARTED, # ??
        'AUTHORIZATION_REQUESTED':        StatusDefinition.STARTED, # ??
        'AUTHORIZED':                     StatusDefinition.AUTHORIZED,
        'PAID':                           StatusDefinition.SETTLED, 
        'CANCELLED':                      StatusDefinition.CANCELLED,
        'CHARGED_BACK':                   StatusDefinition.CHARGED_BACK,
        'CONFIRMED_PAID':                 StatusDefinition.PAID,
        'CONFIRMED_CHARGEDBACK':          StatusDefinition.CHARGED_BACK,
        'CLOSED_SUCCESS':                 StatusDefinition.PAID,
        'CLOSED_CANCELLED':               StatusDefinition.CANCELLED,
    }

    def get_status_mapping(self, external_payment_status):
        return self.STATUS_MAPPING.get(external_payment_status, StatusDefinition.PENDING)

    def create_payment(self):
        payment = self.MODEL_CLASS(order_payment=self.order_payment, **self.order_payment.integration_data)
        payment.total_gross_amount = self.order_payment.amount

        # Make sure that Payment has an ID
        payment.save()

        testing_mode = settings.DOCDATA_SETTINGS['testing_mode']

        merchant = gateway.Merchant(name=settings.DOCDATA_MERCHANT_NAME, password=settings.DOCDATA_MERCHANT_PASSWORD)

        amount = gateway.Amount(value=self.order_payment.amount, currency='EUR')
        user = self.get_user_data()

        name = gateway.Name(
            first=user['first_name'],
            last=user['last_name']
        )

        shopper = gateway.Shopper(
            id=user['id'],
            name=name,
            email=user['email'],
            language='en',
            gender="U",
            date_of_birth=None,
            phone_number=None,
            mobile_phone_number=None,
            ipAddress=None)

        address = gateway.Address(
            street=u'Unknown',
            house_number='1',
            house_number_addition=u'',
            postal_code='Unknown',
            city=u'Unknown',
            state=u'',
            country_code='NL',
        )

        bill_to = gateway.Destination(name=name, address=address)

        client = gateway.DocdataClient(testing_mode)

        response = client.create(
            merchant=merchant,
            payment_id=payment.id,
            total_gross_amount=amount,
            shopper=shopper,
            bill_to=bill_to,
            description=_("Bluebottle donation"),
            receiptText=_("Bluebottle donation"),
            includeCosts=False,
            profile=settings.DOCDATA_SETTINGS['profile'],
            days_to_pay=settings.DOCDATA_SETTINGS['days_to_pay'],
            )

        payment.payment_cluster_key = response['order_key']
        payment.payment_cluster_id = response['order_id']
        payment.save()

        return payment

    def get_authorization_action(self):

        testing_mode = settings.DOCDATA_SETTINGS['testing_mode']

        client = gateway.DocdataClient(testing_mode)

        return_url = 'http://localhost:8000'
        client_language = 'en'

        integration_data = self.order_payment.integration_data

        url = client.get_payment_menu_url(
            order_key=self.payment.payment_cluster_key,
            order_id=self.order_payment.order_id,
            return_url=return_url,
            client_language=client_language,
        )

        default_act = False
        if self.payment.ideal_issuer_id:
            default_act = True

        params = {
             'default_pm': self.payment.default_pm,
             'ideal_issuer_id': self.payment.ideal_issuer_id,
             'default_act': default_act
        }
        url += '&' + urlencode(params)
        return {'type': 'redirect', 'method': 'get', 'url': url}

    def check_payment_status(self):
<<<<<<< HEAD
        # Get latest status for payment
        testing_mode = settings.DOCDATA_SETTINGS['testing_mode']

        client = gateway.DocdataClient(testing_mode)
        status_report = client.status(self.payment.payment_cluster_key)

        return status_report

    def update_payment_status(self):
        report_status = self.check_payment_status().report.payment[0].authorization.status
        new_payment_status = self.get_status_mapping(report_status)

        self.payment.status = new_payment_status
        self.payment.save()
=======

        testing_mode = settings.DOCDATA_SETTINGS['testing_mode']
        client = gateway.DocdataClient(testing_mode)
        response = client.status(self.payment.payment_cluster_key)

        status = response.payment[0].authorization.status
        if self.payment.status <> status:
            totals = response.approximateTotals
            self.payment.total_registered = totals.totalRegistered
            self.payment.total_shopper_pending = totals.totalShopperPending
            self.payment.total_acquirer_pending = totals.totalAcquirerPending
            self.payment.total_acquirer_approved = totals.totalAcquirerApproved
            self.payment.total_captured = totals.totalCaptured
            self.payment.total_refunded = totals.totalRefunded
            self.payment.total_charged_back = totals.totalChargedback

            self.payment.status = status
            self.payment.save()

        for transaction in response.payment:
            self._store_payment_transaction(transaction)

    def _store_payment_transaction(self, transaction):
        dd_transaction, created = DocdataTransaction.objects.get_or_create(docdata_id=transaction.id, payment=self.payment)
        dd_transaction.payment_method = transaction.paymentMethod
        dd_transaction.authorization_amount = transaction.authorization.amount.value
        dd_transaction.authorization_currency = transaction.authorization.amount._currency
        dd_transaction.authorization_status = transaction.authorization.status
        dd_transaction.capture_status = transaction.authorization.capture[0].status
        dd_transaction.capture_amount = transaction.authorization.capture[0].amount.value
        dd_transaction.capture_currency = transaction.authorization.capture[0].amount._currency
        dd_transaction.save()
>>>>>>> 2befb5d8
<|MERGE_RESOLUTION|>--- conflicted
+++ resolved
@@ -1,13 +1,8 @@
 # coding=utf-8
 import logging
-<<<<<<< HEAD
-=======
-from bluebottle.payments.adapters import BasePaymentAdapter
-from bluebottle.payments_docdata.models import DocdataTransaction
-from django.utils.http import urlencode
->>>>>>> 2befb5d8
 import gateway
 
+from bluebottle.payments_docdata.models import DocdataTransaction
 from django.utils.http import urlencode
 from django.conf import settings
 from django.utils.translation import ugettext_lazy as _
@@ -137,22 +132,6 @@
         return {'type': 'redirect', 'method': 'get', 'url': url}
 
     def check_payment_status(self):
-<<<<<<< HEAD
-        # Get latest status for payment
-        testing_mode = settings.DOCDATA_SETTINGS['testing_mode']
-
-        client = gateway.DocdataClient(testing_mode)
-        status_report = client.status(self.payment.payment_cluster_key)
-
-        return status_report
-
-    def update_payment_status(self):
-        report_status = self.check_payment_status().report.payment[0].authorization.status
-        new_payment_status = self.get_status_mapping(report_status)
-
-        self.payment.status = new_payment_status
-        self.payment.save()
-=======
 
         testing_mode = settings.DOCDATA_SETTINGS['testing_mode']
         client = gateway.DocdataClient(testing_mode)
@@ -184,5 +163,4 @@
         dd_transaction.capture_status = transaction.authorization.capture[0].status
         dd_transaction.capture_amount = transaction.authorization.capture[0].amount.value
         dd_transaction.capture_currency = transaction.authorization.capture[0].amount._currency
-        dd_transaction.save()
->>>>>>> 2befb5d8
+        dd_transaction.save()