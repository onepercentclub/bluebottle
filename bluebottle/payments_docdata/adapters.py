# coding=utf-8
import logging
from bluebottle.payments.adapters import BasePaymentAdapter
<<<<<<< HEAD
from bluebottle.payments_docdata.exceptions import MerchantTransactionIdNotUniqueException
from django.utils.http import urlencode
import gateway
from interface import DocdataInterface
=======
from django.utils.http import urlencode
import gateway
>>>>>>> eb273b5d
from django.conf import settings
from .models import DocdataPayment
from django.utils.translation import ugettext_lazy as _

logger = logging.getLogger(__name__)


class DocdataPaymentAdapter(BasePaymentAdapter):

    MODEL_CLASS = DocdataPayment

    def create_payment(self):
        payment = self.MODEL_CLASS(order_payment=self.order_payment, **self.order_payment.integration_data)
        payment.total_gross_amount = self.order_payment.amount

<<<<<<< HEAD
        testing_mode = True
=======
        # Make sure that Payment has an ID
        payment.save()

        testing_mode = settings.DOCDATA_SETTINGS['testing_mode']
>>>>>>> eb273b5d

        merchant = gateway.Merchant(name=settings.DOCDATA_MERCHANT_NAME, password=settings.DOCDATA_MERCHANT_PASSWORD)

        amount = gateway.Amount(value=self.order_payment.amount, currency='EUR')
<<<<<<< HEAD
        user = self.order_payment.order.user

        name = gateway.Name(
            first=u'Henkie',
            last=u'Henk'
        )

        shopper = gateway.Shopper(
            id=user.id,
            name=name,
            email=user.email,
=======
        user = self.get_user_data()

        name = gateway.Name(
            first=user['first_name'],
            last=user['last_name']
        )

        shopper = gateway.Shopper(
            id=user['id'],
            name=name,
            email=user['email'],
>>>>>>> eb273b5d
            language='en',
            gender="U",
            date_of_birth=None,
            phone_number=None,
            mobile_phone_number=None,
            ipAddress=None)

        address = gateway.Address(
<<<<<<< HEAD
            street=u'Henkdijk',
            house_number='1',
            house_number_addition=u'',
            postal_code='u1234HK',
            city=u'Henkendam',
=======
            street=u'Unknown',
            house_number='1',
            house_number_addition=u'',
            postal_code='Unknown',
            city=u'Unknown',
>>>>>>> eb273b5d
            state=u'',
            country_code='NL',
        )

        bill_to = gateway.Destination(name=name, address=address)

        client = gateway.DocdataClient(testing_mode)

<<<<<<< HEAD
        merchant_order_id = "{0}-{1}".format(self.order_payment.id, 'a')

        response = client.create(
            merchant=merchant,
            payment_id=self.order_payment.id,
            total_gross_amount=amount,
            shopper=shopper,
            bill_to=bill_to,
            description="Bluebottle donation",
            receiptText="Bluebottle donation",
            includeCosts=False,
            profile='webmenu',
            days_to_pay=5,
            )

        payment.merchant_order_id = merchant_order_id
=======
        response = client.create(
            merchant=merchant,
            payment_id=payment.id,
            total_gross_amount=amount,
            shopper=shopper,
            bill_to=bill_to,
            description=_("Bluebottle donation"),
            receiptText=_("Bluebottle donation"),
            includeCosts=False,
            profile=settings.DOCDATA_SETTINGS['profile'],
            days_to_pay=settings.DOCDATA_SETTINGS['days_to_pay'],
            )

>>>>>>> eb273b5d
        payment.payment_cluster_key = response['order_key']
        payment.payment_cluster_id = response['order_id']
        payment.save()

        return payment

    def get_authorization_action(self):

<<<<<<< HEAD
        testing_mode = True

        client = gateway.DocdataClient(testing_mode)

        return_url = 'http://localhost:8000/payments_docdata/payment/'
=======
        testing_mode = settings.DOCDATA_SETTINGS['testing_mode']

        client = gateway.DocdataClient(testing_mode)

        return_url = 'http://localhost:8000'
>>>>>>> eb273b5d
        client_language = 'en'

        integration_data = self.order_payment.integration_data

        url = client.get_payment_menu_url(
            order_key=self.payment.payment_cluster_key,
<<<<<<< HEAD
=======
            order_id=self.order_payment.order_id,
>>>>>>> eb273b5d
            return_url=return_url,
            client_language=client_language,
        )

<<<<<<< HEAD
        params = {
            'default_pm': getattr(integration_data, 'default_pm', None),
            'ideal_issuer_id': getattr(integration_data, 'ideal_issuer_id', None),
            'default_act': 'true'
        }

=======
        default_act = False
        if self.payment.ideal_issuer_id:
            default_act = True

        params = {
             'default_pm': self.payment.default_pm,
             'ideal_issuer_id': self.payment.ideal_issuer_id,
             'default_act': default_act
        }
>>>>>>> eb273b5d
        url += '&' + urlencode(params)
        return {'type': 'redirect', 'method': 'get', 'url': url}
<|MERGE_RESOLUTION|>--- conflicted
+++ resolved
@@ -1,15 +1,8 @@
 # coding=utf-8
 import logging
 from bluebottle.payments.adapters import BasePaymentAdapter
-<<<<<<< HEAD
-from bluebottle.payments_docdata.exceptions import MerchantTransactionIdNotUniqueException
 from django.utils.http import urlencode
 import gateway
-from interface import DocdataInterface
-=======
-from django.utils.http import urlencode
-import gateway
->>>>>>> eb273b5d
 from django.conf import settings
 from .models import DocdataPayment
 from django.utils.translation import ugettext_lazy as _
@@ -25,31 +18,14 @@
         payment = self.MODEL_CLASS(order_payment=self.order_payment, **self.order_payment.integration_data)
         payment.total_gross_amount = self.order_payment.amount
 
-<<<<<<< HEAD
-        testing_mode = True
-=======
         # Make sure that Payment has an ID
         payment.save()
 
         testing_mode = settings.DOCDATA_SETTINGS['testing_mode']
->>>>>>> eb273b5d
 
         merchant = gateway.Merchant(name=settings.DOCDATA_MERCHANT_NAME, password=settings.DOCDATA_MERCHANT_PASSWORD)
 
         amount = gateway.Amount(value=self.order_payment.amount, currency='EUR')
-<<<<<<< HEAD
-        user = self.order_payment.order.user
-
-        name = gateway.Name(
-            first=u'Henkie',
-            last=u'Henk'
-        )
-
-        shopper = gateway.Shopper(
-            id=user.id,
-            name=name,
-            email=user.email,
-=======
         user = self.get_user_data()
 
         name = gateway.Name(
@@ -61,7 +37,6 @@
             id=user['id'],
             name=name,
             email=user['email'],
->>>>>>> eb273b5d
             language='en',
             gender="U",
             date_of_birth=None,
@@ -70,19 +45,11 @@
             ipAddress=None)
 
         address = gateway.Address(
-<<<<<<< HEAD
-            street=u'Henkdijk',
-            house_number='1',
-            house_number_addition=u'',
-            postal_code='u1234HK',
-            city=u'Henkendam',
-=======
             street=u'Unknown',
             house_number='1',
             house_number_addition=u'',
             postal_code='Unknown',
             city=u'Unknown',
->>>>>>> eb273b5d
             state=u'',
             country_code='NL',
         )
@@ -91,24 +58,6 @@
 
         client = gateway.DocdataClient(testing_mode)
 
-<<<<<<< HEAD
-        merchant_order_id = "{0}-{1}".format(self.order_payment.id, 'a')
-
-        response = client.create(
-            merchant=merchant,
-            payment_id=self.order_payment.id,
-            total_gross_amount=amount,
-            shopper=shopper,
-            bill_to=bill_to,
-            description="Bluebottle donation",
-            receiptText="Bluebottle donation",
-            includeCosts=False,
-            profile='webmenu',
-            days_to_pay=5,
-            )
-
-        payment.merchant_order_id = merchant_order_id
-=======
         response = client.create(
             merchant=merchant,
             payment_id=payment.id,
@@ -122,7 +71,6 @@
             days_to_pay=settings.DOCDATA_SETTINGS['days_to_pay'],
             )
 
->>>>>>> eb273b5d
         payment.payment_cluster_key = response['order_key']
         payment.payment_cluster_id = response['order_id']
         payment.save()
@@ -131,41 +79,22 @@
 
     def get_authorization_action(self):
 
-<<<<<<< HEAD
-        testing_mode = True
-
-        client = gateway.DocdataClient(testing_mode)
-
-        return_url = 'http://localhost:8000/payments_docdata/payment/'
-=======
         testing_mode = settings.DOCDATA_SETTINGS['testing_mode']
 
         client = gateway.DocdataClient(testing_mode)
 
         return_url = 'http://localhost:8000'
->>>>>>> eb273b5d
         client_language = 'en'
 
         integration_data = self.order_payment.integration_data
 
         url = client.get_payment_menu_url(
             order_key=self.payment.payment_cluster_key,
-<<<<<<< HEAD
-=======
             order_id=self.order_payment.order_id,
->>>>>>> eb273b5d
             return_url=return_url,
             client_language=client_language,
         )
 
-<<<<<<< HEAD
-        params = {
-            'default_pm': getattr(integration_data, 'default_pm', None),
-            'ideal_issuer_id': getattr(integration_data, 'ideal_issuer_id', None),
-            'default_act': 'true'
-        }
-
-=======
         default_act = False
         if self.payment.ideal_issuer_id:
             default_act = True
@@ -175,6 +104,5 @@
              'ideal_issuer_id': self.payment.ideal_issuer_id,
              'default_act': default_act
         }
->>>>>>> eb273b5d
         url += '&' + urlencode(params)
         return {'type': 'redirect', 'method': 'get', 'url': url}
