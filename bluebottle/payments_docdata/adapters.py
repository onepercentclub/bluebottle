# coding=utf-8
import logging
from bluebottle.payments.exception import PaymentException
from bluebottle.payments_docdata.exceptions import DocdataPaymentException
from django.contrib.sites.models import get_current_site
import gateway

from bluebottle.payments_docdata.models import DocdataTransaction
from django.utils.http import urlencode
from django.conf import settings
from django.utils.translation import ugettext_lazy as _

from bluebottle.payments.adapters import BasePaymentAdapter
from bluebottle.utils.utils import StatusDefinition, get_current_host
from .models import DocdataPayment
from .gateway import DocdataClient

logger = logging.getLogger(__name__)


class DocdataPaymentAdapter(BasePaymentAdapter):

    MODEL_CLASS = DocdataPayment

    STATUS_MAPPING = {
        'NEW':                            StatusDefinition.STARTED,
        'STARTED':                        StatusDefinition.STARTED,
        'REDIRECTED_FOR_AUTHENTICATION':  StatusDefinition.STARTED, # Is this mapping correct?
        'AUTHORIZATION_REQUESTED':        StatusDefinition.STARTED, # Is this mapping correct?
        'AUTHORIZED':                     StatusDefinition.AUTHORIZED,
        'PAID':                           StatusDefinition.SETTLED, 
        'CANCELLED':                      StatusDefinition.CANCELLED,
        'CHARGED_BACK':                   StatusDefinition.CHARGED_BACK,
        'CONFIRMED_PAID':                 StatusDefinition.PAID,
        'CONFIRMED_CHARGEDBACK':          StatusDefinition.CHARGED_BACK,
        'CLOSED_SUCCESS':                 StatusDefinition.PAID,
        'CLOSED_CANCELLED':               StatusDefinition.CANCELLED,
    }

    def get_status_mapping(self, external_payment_status):
        return self.STATUS_MAPPING.get(external_payment_status)

    def create_payment(self):
        payment = self.MODEL_CLASS(order_payment=self.order_payment, **self.order_payment.integration_data)
        payment.total_gross_amount = self.order_payment.amount * 100

        testing_mode = settings.DOCDATA_SETTINGS['testing_mode']

        merchant = gateway.Merchant(name=settings.DOCDATA_MERCHANT_NAME, password=settings.DOCDATA_MERCHANT_PASSWORD)

        amount = gateway.Amount(value=self.order_payment.amount, currency='EUR')
        user = self.get_user_data()

        name = gateway.Name(
            first=user['first_name'],
            last=user['last_name']
        )

        shopper = gateway.Shopper(
            id=user['id'],
            name=name,
            email=user['email'],
            language='en',
            gender="U",
            date_of_birth=None,
            phone_number=None,
            mobile_phone_number=None,
            ipAddress=None)

        address = gateway.Address(
            street=u'Unknown',
            house_number='1',
            house_number_addition=u'',
            postal_code='Unknown',
            city=u'Unknown',
            state=u'',
            country_code='NL',
        )

        bill_to = gateway.Destination(name=name, address=address)

        client = gateway.DocdataClient(testing_mode)

        response = client.create(
            merchant=merchant,
<<<<<<< HEAD
            payment_id=self.order_payment,
=======
            payment_id=self.order_payment.id,
>>>>>>> 51d28a0e
            total_gross_amount=amount,
            shopper=shopper,
            bill_to=bill_to,
            description=_("Bluebottle donation"),
            receiptText=_("Bluebottle donation"),
            includeCosts=False,
            profile=settings.DOCDATA_SETTINGS['profile'],
            days_to_pay=settings.DOCDATA_SETTINGS['days_to_pay'],
            )

        payment.payment_cluster_key = response['order_key']
        payment.payment_cluster_id = response['order_id']
        payment.save()

        return payment

    def get_authorization_action(self):

        testing_mode = settings.DOCDATA_SETTINGS['testing_mode']

        client = gateway.DocdataClient(testing_mode)

        return_url_base = get_current_host()
        client_language = 'en'

        integration_data = self.order_payment.integration_data

        try:
            url = client.get_payment_menu_url(
                order_key=self.payment.payment_cluster_key,
                order_id=self.order_payment.order_id,
                return_url=return_url_base,
                client_language=client_language,
            )
        except DocdataPaymentException as i:
            raise PaymentException(i)

        default_act = False
        if self.payment.ideal_issuer_id:
            default_act = True

        params = {
             'default_pm': self.payment.default_pm,
             'ideal_issuer_id': self.payment.ideal_issuer_id,
             'default_act': default_act
        }
        url += '&' + urlencode(params)
        return {'type': 'redirect', 'method': 'get', 'url': url}

    def check_payment_status(self):
        response = self._fetch_status()

        # Only continue this if there's a payment set.
        if not hasattr(response, 'payment'):
            return None

        status = self.get_status_mapping(response.payment[0].authorization.status)
        if self.payment.status <> status:
            totals = response.approximateTotals
            self.payment.total_registered = totals.totalRegistered
            self.payment.total_shopper_pending = totals.totalShopperPending
            self.payment.total_acquirer_pending = totals.totalAcquirerPending
            self.payment.total_acquirer_approved = totals.totalAcquirerApproved
            self.payment.total_captured = totals.totalCaptured
            self.payment.total_refunded = totals.totalRefunded
            self.payment.total_charged_back = totals.totalChargedback

            self.payment.status = status
            self.payment.save()

        for transaction in response.payment:
            self._store_payment_transaction(transaction)

    def _store_payment_transaction(self, transaction):
        dd_transaction, created = DocdataTransaction.objects.get_or_create(docdata_id=transaction.id, payment=self.payment)
        dd_transaction.payment_method = transaction.paymentMethod
        dd_transaction.authorization_amount = transaction.authorization.amount.value
        dd_transaction.authorization_currency = transaction.authorization.amount._currency
        dd_transaction.authorization_status = transaction.authorization.status
        if hasattr(transaction.authorization, 'capture'):
            dd_transaction.capture_status = transaction.authorization.capture[0].status
            dd_transaction.capture_amount = transaction.authorization.capture[0].amount.value
            dd_transaction.capture_currency = transaction.authorization.capture[0].amount._currency
        dd_transaction.save()

    def _fetch_status(self):
        testing_mode = settings.DOCDATA_SETTINGS['testing_mode']
        client = gateway.DocdataClient(testing_mode)
        response = client.status(self.payment.payment_cluster_key)

        return response<|MERGE_RESOLUTION|>--- conflicted
+++ resolved
@@ -83,11 +83,7 @@
 
         response = client.create(
             merchant=merchant,
-<<<<<<< HEAD
-            payment_id=self.order_payment,
-=======
             payment_id=self.order_payment.id,
->>>>>>> 51d28a0e
             total_gross_amount=amount,
             shopper=shopper,
             bill_to=bill_to,
