--- conflicted
+++ resolved
@@ -1,14 +1,9 @@
 import logging
-import gateway
-
 from bluebottle.payments_docdata.models import DocdataTransaction
 from django.utils.http import urlencode
-<<<<<<< HEAD
 from bluebottle.payments_logger.models import PaymentLogLevels
 import gateway
 from bluebottle.payments_logger.adapters import PaymentLogAdapter
-=======
->>>>>>> 6df56537
 from django.conf import settings
 from django.utils.translation import ugettext_lazy as _
 
@@ -25,11 +20,6 @@
 
     MODEL_CLASS = DocdataPayment
 
-<<<<<<< HEAD
-    def __init__(self, *args, **kwargs):
-        super(DocdataPaymentAdapter, self).__init__(*args, **kwargs)
-        self.payment_logger = PaymentLogAdapter(payment_docdata_logger)
-=======
     STATUS_MAPPING = {
         'NEW':                            StatusDefinition.STARTED,
         'STARTED':                        StatusDefinition.STARTED,
@@ -45,9 +35,12 @@
         'CLOSED_CANCELLED':               StatusDefinition.CANCELLED,
     }
 
+    def __init__(self, *args, **kwargs):
+        super(DocdataPaymentAdapter, self).__init__(*args, **kwargs)
+        self.payment_logger = PaymentLogAdapter(payment_docdata_logger)
+
     def get_status_mapping(self, external_payment_status):
         return self.STATUS_MAPPING.get(external_payment_status)
->>>>>>> 6df56537
 
     def create_payment(self):
         payment = self.MODEL_CLASS(order_payment=self.order_payment, **self.order_payment.integration_data)
