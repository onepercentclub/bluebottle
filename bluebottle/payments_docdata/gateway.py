--- conflicted
+++ resolved
@@ -206,11 +206,8 @@
                 raise Exception('Received unknown reply from DocData. Remote Payment not created.')
 
 
-<<<<<<< HEAD
         return {'order_id': merchant_order_reference, 'order_key': order_key}
 
-=======
->>>>>>> 60705aa0
     def status(self, order_key):
         """
         Request the status of of order and it's payments.
