--- conflicted
+++ resolved
@@ -195,14 +195,11 @@
                     t += 1
                 else:
                     error = reply.createError.error
-<<<<<<< HEAD
-                    log_docdata_error(error, "DocdataClient: failed to create docdata payment for payment {0}".format(payment_id))
-                    raise Exception(error, error.value)
-=======
                     message = error.value
                     message = message.replace("XML request does not match XSD. The data is: cvc-type.3.1.3: ", "")
+
+                    log_docdata_error(error, message)
                     raise DocdataPaymentException(message, error._code)
->>>>>>> 78635485
             else:
                 raise DocdataPaymentException('Received unknown reply from DocData. Remote Payment not created.')
 
