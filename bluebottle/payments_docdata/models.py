--- conflicted
+++ resolved
@@ -147,47 +147,4 @@
     raw_response = models.TextField(blank=True)
 
     def __unicode__(self):
-<<<<<<< HEAD
         return self.id
-=======
-        return self.id
-
-
-
-class DocdataDirectdebitPayment(Payment):
-
-    merchant_order_id = models.CharField(_("Order ID"), max_length=100, default='')
-
-    payment_cluster_id = models.CharField(_("Payment cluster id"), max_length=200, default='', unique=True)
-    payment_cluster_key = models.CharField(_("Payment cluster key"), max_length=200, default='', unique=True)
-
-    language = models.CharField(_("Language"), max_length=5, blank=True, default='en')
-
-    ideal_issuer_id = models.CharField(_("Ideal Issuer ID"), max_length=100, default='')
-    default_pm = models.CharField(_("Default Payment Method"), max_length=100, default='')
-
-    # Track sent information
-    total_gross_amount = models.IntegerField(_("Total gross amount"), help_text=_("Amount in cents"))
-    currency = models.CharField(_("Currency"), max_length=10)
-    country = models.CharField(_("Country_code"), max_length=2, null=True, blank=True)
-
-    # Track received information
-    total_registered = models.IntegerField(_("Total registered"), default=D('0.00'))
-    total_shopper_pending = models.IntegerField(_("Total shopper pending"), default=D('0.00'))
-    total_acquirer_pending = models.IntegerField(_("Total acquirer pending"), default=D('0.00'))
-    total_acquirer_approved = models.IntegerField(_("Total acquirer approved"), default=D('0.00'))
-    total_captured = models.IntegerField(_("Total captured"), default=D('0.00'))
-    total_refunded = models.IntegerField(_("Total refunded"), default=D('0.00'))
-    total_charged_back = models.IntegerField(_("Total charged back"), default=D('0.00'))
-
-    class Meta:
-        ordering = ('-created', '-updated')
-        verbose_name = _("Docdata Direct Debit Payment")
-        verbose_name_plural = _("Docdata Direct Debit Payments")
-
-    account_name = models.CharField(max_length=35)  # max_length from DocData
-    account_city = models.CharField(max_length=35)  # max_length from DocData
-    iban = models.CharField(max_length=35)  # max_length from DocData
-    bic = models.CharField(max_length=35)  # max_length from DocData
-    agree = models.BooleanField(default=False)
->>>>>>> 7ebe0040
