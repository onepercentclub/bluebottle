--- conflicted
+++ resolved
@@ -190,18 +190,14 @@
                 response['data']
             ))
             return {'type': 'success'}
-<<<<<<< HEAD
-
-        if response['data']['responsecode'] in [u'7', u'RR']:
+
+        if response['data']['responsecode'] in [u'7', u'RR', u'RR-RR']:
             logger.warn('payment_tracer: {}, '
                         'event: payment.flutterwave.get_authorization_action.error.start_payment '
                         'flutterwave_response: {}'.format(
                 self.payment_tracer,
                 response['data']
             ))
-=======
-        if response['data']['responsecode'] in [u'7', u'RR', u'RR-RR']:
->>>>>>> 9ae5980d
             raise PaymentException('Error starting payment: {0}'.format(response['data']['responsemessage']))
 
         if 'authurl' in response['data'] and response['data']['authurl']:
