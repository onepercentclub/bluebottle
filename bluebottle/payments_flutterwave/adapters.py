# coding=utf-8
import json
import logging

from django.db import connection
from flutterwave import Flutterwave

from bluebottle.clients import properties
from bluebottle.payments.adapters import BasePaymentAdapter
from bluebottle.payments.exception import PaymentException
from bluebottle.utils.utils import get_current_host
from .models import FlutterwavePayment

logger = logging.getLogger(__name__)


class FlutterwavePaymentAdapter(BasePaymentAdapter):
    MODEL_CLASSES = [FlutterwavePayment]

    card_data = {}
    live = False

    def create_payment(self):
        """
        Create a new payment
        """
        self.card_data = self.order_payment.card_data
        if not {'card_number', 'expiry_month', 'expiry_year', 'cvv'}.issubset(self.card_data):
            logger.warn('payment_tracer: {}, '
                        'event: payment.flutterwave.invalid_credentials,'
                        'card_number: {}, '
                        'expiry_month: {}, '
                        'expiry_year: {}, '
                        'cvv: {}'.format(self.payment_tracer,
                                         getattr(self.card_data, 'card_number', None),
                                         getattr(self.card_data, 'expiry_month', None),
                                         getattr(self.card_data, 'expiry_year', None),
                                         getattr(self.card_data, 'cvv', None)
                                         ))
            raise PaymentException('Card number, expiry month/year and cvv is required')

        payment = self.MODEL_CLASSES[0](order_payment=self.order_payment,
                                        card_number="**** **** **** " + self.card_data['card_number'][-4:]
                                        )
<<<<<<< HEAD
        if 'pin' in self.card_data and self.card_data['pin']:
=======
        if len(self.card_data['card_number'].replace(' ', '')) == 19:
>>>>>>> 20e4393f
            payment.auth_model = 'PIN'
        else:
            payment.auth_model = 'VBVSECURECODE'
        payment.amount = str(self.order_payment.amount.amount)
        payment.currency = str(self.order_payment.amount.currency)
        payment.customer_id = str(self.order_payment.user or 1)
        payment.narration = "Donation {0}".format(self.order_payment.id)
        payment.response_url = '{0}/payments_flutterwave/payment_response/{1}'.format(
            get_current_host(),
            self.order_payment.id)
        tenant = connection.tenant
        payment.site_name = str(tenant.domain_url)
        try:
            payment.cust_id = self.order_payment.user.id
            payment.cust_name = unicode(self.order_payment.user.full_name)
        except AttributeError:
            # Anonymous order
            pass
        payment.txn_ref = '{0}-{1}'.format(tenant.name, self.order_payment.id)
        payment.save()
        self.payment_logger.log(payment,
                                'info',
                                'payment_tracer: {}, '
                                'event: payment.flutterwave.create_payment.success'.format(self.payment_tracer))
        return payment

    def get_authorization_action(self):
        """
        Handle payment
        """
        options = {'debug': True}

        if properties.LIVE_PAYMENTS_ENABLED:
            options = {
                'debug': False,
                'env': 'production'
            }

        flw = Flutterwave(self.credentials['api_key'],
                          self.credentials['merchant_key'],
                          options)

        card_data = self.card_data
        pin = ''
        cvv = ''
        if 'pin' in card_data:
            pin = card_data['pin']
        if 'cvv' in card_data:
            cvv = card_data['cvv']

        if not {'card_number', 'expiry_month', 'expiry_year', 'cvv'}.issubset(self.card_data):
            logger.warn('payment_tracer: {}, '
                        'event: payment.flutterwave.invalid_credentials,'
                        'card_number: {}, '
                        'expiry_month: {}, '
                        'expiry_year: {}, '
                        'cvv: {}'.format(self.payment_tracer,
                                         getattr(self.card_data, 'card_number', None),
                                         getattr(self.card_data, 'expiry_month', None),
                                         getattr(self.card_data, 'expiry_year', None),
                                         getattr(self.card_data, 'cvv', None)
                                         ))
            raise PaymentException('Card number, expiry month/year and cvv is required')

        data = {
            "amount": self.payment.amount,
            "currency": self.payment.currency,
            "authModel": self.payment.auth_model,
            "cardNumber": card_data['card_number'],
            "cvv": cvv,
            "expiryMonth": card_data['expiry_month'],
            "expiryYear": card_data['expiry_year'],
            "pin": pin,
            "customerID": self.payment.customer_id,
            "narration": self.payment.narration,
            "responseUrl": self.payment.response_url,
            "country": self.payment.country
        }

        logger.info('payment_tracer: {}, '
                    'event: payment.flutterwave.get_authorization_action.request'
                    'amount: {}, '
                    'currency: {}, '
                    'authModel: {}, '
                    'cardNumber: {}, '
                    'cvv: {}, '
                    'expiryMonth: {}, '
                    'expiryYear: {}, '
                    'pin: {}, '
                    'customerId: {}, '
                    'narration: {}, '
                    'responseUrl: {}, '
                    'country: {}'.format(self.payment_tracer,
                                         self.payment.amount,
                                         self.payment.currency,
                                         self.payment.auth_model,
                                         card_data['card_number'][-4:],
                                         cvv,
                                         card_data['expiry_month'],
                                         card_data['expiry_year'],
                                         pin,
                                         self.payment.customer_id,
                                         self.payment.narration,
                                         self.payment.response_url,
                                         self.payment.country)
                    )
        r = flw.card.charge(data)
        if r.status_code == 500:
            logger.warn('payment_tracer: {}, '
                        'event: payment.flutterwave.error.500, '
                        'flutterwave_response: {}'.format(self.payment_tracer,
                                                          r.text)
                        )
            raise PaymentException('Flutterwave could not confirm your card details, please try again.')
        response = json.loads(r.text)

        self.payment.response = "{}".format(r.text)
        self.payment.save()

        logger.info('payment_tracer: {}, '
                    'event: payment.flutterwave.get_authorization_action.response, '
                    'flutterwave_response: {}'.format(self.payment_tracer,
                                                      r.text
                                                      ))

        if response['status'] == u'error':
            logger.warn('payment_tracer: {}, '
                        'event: payment.flutterwave.get_authorization_action.error, '
                        'flutterwave_response: {}'.format(self.payment_tracer,
                                                          response['data']
                                                          ))
            raise PaymentException('Flutterwave error: {0}'.format(response['data']))

        if response['data']['responsecode'] == u'00':
            self.payment.status = 'authorized'
            self.payment.save()
            logger.info('payment_tracer: {}, '
                        'event: payment.flutterwave.get_authorization_action.authorized, '
                        'response: {}'.format(self.payment_tracer,
                                              response['data']
                                              ))
            return {'type': 'success'}

        if response['data']['responsecode'] in [u'7', u'RR', u'RR-RR']:
            logger.warn('payment_tracer: {}, '
                        'event: payment.flutterwave.get_authorization_action.error.start_payment '
                        'flutterwave_response: {}'.format(self.payment_tracer,
                                                          response['data']
                                                          ))
            raise PaymentException('Error starting payment: {0}'.format(response['data']['responsemessage']))

        if 'authurl' in response['data'] and response['data']['authurl']:
            return {
                'method': 'get',
                'url': response['data']['authurl'],
                'type': 'redirect',
                'payload': {
                    'method': 'flutterwave-otp',
                    'text': response['data']['responsemessage'],

                }
            }

        return {
            'type': 'step2',
            'payload': {
                'method': 'flutterwave-otp',
                'text': response['data']['responsemessage']
            }
        }

    def check_payment_status(self):

        options = {'debug': True}

        if properties.LIVE_PAYMENTS_ENABLED:
            options = {
                'debug': False,
                'env': 'production'
            }

        flw = Flutterwave(self.credentials['api_key'],
                          self.credentials['merchant_key'],
                          options)

        transaction_reference = self.payment.transaction_reference
        card_data = self.order_payment.card_data or {}
        if 'otp' in card_data:
            otp = card_data['otp']
            data = {
                "otp": otp,
                "otpTransactionIdentifier": self.payment.transaction_reference,
                "country": "NG"
            }
            logger.info('payment_tracer: {}, '
                        'event: payment.flutterwave.payment_status.otp_validate.request, '
                        'flutterwave_request: {}'.format(self.payment_tracer,
                                                         data
                                                         ))
            r = flw.card.validate(data)
            response = json.loads(r.text)
            if response['data']['responsecode'] == u'00':
                self.order_payment.set_authorization_action({'type': 'success'})
                self.payment.status = 'settled'
        else:
            r = flw.card.verifyCharge(transactionRef=transaction_reference, country='NG')
            response = json.loads(r.text)
            if response['data']['responsecode'] == u'00':
                self.payment.status = 'settled'
            if response['data']['responsecode'] == u'7':
                self.payment.status = 'failed'
            if response['data']['responsemessage'] == u'Declined':
                self.payment.status = 'failed'

        logger.info('payment_tracer: {}, '
                    'transaction_reference: {}, '
                    'event: payment.flutterwave.payment_status, '
                    'flutterwave_response: {}'.format(self.payment_tracer,
                                                      transaction_reference,
                                                      response['data']
                                                      ))
        self.payment.update_response = response
        self.payment.save()<|MERGE_RESOLUTION|>--- conflicted
+++ resolved
@@ -18,7 +18,6 @@
     MODEL_CLASSES = [FlutterwavePayment]
 
     card_data = {}
-    live = False
 
     def create_payment(self):
         """
@@ -42,11 +41,7 @@
         payment = self.MODEL_CLASSES[0](order_payment=self.order_payment,
                                         card_number="**** **** **** " + self.card_data['card_number'][-4:]
                                         )
-<<<<<<< HEAD
-        if 'pin' in self.card_data and self.card_data['pin']:
-=======
         if len(self.card_data['card_number'].replace(' ', '')) == 19:
->>>>>>> 20e4393f
             payment.auth_model = 'PIN'
         else:
             payment.auth_model = 'VBVSECURECODE'
