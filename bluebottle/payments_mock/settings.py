--- conflicted
+++ resolved
@@ -8,11 +8,7 @@
         'name': 'MockPal',
         'supports_recurring': False,
         'currencies': {
-<<<<<<< HEAD
             'EUR': {'min_amount': 5, 'max_amount': 100}
-=======
-            'EUR': {'min_amount': 5},
->>>>>>> ff1c6cb9
         }
     },
     {
@@ -23,12 +19,8 @@
         'restricted_countries': ('NL',),
         'supports_recurring': False,
         'currencies': {
-<<<<<<< HEAD
-            'EUR': {'min_amount': 5, 'max_amount': 100}
-=======
             'EUR': {'min_amount': 5},
             'USD': {'min_amount': 5},
->>>>>>> ff1c6cb9
         }
     },
     {
@@ -38,11 +30,7 @@
         'name': 'MockCard',
         'supports_recurring': False,
         'currencies': {
-<<<<<<< HEAD
-            'EUR': {'min_amount': 5, 'max_amount': 100}
-=======
             'USD': {'min_amount': 5},
->>>>>>> ff1c6cb9
         }
     }
 )
