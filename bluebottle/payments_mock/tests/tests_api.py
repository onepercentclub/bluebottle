--- conflicted
+++ resolved
@@ -7,81 +7,71 @@
 from bluebottle.test.factory_models.accounts import BlueBottleUserFactory
 from bluebottle.utils.utils import StatusDefinition
 
-<<<<<<< HEAD
-#// FIXME: The tests are breaking because when a MockPayment is created the status is set to NULL for an unknown reason. This 
-# triggers an integrity error
-# class PaymentMockTests(TestCase):
-#     """
-#     Tests for updating and order payment via mock PSP listener. The listener calls the service to fetch the
-#     appropriate adapter and update the OrderPayment status. It sets the status of the order payment to
-#     """
 
-#     def setUp(self):
-#         self.order_payment = OrderPaymentFactory.create(status=StatusDefinition.CREATED, amount=100, payment_method='mock')
-#         self.user1 = BlueBottleUserFactory.create()
-#         self.user1_token = "JWT {0}".format(self.user1.get_jwt_token())
-=======
 @unittest.skip("The tests fail because the status of a MockPayment is NULL when saving, triggering an integrity error")
 class PaymentMockTests(TestCase):
     """
     Tests for updating and order payment via mock PSP listener. The listener calls the service to fetch the
     appropriate adapter and update the OrderPayment status. It sets the status of the order payment to
     """
->>>>>>> c14da16f
+    def setUp(self):
+        self.order_payment = OrderPaymentFactory.create(status=StatusDefinition.CREATED, amount=100, payment_method='mock')
+        self.user1 = BlueBottleUserFactory.create()
+        self.user1_token = "JWT {0}".format(self.user1.get_jwt_token())
 
-#     def api_status(self, status):
-#         self.assertEqual(self.order_payment.status, 'created')
-#         self.assertEqual(OrderPayment.objects.count(), 1)
+    def api_status(self, status):
+        self.assertEqual(self.order_payment.status, 'created')
+        self.assertEqual(OrderPayment.objects.count(), 1)
 
-#         data = {'order_payment_id': self.order_payment.id, 'status': status}
-#         response = self.client.post(reverse('payment-service-provider-status-update'), data)
+        data = {'order_payment_id': self.order_payment.id, 'status': status}
+        response = self.client.post(reverse('payment-service-provider-status-update'), data)
 
-#         self.assertEqual(response.status_code, 200)
-#         order_payment = OrderPayment.objects.get(id=self.order_payment.id)
-#         self.assertEquals(order_payment.status, status)
-#         self.assertEquals(OrderPayment.objects.count(), 1)
+        self.assertEqual(response.status_code, 200)
+        order_payment = OrderPayment.objects.get(id=self.order_payment.id)
+        self.assertEquals(order_payment.status, status)
+        self.assertEquals(OrderPayment.objects.count(), 1)
 
-#     def test_status_started_update(self):
-#         self.api_status('started')
+    def test_status_started_update(self):
+        self.api_status('started')
 
-#     def test_status_authorized_update(self):
-#         self.api_status('authorized')
+    def test_status_authorized_update(self):
+        self.api_status('authorized')
 
-#     def test_status_settled_update(self):
-#         self.api_status('settled')
+    def test_status_settled_update(self):
+        self.api_status('settled')
 
-#     def test_status_failed_update(self):
-#         self.api_status('failed')
+    def test_status_failed_update(self):
+        self.api_status('failed')
 
-#     def test_status_cancelled_update(self):
-#         self.api_status('cancelled')
+    def test_status_cancelled_update(self):
+        self.api_status('cancelled')
 
-#     def test_status_charged_back_update(self):
-#         self.api_status('charged_back')
+    def test_status_charged_back_update(self):
+        self.api_status('charged_back')
 
-#     def test_status_refunded_update(self):
-#         self.api_status('refunded')
+    def test_status_refunded_update(self):
+        self.api_status('refunded')
 
-#     def test_status_unknown_update(self):
-#         self.api_status('unknown')
+    def test_status_unknown_update(self):
+        self.api_status('unknown')
 
-#     def test_status_unknown_status(self):
-#         """ Test if the mapping resolves to 'unknown' if it tries to map a status that is not known to the mapper """
-#         self.assertEqual(self.order_payment.status, 'created')
+    def test_status_unknown_status(self):
+        """ Test if the mapping resolves to 'unknown' if it tries to map a status that is not known to the mapper """
+        self.assertEqual(self.order_payment.status, 'created')
 
-#         data = {'order_payment_id': self.order_payment.id, 'status': 'very_obscure_unknown_status'}
-#         response = self.client.post(reverse('payment-service-provider-status-update'), data)
+        data = {'order_payment_id': self.order_payment.id, 'status': 'very_obscure_unknown_status'}
+        response = self.client.post(reverse('payment-service-provider-status-update'), data)
 
-#         self.assertEqual(response.status_code, 200)
-#         order_payment = OrderPayment.objects.get(id=self.order_payment.id)
-#         self.assertEquals(order_payment.status, 'unknown')
+        self.assertEqual(response.status_code, 200)
+        order_payment = OrderPayment.objects.get(id=self.order_payment.id)
+        self.assertEquals(order_payment.status, 'unknown')
 
-#     def test_update_status_nonexisting_order_payment(self):
-#         self.assertEqual(self.order_payment.status, 'created')
+    def test_update_status_nonexisting_order_payment(self):
+        self.assertEqual(self.order_payment.status, 'created')
 
-#         data = {'order_payment_id': 5, 'status': 'very_obscure_unknown_status'}
-#         response = self.client.post(reverse('payment-service-provider-status-update'), data)
+        data = {'order_payment_id': 5, 'status': 'very_obscure_unknown_status'}
+        response = self.client.post(reverse('payment-service-provider-status-update'), data)
 
-#         self.assertEqual(response.status_code, 404)
-#         order_payment = OrderPayment.objects.get(id=self.order_payment.id)
-#         self.assertEquals(order_payment.status, 'created')+        self.assertEqual(response.status_code, 404)
+        order_payment = OrderPayment.objects.get(id=self.order_payment.id)
+        self.assertEquals(order_payment.status, 'created')