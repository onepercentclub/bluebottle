{% extends "base.mail.html" %}
{% load i18n %}
{% load money %}

{% block content %}
    {% blocktrans with donor_name=donation.user.full_name owner_name=donation.project.owner.full_name slug=donation.project.slug project_name=donation.project.title %}

    A project just received an invoiced donation by {{ donor_name }}. The amount should be transfered directly to the bank account of {{ owner_name }} for the project {{ project_name }}.
    {% endblocktrans %}

    {% include 'donations/mails/donation.html' %}
    {% include 'donations/mails/payment_details.html' %}

<<<<<<< HEAD
    {% blocktrans with 
        donor_name=donation.user.full_name 
        amount=donation.amount 
        account_holder_name=donation.project.account_holder_name 
        account_number=donation.project.account_number 
        project_name=donation.project.title
    %}
        The amount of &euro; {{ amount|format_money }} needs to be transfered by {{ donor_name }} to the following project:
        {{ project_name }}
=======
    {% blocktrans with donor_name=donation.user.full_name amount=donation.amount|format_money project_title=donation.project.title %}
        The amount of {{ amount }} needs to be transfered by {{ donor_name }} to "{{ project_title }}".
>>>>>>> 842e1df0
    {% endblocktrans %}

{% endblock content %} <|MERGE_RESOLUTION|>--- conflicted
+++ resolved
@@ -11,20 +11,8 @@
     {% include 'donations/mails/donation.html' %}
     {% include 'donations/mails/payment_details.html' %}
 
-<<<<<<< HEAD
-    {% blocktrans with 
-        donor_name=donation.user.full_name 
-        amount=donation.amount 
-        account_holder_name=donation.project.account_holder_name 
-        account_number=donation.project.account_number 
-        project_name=donation.project.title
-    %}
-        The amount of &euro; {{ amount|format_money }} needs to be transfered by {{ donor_name }} to the following project:
-        {{ project_name }}
-=======
     {% blocktrans with donor_name=donation.user.full_name amount=donation.amount|format_money project_title=donation.project.title %}
-        The amount of {{ amount }} needs to be transfered by {{ donor_name }} to "{{ project_title }}".
->>>>>>> 842e1df0
+        The amount of {{ amount|format_money }} needs to be transfered by {{ donor_name }} to "{{ project_title }}".
     {% endblocktrans %}
 
 {% endblock content %} 