from mock import patch
import stripe

from django.test.utils import override_settings
from moneyed import Money

from bluebottle.test.factory_models.donations import DonationFactory
from bluebottle.test.factory_models.orders import OrderFactory
from bluebottle.test.factory_models.payments import OrderPaymentFactory
from bluebottle.test.factory_models.payouts import StripePayoutAccountFactory
from bluebottle.test.factory_models.projects import ProjectFactory
from bluebottle.test.utils import BluebottleTestCase

from bluebottle.payments_stripe.adapters import StripePaymentAdapter


class MockEvent(object):
    def __init__(self, type):
        self.type = type


MERCHANT_ACCOUNTS = [
    {
        'merchant': 'stripe',
        'currency': 'EUR',
        'secret_key': 'sk_test_secret_key',
        'webhook_secret': 'whsec_test_webhook_secret'
    }
]

PAYMENT_METHODS = (
    {
        'provider': 'stripe',
        'id': 'stripe-creditcard',
        'profile': 'creditcard',
        'name': 'CreditCard',
        'currencies': {'EUR': {'min_amount': 5, 'max_amount': 1000}}
    },
)


@override_settings(
    MERCHANT_ACCOUNTS=MERCHANT_ACCOUNTS,
    PAYMENT_METHODS=PAYMENT_METHODS
)
class StripePaymentAdapterTestCase(BluebottleTestCase):
    def setUp(self):
        payout_account = StripePayoutAccountFactory.create()
        self.project = ProjectFactory.create(payout_account=payout_account)
        order = OrderFactory.create()
        DonationFactory.create(project=self.project, order=order)
        self.order_payment = OrderPaymentFactory.create(
            payment_method='stripeCreditcard',
            integration_data={'chargeable': False, 'source_token': 'some token'},
            order=order,
            amount=100
        )

    def test_payment_is_created(self):
        adapter = StripePaymentAdapter(self.order_payment)
        self.assertTrue(adapter.payment.pk)
        self.assertEqual(adapter.payment.source_token, 'some token')
        self.assertEqual(adapter.payment.status, 'started')
        self.assertEqual(adapter.payment.method_name, 'Creditcard')

    def test_payment_is_created_and_charged(self):
        self.order_payment.card_data['chargeable'] = True
        charge = stripe.Charge('some charge token')
        charge.update({
            'status': 'succeeded',
            'transfer': 'tr_01',
            'refunded': False
        })
        transfer = stripe.Transfer('some charge token')
        transfer.update({
            'id': 'tr_01',
            'amount': 1210,
            'currency': 'usd'
        })
        with patch('stripe.Charge.create', return_value=charge):
            with patch('stripe.Transfer.retrieve', return_value=transfer):
                adapter = StripePaymentAdapter(self.order_payment)
                self.assertTrue(adapter.payment.pk)
                self.assertEqual(adapter.payment.charge_token, 'some charge token')
                self.assertEqual(adapter.payment.status, 'settled')

    def test_payment_charged(self):
        charge = stripe.Charge('some charge token')
        charge.update({
            'status': 'succeeded',
            'transfer': 'tr_01',
            'refunded': False
        })
        transfer = stripe.Transfer('some charge token')
        transfer.update({
            'id': 'tr_01',
            'amount': 1210,
            'currency': 'usd'
        })

        adapter = StripePaymentAdapter(self.order_payment)
<<<<<<< HEAD
        with patch('stripe.Charge.create', return_value=charge):
            with patch('stripe.Transfer.retrieve', return_value=transfer):
                adapter.charge()
                self.assertTrue(adapter.payment.pk)
                self.assertEqual(adapter.payment.charge_token, 'some charge token')
                self.assertEqual(adapter.payment.status, 'settled')
=======
        with patch('stripe.Charge.create', return_value=charge) as create:
            adapter.charge()

            self.assertTrue(adapter.payment.pk)
            self.assertEqual(adapter.payment.charge_token, 'some charge token')
            self.assertEqual(adapter.payment.status, 'settled')
>>>>>>> 23e658d5

            call_args = create.call_args[1]
            self.assertEqual(call_args['source'], self.order_payment.payment.source_token)
            self.assertEqual(call_args['metadata']['tenant_name'], 'test')
            self.assertEqual(call_args['metadata']['tenant_domain'], 'testserver')
            self.assertEqual(call_args['metadata']['project_slug'], self.project.slug)
            self.assertEqual(call_args['metadata']['project_title'], self.project.title)

    def test_check_payment_status(self):
        adapter = StripePaymentAdapter(self.order_payment)
        adapter.check_payment_status()
        self.assertEqual(adapter.payment.status, 'started')

    def test_check_payment_status_charged(self):
        charge = stripe.Charge('some charge token')
        charge.update({
            'status': 'succeeded',
            'transfer': 'tr_01',
            'refunded': False
        })
        transfer = stripe.Transfer('some charge token')
        transfer.update({
            'id': 'tr_01',
            'amount': 1210,
            'currency': 'usd'
        })

        adapter = StripePaymentAdapter(self.order_payment)
        self.order_payment.payment.charge_token = 'some charge token'
        with patch('stripe.Charge.retrieve', return_value=charge):
            with patch('stripe.Transfer.retrieve', return_value=transfer):
                adapter.check_payment_status()
                self.assertTrue(adapter.payment.pk)
                self.assertEqual(adapter.payment.status, 'settled')
                # Make sure payment/donation have an updated payout_amount
                self.assertEqual(adapter.payment.payout_amount, 1210)
                donation = self.order_payment.order.donations.first()
                self.assertEqual(donation.payout_amount, Money(12.10, 'USD'))

    def test_payout_amount(self):
        charge = stripe.Charge('some charge token')
        charge.update({
            'status': 'succeeded',
            'transfer': 'tr_01',
            'chargeable': True,
            'refunded': False
        })
        transfer = stripe.Transfer('some charge token')
        transfer.update({
            'id': 'tr_01',
            'amount': 1210,
            'currency': 'usd'
        })
        self.order_payment.card_data = {
            u'source_token': u'src_001',
            u'chargeable': True
        }
        with patch('stripe.Charge.create', return_value=charge):
            with patch('stripe.Transfer.retrieve', return_value=transfer):
                adapter = StripePaymentAdapter(self.order_payment)
                self.assertTrue(adapter.payment.pk)
                self.assertEqual(adapter.payment.status, 'settled')
                # Make sure payment/donation have an updated payout_amount
                self.assertEqual(adapter.payment.payout_amount, 1210)
                donation = self.order_payment.order.donations.first()
                self.assertEqual(donation.payout_amount, Money(12.10, 'USD'))

    def test_check_payment_status_refunded(self):
        charge = stripe.Charge('some charge token')
        charge.update({
            'status': 'succeeded',
            'refunded': True,
            'transfer': 'tr00001'
        })
        transfer = stripe.Transfer('some charge token')
        transfer.update({
            'amount': 10000,
            'currency': 'eur'
        })

        adapter = StripePaymentAdapter(self.order_payment)
        adapter.payment.status = 'settled'
        adapter.payment.save()

        self.order_payment.payment.charge_token = 'some charge token'
        with patch('stripe.Charge.retrieve', return_value=charge):
            with patch('stripe.Transfer.retrieve', return_value=transfer):
                adapter.check_payment_status()
                self.assertTrue(adapter.payment.pk)
                self.assertEqual(adapter.payment.status, 'refunded')

    def test_refund(self):
        adapter = StripePaymentAdapter(self.order_payment)
        adapter.payment.status = 'settled'
        adapter.payment.charge_token = 'some token'
        adapter.payment.save()

        with patch('stripe.Refund.create') as create_refund:
            adapter.refund_payment()
            self.assertEqual(adapter.payment.status, 'refund_requested')
            create_refund.assert_called_with(
                charge=adapter.payment.charge_token,
                api_key=MERCHANT_ACCOUNTS[0]['secret_key']
            )<|MERGE_RESOLUTION|>--- conflicted
+++ resolved
@@ -99,28 +99,20 @@
         })
 
         adapter = StripePaymentAdapter(self.order_payment)
-<<<<<<< HEAD
-        with patch('stripe.Charge.create', return_value=charge):
-            with patch('stripe.Transfer.retrieve', return_value=transfer):
-                adapter.charge()
-                self.assertTrue(adapter.payment.pk)
-                self.assertEqual(adapter.payment.charge_token, 'some charge token')
-                self.assertEqual(adapter.payment.status, 'settled')
-=======
         with patch('stripe.Charge.create', return_value=charge) as create:
             adapter.charge()
-
-            self.assertTrue(adapter.payment.pk)
-            self.assertEqual(adapter.payment.charge_token, 'some charge token')
-            self.assertEqual(adapter.payment.status, 'settled')
->>>>>>> 23e658d5
-
-            call_args = create.call_args[1]
-            self.assertEqual(call_args['source'], self.order_payment.payment.source_token)
-            self.assertEqual(call_args['metadata']['tenant_name'], 'test')
-            self.assertEqual(call_args['metadata']['tenant_domain'], 'testserver')
-            self.assertEqual(call_args['metadata']['project_slug'], self.project.slug)
-            self.assertEqual(call_args['metadata']['project_title'], self.project.title)
+            with patch('stripe.Transfer.retrieve', return_value=transfer):
+                adapter.charge()
+                self.assertTrue(adapter.payment.pk)
+                self.assertEqual(adapter.payment.charge_token, 'some charge token')
+                self.assertEqual(adapter.payment.status, 'settled')
+
+                call_args = create.call_args[1]
+                self.assertEqual(call_args['source'], self.order_payment.payment.source_token)
+                self.assertEqual(call_args['metadata']['tenant_name'], 'test')
+                self.assertEqual(call_args['metadata']['tenant_domain'], 'testserver')
+                self.assertEqual(call_args['metadata']['project_slug'], self.project.slug)
+                self.assertEqual(call_args['metadata']['project_title'], self.project.title)
 
     def test_check_payment_status(self):
         adapter = StripePaymentAdapter(self.order_payment)
