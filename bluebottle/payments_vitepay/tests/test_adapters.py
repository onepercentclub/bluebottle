import json
<<<<<<< HEAD
import urllib
=======
>>>>>>> 541885dd

from moneyed.classes import Money, XOF, EUR
from mock import patch

from django.core.urlresolvers import reverse
from django.test.utils import override_settings

from bluebottle.payments.exception import PaymentException
from bluebottle.payments_vitepay.adapters import VitepayPaymentAdapter
from bluebottle.test.factory_models.donations import DonationFactory
from bluebottle.test.factory_models.orders import OrderFactory
from bluebottle.test.factory_models.payments import OrderPaymentFactory
from bluebottle.test.factory_models.rates import RateSourceFactory, RateFactory

from bluebottle.test.utils import BluebottleTestCase

from .factory_models import VitepayPaymentFactory, VitepayOrderPaymentFactory


vitepay_settings = {
    'MERCHANT_ACCOUNTS': [
        {
            'merchant': 'vitepay',
            'currency': 'XOF',
            'api_key': '123',
            'api_secret': '123456789012345678901234567890123456789012345678901234567890',
            'api_url': 'https://api.vitepay.com/v1/prod/payments'
        }
    ]
}


@patch('bluebottle.payments_vitepay.adapters.get_current_host',
        return_value='https://onepercentclub.com')
@override_settings(**vitepay_settings)
class VitepayPaymentAdapterTestCase(BluebottleTestCase):
    def setUp(self):
        super(VitepayPaymentAdapterTestCase, self).setUp()

        self.init_projects()

    def test_create_payment(self, get_current_host):
        order = OrderFactory.create()
        DonationFactory.create(amount=Money(2000, XOF), order=order)
        order_payment = OrderPaymentFactory.create(payment_method='vitepayOrangemoney', order=order)
        adapter = VitepayPaymentAdapter(order_payment)
        self.assertEqual(adapter.payment.amount_100, 200000)

    def test_create_payment_with_wrong_currency(self, get_current_host):
        with self.assertRaises(PaymentException):
            order_payment = OrderPaymentFactory.create(payment_method='vitepayOrangemoney',
                                                       amount=Money(200, EUR))
            VitepayPaymentAdapter(order_payment)

    def test_create_payment_with_wrong_payment_method(self, get_current_host):
        with self.assertRaises(PaymentException):
            order_payment = OrderPaymentFactory.create(payment_method='docdataIdeal',
                                                       amount=Money(3500, XOF))
            adapter = VitepayPaymentAdapter(order_payment)
            adapter.create_payment()


    @patch('bluebottle.payments_vitepay.adapters.VitepayPaymentAdapter._create_payment_hash',
           return_value='123123')
    @patch('bluebottle.payments_vitepay.adapters.requests.post',
           return_value=type('obj', (object,), {'status_code': 200, 'content': 'https://vitepay.com/some-path-to-pay'}))
    def test_authorization_action(self, mock_post, create_hash, get_current_host):
        """
        Play some posts that Vitepay might fire at us.
        """
        self.init_projects()
        order = OrderFactory.create()
        DonationFactory.create(amount=Money(2000, XOF), order=order)
        order_payment = OrderPaymentFactory.create(payment_method='vitepayOrangemoney', order=order)
        adapter = VitepayPaymentAdapter(order_payment)
        authorization_action = adapter.get_authorization_action()
        data = {
            u"api_key": u"123",
            u"hash": u"123123",
            u"redirect": 0,
            u"payment": {
                u"description": u"Thanks for your donation!",
                u"order_id": u"opc-{}".format(order_payment.id),
                u"decline_url": u"https://onepercentclub.com/orders/{}/failed".format(order_payment.order.id),
                u"p_type": u"orange_money",
                u"country_code": u"ML",
                u"language_code": u"fr",
                u"amount_100": 200000,
                u"cancel_url": u"https://onepercentclub.com/orders/{}/failed".format(order_payment.order.id),
                u"currency_code": u"XOF",
                u"callback_url": u"https://onepercentclub.com/payments_vitepay/status_update/",
                u"return_url": u"https://onepercentclub.com/orders/{}/success".format(order_payment.order.id)
            }
        }

        self.assertEqual(mock_post.call_args[0][0], 'https://api.vitepay.com/v1/prod/payments')
        self.assertEqual(json.loads(mock_post.call_args[1]['data']), data)
        self.assertEqual(mock_post.call_args[1]['headers'], {'Content-Type': 'application/json'})

        self.assertEqual(authorization_action['url'], 'https://vitepay.com/some-path-to-pay')


    def test_update_payment(self, get_current_host):
        """
        Play some posts that Vitepay might fire at us.
        """
        # order = OrderFactory.create()
        # DonationFactory.create(amount=Money(2000, XOF), order=order)
        # order_payment = OrderPaymentFactory.create(payment_method='vitepayOrangemoney', order=order)
        order_payment = VitepayOrderPaymentFactory.create(amount=Money(2000, XOF))
        payment = VitepayPaymentFactory.create(order_id='opc-1', order_payment=order_payment)
        # authenticity = sha1({order_id};{amount_100};{currency_code};{api_secret})
        authenticity = 'd2492ecd8d51ae72a43e5c6460e8da7ceae8195a'
        update_view = reverse('vitepay-status-update')
        data = {
            'success': 1,
            'order_id': payment.order_id,
            'authenticity': authenticity
        }
<<<<<<< HEAD
        response = self.client.post(update_view, data, format='multipart')
        self.assertEqual(response.content, '{"status": "1"}')
=======
        response = self.client.post(update_view, data)
        self.assertEqual(response.content, '{"status": "1"}')

    def test_invalid_update_hash(self, get_current_host):
        """
        Test for invalid hash from Vitepay.
        """
        payment = VitepayPaymentFactory.create()
        update_view = reverse('vitepay-status-update')
        data = {
            'success': 1,
            'order_id': payment.order_id,
            'authenticity': 'hashyhashy'
        }
        response = self.client.post(update_view, data)
        data = json.loads(response.content)
        self.assertEqual(data['status'], '0')
        self.assertEqual(data['message'], 'Authenticity incorrect.')

    def test_invalid_order_id(self, get_current_host):
        """
        Test for invalid hash from Vitepay.
        """
        update_view = reverse('vitepay-status-update')
        data = {
            'success': 1,
            'order_id': 999,
            'authenticity': 'hashyhashy'
        }
        response = self.client.post(update_view, data)
        data = json.loads(response.content)
        self.assertEqual(data['status'], '0')
        self.assertEqual(data['message'], 'Order not found.')
>>>>>>> 541885dd
<|MERGE_RESOLUTION|>--- conflicted
+++ resolved
@@ -1,8 +1,5 @@
 import json
-<<<<<<< HEAD
 import urllib
-=======
->>>>>>> 541885dd
 
 from moneyed.classes import Money, XOF, EUR
 from mock import patch
@@ -122,11 +119,7 @@
             'order_id': payment.order_id,
             'authenticity': authenticity
         }
-<<<<<<< HEAD
         response = self.client.post(update_view, data, format='multipart')
-        self.assertEqual(response.content, '{"status": "1"}')
-=======
-        response = self.client.post(update_view, data)
         self.assertEqual(response.content, '{"status": "1"}')
 
     def test_invalid_update_hash(self, get_current_host):
@@ -158,5 +151,4 @@
         response = self.client.post(update_view, data)
         data = json.loads(response.content)
         self.assertEqual(data['status'], '0')
-        self.assertEqual(data['message'], 'Order not found.')
->>>>>>> 541885dd
+        self.assertEqual(data['message'], 'Order not found.')