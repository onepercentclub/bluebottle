import json

from moneyed.classes import Money, XOF, EUR
from mock import patch

from django.core.urlresolvers import reverse
from django.test.utils import override_settings

from bluebottle.payments.exception import PaymentException
from bluebottle.payments_vitepay.adapters import VitepayPaymentAdapter
from bluebottle.test.factory_models.donations import DonationFactory
from bluebottle.test.factory_models.orders import OrderFactory
from bluebottle.test.factory_models.payments import OrderPaymentFactory
from bluebottle.test.factory_models.rates import RateSourceFactory, RateFactory

from bluebottle.test.utils import BluebottleTestCase

from .factory_models import VitepayPaymentFactory, VitepayOrderPaymentFactory


vitepay_settings = {
    'MERCHANT_ACCOUNTS': [
        {
            'merchant': 'vitepay',
            'currency': 'XOF',
            'api_key': '123',
            'api_secret': '123456789012345678901234567890123456789012345678901234567890',
            'api_url': 'https://api.vitepay.com/v1/prod/payments'
        }
    ]
}


@patch('bluebottle.payments_vitepay.adapters.get_current_host',
        return_value='https://onepercentclub.com')
@override_settings(**vitepay_settings)
class VitepayPaymentAdapterTestCase(BluebottleTestCase):
<<<<<<< HEAD
    def setUp(self):
        super(VitepayPaymentAdapterTestCase, self).setUp()

=======
    @patch('bluebottle.payments_vitepay.adapters.get_current_host',
           return_value='https://onepercentclub.com')
    def test_create_payment(self, get_current_host):
>>>>>>> 5d1ea043
        self.init_projects()

    def test_create_payment(self, get_current_host):
        order = OrderFactory.create()
        DonationFactory.create(amount=Money(2000, XOF), order=order)
        order_payment = OrderPaymentFactory.create(payment_method='vitepayOrangemoney', order=order)
        adapter = VitepayPaymentAdapter(order_payment)
        self.assertEqual(adapter.payment.amount_100, 200000)

    def test_create_payment_with_wrong_currency(self, get_current_host):
        with self.assertRaises(PaymentException):
            order_payment = OrderPaymentFactory.create(payment_method='vitepayOrangemoney',
                                                       amount=Money(200, EUR))
            VitepayPaymentAdapter(order_payment)

    def test_create_payment_with_wrong_payment_method(self, get_current_host):
        with self.assertRaises(PaymentException):
            order_payment = OrderPaymentFactory.create(payment_method='docdataIdeal',
                                                       amount=Money(3500, XOF))
            adapter = VitepayPaymentAdapter(order_payment)
            adapter.create_payment()

<<<<<<< HEAD
=======

    @patch('bluebottle.payments_vitepay.adapters.get_current_host',
           return_value='https://onepercentclub.com')
    @patch('bluebottle.payments_vitepay.adapters.VitepayPaymentAdapter._create_payment_hash',
           return_value='123123')
    @patch('bluebottle.payments_vitepay.adapters.requests.post',
           return_value=type('obj', (object,), {'status_code': 200, 'content': 'https://vitepay.com/some-path-to-pay'}))
    def test_authorization_action(self, mock_post, get_current_host, create_hash):
        """
        Play some posts that Vitepay might fire at us.
        """
        self.init_projects()
        order = OrderFactory.create()
        DonationFactory.create(amount=Money(2000, XOF), order=order)
        order_payment = OrderPaymentFactory.create(payment_method='vitepayOrangemoney', order=order)
        adapter = VitepayPaymentAdapter(order_payment)
        authorization_action = adapter.get_authorization_action()
        data = '{"hash": "123123", "description": "Thanks for your donation!", ' \
               '"order_id": "opc-%s", "decline_url": ' \
               '"https://onepercentclub.com/orders/%s/failed", ' \
               '"p_type": "orange_money", "country_code": "ML", ' \
               '"language_code": "en", "redirect": "0", "api_key": "123", ' \
               '"amount_100": 200000, "cancel_url": "https://onepercentclub.com/orders/%s/failed", ' \
               '"currency_code": "XOF", ' \
               '"callback_url": "https://onepercentclub.com/payments_vitepay/payment_response/%s", ' \
               '"return_url": "https://onepercentclub.com/orders/%s/success"}' % \
               (order_payment.id, order_payment.order.id, order_payment.order.id,
                order_payment.id, order_payment.order.id)
        mock_post.assert_called_with('https://api.vitepay.com/v1/prod/payments',
                                     data=data,
                                     headers={'Content-Type': 'application/json'})

        self.assertEqual(authorization_action['url'], 'https://vitepay.com/some-path-to-pay')


    @patch('bluebottle.payments_vitepay.adapters.get_current_host',
           return_value='https://onepercentclub.com')
>>>>>>> 5d1ea043
    def test_update_payment(self, get_current_host):
        """
        Play some posts that Vitepay might fire at us.
        """
        # order = OrderFactory.create()
        # DonationFactory.create(amount=Money(2000, XOF), order=order)
        # order_payment = OrderPaymentFactory.create(payment_method='vitepayOrangemoney', order=order)
        order_payment = VitepayOrderPaymentFactory.create(amount=Money(2000, XOF))
        payment = VitepayPaymentFactory.create(order_id='opc-1', order_payment=order_payment)
        # authenticity = sha1({order_id};{amount_100};{currency_code};{api_secret})
        authenticity = 'd2492ecd8d51ae72a43e5c6460e8da7ceae8195a'
        update_view = reverse('vitepay-status-update')
        data = {
            'success': 1,
            'order_id': payment.order_id,
            'authenticity': authenticity
        }
        response = self.client.post(update_view, data)
        self.assertEqual(response.content, '{"status": "1"}')

    def test_invalid_update_hash(self, get_current_host):
        """
        Test for invalid hash from Vitepay.
        """
        payment = VitepayPaymentFactory.create()
        update_view = reverse('vitepay-status-update')
        data = {
            'success': 1,
            'order_id': payment.order_id,
            'authenticity': 'hashyhashy'
        }
        response = self.client.post(update_view, data)
        data = json.loads(response.content)
        self.assertEqual(data['status'], '0')
        self.assertEqual(data['message'], 'Authenticity incorrect.')

    def test_invalid_order_id(self, get_current_host):
        """
        Test for invalid hash from Vitepay.
        """
        update_view = reverse('vitepay-status-update')
        data = {
            'success': 1,
            'order_id': 999,
            'authenticity': 'hashyhashy'
        }
        response = self.client.post(update_view, data)
        data = json.loads(response.content)
        self.assertEqual(data['status'], '0')
        self.assertEqual(data['message'], 'Order not found.')<|MERGE_RESOLUTION|>--- conflicted
+++ resolved
@@ -35,15 +35,9 @@
         return_value='https://onepercentclub.com')
 @override_settings(**vitepay_settings)
 class VitepayPaymentAdapterTestCase(BluebottleTestCase):
-<<<<<<< HEAD
     def setUp(self):
         super(VitepayPaymentAdapterTestCase, self).setUp()
 
-=======
-    @patch('bluebottle.payments_vitepay.adapters.get_current_host',
-           return_value='https://onepercentclub.com')
-    def test_create_payment(self, get_current_host):
->>>>>>> 5d1ea043
         self.init_projects()
 
     def test_create_payment(self, get_current_host):
@@ -66,16 +60,12 @@
             adapter = VitepayPaymentAdapter(order_payment)
             adapter.create_payment()
 
-<<<<<<< HEAD
-=======
 
-    @patch('bluebottle.payments_vitepay.adapters.get_current_host',
-           return_value='https://onepercentclub.com')
     @patch('bluebottle.payments_vitepay.adapters.VitepayPaymentAdapter._create_payment_hash',
            return_value='123123')
     @patch('bluebottle.payments_vitepay.adapters.requests.post',
            return_value=type('obj', (object,), {'status_code': 200, 'content': 'https://vitepay.com/some-path-to-pay'}))
-    def test_authorization_action(self, mock_post, get_current_host, create_hash):
+    def test_authorization_action(self, mock_post, create_hash, get_current_host):
         """
         Play some posts that Vitepay might fire at us.
         """
@@ -103,9 +93,6 @@
         self.assertEqual(authorization_action['url'], 'https://vitepay.com/some-path-to-pay')
 
 
-    @patch('bluebottle.payments_vitepay.adapters.get_current_host',
-           return_value='https://onepercentclub.com')
->>>>>>> 5d1ea043
     def test_update_payment(self, get_current_host):
         """
         Play some posts that Vitepay might fire at us.
