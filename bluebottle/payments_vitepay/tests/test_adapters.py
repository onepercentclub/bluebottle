--- conflicted
+++ resolved
@@ -1,8 +1,5 @@
 import json
-<<<<<<< HEAD
 import urllib
-=======
->>>>>>> 35fbf09e
 
 from moneyed.classes import Money, XOF, EUR
 from mock import patch
@@ -16,7 +13,6 @@
 from bluebottle.test.factory_models.orders import OrderFactory
 from bluebottle.test.factory_models.payments import OrderPaymentFactory
 from bluebottle.test.factory_models.rates import RateSourceFactory, RateFactory
-
 from bluebottle.test.utils import BluebottleTestCase
 
 from .factory_models import VitepayPaymentFactory, VitepayOrderPaymentFactory
@@ -39,15 +35,9 @@
         return_value='https://onepercentclub.com')
 @override_settings(**vitepay_settings)
 class VitepayPaymentAdapterTestCase(BluebottleTestCase):
-<<<<<<< HEAD
-    @patch('bluebottle.payments_vitepay.adapters.get_current_host',
-           return_value='https://onepercentclub.com')
-    def test_create_payment(self, get_current_host):
-=======
     def setUp(self):
         super(VitepayPaymentAdapterTestCase, self).setUp()
 
->>>>>>> 35fbf09e
         self.init_projects()
 
     def test_create_payment(self, get_current_host):
@@ -70,15 +60,12 @@
             adapter = VitepayPaymentAdapter(order_payment)
             adapter.create_payment()
 
-<<<<<<< HEAD
 
-    @patch('bluebottle.payments_vitepay.adapters.get_current_host',
-           return_value='https://onepercentclub.com')
     @patch('bluebottle.payments_vitepay.adapters.VitepayPaymentAdapter._create_payment_hash',
            return_value='123123')
     @patch('bluebottle.payments_vitepay.adapters.requests.post',
            return_value=type('obj', (object,), {'status_code': 200, 'content': 'https://vitepay.com/some-path-to-pay'}))
-    def test_authorization_action(self, mock_post, get_current_host, create_hash):
+    def test_authorization_action(self, mock_post, create_hash):
         """
         Play some posts that Vitepay might fire at us.
         """
@@ -116,8 +103,6 @@
 
     @patch('bluebottle.payments_vitepay.adapters.get_current_host',
            return_value='https://onepercentclub.com')
-=======
->>>>>>> 35fbf09e
     def test_update_payment(self, get_current_host):
         """
         Play some posts that Vitepay might fire at us.
@@ -135,11 +120,7 @@
             'order_id': payment.order_id,
             'authenticity': authenticity
         }
-<<<<<<< HEAD
         response = self.client.post(update_view, data, format='multipart')
-        self.assertEqual(response.content, '{"status": "1"}')
-=======
-        response = self.client.post(update_view, data)
         self.assertEqual(response.content, '{"status": "1"}')
 
     def test_invalid_update_hash(self, get_current_host):
@@ -171,5 +152,4 @@
         response = self.client.post(update_view, data)
         data = json.loads(response.content)
         self.assertEqual(data['status'], '0')
-        self.assertEqual(data['message'], 'Order not found.')
->>>>>>> 35fbf09e
+        self.assertEqual(data['message'], 'Order not found.')