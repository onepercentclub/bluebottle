--- conflicted
+++ resolved
@@ -1,8 +1,5 @@
 import json
-<<<<<<< HEAD
 import urllib
-=======
->>>>>>> 541885dd
 
 from moneyed.classes import Money, XOF, EUR
 from mock import patch
@@ -26,15 +23,13 @@
     'MERCHANT_ACCOUNTS': [
         {
             'merchant': 'vitepay',
-            'currency': 'XOF',
+            'currencies': {'XOF': {}},
             'api_key': '123',
             'api_secret': '123456789012345678901234567890123456789012345678901234567890',
             'api_url': 'https://api.vitepay.com/v1/prod/payments'
         }
     ]
 }
-
-
 @patch('bluebottle.payments_vitepay.adapters.get_current_host',
         return_value='https://onepercentclub.com')
 @override_settings(**vitepay_settings)
@@ -122,11 +117,7 @@
             'order_id': payment.order_id,
             'authenticity': authenticity
         }
-<<<<<<< HEAD
         response = self.client.post(update_view, data, format='multipart')
-        self.assertEqual(response.content, '{"status": "1"}')
-=======
-        response = self.client.post(update_view, data)
         self.assertEqual(response.content, '{"status": "1"}')
 
     def test_invalid_update_hash(self, get_current_host):
@@ -158,5 +149,4 @@
         response = self.client.post(update_view, data)
         data = json.loads(response.content)
         self.assertEqual(data['status'], '0')
-        self.assertEqual(data['message'], 'Order not found.')
->>>>>>> 541885dd
+        self.assertEqual(data['message'], 'Order not found.')