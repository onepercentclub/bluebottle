import json
<<<<<<< HEAD
=======
import urllib
>>>>>>> 1c1f5f2f

from moneyed.classes import Money, XOF, EUR
from mock import patch

from django.core.urlresolvers import reverse
from django.test.utils import override_settings

from bluebottle.payments.exception import PaymentException
from bluebottle.payments_vitepay.adapters import VitepayPaymentAdapter
from bluebottle.test.factory_models.donations import DonationFactory
from bluebottle.test.factory_models.orders import OrderFactory
from bluebottle.test.factory_models.payments import OrderPaymentFactory
from bluebottle.test.factory_models.rates import RateSourceFactory, RateFactory

from bluebottle.test.utils import BluebottleTestCase

from .factory_models import VitepayPaymentFactory, VitepayOrderPaymentFactory


vitepay_settings = {
    'MERCHANT_ACCOUNTS': [
        {
            'merchant': 'vitepay',
            'currency': 'XOF',
            'api_key': '123',
            'api_secret': '123456789012345678901234567890123456789012345678901234567890',
            'api_url': 'https://api.vitepay.com/v1/prod/payments'
        }
    ]
}
<<<<<<< HEAD


=======
>>>>>>> 1c1f5f2f
@patch('bluebottle.payments_vitepay.adapters.get_current_host',
        return_value='https://onepercentclub.com')
@override_settings(**vitepay_settings)
class VitepayPaymentAdapterTestCase(BluebottleTestCase):
    def setUp(self):
        super(VitepayPaymentAdapterTestCase, self).setUp()

        self.init_projects()

    def test_create_payment(self, get_current_host):
        order = OrderFactory.create()
        DonationFactory.create(amount=Money(2000, XOF), order=order)
        order_payment = OrderPaymentFactory.create(payment_method='vitepayOrangemoney', order=order)
        adapter = VitepayPaymentAdapter(order_payment)
        self.assertEqual(adapter.payment.amount_100, 200000)

    def test_create_payment_with_wrong_currency(self, get_current_host):
        with self.assertRaises(PaymentException):
            order_payment = OrderPaymentFactory.create(payment_method='vitepayOrangemoney',
                                                       amount=Money(200, EUR))
            VitepayPaymentAdapter(order_payment)

    def test_create_payment_with_wrong_payment_method(self, get_current_host):
        with self.assertRaises(PaymentException):
            order_payment = OrderPaymentFactory.create(payment_method='docdataIdeal',
                                                       amount=Money(3500, XOF))
            adapter = VitepayPaymentAdapter(order_payment)
            adapter.create_payment()

<<<<<<< HEAD
    def test_update_payment(self, get_current_host):
        """
        Play some posts that Vitepay might fire at us.
        """
=======

    @patch('bluebottle.payments_vitepay.adapters.VitepayPaymentAdapter._create_payment_hash',
           return_value='123123')
    @patch('bluebottle.payments_vitepay.adapters.requests.post',
           return_value=type('obj', (object,), {'status_code': 200, 'content': 'https://vitepay.com/some-path-to-pay'}))
    def test_authorization_action(self, mock_post, create_hash, get_current_host):
        """
        Play some posts that Vitepay might fire at us.
        """
        self.init_projects()
        order = OrderFactory.create()
        DonationFactory.create(amount=Money(2000, XOF), order=order)
        order_payment = OrderPaymentFactory.create(payment_method='vitepayOrangemoney', order=order)
        adapter = VitepayPaymentAdapter(order_payment)
        authorization_action = adapter.get_authorization_action()
        data = {
            u"api_key": u"123",
            u"hash": u"123123",
            u"redirect": 0,
            u"payment": {
                u"description": u"Thanks for your donation!",
                u"order_id": u"opc-{}".format(order_payment.id),
                u"decline_url": u"https://onepercentclub.com/orders/{}/failed".format(order_payment.order.id),
                u"p_type": u"orange_money",
                u"country_code": u"ML",
                u"language_code": u"fr",
                u"amount_100": 200000,
                u"cancel_url": u"https://onepercentclub.com/orders/{}/failed".format(order_payment.order.id),
                u"currency_code": u"XOF",
                u"callback_url": u"https://onepercentclub.com/payments_vitepay/status_update/",
                u"return_url": u"https://onepercentclub.com/orders/{}/success".format(order_payment.order.id)
            }
        }

        self.assertEqual(mock_post.call_args[0][0], 'https://api.vitepay.com/v1/prod/payments')
        self.assertEqual(json.loads(mock_post.call_args[1]['data']), data)
        self.assertEqual(mock_post.call_args[1]['headers'], {'Content-Type': 'application/json'})

        self.assertEqual(authorization_action['url'], 'https://vitepay.com/some-path-to-pay')


    def test_update_payment(self, get_current_host):
        """
        Play some posts that Vitepay might fire at us.
        """
>>>>>>> 1c1f5f2f
        # order = OrderFactory.create()
        # DonationFactory.create(amount=Money(2000, XOF), order=order)
        # order_payment = OrderPaymentFactory.create(payment_method='vitepayOrangemoney', order=order)
        order_payment = VitepayOrderPaymentFactory.create(amount=Money(2000, XOF))
        payment = VitepayPaymentFactory.create(order_id='opc-1', order_payment=order_payment)
        # authenticity = sha1({order_id};{amount_100};{currency_code};{api_secret})
<<<<<<< HEAD
        authenticity = 'd2492ecd8d51ae72a43e5c6460e8da7ceae8195a'
=======
        authenticity = '69E78BC6C64D43DA76DEB90F911AF213DA9DE89D'
>>>>>>> 1c1f5f2f
        update_view = reverse('vitepay-status-update')
        data = {
            'success': 1,
            'order_id': payment.order_id,
            'authenticity': authenticity
        }
<<<<<<< HEAD
        response = self.client.post(update_view, data)
=======
        response = self.client.post(update_view, data, format='multipart')
>>>>>>> 1c1f5f2f
        self.assertEqual(response.content, '{"status": "1"}')

    def test_invalid_update_hash(self, get_current_host):
        """
        Test for invalid hash from Vitepay.
        """
        payment = VitepayPaymentFactory.create()
        update_view = reverse('vitepay-status-update')
        data = {
            'success': 1,
            'order_id': payment.order_id,
            'authenticity': 'hashyhashy'
        }
<<<<<<< HEAD
        response = self.client.post(update_view, data)
=======
        response = self.client.post(update_view, data, format='multipart')
>>>>>>> 1c1f5f2f
        data = json.loads(response.content)
        self.assertEqual(data['status'], '0')
        self.assertEqual(data['message'], 'Authenticity incorrect.')

    def test_invalid_order_id(self, get_current_host):
        """
        Test for invalid hash from Vitepay.
        """
        update_view = reverse('vitepay-status-update')
        data = {
            'success': 1,
            'order_id': 999,
            'authenticity': 'hashyhashy'
        }
<<<<<<< HEAD
        response = self.client.post(update_view, data)
=======
        response = self.client.post(update_view, data, format='multipart')
>>>>>>> 1c1f5f2f
        data = json.loads(response.content)
        self.assertEqual(data['status'], '0')
        self.assertEqual(data['message'], 'Order not found.')<|MERGE_RESOLUTION|>--- conflicted
+++ resolved
@@ -1,8 +1,4 @@
 import json
-<<<<<<< HEAD
-=======
-import urllib
->>>>>>> 1c1f5f2f
 
 from moneyed.classes import Money, XOF, EUR
 from mock import patch
@@ -15,7 +11,6 @@
 from bluebottle.test.factory_models.donations import DonationFactory
 from bluebottle.test.factory_models.orders import OrderFactory
 from bluebottle.test.factory_models.payments import OrderPaymentFactory
-from bluebottle.test.factory_models.rates import RateSourceFactory, RateFactory
 
 from bluebottle.test.utils import BluebottleTestCase
 
@@ -33,13 +28,10 @@
         }
     ]
 }
-<<<<<<< HEAD
 
 
-=======
->>>>>>> 1c1f5f2f
 @patch('bluebottle.payments_vitepay.adapters.get_current_host',
-        return_value='https://onepercentclub.com')
+       return_value='https://onepercentclub.com')
 @override_settings(**vitepay_settings)
 class VitepayPaymentAdapterTestCase(BluebottleTestCase):
     def setUp(self):
@@ -66,13 +58,6 @@
                                                        amount=Money(3500, XOF))
             adapter = VitepayPaymentAdapter(order_payment)
             adapter.create_payment()
-
-<<<<<<< HEAD
-    def test_update_payment(self, get_current_host):
-        """
-        Play some posts that Vitepay might fire at us.
-        """
-=======
 
     @patch('bluebottle.payments_vitepay.adapters.VitepayPaymentAdapter._create_payment_hash',
            return_value='123123')
@@ -113,34 +98,20 @@
 
         self.assertEqual(authorization_action['url'], 'https://vitepay.com/some-path-to-pay')
 
-
     def test_update_payment(self, get_current_host):
         """
         Play some posts that Vitepay might fire at us.
         """
->>>>>>> 1c1f5f2f
-        # order = OrderFactory.create()
-        # DonationFactory.create(amount=Money(2000, XOF), order=order)
-        # order_payment = OrderPaymentFactory.create(payment_method='vitepayOrangemoney', order=order)
         order_payment = VitepayOrderPaymentFactory.create(amount=Money(2000, XOF))
         payment = VitepayPaymentFactory.create(order_id='opc-1', order_payment=order_payment)
-        # authenticity = sha1({order_id};{amount_100};{currency_code};{api_secret})
-<<<<<<< HEAD
-        authenticity = 'd2492ecd8d51ae72a43e5c6460e8da7ceae8195a'
-=======
         authenticity = '69E78BC6C64D43DA76DEB90F911AF213DA9DE89D'
->>>>>>> 1c1f5f2f
         update_view = reverse('vitepay-status-update')
         data = {
             'success': 1,
             'order_id': payment.order_id,
             'authenticity': authenticity
         }
-<<<<<<< HEAD
-        response = self.client.post(update_view, data)
-=======
         response = self.client.post(update_view, data, format='multipart')
->>>>>>> 1c1f5f2f
         self.assertEqual(response.content, '{"status": "1"}')
 
     def test_invalid_update_hash(self, get_current_host):
@@ -154,11 +125,7 @@
             'order_id': payment.order_id,
             'authenticity': 'hashyhashy'
         }
-<<<<<<< HEAD
-        response = self.client.post(update_view, data)
-=======
         response = self.client.post(update_view, data, format='multipart')
->>>>>>> 1c1f5f2f
         data = json.loads(response.content)
         self.assertEqual(data['status'], '0')
         self.assertEqual(data['message'], 'Authenticity incorrect.')
@@ -173,11 +140,7 @@
             'order_id': 999,
             'authenticity': 'hashyhashy'
         }
-<<<<<<< HEAD
-        response = self.client.post(update_view, data)
-=======
         response = self.client.post(update_view, data, format='multipart')
->>>>>>> 1c1f5f2f
         data = json.loads(response.content)
         self.assertEqual(data['status'], '0')
         self.assertEqual(data['message'], 'Order not found.')