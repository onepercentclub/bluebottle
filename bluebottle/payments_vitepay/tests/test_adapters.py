import json

from moneyed.classes import Money, XOF, EUR
from mock import patch

from django.core.urlresolvers import reverse
from django.test.utils import override_settings

from bluebottle.payments.exception import PaymentException
from bluebottle.payments_vitepay.adapters import VitepayPaymentAdapter
from bluebottle.test.factory_models.donations import DonationFactory
from bluebottle.test.factory_models.orders import OrderFactory
from bluebottle.test.factory_models.payments import OrderPaymentFactory
from bluebottle.test.factory_models.rates import RateSourceFactory, RateFactory

from bluebottle.test.utils import BluebottleTestCase

from .factory_models import VitepayPaymentFactory, VitepayOrderPaymentFactory


vitepay_settings = {
    'MERCHANT_ACCOUNTS': [
        {
            'merchant': 'vitepay',
            'currency': 'XOF',
            'api_key': '123',
            'api_secret': '123456789012345678901234567890123456789012345678901234567890',
            'api_url': 'https://api.vitepay.com/v1/prod/payments'
        }
    ]
}


@patch('bluebottle.payments_vitepay.adapters.get_current_host',
        return_value='https://onepercentclub.com')
@override_settings(**vitepay_settings)
class VitepayPaymentAdapterTestCase(BluebottleTestCase):
    def setUp(self):
        super(VitepayPaymentAdapterTestCase, self).setUp()

        self.init_projects()

    def test_create_payment(self, get_current_host):
        order = OrderFactory.create()
        DonationFactory.create(amount=Money(2000, XOF), order=order)
        order_payment = OrderPaymentFactory.create(payment_method='vitepayOrangemoney', order=order)
        adapter = VitepayPaymentAdapter(order_payment)
        self.assertEqual(adapter.payment.amount_100, 200000)

    def test_create_payment_with_wrong_currency(self, get_current_host):
        with self.assertRaises(PaymentException):
            order_payment = OrderPaymentFactory.create(payment_method='vitepayOrangemoney',
                                                       amount=Money(200, EUR))
            VitepayPaymentAdapter(order_payment)

    def test_create_payment_with_wrong_payment_method(self, get_current_host):
        with self.assertRaises(PaymentException):
            order_payment = OrderPaymentFactory.create(payment_method='docdataIdeal',
                                                       amount=Money(3500, XOF))
            adapter = VitepayPaymentAdapter(order_payment)
            adapter.create_payment()

<<<<<<< HEAD
    def test_update_payment(self, get_current_host):
        """
        Play some posts that Vitepay might fire at us.
        """
=======

    @patch('bluebottle.payments_vitepay.adapters.VitepayPaymentAdapter._create_payment_hash',
           return_value='123123')
    @patch('bluebottle.payments_vitepay.adapters.requests.post',
           return_value=type('obj', (object,), {'status_code': 200, 'content': 'https://vitepay.com/some-path-to-pay'}))
    def test_authorization_action(self, mock_post, create_hash, get_current_host):
        """
        Play some posts that Vitepay might fire at us.
        """
        self.init_projects()
        order = OrderFactory.create()
        DonationFactory.create(amount=Money(2000, XOF), order=order)
        order_payment = OrderPaymentFactory.create(payment_method='vitepayOrangemoney', order=order)
        adapter = VitepayPaymentAdapter(order_payment)
        authorization_action = adapter.get_authorization_action()
        data = '{"hash": "123123", "description": "Thanks for your donation!", ' \
               '"order_id": "opc-%s", "decline_url": ' \
               '"https://onepercentclub.com/orders/%s/failed", ' \
               '"p_type": "orange_money", "country_code": "ML", ' \
               '"language_code": "en", "redirect": "0", "api_key": "123", ' \
               '"amount_100": 200000, "cancel_url": "https://onepercentclub.com/orders/%s/failed", ' \
               '"currency_code": "XOF", ' \
               '"callback_url": "https://onepercentclub.com/payments_vitepay/payment_response/%s", ' \
               '"return_url": "https://onepercentclub.com/orders/%s/success"}' % \
               (order_payment.id, order_payment.order.id, order_payment.order.id,
                order_payment.id, order_payment.order.id)
        mock_post.assert_called_with('https://api.vitepay.com/v1/prod/payments',
                                     data=data,
                                     headers={'Content-Type': 'application/json'})

        self.assertEqual(authorization_action['url'], 'https://vitepay.com/some-path-to-pay')


    def test_update_payment(self, get_current_host):
        """
        Play some posts that Vitepay might fire at us.
        """
>>>>>>> 541885dd
        # order = OrderFactory.create()
        # DonationFactory.create(amount=Money(2000, XOF), order=order)
        # order_payment = OrderPaymentFactory.create(payment_method='vitepayOrangemoney', order=order)
        order_payment = VitepayOrderPaymentFactory.create(amount=Money(2000, XOF))
        payment = VitepayPaymentFactory.create(order_id='opc-1', order_payment=order_payment)
        # authenticity = sha1({order_id};{amount_100};{currency_code};{api_secret})
        authenticity = 'd2492ecd8d51ae72a43e5c6460e8da7ceae8195a'
        update_view = reverse('vitepay-status-update')
        data = {
            'success': 1,
            'order_id': payment.order_id,
            'authenticity': authenticity
        }
        response = self.client.post(update_view, data)
        self.assertEqual(response.content, '{"status": "1"}')

    def test_invalid_update_hash(self, get_current_host):
        """
        Test for invalid hash from Vitepay.
        """
        payment = VitepayPaymentFactory.create()
        update_view = reverse('vitepay-status-update')
        data = {
            'success': 1,
            'order_id': payment.order_id,
            'authenticity': 'hashyhashy'
        }
        response = self.client.post(update_view, data)
        data = json.loads(response.content)
        self.assertEqual(data['status'], '0')
        self.assertEqual(data['message'], 'Authenticity incorrect.')

    def test_invalid_order_id(self, get_current_host):
        """
        Test for invalid hash from Vitepay.
        """
        update_view = reverse('vitepay-status-update')
        data = {
            'success': 1,
            'order_id': 999,
            'authenticity': 'hashyhashy'
        }
        response = self.client.post(update_view, data)
        data = json.loads(response.content)
        self.assertEqual(data['status'], '0')
        self.assertEqual(data['message'], 'Order not found.')<|MERGE_RESOLUTION|>--- conflicted
+++ resolved
@@ -60,12 +60,6 @@
             adapter = VitepayPaymentAdapter(order_payment)
             adapter.create_payment()
 
-<<<<<<< HEAD
-    def test_update_payment(self, get_current_host):
-        """
-        Play some posts that Vitepay might fire at us.
-        """
-=======
 
     @patch('bluebottle.payments_vitepay.adapters.VitepayPaymentAdapter._create_payment_hash',
            return_value='123123')
@@ -75,11 +69,6 @@
         """
         Play some posts that Vitepay might fire at us.
         """
-        self.init_projects()
-        order = OrderFactory.create()
-        DonationFactory.create(amount=Money(2000, XOF), order=order)
-        order_payment = OrderPaymentFactory.create(payment_method='vitepayOrangemoney', order=order)
-        adapter = VitepayPaymentAdapter(order_payment)
         authorization_action = adapter.get_authorization_action()
         data = '{"hash": "123123", "description": "Thanks for your donation!", ' \
                '"order_id": "opc-%s", "decline_url": ' \
@@ -103,7 +92,6 @@
         """
         Play some posts that Vitepay might fire at us.
         """
->>>>>>> 541885dd
         # order = OrderFactory.create()
         # DonationFactory.create(amount=Money(2000, XOF), order=order)
         # order_payment = OrderPaymentFactory.create(payment_method='vitepayOrangemoney', order=order)
