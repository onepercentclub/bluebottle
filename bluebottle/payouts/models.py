--- conflicted
+++ resolved
@@ -224,11 +224,4 @@
                 creditor_payment_id=payout.invoice_reference
             )
 
-<<<<<<< HEAD
-        return sepa.as_xml()
-
-
-import signals
-=======
-        return sepa.as_xml()
->>>>>>> a8249f9d
+        return sepa.as_xml()