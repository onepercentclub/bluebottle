from django.db import models
from django.utils.functional import cached_property
from django.utils.translation import ugettext_lazy as _

from polymorphic.models import PolymorphicModel
from stripe.error import PermissionError

from bluebottle.payments_stripe.utils import get_secret_key
from bluebottle.projects.models import Project
from bluebottle.utils.fields import PrivateFileField
from bluebottle.utils.utils import reverse_signed

import stripe


class PayoutDocument(models.Model):

    """ Document for an Payout """

    file = PrivateFileField(
        max_length=110,
        upload_to='payouts/documents'
    )
    author = models.ForeignKey('members.Member', verbose_name=_('author'), blank=True, null=True)
    created = models.DateField(_('created'), auto_now_add=True)
    updated = models.DateField(_('updated'), auto_now=True)

    ip_address = models.GenericIPAddressField(_('IP address'), blank=True, null=True, default=None)

    class Meta:
        verbose_name = _('payout document')
        verbose_name_plural = _('payout documents')

    @property
    def document_url(self):
        # pk may be unset if not saved yet, in which case no url can be
        # generated.
        if self.pk is not None and self.file:
            return reverse_signed('payout-document-file', args=(self.pk,))
        return None

    @property
    def owner(self):
        return self.author


class PayoutAccount(PolymorphicModel):

    type = 'base'
    created = models.DateField(auto_now_add=True)
    updated = models.DateField(auto_now=True)
    user = models.ForeignKey('members.Member')

    reviewed = models.BooleanField(
        _('Bank reviewed'),
        help_text=_(
            'Review the project documents before marking the account as reviewed. '
            'After setting the project to running, the account documents will be deleted. '
            'Also, make sure to remove the documents from your device after downloading them. '
            'In case of Euro and USD projects the documents will be reviewed by Stripe.'
        ),
        default=False
    )

    @property
    def projects(self):
        return Project.objects.filter(payout_account=self).all()

    class Meta:
        permissions = (
            ('api_read_payoutdocument', 'Can view payout documents through the API'),
            ('api_add_payoutdocument', 'Can add payout documents through the API'),
            ('api_change_payoutdocument', 'Can change payout documents through the API'),
            ('api_delete_payoutdocument', 'Can delete payout documents through the API'),

            ('api_read_own_payoutdocument', 'Can view payout own documents through the API'),
            ('api_add_own_payoutdocument', 'Can add own payout documents through the API'),
            ('api_change_own_payoutdocument', 'Can change own payout documents through the API'),
            ('api_delete_own_payoutdocument', 'Can delete own payout documents through the API'),
        )


class StripePayoutAccount(PayoutAccount):
    type = 'stripe'

    account_id = models.CharField(max_length=100, null=True, blank=True)
    document_type = models.CharField(max_length=100, null=True, blank=True)

    providers = [
        'stripe', 'pledge',
    ]

    """
    scan_corrupt, the supplied ID image is corrupt
    scan_failed_greyscale, the supplied ID image is not in color
    scan_failed_other, the scan failed for another reason
    scan_id_country_not_supported, the country of the supplied ID is not supported
    scan_id_type_not_supported, the supplied ID type is not supported (e.g., is not government-issued
    scan_name_mismatch, the name on the ID does not match the name on the account
    scan_not_readable, the supplied ID image is not readable (e.g., too blurry or dark)
    scan_not_uploaded, no ID scan was uploaded
    failed_keyed_identity, the supplied identity information could not be verified
    failed_other, verification failed for another reason
    """
    def check_status(self):
<<<<<<< HEAD
        if (
            self.account_details and
            self.account_details.verification.status == 'verified' and
            not self.fields_needed
        ):
=======
        # Bust cache
        if self.account:
            del self.account
        if self.account_details and \
                self.account_details.verification.status == 'verified':
>>>>>>> 9b5280bb
            self.reviewed = True
        else:
            self.reviewed = False
        self.save()

    @cached_property
    def account(self):
        try:
            return stripe.Account.retrieve(self.account_id, api_key=get_secret_key())
        except PermissionError:
            return {}

    @property
    def country(self):
        return self.account.country

    @property
    def short_details(self):
        if self.account_details:
            return {
                "first name": self.account_details.first_name,
                "last name": self.account_details.last_name,
                "country": self.account_details.address.country,
                "account holder name": self.bank_details.account_holder_name,
                "account number": "*************{}".format(self.bank_details.last4) if self.bank_details.last4 else '',
                "bank country": self.bank_details.country,
                "currency": self.bank_details.currency,
            }

    @property
    def bank_details(self):
        try:
            return self.account.external_accounts.data[0]
        except IndexError:
            return None

    @property
    def account_details(self):
        return getattr(self.account, 'legal_entity', None)

    @property
    def verification(self):
        return self.account.verification

    @property
    def fields_needed(self):
        return self.verification.fields_needed

    @property
    def verification_error(self):
        if self.account_details and self.account_details.verification and self.account_details.verification.details:
            return self.account_details.verification.details
        return ''


class PlainPayoutAccount(PayoutAccount):

    type = 'plain'
    providers = [
        'docdata', 'pledge', 'flutterwave', 'lipisha',
        'vitepay', 'pledge', 'telesom', 'beyonic'
    ]

    account_holder_name = models.CharField(
        _("account holder name"), max_length=100, null=True, blank=True)
    account_holder_address = models.CharField(
        _("account holder address"), max_length=255, null=True, blank=True)
    account_holder_postal_code = models.CharField(
        _("account holder postal code"), max_length=20, null=True, blank=True)
    account_holder_city = models.CharField(
        _("account holder city"), max_length=255, null=True, blank=True)
    account_holder_country = models.ForeignKey(
        'geo.Country', blank=True, null=True,
        related_name="payout_account_holder_country")

    account_number = models.CharField(_("Account number"), max_length=255,
                                      null=True, blank=True)
    account_details = models.CharField(_("account details"), max_length=500, null=True, blank=True)
    account_bank_country = models.ForeignKey(
        'geo.Country', blank=True, null=True,
        related_name="payout_account_bank_country")

    document = models.ForeignKey('payouts.PayoutDocument', models.SET_NULL, null=True, blank=True)

    def __unicode__(self):
        return u"{}: {}".format(_("Bank details"), self.account_holder_name)

    class Meta:
        verbose_name = _('Bank details')
        verbose_name_plural = _('Bank details')<|MERGE_RESOLUTION|>--- conflicted
+++ resolved
@@ -103,19 +103,14 @@
     failed_other, verification failed for another reason
     """
     def check_status(self):
-<<<<<<< HEAD
+        if self.account:
+            del self.account
+
         if (
             self.account_details and
             self.account_details.verification.status == 'verified' and
             not self.fields_needed
         ):
-=======
-        # Bust cache
-        if self.account:
-            del self.account
-        if self.account_details and \
-                self.account_details.verification.status == 'verified':
->>>>>>> 9b5280bb
             self.reviewed = True
         else:
             self.reviewed = False
