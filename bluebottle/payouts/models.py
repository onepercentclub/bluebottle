from django.db import models
from django.utils.functional import cached_property
from django.utils.translation import ugettext_lazy as _

from polymorphic.models import PolymorphicModel
from stripe.error import PermissionError

from bluebottle.payments_stripe.utils import get_secret_key
from bluebottle.projects.models import Project
from bluebottle.utils.fields import PrivateFileField
from bluebottle.utils.utils import reverse_signed

import stripe


class PayoutDocument(models.Model):

    """ Document for an Payout """

    file = PrivateFileField(
        max_length=110,
        upload_to='payouts/documents'
    )
    author = models.ForeignKey('members.Member', verbose_name=_('author'), blank=True, null=True)
    created = models.DateField(_('created'), auto_now_add=True)
    updated = models.DateField(_('updated'), auto_now=True)

    ip_address = models.GenericIPAddressField(_('IP address'), blank=True, null=True, default=None)

    class Meta:
        verbose_name = _('payout document')
        verbose_name_plural = _('payout documents')

    @property
    def document_url(self):
        # pk may be unset if not saved yet, in which case no url can be
        # generated.
        if self.pk is not None and self.file:
            return reverse_signed('payout-document-file', args=(self.pk,))
        return None

    @property
    def owner(self):
        return self.author


class PayoutAccount(PolymorphicModel):

    type = 'base'
    created = models.DateField(auto_now_add=True)
    updated = models.DateField(auto_now=True)
    user = models.ForeignKey('members.Member')

    reviewed = models.BooleanField(
        _('Bank reviewed'),
        help_text=_(
            'Review the project documents before marking the account as reviewed. '
            'After setting the project to running, the account documents will be deleted. '
            'Also, make sure to remove the documents from your device after downloading them. '
            'In case of Euro and USD projects the documents will be reviewed by Stripe.'
        ),
        default=False
    )

    @property
    def projects(self):
        return Project.objects.filter(payout_account=self).all()

    class Meta:
        permissions = (
            ('api_read_payoutdocument', 'Can view payout documents through the API'),
            ('api_add_payoutdocument', 'Can add payout documents through the API'),
            ('api_change_payoutdocument', 'Can change payout documents through the API'),
            ('api_delete_payoutdocument', 'Can delete payout documents through the API'),

            ('api_read_own_payoutdocument', 'Can view payout own documents through the API'),
            ('api_add_own_payoutdocument', 'Can add own payout documents through the API'),
            ('api_change_own_payoutdocument', 'Can change own payout documents through the API'),
            ('api_delete_own_payoutdocument', 'Can delete own payout documents through the API'),
        )


class StripePayoutAccount(PayoutAccount):
    type = 'stripe'

    account_id = models.CharField(max_length=100, null=True, blank=True)
    document_type = models.CharField(max_length=100, null=True, blank=True)
    country = models.CharField(max_length=2, null=True, blank=True)

    providers = [
        'stripe', 'pledge',
    ]

    """
    scan_corrupt, the supplied ID image is corrupt
    scan_failed_greyscale, the supplied ID image is not in color
    scan_failed_other, the scan failed for another reason
    scan_id_country_not_supported, the country of the supplied ID is not supported
    scan_id_type_not_supported, the supplied ID type is not supported (e.g., is not government-issued
    scan_name_mismatch, the name on the ID does not match the name on the account
    scan_not_readable, the supplied ID image is not readable (e.g., too blurry or dark)
    scan_not_uploaded, no ID scan was uploaded
    failed_keyed_identity, the supplied identity information could not be verified
    failed_other, verification failed for another reason
    """
    def check_status(self):
        if self.account_details and \
                self.account_details.verification.status == 'verified':
            self.reviewed = True
        else:
            self.reviewed = False
        self.save()

    @cached_property
    def account(self):
        try:
            return stripe.Account.retrieve(self.account_id, api_key=get_secret_key())
        except PermissionError:
            return {}

    @property
    def short_details(self):
        if self.account_details:
            return {
                "first name": self.account_details.first_name,
                "last name": self.account_details.last_name,
                "country": self.account_details.address.country,
                "account holder name": self.bank_details.account_holder_name,
                "account number": "*************{}".format(self.bank_details.last4) if self.bank_details.last4 else '',
                "bank country": self.bank_details.country,
                "currency": self.bank_details.currency,
            }

    @property
    def bank_details(self):
        try:
            return self.account.external_accounts.data[0]
        except IndexError:
            return None

    @property
    def account_details(self):
        return getattr(self.account, 'legal_entity', None)

    @property
    def verification(self):
        return self.account.verification

    @property
    def fields_needed(self):
        return self.verification.fields_needed

    @property
    def verification_error(self):
<<<<<<< HEAD
        if self.account_details.verification and self.account_details.verification.details:
=======
        if self.account_details and self.account_details.verification and self.account_details.verification.details:
>>>>>>> 5495a958
            return self.account_details.verification.details
        return ''


class PlainPayoutAccount(PayoutAccount):

    type = 'plain'
    providers = [
        'docdata', 'pledge', 'flutterwave', 'lipisha',
        'vitepay', 'pledge', 'telesom', 'beyonic'
    ]

    account_holder_name = models.CharField(
        _("account holder name"), max_length=100, null=True, blank=True)
    account_holder_address = models.CharField(
        _("account holder address"), max_length=255, null=True, blank=True)
    account_holder_postal_code = models.CharField(
        _("account holder postal code"), max_length=20, null=True, blank=True)
    account_holder_city = models.CharField(
        _("account holder city"), max_length=255, null=True, blank=True)
    account_holder_country = models.ForeignKey(
        'geo.Country', blank=True, null=True,
        related_name="payout_account_holder_country")

    account_number = models.CharField(_("Account number"), max_length=255,
                                      null=True, blank=True)
    account_details = models.CharField(_("account details"), max_length=500, null=True, blank=True)
    account_bank_country = models.ForeignKey(
        'geo.Country', blank=True, null=True,
        related_name="payout_account_bank_country")

    document = models.ForeignKey('payouts.PayoutDocument', models.SET_NULL, null=True, blank=True)

    def __unicode__(self):
        return u"{}: {}".format(_("Bank details"), self.account_holder_name)

    class Meta:
        verbose_name = _('Bank details')
        verbose_name_plural = _('Bank details')<|MERGE_RESOLUTION|>--- conflicted
+++ resolved
@@ -152,11 +152,7 @@
 
     @property
     def verification_error(self):
-<<<<<<< HEAD
-        if self.account_details.verification and self.account_details.verification.details:
-=======
         if self.account_details and self.account_details.verification and self.account_details.verification.details:
->>>>>>> 5495a958
             return self.account_details.verification.details
         return ''
 
