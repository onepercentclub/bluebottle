--- conflicted
+++ resolved
@@ -20,11 +20,8 @@
 
 from djchoices.choices import DjangoChoices, ChoiceItem
 
-<<<<<<< HEAD
-
-=======
->>>>>>> e8d15515
 class ProjectPayout(BaseProjectPayout):
+    
     class PayoutRules(DjangoChoices):
         """ Which rules to use to calculate fees. """
         beneath_threshold = ChoiceItem('beneath_threshold',
