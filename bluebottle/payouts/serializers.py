from rest_framework import serializers

import stripe

from bluebottle.bluebottle_drf2.serializers import PrivateFileSerializer
from bluebottle.payments_stripe.utils import get_secret_key
from bluebottle.payouts.models import PayoutAccount, PlainPayoutAccount, PayoutDocument, StripePayoutAccount
from bluebottle.utils.permissions import ResourceOwnerPermission


from rest_polymorphic.serializers import PolymorphicSerializer


class BasePayoutAccountSerializer(serializers.ModelSerializer):

    class Meta:
        model = PayoutAccount
        fields = ('id', 'created')


class PayoutDocumentSerializer(serializers.ModelSerializer):

    file = PrivateFileSerializer(
        'payout-document-file',
        file_attr='file',
        url_args=('pk', ),
        permission=ResourceOwnerPermission
    )

    class Meta:
        model = PayoutDocument
        fields = ('id', 'file')


class PlainPayoutAccountSerializer(serializers.ModelSerializer):

    document = serializers.PrimaryKeyRelatedField(queryset=PayoutDocument.objects, required=False, allow_null=True)

    class Meta:
        model = PlainPayoutAccount
        fields = (
            'id',
            'type',
            'account_holder_name',
            'account_holder_address',
            'account_holder_postal_code',
            'account_holder_city',
            'account_holder_country',
            'account_number',
            'account_details',
            'account_bank_country',
            'document'
        )


class StripePayoutAccountSerializer(serializers.ModelSerializer):
    account_token = serializers.CharField(write_only=True, required=False, allow_blank=True)
    bank_account_token = serializers.CharField(write_only=True, required=False, allow_blank=True)
    account_id = serializers.CharField(read_only=True)

    legal_entity = serializers.SerializerMethodField()
    bank_account = serializers.SerializerMethodField()
    verification = serializers.SerializerMethodField()

    def get_legal_entity(self, obj):
        try:
<<<<<<< HEAD
            return obj.account.legal_entity.to_dict()
=======
            legal_entity = stripe.Account.retrieve(
                obj.account_id, api_key=get_secret_key()
            ).legal_entity.to_dict()

            return dict((key, value) for key, value in legal_entity.items() if key != 'verification')
        except AttributeError:
            return {}

    def get_verification(self, obj):
        try:
            return stripe.Account.retrieve(
                obj.account_id, api_key=get_secret_key()
            ).legal_entity.verification.to_dict()
>>>>>>> 02d9dca3
        except AttributeError:
            return {}

    def get_bank_account(self, obj):
        try:
<<<<<<< HEAD
            return obj.account.external_accounts.data[0].to_dict()
        except AttributeError:
=======
            return stripe.Account.retrieve(
                obj.account_id, api_key=get_secret_key()
            ).external_accounts.data[0].to_dict()
        except (AttributeError, IndexError):
>>>>>>> 02d9dca3
            return {}

    def create_stripe_account(self, data):
        account_token = data.pop('account_token', None)
        if account_token:
            secret_key = get_secret_key()
            account = stripe.Account.create(
                account_token=account_token,
                country=data['country'],
                type='custom',
                payout_schedule={'interval': 'manual'},
                api_key=secret_key
            )

            data['account_id'] = account.id
            return account

    def update_stripe_account(self, instance, account, data):
        account_token = data.pop('account_token', None)
        if account_token:
            account.account_token = account_token
            account.save()

    def set_stripe_bank_account(self, account, data):
        bank_account_token = data.pop('bank_account_token', None)
        if bank_account_token:
            account.external_account = bank_account_token
            account.save()

    def create(self, data):
        account = self.create_stripe_account(data)
        self.set_stripe_bank_account(account, data)
        return super(StripePayoutAccountSerializer, self).create(data)

    def update(self, instance, data):
        if instance.account_id:
            account = instance.account
            self.update_stripe_account(instance, account, data)
        else:
            account = self.create_stripe_account(data)

        self.set_stripe_bank_account(account, data)
        return super(StripePayoutAccountSerializer, self).update(instance, data)

    class Meta:
        model = StripePayoutAccount
        fields = (
            'id',
            'account_token',
            'bank_account_token',
            'country',
            'account_id',
            'reviewed',
            'bank_account',
            'verification',
            'legal_entity',
        )


class PayoutAccountSerializer(PolymorphicSerializer):

    resource_type_field_name = 'type'

    def to_resource_type(self, model_or_instance):
        return model_or_instance.type

    model_serializer_mapping = {
        PayoutAccount: BasePayoutAccountSerializer,
        StripePayoutAccount: StripePayoutAccountSerializer,
        PlainPayoutAccount: PlainPayoutAccountSerializer
    }


class PayoutMethodSerializer(serializers.Serializer):

    class Meta:
        fields = (
            'type',
            'countries',
            'data'
        )<|MERGE_RESOLUTION|>--- conflicted
+++ resolved
@@ -64,37 +64,21 @@
 
     def get_legal_entity(self, obj):
         try:
-<<<<<<< HEAD
-            return obj.account.legal_entity.to_dict()
-=======
-            legal_entity = stripe.Account.retrieve(
-                obj.account_id, api_key=get_secret_key()
-            ).legal_entity.to_dict()
-
+            legal_entity = obj.account.legal_entity.to_dict()
             return dict((key, value) for key, value in legal_entity.items() if key != 'verification')
         except AttributeError:
             return {}
 
     def get_verification(self, obj):
         try:
-            return stripe.Account.retrieve(
-                obj.account_id, api_key=get_secret_key()
-            ).legal_entity.verification.to_dict()
->>>>>>> 02d9dca3
+            return obj.account.legal_entity.verification.to_dict()
         except AttributeError:
             return {}
 
     def get_bank_account(self, obj):
         try:
-<<<<<<< HEAD
             return obj.account.external_accounts.data[0].to_dict()
-        except AttributeError:
-=======
-            return stripe.Account.retrieve(
-                obj.account_id, api_key=get_secret_key()
-            ).external_accounts.data[0].to_dict()
         except (AttributeError, IndexError):
->>>>>>> 02d9dca3
             return {}
 
     def create_stripe_account(self, data):
