--- conflicted
+++ resolved
@@ -84,12 +84,8 @@
 
     def create_stripe_account(self, data):
         account_token = data.pop('account_token', None)
-<<<<<<< HEAD
         if account_token and data['country']:
-=======
-        if account_token:
             tenant = connection.tenant
->>>>>>> 7536921d
             secret_key = get_secret_key()
             account = stripe.Account.create(
                 account_token=account_token,
