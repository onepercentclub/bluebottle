--- conflicted
+++ resolved
@@ -1,4 +1,6 @@
 import os
+
+from django.test import override_settings
 from mock import patch
 
 from bluebottle.utils.utils import json2obj
@@ -9,18 +11,10 @@
 from django.core.urlresolvers import reverse
 
 from bluebottle.test.factory_models.accounts import BlueBottleUserFactory
-<<<<<<< HEAD
-from bluebottle.test.factory_models.payouts import PlainPayoutAccountFactory
 from bluebottle.test.factory_models.projects import ProjectFactory
-=======
 from bluebottle.test.factory_models.payouts import PlainPayoutAccountFactory, StripePayoutAccountFactory
->>>>>>> d8064915
 from bluebottle.test.utils import BluebottleAdminTestCase
 from bluebottle.payouts.admin.stripe import StripePayoutAccountAdmin
-
-<<<<<<< HEAD
-=======
-from ..admin import ProjectPayoutAdmin
 
 
 MERCHANT_ACCOUNTS = [
@@ -65,23 +59,6 @@
                          '<b>first name</b>: Malle')
 
 
-class PayoutTestAdmin(BluebottleAdminTestCase):
-    """ verify expected fields/behaviour is present """
-
-    def test_extra_listfields(self):
-        self.failUnless('amount_pending' in ProjectPayoutAdmin.list_display)
-        self.failUnless('amount_raised' in ProjectPayoutAdmin.list_display)
-
-    @override_settings(PROJECT_PAYOUT_FEES=PROJECT_PAYOUT_FEES)
-    def test_decimal_payout_rules(self):
-        # Check payout rules show decimal (if there are any)
-        payout_url = reverse('admin:payouts_projectpayout_changelist')
-        response = self.app.get(payout_url, user=self.superuser)
-        self.failUnless('5%' in response.body)
-        self.failUnless('7.25%' in response.body)
-
->>>>>>> d8064915
-
 class PayoutAccountAdminTestCase(BluebottleAdminTestCase):
 
     def setUp(self):
