--- conflicted
+++ resolved
@@ -47,14 +47,11 @@
         response = self.client.put(self.project_manage_url, project_details, token=self.owner_token)
         self.assertEqual(response.status_code, 200)
         self.assertEqual(response.data['payout_account']['account_holder_name'], "Henkie Henk")
-<<<<<<< HEAD
         self.assertEqual(response.data['payout_account']['type'], 'plain')
-=======
         # Check that the changes are really persisted
         response = self.client.get(self.project_manage_url, token=self.owner_token)
         self.assertEqual(response.status_code, 200)
         self.assertEqual(response.data['payout_account']['account_holder_name'], "Henkie Henk")
->>>>>>> 3281c393
 
     def test_create_payout_account(self):
         project_details = {
@@ -110,13 +107,8 @@
         project_details = {
             'title': self.project.title,
             'payout_account': {
-<<<<<<< HEAD
                 'type': 'plain',
-                'document': {'id': file_id},
-=======
-                'type': 'payout-plain',
                 'document': response.data['id'],
->>>>>>> 3281c393
                 'account_holder_address': "",
                 'account_holder_postal_code': "1011TG",
                 'account_holder_city': "Amsterdam",
