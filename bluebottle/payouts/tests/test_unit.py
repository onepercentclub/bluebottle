--- conflicted
+++ resolved
@@ -1,8 +1,5 @@
 from decimal import Decimal
-<<<<<<< HEAD
-=======
 from django.test.utils import override_settings
->>>>>>> b4dd3769
 from django.utils import timezone
 from bluebottle.bb_projects.models import ProjectPhase
 from bluebottle.payouts.models import ProjectPayout
@@ -15,7 +12,7 @@
 from bluebottle.test.factory_models.donations import DonationFactory
 from bluebottle.test.utils import BluebottleTestCase
 from bluebottle.utils.utils import StatusDefinition
-from bluebottle.test.factory_models.projects import ProjectFactory, PartnerFactory
+from bluebottle.test.factory_models.projects import ProjectFactory
 
 from ..admin import ProjectPayoutAdmin
 
@@ -23,9 +20,7 @@
 DONATION_MODEL = get_donation_model()
 
 
-
 class PayoutTestAdmin(BluebottleTestCase):
-
     """ verify expected fields/behaviour is present """
 
     def test_extra_listfields(self):
@@ -78,13 +73,8 @@
         self.donation2.save()
 
     def _reload_project(self):
-<<<<<<< HEAD
-        # Stale project instances aren't updated, so we have to reload it from
-        # the db again.
-=======
         # Stale project instances aren't updated, so we have to reload it
         # from the db again.
->>>>>>> b4dd3769
         self.project = PROJECT_MODEL.objects.get(pk=self.project.id)
 
     def test_save(self):
@@ -252,7 +242,8 @@
 
     def test_amounts_failed(self):
         """
-        Test amounts for pending donation changed into failed after creating payout.
+        Test amounts for pending donation changed into failed after creating
+        payout.
         """
 
         # Set status of donation to pending first
@@ -375,11 +366,9 @@
         self.assertEquals(payout.amount_safe, Decimal('60.00'))
         self.assertEquals(payout.amount_failed, Decimal('0.00'))
 
-<<<<<<< HEAD
-    @override_settings(PROJECT_PAYOUT_FEES={'beneath_threshold': 1, 'fully_funded': .1, 'not_fully_funded': .5})
-=======
-    @override_settings(PROJECT_PAYOUT_FEES = {'beneath_threshold': 1, 'fully_funded': .1,'not_fully_funded': .5})
->>>>>>> b4dd3769
+    @override_settings(PROJECT_PAYOUT_FEES={'beneath_threshold': 1,
+                                            'fully_funded': .1,
+                                            'not_fully_funded': .5})
     def test_changed_fees_amounts_paid_fully_funded(self):
         """ Test amounts for paid donations. """
 
@@ -411,7 +400,9 @@
         self.assertEquals(payout.amount_safe, Decimal('60.00'))
         self.assertEquals(payout.amount_failed, Decimal('0.00'))
 
-    @override_settings(PROJECT_PAYOUT_FEES={'beneath_threshold': 1, 'fully_funded': .1, 'not_fully_funded': .5})
+    @override_settings(PROJECT_PAYOUT_FEES={'beneath_threshold': 1,
+                                            'fully_funded': .1,
+                                            'not_fully_funded': .5})
     def test_changed_fees_amounts_paid_not_fully_funded(self):
         """ Test amounts for paid donations. """
 
@@ -444,11 +435,10 @@
         self.assertEquals(payout.amount_safe, Decimal('60.00'))
         self.assertEquals(payout.amount_failed, Decimal('0.00'))
 
-<<<<<<< HEAD
-    @override_settings(MINIMAL_PAYOUT_AMOUNT=60, PROJECT_PAYOUT_FEES={'beneath_threshold': 1, 'fully_funded': .1, 'not_fully_funded': .5})
-=======
-    @override_settings(MINIMAL_PAYOUT_AMOUNT= 60, PROJECT_PAYOUT_FEES={'beneath_threshold': 1, 'fully_funded': .1,'not_fully_funded': .5})
->>>>>>> b4dd3769
+    @override_settings(MINIMAL_PAYOUT_AMOUNT=60,
+                       PROJECT_PAYOUT_FEES={'beneath_threshold': 1,
+                                            'fully_funded': .1,
+                                            'not_fully_funded': .5})
     def test_changed_fees_amounts_beneath_threshold(self):
         """ Test amounts when donations are beneath minimal payout amount. """
 
@@ -479,9 +469,6 @@
 
         self.assertEquals(payout.amount_pending, Decimal('0.00'))
         self.assertEquals(payout.amount_safe, Decimal('60.00'))
-<<<<<<< HEAD
-        self.assertEquals(payout.amount_failed, Decimal('0.00'))
-=======
         self.assertEquals(payout.amount_failed, Decimal('0.00'))
 
     @override_settings(PROJECT_PAYOUT_FEES={'beneath_threshold': 1,
@@ -551,5 +538,4 @@
         self.assertEqual(DONATION_MODEL.objects.filter(project=project)
                          .count(), 1)
         self.assertEqual(payout.status, 'new')
-        self.assertTrue(not payout.completed)
->>>>>>> b4dd3769
+        self.assertTrue(not payout.completed)