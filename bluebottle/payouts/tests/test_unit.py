--- conflicted
+++ resolved
@@ -483,16 +483,9 @@
 
         project = ProjectFactory.create(amount_asked=100)
         project.campaign_started = timezone.now() - timezone.timedelta(days=10)
-<<<<<<< HEAD
-        project.status = ProjectPhase.objects.get(slug='done-incomplete')
-        project.save()
-
-
-=======
         project.status = ProjectPhase.objects.get(slug='closed')
         project.save()
 
->>>>>>> e677461a
         # Fetch payout
         self.assertEquals(ProjectPayout.objects.count(), 1)
         payout = ProjectPayout.objects.all()[0]
@@ -547,8 +540,4 @@
         self.assertEqual(DONATION_MODEL.objects.filter(project=project)
                          .count(), 1)
         self.assertEqual(payout.status, 'new')
-<<<<<<< HEAD
         self.assertTrue(not payout.completed)
-=======
-        self.assertTrue(not payout.completed)
->>>>>>> e677461a
