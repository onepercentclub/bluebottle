from datetime import timedelta
from django.utils.timezone import now
from mock import patch
from moneyed.classes import Money

from bluebottle.bb_projects.models import ProjectPhase
from bluebottle.test.factory_models.donations import DonationFactory
from bluebottle.test.factory_models.orders import OrderFactory
from bluebottle.test.factory_models.projects import ProjectFactory
from bluebottle.test.utils import BluebottleTestCase


@patch('bluebottle.payouts_dorado.adapters.requests.post',
       return_value=type('obj', (object,), {'status_code': 200, 'content': '{"status": "success"}'}))
class TestPayoutAdapter(BluebottleTestCase):
    """
    Test Payout Adapter
    """

    def setUp(self):
        super(TestPayoutAdapter, self).setUp()
        self.init_projects()
        campaign = ProjectPhase.objects.get(slug='campaign')
        self.project = ProjectFactory.create(status=campaign,
                                             amount_asked=Money(500, 'EUR'))

    def test_payouts_created_trigger_called(self, requests_mock):
        """
        Check trigger to service is been called.
        """
        order = OrderFactory()
        DonationFactory.create_batch(7, project=self.project,
                                     amount=Money(100, 'EUR'), order=order)
        order.locked()
        order.success()
        order.save()

        order = OrderFactory()
        DonationFactory.create_batch(4, project=self.project,
                                     amount=Money(150, 'USD'), order=order)
        order.locked()
        order.success()
        order.save()

        yesterday = now() - timedelta(days=1)
        self.project.deadline = yesterday
        self.project.save()

<<<<<<< HEAD
        self.assertEqual(self.project.status.slug, 'done-complete')
        self.assertEqual(self.project.payout_status, 'needs_approval')

        self.project.payout_status = 'approved'
        self.project.save()

        requests_mock.assert_called_once_with('test', {'project': self.project.id, 'tenant': u'test'})
        self.assertEqual(self.project.payout_status, 'created')
=======
        self.assertEqual(self.project.status.slug, 'done-complete')
>>>>>>> c1834f32
<|MERGE_RESOLUTION|>--- conflicted
+++ resolved
@@ -46,7 +46,6 @@
         self.project.deadline = yesterday
         self.project.save()
 
-<<<<<<< HEAD
         self.assertEqual(self.project.status.slug, 'done-complete')
         self.assertEqual(self.project.payout_status, 'needs_approval')
 
@@ -54,7 +53,4 @@
         self.project.save()
 
         requests_mock.assert_called_once_with('test', {'project': self.project.id, 'tenant': u'test'})
-        self.assertEqual(self.project.payout_status, 'created')
-=======
-        self.assertEqual(self.project.status.slug, 'done-complete')
->>>>>>> c1834f32
+        self.assertEqual(self.project.payout_status, 'created')