from django.conf.urls import url

from .views import ProjectPayoutDetail, PayoutMethodList


urlpatterns = [
    url(r'^projects/(?P<pk>[\d]+)$',
        ProjectPayoutDetail.as_view(),
        name='project-payout-detail'),
    url(r'^methods/$',
<<<<<<< HEAD
        PaymentMethodList.as_view(),
        name='payout-method-list')

=======
        PayoutMethodList.as_view(),
        name='payout-method-list'),
>>>>>>> c1834f32
]<|MERGE_RESOLUTION|>--- conflicted
+++ resolved
@@ -8,12 +8,6 @@
         ProjectPayoutDetail.as_view(),
         name='project-payout-detail'),
     url(r'^methods/$',
-<<<<<<< HEAD
-        PaymentMethodList.as_view(),
-        name='payout-method-list')
-
-=======
         PayoutMethodList.as_view(),
         name='payout-method-list'),
->>>>>>> c1834f32
 ]