from collections import OrderedDict
import csv
import logging
import six
from decimal import InvalidOperation, DivisionByZero

from adminfilters.multiselect import UnionFieldListFilter
from adminsortable.admin import SortableTabularInline, NonSortableParentAdmin
from django.contrib.admin.widgets import AdminTextareaWidget
from django.forms.models import ModelFormMetaclass
from django.db import models
from django.utils.text import slugify
from django_summernote.admin import SummernoteInlineModelAdmin
from polymorphic.admin.helpers import PolymorphicInlineSupportMixin
from polymorphic.admin.inlines import StackedPolymorphicInline

from bluebottle.payments.adapters import has_payment_prodiver
from bluebottle.payments_lipisha.models import LipishaProject
from bluebottle.projects.models import (
    ProjectPlatformSettings, ProjectSearchFilter, ProjectAddOn, ProjectLocation,
    CustomProjectField, CustomProjectFieldSettings, ProjectCreateTemplate)

from django import forms
from django.db import connection
from django.conf.urls import url
from django.contrib import admin, messages
from django.core.exceptions import ImproperlyConfigured
from django.core.urlresolvers import reverse
from django.db.models import Count, Sum
from django.utils.html import format_html
from django.http.response import HttpResponseRedirect, HttpResponseForbidden, HttpResponse
from django.utils.translation import ugettext_lazy as _

from django_summernote.widgets import SummernoteWidget
from moneyed.classes import Money
<<<<<<< HEAD
=======
from parler.admin import TranslatableAdmin
>>>>>>> 930efd51
from sorl.thumbnail.admin import AdminImageMixin
from schwifty import IBAN, BIC

from bluebottle.bb_projects.models import ProjectTheme, ProjectPhase
from bluebottle.payouts_dorado.adapters import (
    DoradoPayoutAdapter, PayoutValidationError, PayoutCreationError
)
from bluebottle.rewards.models import Reward
from bluebottle.tasks.admin import TaskAdminInline
from bluebottle.common.admin_utils import ImprovedModelForm
from bluebottle.geo.admin import LocationFilter, LocationGroupFilter
from bluebottle.geo.models import Location
from bluebottle.utils.admin import export_as_csv_action, prep_field, LatLongMapPickerMixin, BasePlatformSettingsAdmin
from bluebottle.utils.widgets import CheckboxSelectMultipleWidget, SecureAdminURLFieldWidget
from bluebottle.votes.models import Vote

from .forms import ProjectDocumentForm
from .models import (ProjectBudgetLine, Project,
                     ProjectDocument, ProjectPhaseLog)
from .tasks import refund_project

logger = logging.getLogger(__name__)


def mark_as(model_admin, request, queryset):
    slug = request.POST['action'].replace('mark_', '')
    try:
        status = ProjectPhase.objects.get(slug=slug)
    except ProjectPhase.DoesNotExist:
        return

    # NOTE: To trigger the post save signals, resist using bulk updates
    # REF: https://docs.djangoproject.com/en/1.10/ref/models/querysets/#update
    projects = Project.objects.filter(pk__in=queryset.values_list('pk', flat=True))
    for project in projects:
        project.status = status
        project.save()


class ProjectThemeAdmin(TranslatableAdmin):
    list_display = admin.ModelAdmin.list_display + ('slug', 'disabled', 'project_link')
    readonly_fields = ('project_link', )
    fields = ('name', 'slug', 'description', 'disabled') + readonly_fields

    def project_link(self, obj):
        url = "{}?theme_filter={}".format(reverse('admin:projects_project_changelist'), obj.id)
        return format_html("<a href='{}'>{} projects</a>".format(url, obj.project_set.count()))
    project_link.short_description = _('Project link')


admin.site.register(ProjectTheme, ProjectThemeAdmin)


class ProjectReviewerFilter(admin.SimpleListFilter):
    title = _('Reviewer')
    parameter_name = 'reviewer'

    def lookups(self, request, model_admin):
        return ((True, _('My projects')), )

    def queryset(self, request, queryset):
        if self.value():
            return queryset.filter(
                reviewer=request.user
            )
        else:
            return queryset


class ProjectDocumentInline(admin.StackedInline):
    model = ProjectDocument
    form = ProjectDocumentForm
    extra = 0
    raw_id_fields = ('author',)
    readonly_fields = ('download_url',)
    fields = readonly_fields + ('file', 'author')

    def download_url(self, obj):
        url = obj.document_url

        if url is not None:
            return format_html(
                u"<a href='{}'>{}</a>",
                str(url), 'Download'
            )
        return '(None)'


class RewardInlineFormset(forms.models.BaseInlineFormSet):

    def clean(self):
        delete_checked = False

        for form in self.forms:
            try:
                if form.cleaned_data:
                    if form.cleaned_data['DELETE'] and form.cleaned_data['id'].count:
                        delete_checked = True
            except ValueError:
                pass

        if delete_checked:
            raise forms.ValidationError(_('You cannot delete a reward that has successful donations.'))


class RewardInlineAdmin(admin.TabularInline):
    model = Reward
    formset = RewardInlineFormset
    readonly_fields = ('count',)
    extra = 0

    def count(self, obj):
        url = reverse('admin:donations_donation_changelist')
        return format_html('<a href={}?reward={}>{}</a>'.format(url, obj.id, obj.count))


class ProjectPhaseLogInline(admin.TabularInline):
    model = ProjectPhaseLog
    can_delete = False
    ordering = ('-start',)
    extra = 0

    def has_add_permission(self, request):
        return False

    readonly_fields = ('status', 'start')
    fields = readonly_fields


class FundingFilter(admin.SimpleListFilter):
    title = _('Funding')
    parameter_name = 'funding'

    def lookups(self, request, model_admin):
        return (
            ('yes', _('Crowdfunding')),
            ('no', _('Crowdsourcing')),
            ('both', _('Crowdfunding & crowdsourcing')),
        )

    def queryset(self, request, queryset):
        if self.value() == 'yes':
            return queryset.filter(amount_asked__gt=0)
        elif self.value() == 'no':
            from django.db.models import Q
            return queryset.filter(Q(amount_asked=None) | Q(amount_asked=0.00))
        return queryset


class ProjectBudgetLineInline(admin.TabularInline):
    model = ProjectBudgetLine
    extra = 0


class ReviewerWidget(admin.widgets.ForeignKeyRawIdWidget):
    def url_parameters(self):
        parameters = super(ReviewerWidget, self).url_parameters()
        parameters['is_staff'] = True
        return parameters


class CustomAdminFormMetaClass(ModelFormMetaclass):
    def __new__(cls, name, bases, attrs):
        if connection.tenant.schema_name != 'public':
            for field in CustomProjectFieldSettings.objects.all():
                attrs[field.slug] = forms.CharField(required=False,
                                                    label=field.name,
                                                    help_text=field.description)

        return super(CustomAdminFormMetaClass, cls).__new__(cls, name, bases, attrs)


class ProjectAdminForm(six.with_metaclass(CustomAdminFormMetaClass, forms.ModelForm)):

    class Meta:
        model = Project
        fields = '__all__'
        widgets = {
            'currencies': CheckboxSelectMultipleWidget,
            'story': SummernoteWidget()
        }

    theme = forms.ModelChoiceField(queryset=ProjectTheme.objects.all().filter(disabled=False))

    def __init__(self, *args, **kwargs):
        super(ProjectAdminForm, self).__init__(*args, **kwargs)
        try:
            self.fields['currencies'].required = False
        except KeyError:
            # Field is not shown
            pass
        self.fields['reviewer'].widget = ReviewerWidget(
            rel=Project._meta.get_field('reviewer').rel,
            admin_site=admin.sites.site
        )
        self.fields['story'].widget.attrs = {'data-project_id': self.instance.pk}

        if connection.tenant.schema_name != 'public':
            for field in CustomProjectFieldSettings.objects.all():
                self.fields[field.slug] = forms.CharField(required=False,
                                                          label=field.name,
                                                          help_text=field.description)

                if CustomProjectField.objects.filter(project=self.instance, field=field).exists():
                    value = CustomProjectField.objects.filter(project=self.instance, field=field).get().value
                    self.initial[field.slug] = value

    def clean(self):
        if (
            self.cleaned_data['status'].slug == 'campaign' and
            self.cleaned_data['amount_asked'].amount > 0 and
            not self.cleaned_data['bank_details_reviewed']
        ):
            raise forms.ValidationError(
                _('The bank details need to be reviewed before approving a project')
            )

    def save(self, commit=True):
        project = super(ProjectAdminForm, self).save(commit=commit)
        for field in CustomProjectFieldSettings.objects.all():
            extra, created = CustomProjectField.objects.get_or_create(
                project=project,
                field=field
            )
            extra.value = self.cleaned_data.get(field.slug, None)
            extra.save()
        return project


class ProjectAddOnInline(StackedPolymorphicInline):

    model = ProjectAddOn

    class LipishaProjectInline(StackedPolymorphicInline.Child):
        model = LipishaProject
        readonly_fields = ['paybill_number']

    def get_child_inline_instances(self):
        instances = []
        if connection.schema_name != 'public' and has_payment_prodiver('lipisha'):
            instances.append(self.LipishaProjectInline(parent_inline=self))
        return instances


<<<<<<< HEAD
class ProjectLocationInline(admin.StackedInline):
    model = ProjectLocation
    readonly_fields = (
        'city', 'postal_code', 'street', 'neighborhood', 'country',
    )
=======
class ProjectLocationForm(forms.ModelForm):
    class Meta:
        model = ProjectLocation
        widgets = {
            'latitude': forms.TextInput(attrs={'size': 50, 'id': 'id_latitude'}),
            'longitude': forms.TextInput(attrs={'size': 50, 'id': 'id_longitude'}),

        }
        fields = ('latitude', 'longitude')


class ProjectLocationInline(LatLongMapPickerMixin, admin.StackedInline):
    model = ProjectLocation
    readonly_fields = ('place', 'street', 'neighborhood', 'city', 'postal_code', 'country')

    form = ProjectLocationForm
    formfield_overrides = {
        models.TextField: {'widget': forms.TextInput(attrs={'size': 70})},
        models.CharField: {'widget': forms.TextInput(attrs={'size': 70})},
    }

    def has_delete_permission(self, request, obj=None):
        return False

    def has_add_permission(self, request, obj=None):
        return False
>>>>>>> 930efd51


class ProjectAdmin(AdminImageMixin, PolymorphicInlineSupportMixin, ImprovedModelForm):
    form = ProjectAdminForm
    date_hierarchy = 'created'
    ordering = ('-created',)
    save_as = True
    search_fields = (
        'title', 'owner__first_name', 'owner__last_name', 'owner__email',
        'organization__name', 'organization__contacts__email'
    )
    raw_id_fields = ('owner', 'reviewer', 'task_manager', 'promoter', 'organization',)
    prepopulated_fields = {'slug': ('title',)}

    formfield_overrides = {
        models.URLField: {'widget': SecureAdminURLFieldWidget()},
    }

    class Media:
        css = {
            'all': ('css/admin/wide-actions.css',)
        }
        js = ('admin/js/inline-task-add.js',)

    def get_inline_instances(self, request, obj=None):
        self.inlines = self.all_inlines
        if obj:
            # We need to reload project, or we get an error when changing project type
            proj = Project.objects.get(pk=obj.id)
            if obj and proj.project_type == 'sourcing':
                self.inlines = self.sourcing_inlines

        instances = super(ProjectAdmin, self).get_inline_instances(request, obj)
        add_on_inline = ProjectAddOnInline(self.model, self.admin_site)
        if len(add_on_inline.get_child_inline_instances()):
            instances.append(add_on_inline)
        return instances

    all_inlines = (
        ProjectLocationInline,
        ProjectBudgetLineInline,
        RewardInlineAdmin,
        TaskAdminInline,
        ProjectDocumentInline,
<<<<<<< HEAD
        ProjectPhaseLogInline,
        ProjectLocationInline,

=======
        ProjectPhaseLogInline
    )
    sourcing_inlines = (
        ProjectLocationInline,
        ProjectDocumentInline,
        TaskAdminInline,
        ProjectPhaseLogInline
>>>>>>> 930efd51
    )

    list_filter = ('country__subregion__region', )

    export_fields = [
        ('title', 'title'),
        ('owner', 'owner'),
        ('owner__remote_id', 'remote id'),
        ('reviewer', 'reviewer'),
        ('task_manager', 'task_manager'),
        ('promoter', 'promoter'),
        ('created', 'created'),
        ('status', 'status'),
        ('payout_status', 'payout status'),
        ('theme', 'theme'),
        ('location__group', 'region'),
        ('country', 'country'),
        ('location', 'location'),
        ('place', 'place'),
        ('deadline', 'deadline'),
        ('date_submitted', 'date submitted'),
        ('campaign_started', 'campaign started'),
        ('campaign_ended', 'campaign ended'),
        ('campaign_funded', 'campaign funded'),
        ('campaign_paid_out', 'campaign paid out'),
        ('task_count', 'task count'),
        ('supporters', 'supporters'),
        ('time_spent', 'time spent'),
        ('amount_asked', 'amount asked'),
        ('amount_donated', 'amount donated'),
        ('organization__name', 'organization'),
        ('amount_extra', 'amount matched'),
        ('expertise_based', 'expertise based'),
    ]

    actions = [export_as_csv_action(fields=export_fields), ]

    def get_actions(self, request):
        actions = super(ProjectAdmin, self).get_actions(request)
        for phase in ProjectPhase.objects.order_by('-sequence').all():
            action_name = 'mark_{}'.format(phase.slug)
            actions[action_name] = (
                mark_as, action_name, _('Mark selected as "{}"'.format(_(phase.name)))
            )
        return OrderedDict(reversed(actions.items()))

    # Fields
    def num_votes(self, obj):
        self.queryset(None)
        return obj.admin_vote_count

    num_votes.short_description = _('Vote Count')
    num_votes.admin_order_field = 'admin_vote_count'

    def get_title_display(self, obj):
        if len(obj.title) > 35:
            return format_html(
                u'<span title="{}" class="project-title">{} &hellip;</span>',
                obj.title, obj.title[:45]
            )
        return obj.title
    get_title_display.admin_order_field = 'title'
    get_title_display.short_description = _('title')

    def get_owner_display(self, obj):
        owner = obj.owner
        url = reverse('admin:members_member_change', args=[owner.id])
        return format_html(
            u"<a href='{}'>{}</a>",
            url,
            owner.get_full_name()
        )

    get_owner_display.admin_order_field = 'owner__last_name'
    get_owner_display.short_description = _('owner')

    def vote_count(self, obj):
        return obj.vote_set.count()

    def donated_percentage(self, obj):
        try:
            percentage = "%.2f" % (100 * obj.amount_donated.amount / obj.amount_asked.amount)
            return "{0} %".format(percentage)
        except (AttributeError, InvalidOperation, DivisionByZero):
            return '-'
    donated_percentage.short_description = _('Donated')

    def expertise_based(self, obj):
        return obj.expertise_based

    expertise_based.boolean = True

    def approve_payout(self, request, pk=None):
        project = Project.objects.get(pk=pk)
        project_url = reverse('admin:projects_project_change', args=(project.id,))

        # Check IBAN & BIC
        account = project.account_number
        if len(account) < 3:
            self.message_user(request, 'Invalid Bank Account: {}'.format(account), level='ERROR')
            return HttpResponseRedirect(project_url)

        if len(account) and account[0].isalpha():
            # Looks like an IBAN (starts with letter), let's check
            try:
                iban = IBAN(account)
            except ValueError as e:
                self.message_user(request, 'Invalid IBAN: {}'.format(e), level='ERROR')
                return HttpResponseRedirect(project_url)
            project.account_number = iban.compact
            try:
                bic = BIC(project.account_details)
            except ValueError as e:
                self.message_user(request, 'Invalid BIC: {}'.format(e), level='ERROR')
                return HttpResponseRedirect(project_url)
            project.account_details = bic.compact
            project.save()

        if not request.user.has_perm('projects.approve_payout'):
            self.message_user(request, 'Missing permission: projects.approve_payout', level='ERROR')
        elif project.payout_status != 'needs_approval':
            self.message_user(request, 'The payout does not have the status "needs approval"', level='ERROR')
        else:
            adapter = DoradoPayoutAdapter(project)
            try:
                adapter.trigger_payout()
            except PayoutValidationError as e:
                errors = e.message['errors']
                if type(errors) == unicode:
                    self.message_user(
                        request,
                        'Account details: {}.'.format(errors),
                        level=messages.ERROR
                    )
                else:
                    for field, errors in errors.items():
                        for error in errors:
                            self.message_user(
                                request,
                                'Account details: {}, {}.'.format(field, error.lower()),
                                level=messages.ERROR
                            )
            except (PayoutCreationError, ImproperlyConfigured) as e:
                logger.warning(
                    'Error approving payout: {}'.format(e),
                    exc_info=1
                )

                self.message_user(
                    request,
                    'Failed to approve payout: {}'.format(e),
                    level=messages.ERROR
                )

        return HttpResponseRedirect(project_url)

    def refund(self, request, pk=None):
        project = Project.objects.get(pk=pk)

        if not request.user.has_perm('payments.refund_orderpayment') or not project.can_refund:
            return HttpResponseForbidden('Missing permission: payments.refund_orderpayment')

        project.status = ProjectPhase.objects.get(slug='refunded')
        project.save()

        refund_project.delay(connection.tenant, project)

        project_url = reverse('admin:projects_project_change', args=(project.id,))
        return HttpResponseRedirect(project_url)

    reward_export_fields = (
        ('reward__title', 'Reward'),
        ('reward__description', 'Description'),
        ('order__id', 'Order id'),
        ('created', 'Donation Date'),
        ('reward__amount', 'Amount'),
        ('amount', 'Actual Amount'),
        ('order__user__email', 'Email'),
        ('order__user__full_name', 'Name'),
        ('name', 'Name on Donation')
    )

    def export_rewards(self, request, pk=None):
        """ Export all donations that include a reward.

        This allows the project initiator to contact all recipients.
        """
        project = Project.objects.get(pk=pk)
        if not request.user.is_staff:
            return HttpResponseForbidden('Missing permission: rewards.read_reward')

        response = HttpResponse(content_type='text/csv')
        response['Content-Disposition'] = 'attachment; filename="%s.csv"' % (
            unicode(slugify(project.title))
        )

        writer = csv.writer(response)

        writer.writerow([field[1] for field in self.reward_export_fields])

        for reward in project.donations.filter(reward__isnull=False):
            writer.writerow([
                prep_field(request, reward, field[0]) for field in self.reward_export_fields
            ])

        return response

    def amount_donated_i18n(self, obj):
        return obj.amount_donated

    amount_donated_i18n.short_description = _('Amount Donated')

    def amount_needed_i18n(self, obj):
        amount_needed = obj.amount_needed - obj.amount_extra
        if amount_needed.amount > 0:
            return amount_needed
        else:
            return Money(0, obj.amount_asked.currency)

    amount_needed_i18n.short_description = _('Amount Needed')

    # Setup
    def get_readonly_fields(self, request, obj=None):
        fields = [
            'created', 'updated',
            'vote_count', 'amount_donated_i18n', 'amount_needed_i18n',
            'popularity', 'payout_status',
            'geocoding'
        ]
        if obj and obj.payout_status and obj.payout_status != 'needs_approval':
            fields += ('status', )
        return fields

    def get_urls(self):
        urls = super(ProjectAdmin, self).get_urls()
        process_urls = [
            url(r'^approve_payout/(?P<pk>\d+)/$',
                self.approve_payout,
                name="projects_project_approve_payout"),
            url(r'^refund/(?P<pk>\d+)/$',
                self.refund,
                name="projects_project_refund"),
            url(r'^export_rewards/(?P<pk>\d+)/$',
                self.export_rewards,
                name="projects_project_export_rewards"),
        ]
        return process_urls + urls

    def get_list_filter(self, request):
        filters = [
            ('status', UnionFieldListFilter),
            ('theme', UnionFieldListFilter),
            ('task__skill', UnionFieldListFilter),
            'project_type',
            'categories'
        ]

        if request.user.has_perm('projects.approve_payout'):
            filters.insert(1, 'payout_status')

        # Only show Location column if there are any
        if Location.objects.count():
            filters += [LocationGroupFilter, LocationFilter]
        else:
            filters += [('country', admin.RelatedOnlyFieldListFilter), ]
        return filters

    def get_list_display(self, request):
        fields = [
            'get_title_display', 'get_owner_display', 'created_date',
            'status', 'deadline_date', 'donated_percentage',
            'expertise_based'
        ]

        if request.user.has_perm('projects.approve_payout'):
            fields.insert(4, 'payout_status')

        # Only show Location column if there are any
        if Location.objects.count():
            fields += ('location',)
        # Only show Vote_count column if there are any votes
        if Vote.objects.count():
            fields += ('vote_count',)
        return fields

    def created_date(self, obj):
        return obj.created.date()
    created_date.admin_order_field = 'created'
    created_date.short_description = _('Created')

    def deadline_date(self, obj):
        if obj.deadline:
            return obj.deadline.date()
        return None
    deadline_date.admin_order_field = 'deadline'
    deadline_date.short_description = _('Deadline')

    def get_fieldsets(self, request, obj=None):
        main = (_('Main'), {'fields': [
            'reviewer', 'title', 'slug', 'project_type',
            'status', 'owner', 'task_manager', 'promoter',
            'organization', 'is_campaign', 'celebrate_results'
        ]})

        story = (_('Story'), {'fields': [
            'pitch', 'story',
            'image', 'video_url',
            'theme', 'categories', 'language',
            'country', 'place',
        ]})

<<<<<<< HEAD
        story = (_('Story'), {'fields': ('pitch', 'story', 'reach')})

        details = (_('Details'), {'fields': (
            'language', 'theme', 'categories',
            'image', 'video_url', 'country',
            'location', 'place',
        )})
=======
        if Location.objects.count():
            story[1]['fields'].append('location')
>>>>>>> 930efd51

        amount = (_('Amount'), {'fields': [
            'amount_asked', 'amount_extra', 'amount_donated_i18n', 'amount_needed_i18n',
            'currencies', 'popularity', 'vote_count'
        ]})

        if request.user.has_perm('projects.approve_payout'):
            amount[1]['fields'].insert(0, 'payout_status')

<<<<<<< HEAD
        dates = (_('Dates'), {'fields': (
            'created', 'updated',
            'voting_deadline', 'deadline', 'date_submitted', 'campaign_started',
            'campaign_ended', 'campaign_funded', 'campaign_paid_out')})
=======
        dates = (_('Dates'), {'fields': [
            'created', 'updated',
            'deadline', 'date_submitted', 'campaign_started',
            'campaign_ended', 'campaign_funded',
            'campaign_paid_out', 'voting_deadline'
        ]})
>>>>>>> 930efd51

        bank = (_('Bank details'), {'fields': [
            'account_holder_name',
            'account_holder_address',
            'account_holder_postal_code',
            'account_holder_city',
            'account_holder_country',
            'account_number',
            'account_details',
            'account_bank_country',
            'bank_details_reviewed'
        ]})

        extra = (_('Extra fields'), {
            'fields': [field.slug for field in CustomProjectFieldSettings.objects.all()]
        })

        fieldsets = (main, story, dates)

        if obj and obj.project_type != 'sourcing':
            fieldsets += (amount, bank)

        if CustomProjectFieldSettings.objects.count():
            fieldsets += (extra, )

        return fieldsets

    def get_queryset(self, request):
        # Optimization: Select related fields that are used in admin specific
        # display fields.
        queryset = super(ProjectAdmin, self).get_queryset(request)
        queryset = queryset.select_related(
            'owner', 'organization'
        ).annotate(
            admin_vote_count=Count('vote', distinct=True),
            time_spent=Sum('task__members__time_spent')
        )

        return queryset


admin.site.register(Project, ProjectAdmin)


class ProjectPhaseAdmin(TranslatableAdmin):
    list_display = ['__unicode__', 'name', 'slug', 'project_link']
    readonly_fields = ('slug', )

    def project_link(self, obj):
        url = "{}?status_filter={}".format(reverse('admin:projects_project_changelist'), obj.id)
        return format_html("<a href='{}'>{} projects</a>".format(url, obj.project_set.count()))

    def has_delete_permission(self, request, obj=None):
        return False

    def has_add_permission(self, request, obj=None):
        return False


admin.site.register(ProjectPhase, ProjectPhaseAdmin)


class ProjectSearchFilterInline(SortableTabularInline):
    model = ProjectSearchFilter
    extra = 0


class ProjectCreateTemplateForm(forms.ModelForm):
    class Meta:
        model = ProjectCreateTemplate
        exclude = []
        widgets = {
            'description': SummernoteWidget(attrs={'height': '200px'}),
            'default_description': SummernoteWidget(attrs={'height': '200px'}),
            'default_pitch': AdminTextareaWidget(attrs={'cols': '40', 'rows': '5'})
        }


class ProjectCreateTemplateInline(admin.StackedInline, SummernoteInlineModelAdmin):
    form = ProjectCreateTemplateForm
    model = ProjectCreateTemplate
    extra = 0


class ProjectPlatformSettingsAdminForm(forms.ModelForm):
    class Meta:
        widgets = {
<<<<<<< HEAD
            'create_types': forms.CheckboxSelectMultiple,
            'contact_types': forms.CheckboxSelectMultiple,
            'share_options': forms.CheckboxSelectMultiple,
=======
            'create_types': CheckboxSelectMultipleWidget,
            'contact_types': CheckboxSelectMultipleWidget,
            'share_options': CheckboxSelectMultipleWidget,
>>>>>>> 930efd51
        }
    extra = 0


class CustomProjectFieldSettingsInline(SortableTabularInline):
    model = CustomProjectFieldSettings
    readonly_fields = ('slug',)
    extra = 0


class ProjectPlatformSettingsAdmin(BasePlatformSettingsAdmin, NonSortableParentAdmin):

    form = ProjectPlatformSettingsAdminForm
    inlines = [
        ProjectSearchFilterInline,
        CustomProjectFieldSettingsInline,
        ProjectCreateTemplateInline
    ]


admin.site.register(ProjectPlatformSettings, ProjectPlatformSettingsAdmin)<|MERGE_RESOLUTION|>--- conflicted
+++ resolved
@@ -33,10 +33,7 @@
 
 from django_summernote.widgets import SummernoteWidget
 from moneyed.classes import Money
-<<<<<<< HEAD
-=======
 from parler.admin import TranslatableAdmin
->>>>>>> 930efd51
 from sorl.thumbnail.admin import AdminImageMixin
 from schwifty import IBAN, BIC
 
@@ -281,13 +278,6 @@
         return instances
 
 
-<<<<<<< HEAD
-class ProjectLocationInline(admin.StackedInline):
-    model = ProjectLocation
-    readonly_fields = (
-        'city', 'postal_code', 'street', 'neighborhood', 'country',
-    )
-=======
 class ProjectLocationForm(forms.ModelForm):
     class Meta:
         model = ProjectLocation
@@ -314,7 +304,6 @@
 
     def has_add_permission(self, request, obj=None):
         return False
->>>>>>> 930efd51
 
 
 class ProjectAdmin(AdminImageMixin, PolymorphicInlineSupportMixin, ImprovedModelForm):
@@ -359,11 +348,6 @@
         RewardInlineAdmin,
         TaskAdminInline,
         ProjectDocumentInline,
-<<<<<<< HEAD
-        ProjectPhaseLogInline,
-        ProjectLocationInline,
-
-=======
         ProjectPhaseLogInline
     )
     sourcing_inlines = (
@@ -371,7 +355,6 @@
         ProjectDocumentInline,
         TaskAdminInline,
         ProjectPhaseLogInline
->>>>>>> 930efd51
     )
 
     list_filter = ('country__subregion__region', )
@@ -683,18 +666,8 @@
             'country', 'place',
         ]})
 
-<<<<<<< HEAD
-        story = (_('Story'), {'fields': ('pitch', 'story', 'reach')})
-
-        details = (_('Details'), {'fields': (
-            'language', 'theme', 'categories',
-            'image', 'video_url', 'country',
-            'location', 'place',
-        )})
-=======
         if Location.objects.count():
             story[1]['fields'].append('location')
->>>>>>> 930efd51
 
         amount = (_('Amount'), {'fields': [
             'amount_asked', 'amount_extra', 'amount_donated_i18n', 'amount_needed_i18n',
@@ -704,19 +677,12 @@
         if request.user.has_perm('projects.approve_payout'):
             amount[1]['fields'].insert(0, 'payout_status')
 
-<<<<<<< HEAD
-        dates = (_('Dates'), {'fields': (
-            'created', 'updated',
-            'voting_deadline', 'deadline', 'date_submitted', 'campaign_started',
-            'campaign_ended', 'campaign_funded', 'campaign_paid_out')})
-=======
         dates = (_('Dates'), {'fields': [
             'created', 'updated',
             'deadline', 'date_submitted', 'campaign_started',
             'campaign_ended', 'campaign_funded',
             'campaign_paid_out', 'voting_deadline'
         ]})
->>>>>>> 930efd51
 
         bank = (_('Bank details'), {'fields': [
             'account_holder_name',
@@ -804,15 +770,9 @@
 class ProjectPlatformSettingsAdminForm(forms.ModelForm):
     class Meta:
         widgets = {
-<<<<<<< HEAD
-            'create_types': forms.CheckboxSelectMultiple,
-            'contact_types': forms.CheckboxSelectMultiple,
-            'share_options': forms.CheckboxSelectMultiple,
-=======
             'create_types': CheckboxSelectMultipleWidget,
             'contact_types': CheckboxSelectMultipleWidget,
             'share_options': CheckboxSelectMultipleWidget,
->>>>>>> 930efd51
         }
     extra = 0
 
