from collections import OrderedDict
import csv
import logging
import six
from decimal import InvalidOperation, DivisionByZero

from adminfilters.multiselect import UnionFieldListFilter
from adminsortable.admin import SortableTabularInline, NonSortableParentAdmin
from django.contrib.admin.widgets import AdminTextareaWidget
from django.forms.models import ModelFormMetaclass
from django.db import models
from django.utils.text import slugify
from django_summernote.admin import SummernoteInlineModelAdmin
from polymorphic.admin.helpers import PolymorphicInlineSupportMixin
from polymorphic.admin.inlines import StackedPolymorphicInline

from bluebottle.payments.adapters import has_payment_prodiver
from bluebottle.payments_lipisha.models import LipishaProject
from bluebottle.projects.models import (
    ProjectPlatformSettings, ProjectSearchFilter, ProjectAddOn, ProjectLocation,
    CustomProjectField, CustomProjectFieldSettings, ProjectCreateTemplate)

from django import forms
from django.db import connection
from django.conf.urls import url
from django.contrib import admin, messages
from django.core.exceptions import ImproperlyConfigured
from django.core.urlresolvers import reverse
from django.db.models import Count, Sum
from django.utils.html import format_html
from django.http.response import HttpResponseRedirect, HttpResponseForbidden, HttpResponse
from django.utils.translation import ugettext_lazy as _

from django_summernote.widgets import SummernoteWidget
from moneyed.classes import Money
from parler.admin import TranslatableAdmin
from sorl.thumbnail.admin import AdminImageMixin
from schwifty import IBAN, BIC

from bluebottle.bb_projects.models import ProjectTheme, ProjectPhase
from bluebottle.payouts_dorado.adapters import (
    DoradoPayoutAdapter, PayoutValidationError, PayoutCreationError
)
from bluebottle.rewards.models import Reward
from bluebottle.tasks.admin import TaskAdminInline
from bluebottle.common.admin_utils import ImprovedModelForm
from bluebottle.geo.admin import LocationFilter, LocationGroupFilter
from bluebottle.geo.models import Location
from bluebottle.utils.admin import export_as_csv_action, prep_field, LatLongMapPickerMixin, BasePlatformSettingsAdmin
from bluebottle.utils.widgets import CheckboxSelectMultipleWidget
from bluebottle.votes.models import Vote

from .forms import ProjectDocumentForm
from .models import (ProjectBudgetLine, Project,
                     ProjectDocument, ProjectPhaseLog)
from .tasks import refund_project

logger = logging.getLogger(__name__)


def mark_as(model_admin, request, queryset):
    slug = request.POST['action'].replace('mark_', '')
    try:
        status = ProjectPhase.objects.get(slug=slug)
    except ProjectPhase.DoesNotExist:
        return

    # NOTE: To trigger the post save signals, resist using bulk updates
    # REF: https://docs.djangoproject.com/en/1.10/ref/models/querysets/#update
    projects = Project.objects.filter(pk__in=queryset.values_list('pk', flat=True))
    for project in projects:
        project.status = status
        project.save()


class ProjectThemeAdmin(TranslatableAdmin):
    list_display = admin.ModelAdmin.list_display + ('slug', 'disabled', 'project_link')
    readonly_fields = ('project_link', )
    fields = ('name', 'slug', 'description', 'disabled') + readonly_fields

    def project_link(self, obj):
        url = "{}?theme_filter={}".format(reverse('admin:projects_project_changelist'), obj.id)
        return format_html("<a href='{}'>{} projects</a>".format(url, obj.project_set.count()))


admin.site.register(ProjectTheme, ProjectThemeAdmin)


class ProjectReviewerFilter(admin.SimpleListFilter):
    title = _('Reviewer')
    parameter_name = 'reviewer'

    def lookups(self, request, model_admin):
        return ((True, _('My projects')), )

    def queryset(self, request, queryset):
        if self.value():
            return queryset.filter(
                reviewer=request.user
            )
        else:
            return queryset


class ProjectDocumentInline(admin.StackedInline):
    model = ProjectDocument
    form = ProjectDocumentForm
    extra = 0
    raw_id_fields = ('author',)
    readonly_fields = ('download_url',)
    fields = readonly_fields + ('file', 'author')

    def download_url(self, obj):
        url = obj.document_url

        if url is not None:
            return format_html(
                u"<a href='{}'>{}</a>",
                str(url), 'Download'
            )
        return '(None)'


class RewardInlineFormset(forms.models.BaseInlineFormSet):

    def clean(self):
        delete_checked = False

        for form in self.forms:
            try:
                if form.cleaned_data:
                    if form.cleaned_data['DELETE'] and form.cleaned_data['id'].count:
                        delete_checked = True
            except ValueError:
                pass

        if delete_checked:
            raise forms.ValidationError(_('You cannot delete a reward that has successful donations.'))


class RewardInlineAdmin(admin.TabularInline):
    model = Reward
    formset = RewardInlineFormset
    readonly_fields = ('count',)
    extra = 0

    def count(self, obj):
        url = reverse('admin:donations_donation_changelist')
        return format_html('<a href={}?reward={}>{}</a>'.format(url, obj.id, obj.count))


class ProjectPhaseLogInline(admin.TabularInline):
    model = ProjectPhaseLog
    can_delete = False
    ordering = ('-start',)
    extra = 0

    def has_add_permission(self, request):
        return False

    readonly_fields = ('status', 'start')
    fields = readonly_fields


class FundingFilter(admin.SimpleListFilter):
    title = _('Funding')
    parameter_name = 'funding'

    def lookups(self, request, model_admin):
        return (
            ('yes', _('Crowdfunding')),
            ('no', _('Crowdsourcing')),
            ('both', _('Crowdfunding & crowdsourcing')),
        )

    def queryset(self, request, queryset):
        if self.value() == 'yes':
            return queryset.filter(amount_asked__gt=0)
        elif self.value() == 'no':
            from django.db.models import Q
            return queryset.filter(Q(amount_asked=None) | Q(amount_asked=0.00))
        return queryset


class ProjectBudgetLineInline(admin.TabularInline):
    model = ProjectBudgetLine
    extra = 0


class ReviewerWidget(admin.widgets.ForeignKeyRawIdWidget):
    def url_parameters(self):
        parameters = super(ReviewerWidget, self).url_parameters()
        parameters['is_staff'] = True
        return parameters


class CustomAdminFormMetaClass(ModelFormMetaclass):
    def __new__(cls, name, bases, attrs):
        if connection.tenant.schema_name != 'public':
            for field in CustomProjectFieldSettings.objects.all():
                attrs[field.slug] = forms.CharField(required=False,
                                                    label=field.name,
                                                    help_text=field.description)

        return super(CustomAdminFormMetaClass, cls).__new__(cls, name, bases, attrs)


class ProjectAdminForm(six.with_metaclass(CustomAdminFormMetaClass, forms.ModelForm)):

    class Meta:
        model = Project
        fields = '__all__'
        widgets = {
            'currencies': CheckboxSelectMultipleWidget,
            'story': SummernoteWidget()
        }

    theme = forms.ModelChoiceField(queryset=ProjectTheme.objects.all().filter(disabled=False))

    def __init__(self, *args, **kwargs):
        super(ProjectAdminForm, self).__init__(*args, **kwargs)
        try:
            self.fields['currencies'].required = False
        except KeyError:
            # Field is not shown
            pass
        self.fields['reviewer'].widget = ReviewerWidget(
            rel=Project._meta.get_field('reviewer').rel,
            admin_site=admin.sites.site
        )
        self.fields['story'].widget.attrs = {'data-project_id': self.instance.pk}

        if connection.tenant.schema_name != 'public':
            for field in CustomProjectFieldSettings.objects.all():
                self.fields[field.slug] = forms.CharField(required=False,
                                                          label=field.name,
                                                          help_text=field.description)

                if CustomProjectField.objects.filter(project=self.instance, field=field).exists():
                    value = CustomProjectField.objects.filter(project=self.instance, field=field).get().value
                    self.initial[field.slug] = value

    def save(self, commit=True):
        project = super(ProjectAdminForm, self).save(commit=commit)
        for field in CustomProjectFieldSettings.objects.all():
            extra, created = CustomProjectField.objects.get_or_create(
                project=project,
                field=field
            )
            extra.value = self.cleaned_data.get(field.slug, None)
            extra.save()
        return project


class ProjectAddOnInline(StackedPolymorphicInline):

    model = ProjectAddOn

    class LipishaProjectInline(StackedPolymorphicInline.Child):
        model = LipishaProject
        readonly_fields = ['paybill_number']

    def get_child_inline_instances(self):
        instances = []
        if connection.schema_name != 'public' and has_payment_prodiver('lipisha'):
            instances.append(self.LipishaProjectInline(parent_inline=self))
        return instances


class ProjectLocationForm(forms.ModelForm):
    class Meta:
        model = ProjectLocation
        widgets = {
            'latitude': forms.TextInput(attrs={'size': 50, 'id': 'id_latitude'}),
            'longitude': forms.TextInput(attrs={'size': 50, 'id': 'id_longitude'}),

        }
        fields = ('latitude', 'longitude', 'place', 'street', 'neighborhood', 'city', 'postal_code', 'country')


class ProjectLocationInline(LatLongMapPickerMixin, admin.StackedInline):
    model = ProjectLocation
    form = ProjectLocationForm
    formfield_overrides = {
        models.TextField: {'widget': forms.TextInput(attrs={'size': 70})},
        models.CharField: {'widget': forms.TextInput(attrs={'size': 70})},
    }


class ProjectAdmin(AdminImageMixin, PolymorphicInlineSupportMixin, ImprovedModelForm):
    form = ProjectAdminForm
    date_hierarchy = 'created'
    ordering = ('-created',)
    save_as = True
    search_fields = (
        'title', 'owner__first_name', 'owner__last_name', 'owner__email',
        'organization__name', 'organization__contacts__email'
    )
    raw_id_fields = ('owner', 'reviewer', 'task_manager', 'promoter', 'organization',)
    prepopulated_fields = {'slug': ('title',)}

    class Media:
        css = {
            'all': ('css/admin/wide-actions.css',)
        }
        js = ('admin/js/inline-task-add.js',)

    def get_inline_instances(self, request, obj=None):
        self.inlines = self.all_inlines
        if obj:
            # We need to reload project, or we get an error when changing project type
            proj = Project.objects.get(pk=obj.id)
            if obj and proj.project_type == 'sourcing':
                self.inlines = self.sourcing_inlines

        instances = super(ProjectAdmin, self).get_inline_instances(request, obj)
        add_on_inline = ProjectAddOnInline(self.model, self.admin_site)
        if len(add_on_inline.get_child_inline_instances()):
            instances.append(add_on_inline)
        return instances

    all_inlines = (
        ProjectLocationInline,
        ProjectBudgetLineInline,
        RewardInlineAdmin,
        TaskAdminInline,
        ProjectDocumentInline,
        ProjectPhaseLogInline
    )
    sourcing_inlines = (
        ProjectLocationInline,
        ProjectDocumentInline,
        TaskAdminInline,
        ProjectPhaseLogInline
    )

    list_filter = ('country__subregion__region', )

    export_fields = [
        ('title', 'title'),
        ('owner', 'owner'),
        ('owner__remote_id', 'remote id'),
        ('reviewer', 'reviewer'),
        ('task_manager', 'task_manager'),
        ('promoter', 'promoter'),
        ('created', 'created'),
        ('status', 'status'),
        ('payout_status', 'payout status'),
        ('theme', 'theme'),
        ('location__group', 'region'),
        ('country', 'country'),
        ('location', 'location'),
        ('place', 'place'),
        ('deadline', 'deadline'),
        ('date_submitted', 'date submitted'),
        ('campaign_started', 'campaign started'),
        ('campaign_ended', 'campaign ended'),
        ('campaign_funded', 'campaign funded'),
        ('campaign_paid_out', 'campaign paid out'),
        ('task_count', 'task count'),
        ('supporters', 'supporters'),
        ('time_spent', 'time spent'),
        ('amount_asked', 'amount asked'),
        ('amount_donated', 'amount donated'),
        ('organization__name', 'organization'),
        ('amount_extra', 'amount matched'),
        ('expertise_based', 'expertise based'),
    ]

    actions = [export_as_csv_action(fields=export_fields), ]

    def get_actions(self, request):
        actions = super(ProjectAdmin, self).get_actions(request)
        for phase in ProjectPhase.objects.order_by('-sequence').all():
            action_name = 'mark_{}'.format(phase.slug)
            actions[action_name] = (
                mark_as, action_name, _('Mark selected as "{}"'.format(_(phase.name)))
            )
        print actions
        return OrderedDict(reversed(actions.items()))

    # Fields
    def num_votes(self, obj):
        self.queryset(None)
        return obj.admin_vote_count

    num_votes.short_description = _('Vote Count')
    num_votes.admin_order_field = 'admin_vote_count'

    def get_title_display(self, obj):
        if len(obj.title) > 35:
            return format_html(
                u'<span title="{}" class="project-title">{} &hellip;</span>',
                obj.title, obj.title[:45]
            )
        return obj.title
    get_title_display.admin_order_field = 'title'
    get_title_display.short_description = _('title')

    def get_owner_display(self, obj):
        owner = obj.owner
        url = reverse('admin:members_member_change', args=[owner.id])
        return format_html(
            u"<a href='{}'>{}</a>",
            url,
            owner.get_full_name()
        )

    get_owner_display.admin_order_field = 'owner__last_name'
    get_owner_display.short_description = _('owner')

    def vote_count(self, obj):
        return obj.vote_set.count()

    def donated_percentage(self, obj):
        try:
            percentage = "%.2f" % (100 * obj.amount_donated.amount / obj.amount_asked.amount)
            return "{0} %".format(percentage)
        except (AttributeError, InvalidOperation, DivisionByZero):
            return '-'
    donated_percentage.short_description = _('Donated')

    def expertise_based(self, obj):
        return obj.expertise_based

    expertise_based.boolean = True

    def approve_payout(self, request, pk=None):
        project = Project.objects.get(pk=pk)
        project_url = reverse('admin:projects_project_change', args=(project.id,))

        # Check IBAN & BIC
        account = project.account_number
        if len(account) < 3:
            self.message_user(request, 'Invalid Bank Account: {}'.format(account), level='ERROR')
            return HttpResponseRedirect(project_url)

        if len(account) and account[0].isalpha():
            # Looks like an IBAN (starts with letter), let's check
            try:
                iban = IBAN(account)
            except ValueError as e:
                self.message_user(request, 'Invalid IBAN: {}'.format(e), level='ERROR')
                return HttpResponseRedirect(project_url)
            project.account_number = iban.compact
            try:
                bic = BIC(project.account_details)
            except ValueError as e:
                self.message_user(request, 'Invalid BIC: {}'.format(e), level='ERROR')
                return HttpResponseRedirect(project_url)
            project.account_details = bic.compact
            project.save()

        if not request.user.has_perm('projects.approve_payout'):
            self.message_user(request, 'Missing permission: projects.approve_payout', level='ERROR')
        elif project.payout_status != 'needs_approval':
            self.message_user(request, 'The payout does not have the status "needs approval"', level='ERROR')
        else:
            adapter = DoradoPayoutAdapter(project)
            try:
                adapter.trigger_payout()
            except PayoutValidationError as e:
                errors = e.message['errors']
                if type(errors) == unicode:
                    self.message_user(
                        request,
                        'Account details: {}.'.format(errors),
                        level=messages.ERROR
                    )
                else:
                    for field, errors in errors.items():
                        for error in errors:
                            self.message_user(
                                request,
                                'Account details: {}, {}.'.format(field, error.lower()),
                                level=messages.ERROR
                            )
            except (PayoutCreationError, ImproperlyConfigured) as e:
                logger.warning(
                    'Error approving payout: {}'.format(e),
                    exc_info=1
                )

                self.message_user(
                    request,
                    'Failed to approve payout: {}'.format(e),
                    level=messages.ERROR
                )

        return HttpResponseRedirect(project_url)

    def refund(self, request, pk=None):
        project = Project.objects.get(pk=pk)

        if not request.user.has_perm('payments.refund_orderpayment') or not project.can_refund:
            return HttpResponseForbidden('Missing permission: payments.refund_orderpayment')

        project.status = ProjectPhase.objects.get(slug='refunded')
        project.save()

        refund_project.delay(connection.tenant, project)

        project_url = reverse('admin:projects_project_change', args=(project.id,))
        return HttpResponseRedirect(project_url)

    reward_export_fields = (
        ('reward__title', 'Reward'),
        ('reward__description', 'Description'),
        ('order__id', 'Order id'),
        ('created', 'Donation Date'),
        ('reward__amount', 'Amount'),
        ('amount', 'Actual Amount'),
        ('order__user__email', 'Email'),
        ('order__user__full_name', 'Name'),
        ('name', 'Name on Donation')
    )

    def export_rewards(self, request, pk=None):
        """ Export all donations that include a reward.

        This allows the project initiator to contact all recipients.
        """
        project = Project.objects.get(pk=pk)
        if not request.user.is_staff:
            return HttpResponseForbidden('Missing permission: rewards.read_reward')

        response = HttpResponse(content_type='text/csv')
        response['Content-Disposition'] = 'attachment; filename="%s.csv"' % (
            unicode(slugify(project.title))
        )

        writer = csv.writer(response)

        writer.writerow([field[1] for field in self.reward_export_fields])

        for reward in project.donations.filter(reward__isnull=False):
            writer.writerow([
                prep_field(request, reward, field[0]) for field in self.reward_export_fields
            ])

        return response

    def amount_donated_i18n(self, obj):
        return obj.amount_donated

    amount_donated_i18n.short_description = _('Amount Donated')

    def amount_needed_i18n(self, obj):
        amount_needed = obj.amount_needed - obj.amount_extra
        if amount_needed.amount > 0:
            return amount_needed
        else:
            return Money(0, obj.amount_asked.currency)

    amount_needed_i18n.short_description = _('Amount Needed')

    # Setup
    def get_readonly_fields(self, request, obj=None):
        fields = [
            'created', 'updated',
            'vote_count', 'amount_donated_i18n', 'amount_needed_i18n',
            'popularity', 'payout_status',
            'geocoding'
        ]
        if obj and obj.payout_status and obj.payout_status != 'needs_approval':
            fields += ('status', )
        return fields

    def get_urls(self):
        urls = super(ProjectAdmin, self).get_urls()
        process_urls = [
            url(r'^approve_payout/(?P<pk>\d+)/$',
                self.approve_payout,
                name="projects_project_approve_payout"),
            url(r'^refund/(?P<pk>\d+)/$',
                self.refund,
                name="projects_project_refund"),
            url(r'^export_rewards/(?P<pk>\d+)/$',
                self.export_rewards,
                name="projects_project_export_rewards"),
        ]
        return process_urls + urls

    def get_list_filter(self, request):
        filters = [
            ('status', UnionFieldListFilter),
            ('theme', UnionFieldListFilter),
            ('task__skill', UnionFieldListFilter),
            'project_type',
            'categories'
        ]

        if request.user.has_perm('projects.approve_payout'):
            filters.insert(1, 'payout_status')

        # Only show Location column if there are any
        if Location.objects.count():
            filters += [LocationGroupFilter, LocationFilter]
        else:
            filters += [('country', admin.RelatedOnlyFieldListFilter), ]
        return filters

    def get_list_display(self, request):
        fields = [
            'get_title_display', 'get_owner_display', 'created_date',
            'status', 'deadline_date', 'donated_percentage',
            'expertise_based'
        ]

        if request.user.has_perm('projects.approve_payout'):
            fields.insert(4, 'payout_status')

        # Only show Location column if there are any
        if Location.objects.count():
            fields += ('location',)
        # Only show Vote_count column if there are any votes
        if Vote.objects.count():
            fields += ('vote_count',)
        return fields

    def created_date(self, obj):
        return obj.created.date()
    created_date.admin_order_field = 'created'
    created_date.short_description = _('Created')

    def deadline_date(self, obj):
        if obj.deadline:
            return obj.deadline.date()
        return None
    deadline_date.admin_order_field = 'deadline'
    deadline_date.short_description = _('Deadline')

    def get_fieldsets(self, request, obj=None):
        main = (_('Main'), {'fields': [
            'reviewer', 'title', 'slug', 'project_type',
            'status', 'owner', 'task_manager', 'promoter',
            'organization', 'is_campaign', 'celebrate_results'
        ]})

        story = (_('Story'), {'fields': [
            'pitch', 'story',
            'image', 'video_url',
            'theme', 'categories', 'language',
            'country', 'place',
        ]})

        if Location.objects.count():
            story[1]['fields'].append('location')

        amount = (_('Amount'), {'fields': [
            'amount_asked', 'amount_extra', 'amount_donated_i18n', 'amount_needed_i18n',
            'currencies', 'popularity', 'vote_count'
        ]})

        if request.user.has_perm('projects.approve_payout'):
            amount[1]['fields'].insert(0, 'payout_status')

        dates = (_('Dates'), {'fields': [
            'created', 'updated',
            'deadline', 'date_submitted', 'campaign_started',
            'campaign_ended', 'campaign_funded',
            'campaign_paid_out', 'voting_deadline'
        ]})

        bank = (_('Bank details'), {'fields': [
            'account_holder_name',
            'account_holder_address',
            'account_holder_postal_code',
            'account_holder_city',
            'account_holder_country',
            'account_number',
            'account_details',
            'account_bank_country'
        ]})

        extra = (_('Extra fields'), {
            'fields': [field.slug for field in CustomProjectFieldSettings.objects.all()]
        })

        fieldsets = (main, story, dates)

        if obj and obj.project_type != 'sourcing':
            fieldsets += (amount, bank)

        if CustomProjectFieldSettings.objects.count():
            fieldsets += (extra, )

        return fieldsets

    def get_queryset(self, request):
        # Optimization: Select related fields that are used in admin specific
        # display fields.
        queryset = super(ProjectAdmin, self).get_queryset(request)
        queryset = queryset.select_related(
            'owner', 'organization'
        ).annotate(
            admin_vote_count=Count('vote', distinct=True),
            time_spent=Sum('task__members__time_spent')
        )

        return queryset


admin.site.register(Project, ProjectAdmin)


class ProjectPhaseAdmin(TranslatableAdmin):
    list_display = ['__unicode__', 'name', 'slug', 'project_link']
    readonly_fields = ('slug', )

    def project_link(self, obj):
        url = "{}?status_filter={}".format(reverse('admin:projects_project_changelist'), obj.id)
        return format_html("<a href='{}'>{} projects</a>".format(url, obj.project_set.count()))

    def has_delete_permission(self, request, obj=None):
        return False

    def has_add_permission(self, request, obj=None):
        return False


admin.site.register(ProjectPhase, ProjectPhaseAdmin)


class ProjectSearchFilterInline(SortableTabularInline):
    model = ProjectSearchFilter
    extra = 0


class ProjectCreateTemplateForm(forms.ModelForm):
    class Meta:
        model = ProjectCreateTemplate
        exclude = []
        widgets = {
            'description': SummernoteWidget(attrs={'height': '200px'}),
            'default_description': SummernoteWidget(attrs={'height': '200px'}),
            'default_pitch': AdminTextareaWidget(attrs={'cols': '40', 'rows': '5'})
        }


class ProjectCreateTemplateInline(admin.StackedInline, SummernoteInlineModelAdmin):
    form = ProjectCreateTemplateForm
    model = ProjectCreateTemplate
    extra = 0


class ProjectPlatformSettingsAdminForm(forms.ModelForm):
    class Meta:
        widgets = {
<<<<<<< HEAD
            'create_types': forms.CheckboxSelectMultiple,
            'contact_types': forms.CheckboxSelectMultiple,
            'share_options': forms.CheckboxSelectMultiple,
=======
            'create_types': CheckboxSelectMultipleWidget,
            'contact_types': CheckboxSelectMultipleWidget,
>>>>>>> f3db514c
        }
    extra = 0


class CustomProjectFieldSettingsInline(SortableTabularInline):
    model = CustomProjectFieldSettings
    readonly_fields = ('slug',)
    extra = 0


class ProjectPlatformSettingsAdmin(BasePlatformSettingsAdmin, NonSortableParentAdmin):

    form = ProjectPlatformSettingsAdminForm
    inlines = [
        ProjectSearchFilterInline,
        CustomProjectFieldSettingsInline,
        ProjectCreateTemplateInline
    ]


admin.site.register(ProjectPlatformSettings, ProjectPlatformSettingsAdmin)<|MERGE_RESOLUTION|>--- conflicted
+++ resolved
@@ -747,14 +747,9 @@
 class ProjectPlatformSettingsAdminForm(forms.ModelForm):
     class Meta:
         widgets = {
-<<<<<<< HEAD
-            'create_types': forms.CheckboxSelectMultiple,
-            'contact_types': forms.CheckboxSelectMultiple,
-            'share_options': forms.CheckboxSelectMultiple,
-=======
             'create_types': CheckboxSelectMultipleWidget,
             'contact_types': CheckboxSelectMultipleWidget,
->>>>>>> f3db514c
+            'share_options': forms.CheckboxSelectMultiple,
         }
     extra = 0
 
