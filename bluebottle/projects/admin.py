from collections import OrderedDict
import csv
import logging
from decimal import InvalidOperation

from bluebottle.tasks.models import Skill
from django import forms
from django.db import connection
from django.conf.urls import url
from django.contrib import admin, messages
from django.core.exceptions import ImproperlyConfigured
from django.core.urlresolvers import reverse
from django.db.models import Count, Sum
from django.utils.html import format_html
from django.http.response import HttpResponseRedirect, HttpResponseForbidden, HttpResponse
from django.utils.translation import ugettext_lazy as _

from daterange_filter.filter import DateRangeFilter
from django_summernote.widgets import SummernoteWidget
from sorl.thumbnail.admin import AdminImageMixin

from bluebottle.bb_projects.models import ProjectTheme, ProjectPhase
from bluebottle.payouts_dorado.adapters import (
    DoradoPayoutAdapter, PayoutValidationError, PayoutCreationError
)
from bluebottle.rewards.models import Reward
from bluebottle.tasks.admin import TaskAdminInline
from bluebottle.common.admin_utils import ImprovedModelForm
from bluebottle.geo.admin import LocationFilter, LocationGroupFilter
from bluebottle.geo.models import Location
from bluebottle.utils.admin import export_as_csv_action, prep_field
from bluebottle.votes.models import Vote

from .forms import ProjectDocumentForm
from .models import (ProjectBudgetLine, Project,
                     ProjectDocument, ProjectPhaseLog)
from .tasks import refund_project

logger = logging.getLogger(__name__)


def mark_as(slug, queryset):
    try:
        status = ProjectPhase.objects.get(slug=slug)
    except ProjectPhase.DoesNotExist:
        return

    # NOTE: To trigger the post save signals, resist using bulk updates
    # REF: https://docs.djangoproject.com/en/1.10/ref/models/querysets/#update
    projects = Project.objects.filter(pk__in=queryset.values_list('pk', flat=True))
    for project in projects:
        project.status = status
        project.save()


def mark_as_plan_new(modeladmin, request, queryset):
    mark_as('plan-new', queryset)


mark_as_plan_new.short_description = _("Mark selected projects as status Plan - Draft")


def mark_as_plan_submitted(modeladmin, request, queryset):
    mark_as('plan-submitted', queryset)


mark_as_plan_submitted.short_description = _("Mark selected projects as status Plan - Submitted")


def mark_as_plan_needs_work(modeladmin, request, queryset):
    mark_as('plan-needs-work', queryset)


mark_as_plan_needs_work.short_description = _("Mark selected projects as status Plan - Needs Work")


def mark_as_voting(modeladmin, request, queryset):
    mark_as('voting', queryset)


mark_as_voting.short_description = _("Mark selected projects as status Voting - Running")


def mark_as_voting_done(modeladmin, request, queryset):
    mark_as('voting-done', queryset)


mark_as_voting_done.short_description = _("Mark selected projects as status Voting - Done")


def mark_as_campaign(modeladmin, request, queryset):
    mark_as('campaign', queryset)


mark_as_campaign.short_description = _("Mark selected projects as status Project - Running")


def mark_as_done_complete(modeladmin, request, queryset):
    mark_as('done-complete', queryset)


mark_as_done_complete.short_description = _("Mark selected projects as status Project - Realised")


def mark_as_done_incomplete(modeladmin, request, queryset):
    mark_as('done-incomplete', queryset)


mark_as_done_incomplete.short_description = _("Mark selected projects as status Project - Done")


def mark_as_closed(modeladmin, request, queryset):
    mark_as('closed', queryset)


mark_as_closed.short_description = _("Mark selected projects as status Rejected / Canceled")


class ProjectThemeAdmin(admin.ModelAdmin):
    list_display = admin.ModelAdmin.list_display + ('slug', 'disabled',)

    def has_delete_permission(self, request, obj=None):
        return False

    def has_add_permission(self, request):
        return False


admin.site.register(ProjectTheme, ProjectThemeAdmin)


class ProjectThemeFilter(admin.SimpleListFilter):
    title = _('Theme')
    parameter_name = 'theme'

    def lookups(self, request, model_admin):
        themes = [obj.theme for obj in
                  model_admin.model.objects.order_by('theme__name').distinct(
                      'theme__name').exclude(theme__isnull=True).all()]
        return [(theme.id, _(theme.name)) for theme in themes]

    def queryset(self, request, queryset):
        if self.value():
            return queryset.filter(theme=self.value())
        else:
            return queryset


class ProjectSkillFilter(admin.SimpleListFilter):
    title = _('Task skills')
    parameter_name = 'skill'

    def lookups(self, request, model_admin):
        skills = Skill.objects.filter(disabled=False)
        lookups = [(skill.id, _(skill.name)) for skill in skills]
        return [('any', _('Any expertise based skill'))] + lookups

    def queryset(self, request, queryset):
        if self.value():
            if self.value() == 'any':
                return queryset.filter(task__skill__isnull=False, task__skill__expertise=True)
            else:
                return queryset.filter(task__skill=self.value())
        else:
            return queryset


class ProjectReviewerFilter(admin.SimpleListFilter):
    title = _('Reviewer')
    parameter_name = 'reviewer'

    def lookups(self, request, model_admin):
        return ((True, _('My projects')), )

    def queryset(self, request, queryset):
        if self.value():
            return queryset.filter(
                reviewer=request.user
            )
        else:
            return queryset


class ProjectDocumentInline(admin.StackedInline):
    model = ProjectDocument
    form = ProjectDocumentForm
    extra = 0
    raw_id_fields = ('author',)
    readonly_fields = ('download_url',)
    fields = readonly_fields + ('file', 'author')

    def download_url(self, obj):
        url = obj.document_url

        if url is not None:
            return format_html(
                u"<a href='{}'>{}</a>",
                str(url), 'Download'
            )
        return '(None)'


class RewardInlineAdmin(admin.TabularInline):
    model = Reward
    readonly_fields = ('count',)
    extra = 0

    def count(self, obj):
        return obj.count


class ProjectPhaseLogInline(admin.TabularInline):
    model = ProjectPhaseLog
    can_delete = False
    ordering = ('-start',)
    extra = 0

    def has_add_permission(self, request):
        return False

    readonly_fields = ('status', 'start')
    fields = readonly_fields


class FundingFilter(admin.SimpleListFilter):
    title = _('Funding')
    parameter_name = 'funding'

    def lookups(self, request, model_admin):
        return (
            ('yes', _('Crowdfunding')),
            ('no', _('Crowdsourcing')),
            ('both', _('Crowdfunding & crowdsourcing')),
        )

    def queryset(self, request, queryset):
        if self.value() == 'yes':
            return queryset.filter(amount_asked__gt=0)
        elif self.value() == 'no':
            from django.db.models import Q
            return queryset.filter(Q(amount_asked=None) | Q(amount_asked=0.00))
        return queryset


class ProjectBudgetLineInline(admin.TabularInline):
    model = ProjectBudgetLine
    extra = 0


class ReviewerWidget(admin.widgets.ForeignKeyRawIdWidget):
    def url_parameters(self):
        parameters = super(ReviewerWidget, self).url_parameters()
        parameters['is_staff'] = True
        return parameters


class ProjectAdminForm(forms.ModelForm):
    class Meta:
        widgets = {
            'currencies': forms.CheckboxSelectMultiple,
            'story': SummernoteWidget()
        }

    theme = forms.ModelChoiceField(queryset=ProjectTheme.objects.all().filter(disabled=False))

    def __init__(self, *args, **kwargs):
        super(ProjectAdminForm, self).__init__(*args, **kwargs)
        self.fields['currencies'].required = False

        self.fields['reviewer'].widget = ReviewerWidget(
            rel=Project._meta.get_field('reviewer').rel,
            admin_site=admin.sites.site
        )
        self.fields['story'].widget.attrs = {'data-project_id': self.instance.pk}


class ProjectAdmin(AdminImageMixin, ImprovedModelForm):
    form = ProjectAdminForm
    date_hierarchy = 'created'
    ordering = ('-created',)
    save_on_top = True
    search_fields = ('title', 'owner__first_name', 'owner__last_name', 'organization__name')
    raw_id_fields = ('owner', 'reviewer', 'task_manager', 'promoter', 'organization',)
    prepopulated_fields = {'slug': ('title',)}

    inlines = (ProjectBudgetLineInline, RewardInlineAdmin, TaskAdminInline, ProjectDocumentInline,
               ProjectPhaseLogInline)

    list_filter = ('country__subregion__region', )

    export_fields = [
        ('title', 'title'),
        ('owner', 'owner'),
        ('owner__remote_id', 'remote id'),
        ('reviewer', 'reviewer'),
        ('task_manager', 'task_manager'),
        ('promoter', 'promoter'),
        ('created', 'created'),
        ('status', 'status'),
        ('payout_status', 'payout status'),
        ('theme', 'theme'),
        ('location__group', 'region'),
        ('country', 'country'),
        ('location', 'location'),
        ('deadline', 'deadline'),
        ('date_submitted', 'date submitted'),
        ('campaign_started', 'campaign started'),
        ('campaign_ended', 'campaign ended'),
        ('campaign_funded', 'campaign funded'),
        ('campaign_paid_out', 'campaign paid out'),
        ('task_count', 'task count'),
        ('supporters', 'supporters'),
        ('time_spent', 'time spent'),
        ('amount_asked', 'amount asked'),
        ('amount_donated', 'amount donated'),
        ('organization__name', 'organization'),
        ('amount_extra', 'amount matched'),
        ('expertise_based', 'expertise based'),
    ]

    actions = [export_as_csv_action(fields=export_fields),
               mark_as_closed, mark_as_done_incomplete,
               mark_as_done_complete, mark_as_campaign,
               mark_as_voting_done, mark_as_voting,
               mark_as_plan_needs_work, mark_as_plan_submitted,
               mark_as_plan_new]

    # Fields
    def num_votes(self, obj):
        self.queryset(None)
        return obj.admin_vote_count

    num_votes.short_description = _('Vote Count')
    num_votes.admin_order_field = 'admin_vote_count'

    def get_title_display(self, obj):
        if len(obj.title) > 35:
            return format_html(
                u'<span title="{}">{} &hellip;</span>',
                obj.title, obj.title[:45]
            )
        return obj.title

    get_title_display.admin_order_field = 'title'
    get_title_display.short_description = _('title')

    def get_owner_display(self, obj):
        owner_name = obj.owner.get_full_name()
        if owner_name:
            owner_name = u' ({name})'.format(name=owner_name)
        return u'{email}{name}'.format(name=owner_name, email=obj.owner.email)

    get_owner_display.admin_order_field = 'owner__last_name'
    get_owner_display.short_description = _('owner')

    def project_owner(self, obj):
        object = obj.owner
        url = reverse('admin:{0}_{1}_change'.format(
            object._meta.app_label, object._meta.model_name), args=[object.id])
        return format_html(
            u"<a href='{}'>{}</a>",
            str(url),
            object.first_name + ' ' + object.last_name
        )

    def vote_count(self, obj):
        return obj.vote_set.count()

    def donated_percentage(self, obj):
        try:
            percentage = "%.2f" % (100 * obj.amount_donated.amount / obj.amount_asked.amount)
            return "{0} %".format(percentage)
        except (AttributeError, InvalidOperation):
            return '-'

    def expertise_based(self, obj):
        return obj.expertise_based

    expertise_based.boolean = True

    def approve_payout(self, request, pk=None):
        project = Project.objects.get(pk=pk)
        if not request.user.has_perm('projects.approve_payout'):
            return HttpResponseForbidden('Missing permission: projects.approve_payout')
        elif project.payout_status != 'needs_approval':
            self.message_user(request, 'The payout does not have the status "needs approval"')
        else:
            adapter = DoradoPayoutAdapter(project)
            try:
                adapter.trigger_payout()
            except PayoutValidationError as e:
                errors = e.message['errors']
                if type(errors) == unicode:
                    self.message_user(
                        request,
                        'Account details: {}.'.format(errors),
                        level=messages.ERROR
                    )
                else:
                    for field, errors in errors.items():
                        for error in errors:
                            self.message_user(
                                request,
                                'Account details: {}, {}.'.format(field, error.lower()),
                                level=messages.ERROR
                            )
            except (PayoutCreationError, ImproperlyConfigured) as e:
                logger.warning(
                    'Error approving payout: {}'.format(e),
                    exc_info=1
                )

                self.message_user(
                    request,
                    'Failed to approve payout: {}'.format(e),
                    level=messages.ERROR
                )

        project_url = reverse('admin:projects_project_change', args=(project.id,))
        return HttpResponseRedirect(project_url)

<<<<<<< HEAD
    def refund(self, request, pk=None):
        project = Project.objects.get(pk=pk)

        if not request.user.has_perm('payments.refund_orderpayment') or not project.can_refund:
            return HttpResponseForbidden('Missing permission: payments.refund_orderpayment')

        refund_project.delay(connection.tenant, project)
        project_url = reverse('admin:projects_project_change', args=(project.id,))
        return HttpResponseRedirect(project_url)
=======
    reward_export_fields = (
        ('reward__title', 'Reward'),
        ('order__id', 'Order id'),
        ('created', 'Donation Date'),
        ('order__user__email', 'Email'),
        ('order__user__full_name', 'Name'),
    )

    def export_rewards(self, request, pk=None):
        """ Export all donations that include a reward.

        This allows the project initiator to contact all recipients.
        """
        project = Project.objects.get(pk=pk)
        if not request.user.has_perm('rewards.read_reward'):
            return HttpResponseForbidden('Missing permission: rewards.read_reward')

        response = HttpResponse(content_type='text/csv')
        response['Content-Disposition'] = 'attachment; filename=%s.csv' % (
            unicode(project.title).replace('.', '_')
        )

        writer = csv.writer(response)

        writer.writerow([field[1] for field in self.reward_export_fields])

        for reward in project.donations.filter(reward__isnull=False):
            writer.writerow([
                prep_field(request, reward, field[0]) for field in self.reward_export_fields
            ])
        return response
>>>>>>> 82c63e7c

    def amount_donated_i18n(self, obj):
        return obj.amount_donated

    amount_donated_i18n.short_description = _('Amount Donated')

    def amount_needed_i18n(self, obj):
        return obj.amount_needed

    amount_needed_i18n.short_description = _('Amount Needed')

    # Setup
    def get_readonly_fields(self, request, obj=None):
        fields = ['vote_count', 'amount_donated_i18n', 'amount_needed_i18n', 'popularity', 'payout_status']
        if obj and obj.payout_status and obj.payout_status != 'needs_approval':
            fields += ('status', )
        return fields

    def get_urls(self):
        urls = super(ProjectAdmin, self).get_urls()
        process_urls = [
            url(r'^approve_payout/(?P<pk>\d+)/$',
                self.approve_payout,
                name="projects_project_approve_payout"),
<<<<<<< HEAD
            url(r'^refund/(?P<pk>\d+)/$',
                self.refund,
                name="projects_project_refund"),
=======
            url(r'^export_rewards/(?P<pk>\d+)/$',
                self.export_rewards,
                name="projects_project_export_rewards"),

>>>>>>> 82c63e7c
        ]
        return process_urls + urls

    def get_list_filter(self, request):
        filters = ['status', 'is_campaign', ProjectThemeFilter, ProjectSkillFilter,
                   ProjectReviewerFilter, 'project_type', ('deadline', DateRangeFilter), ]

        if request.user.has_perm('projects.approve_payout'):
            filters.insert(1, 'payout_status')

        # Only show Location column if there are any
        if Location.objects.count():
            filters += [LocationGroupFilter, LocationFilter]
        else:
            filters += ['country__subregion__region', ('country', admin.RelatedOnlyFieldListFilter), ]
        return filters

    def get_list_display(self, request):
        fields = ['get_title_display', 'get_owner_display', 'created', 'status', 'deadline', 'donated_percentage',
                  'amount_extra', 'expertise_based']

        if request.user.has_perm('projects.approve_payout'):
            fields.insert(4, 'payout_status')

        # Only show Location column if there are any
        if Location.objects.count():
            fields += ('location',)
        # Only show Vote_count column if there are any votes
        if Vote.objects.count():
            fields += ('vote_count',)
        return fields

    def get_list_editable(self, request):
        return ('is_campaign',)

    def get_actions(self, request):
        """Order the action in reverse (delete at the bottom)."""
        actions = super(ProjectAdmin, self).get_actions(request)
        return OrderedDict(reversed(actions.items()))

    def get_fieldsets(self, request, obj=None):
        main = {'fields': ['owner', 'reviewer', 'task_manager', 'promoter', 'organization', 'status', 'title', 'slug',
                           'project_type', 'is_campaign', 'celebrate_results']}

        if request.user.has_perm('projects.approve_payout'):
            main['fields'].insert(3, 'payout_status')

        return (
            (_('Main'), main),

            (_('Story'), {'fields': ('pitch', 'story', 'reach')}),

            (_('Details'), {'fields': ('language', 'theme', 'categories', 'image', 'video_url', 'country', 'latitude',
                                       'longitude', 'location', 'place')}),

            (_('Goal'), {'fields': ('amount_asked', 'amount_extra', 'amount_donated_i18n', 'amount_needed_i18n',
                                    'currencies', 'popularity', 'vote_count')}),

            (_('Dates'), {'fields': ('voting_deadline', 'deadline', 'date_submitted', 'campaign_started',
                                     'campaign_ended', 'campaign_funded', 'campaign_paid_out')}),

            (_('Bank details'), {'fields': ('account_holder_name',
                                            'account_holder_address',
                                            'account_holder_postal_code',
                                            'account_holder_city',
                                            'account_holder_country',
                                            'account_number',
                                            'account_details',
                                            'account_bank_country')})
        )

    def get_queryset(self, request):
        # Optimization: Select related fields that are used in admin specific
        # display fields.
        queryset = super(ProjectAdmin, self).get_queryset(request)
        queryset = queryset.select_related(
            'owner', 'organization'
        ).annotate(
            admin_vote_count=Count('vote', distinct=True),
            time_spent=Sum('task__members__time_spent')
        )

        return queryset


admin.site.register(Project, ProjectAdmin)


class ProjectPhaseAdmin(admin.ModelAdmin):

    list_display = ['__unicode__', 'name', 'slug']


admin.site.register(ProjectPhase, ProjectPhaseAdmin)<|MERGE_RESOLUTION|>--- conflicted
+++ resolved
@@ -419,7 +419,6 @@
         project_url = reverse('admin:projects_project_change', args=(project.id,))
         return HttpResponseRedirect(project_url)
 
-<<<<<<< HEAD
     def refund(self, request, pk=None):
         project = Project.objects.get(pk=pk)
 
@@ -429,7 +428,7 @@
         refund_project.delay(connection.tenant, project)
         project_url = reverse('admin:projects_project_change', args=(project.id,))
         return HttpResponseRedirect(project_url)
-=======
+
     reward_export_fields = (
         ('reward__title', 'Reward'),
         ('order__id', 'Order id'),
@@ -461,7 +460,6 @@
                 prep_field(request, reward, field[0]) for field in self.reward_export_fields
             ])
         return response
->>>>>>> 82c63e7c
 
     def amount_donated_i18n(self, obj):
         return obj.amount_donated
@@ -486,16 +484,12 @@
             url(r'^approve_payout/(?P<pk>\d+)/$',
                 self.approve_payout,
                 name="projects_project_approve_payout"),
-<<<<<<< HEAD
             url(r'^refund/(?P<pk>\d+)/$',
                 self.refund,
                 name="projects_project_refund"),
-=======
             url(r'^export_rewards/(?P<pk>\d+)/$',
                 self.export_rewards,
                 name="projects_project_export_rewards"),
-
->>>>>>> 82c63e7c
         ]
         return process_urls + urls
 
