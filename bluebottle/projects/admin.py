--- conflicted
+++ resolved
@@ -578,12 +578,8 @@
         fields = [
             'created', 'updated',
             'vote_count', 'amount_donated_i18n', 'amount_needed_i18n',
-<<<<<<< HEAD
-            'payout_status', 'geocoding', 'donations_link'
-=======
-            'popularity', 'payout_status',
-            'geocoding', 'donations_link', 'payout_account_status',
->>>>>>> d8064915
+            'payout_status', 'geocoding', 'donations_link',
+            'payout_account_status',
         ]
         if obj and obj.payout_status and obj.payout_status != 'needs_approval':
             fields += ('status',)
@@ -686,12 +682,8 @@
 
         amount = (_('Amount'), {'fields': [
             'amount_asked', 'amount_extra', 'amount_donated_i18n', 'amount_needed_i18n',
-<<<<<<< HEAD
-            'currencies', 'donations_link', 'vote_count', 'payout_account'
-=======
-            'currencies', 'donations_link', 'popularity', 'vote_count', 'payout_account',
+            'currencies', 'donations_link', 'vote_count', 'payout_account',
             'payout_account_status',
->>>>>>> d8064915
         ]})
 
         if request.user.has_perm('projects.approve_payout'):
