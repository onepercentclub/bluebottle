--- conflicted
+++ resolved
@@ -2,18 +2,16 @@
 import logging
 from decimal import InvalidOperation
 
-from daterange_filter.filter import DateRangeFilter
 from django import forms
 from django.conf.urls import url
 from django.contrib import admin
 from django.core.urlresolvers import reverse
-<<<<<<< HEAD
+from django.db.models import Count, Sum
+from django.utils.html import format_html
 from django.http.response import HttpResponseRedirect
-=======
-from django.utils.html import format_html
->>>>>>> 9c92cd0f
 from django.utils.translation import ugettext_lazy as _
 
+from daterange_filter.filter import DateRangeFilter
 from sorl.thumbnail.admin import AdminImageMixin
 
 from bluebottle.bb_projects.models import ProjectTheme, ProjectPhase
@@ -365,18 +363,18 @@
         except (AttributeError, InvalidOperation):
             return '-'
 
-    # def get_queryset(self, request):
-    #     # Optimization: Select related fields that are used in admin specific
-    #     # display fields.
-    #     queryset = super(ProjectAdmin, self).get_queryset(request)
-    #     queryset = queryset.select_related(
-    #         'owner', 'organization'
-    #     ).annotate(
-    #         admin_vote_count=Count('vote', distinct=True),
-    #         time_spent=Sum('task__members__time_spent')
-    #     )
-    #
-    #     return queryset
+    def get_queryset(self, request):
+        # Optimization: Select related fields that are used in admin specific
+        # display fields.
+        queryset = super(ProjectAdmin, self).get_queryset(request)
+        queryset = queryset.select_related(
+            'owner', 'organization'
+        ).annotate(
+            admin_vote_count=Count('vote', distinct=True),
+            time_spent=Sum('task__members__time_spent')
+        )
+
+        return queryset
 
     def num_votes(self, obj):
         self.queryset(None)
