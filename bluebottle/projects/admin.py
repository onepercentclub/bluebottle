--- conflicted
+++ resolved
@@ -547,13 +547,8 @@
             return HttpResponseForbidden('Missing permission: rewards.read_reward')
 
         response = HttpResponse(content_type='text/csv')
-<<<<<<< HEAD
         response['Content-Disposition'] = 'attachment; filename="%s.csv"' % (
-            unicode(project.title).replace('.', '_')
-=======
-        response['Content-Disposition'] = 'attachment; filename=%s.csv' % (
             unicode(slugify(project.title))
->>>>>>> 62158288
         )
 
         writer = csv.writer(response)
