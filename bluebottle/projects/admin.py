--- conflicted
+++ resolved
@@ -778,16 +778,6 @@
 
 
 class ProjectPlatformSettingsAdminForm(forms.ModelForm):
-<<<<<<< HEAD
-    class Meta:
-        widgets = {
-            'create_types': CheckboxSelectMultipleWidget,
-            'contact_types': CheckboxSelectMultipleWidget,
-            'share_options': CheckboxSelectMultipleWidget,
-        }
-
-=======
->>>>>>> 317e8a8b
     extra = 0
 
 
