--- conflicted
+++ resolved
@@ -340,17 +340,12 @@
         return filters
 
     def get_list_display(self, request):
-<<<<<<< HEAD
         fields = ['get_title_display', 'get_owner_display', 'created',
-                  'status', 'deadline', 'donated_percentage']
+                  'status', 'deadline', 'donated_percentage', 'amount_extra']
 
         if request.user.has_perm('projects.approve_payout'):
             fields.insert(4, 'payout_status')
 
-=======
-        fields = ('get_title_display', 'get_owner_display', 'created',
-                  'status', 'deadline', 'donated_percentage', 'amount_extra')
->>>>>>> 34a230b8
         # Only show Location column if there are any
         if Location.objects.count():
             fields += ('location',)
