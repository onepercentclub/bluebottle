from collections import OrderedDict
import csv
import logging
import six
from decimal import InvalidOperation, DivisionByZero

from adminfilters.multiselect import UnionFieldListFilter
from adminsortable.admin import SortableTabularInline, NonSortableParentAdmin
from django.contrib.admin.widgets import AdminTextareaWidget
from django.forms.models import ModelFormMetaclass
from django.db import models
from django.utils.text import slugify
from django_singleton_admin.admin import SingletonAdmin
from django_summernote.admin import SummernoteInlineModelAdmin
from polymorphic.admin.helpers import PolymorphicInlineSupportMixin
from polymorphic.admin.inlines import StackedPolymorphicInline

from bluebottle.payments.adapters import has_payment_prodiver
from bluebottle.payments_lipisha.models import LipishaProject
from bluebottle.projects.models import (
    ProjectPlatformSettings, ProjectSearchFilter, ProjectAddOn, ProjectLocation,
    CustomProjectField, CustomProjectFieldSettings, ProjectCreateTemplate)

from django import forms
from django.db import connection
from django.conf.urls import url
from django.contrib import admin, messages
from django.core.exceptions import ImproperlyConfigured
from django.core.urlresolvers import reverse
from django.db.models import Count, Sum
from django.utils.html import format_html
from django.http.response import HttpResponseRedirect, HttpResponseForbidden, HttpResponse
from django.utils.translation import ugettext_lazy as _

from django_summernote.widgets import SummernoteWidget
<<<<<<< HEAD

from parler.admin import TranslatableAdmin
=======
from moneyed.classes import Money
>>>>>>> 74ac3266
from sorl.thumbnail.admin import AdminImageMixin
from schwifty import IBAN, BIC

from bluebottle.bb_projects.models import ProjectTheme, ProjectPhase
from bluebottle.payouts_dorado.adapters import (
    DoradoPayoutAdapter, PayoutValidationError, PayoutCreationError
)
from bluebottle.rewards.models import Reward
from bluebottle.tasks.admin import TaskAdminInline
from bluebottle.common.admin_utils import ImprovedModelForm
from bluebottle.geo.admin import LocationFilter, LocationGroupFilter
from bluebottle.geo.models import Location
from bluebottle.utils.admin import export_as_csv_action, prep_field, LatLongMapPickerMixin
from bluebottle.votes.models import Vote

from .forms import ProjectDocumentForm
from .models import (ProjectBudgetLine, Project,
                     ProjectDocument, ProjectPhaseLog)
from .tasks import refund_project

logger = logging.getLogger(__name__)


def mark_as(model_admin, request, queryset):
    slug = request.POST['action'].replace('mark_', '')
    try:
        status = ProjectPhase.objects.get(slug=slug)
    except ProjectPhase.DoesNotExist:
        return

    # NOTE: To trigger the post save signals, resist using bulk updates
    # REF: https://docs.djangoproject.com/en/1.10/ref/models/querysets/#update
    projects = Project.objects.filter(pk__in=queryset.values_list('pk', flat=True))
    for project in projects:
        project.status = status
        project.save()


class ProjectThemeAdmin(TranslatableAdmin):
    list_display = admin.ModelAdmin.list_display + ('slug', 'disabled', 'project_link')
    readonly_fields = ('project_link', )
    fields = ('name', 'slug', 'description', 'disabled') + readonly_fields

    def project_link(self, obj):
        url = "{}?theme_filter={}".format(reverse('admin:projects_project_changelist'), obj.id)
        return format_html("<a href='{}'>{} projects</a>".format(url, obj.project_set.count()))


admin.site.register(ProjectTheme, ProjectThemeAdmin)


class ProjectReviewerFilter(admin.SimpleListFilter):
    title = _('Reviewer')
    parameter_name = 'reviewer'

    def lookups(self, request, model_admin):
        return ((True, _('My projects')), )

    def queryset(self, request, queryset):
        if self.value():
            return queryset.filter(
                reviewer=request.user
            )
        else:
            return queryset


class ProjectDocumentInline(admin.StackedInline):
    model = ProjectDocument
    form = ProjectDocumentForm
    extra = 0
    raw_id_fields = ('author',)
    readonly_fields = ('download_url',)
    fields = readonly_fields + ('file', 'author')

    def download_url(self, obj):
        url = obj.document_url

        if url is not None:
            return format_html(
                u"<a href='{}'>{}</a>",
                str(url), 'Download'
            )
        return '(None)'


class RewardInlineFormset(forms.models.BaseInlineFormSet):

    def clean(self):
        delete_checked = False

        for form in self.forms:
            try:
                if form.cleaned_data:
                    if form.cleaned_data['DELETE'] and form.cleaned_data['id'].count:
                        delete_checked = True
            except ValueError:
                pass

        if delete_checked:
            raise forms.ValidationError(_('You cannot delete a reward that has successful donations.'))


class RewardInlineAdmin(admin.TabularInline):
    model = Reward
    formset = RewardInlineFormset
    readonly_fields = ('count',)
    extra = 0

    def count(self, obj):
        url = reverse('admin:donations_donation_changelist')
        return format_html('<a href={}?reward={}>{}</a>'.format(url, obj.id, obj.count))


class ProjectPhaseLogInline(admin.TabularInline):
    model = ProjectPhaseLog
    can_delete = False
    ordering = ('-start',)
    extra = 0

    def has_add_permission(self, request):
        return False

    readonly_fields = ('status', 'start')
    fields = readonly_fields


class FundingFilter(admin.SimpleListFilter):
    title = _('Funding')
    parameter_name = 'funding'

    def lookups(self, request, model_admin):
        return (
            ('yes', _('Crowdfunding')),
            ('no', _('Crowdsourcing')),
            ('both', _('Crowdfunding & crowdsourcing')),
        )

    def queryset(self, request, queryset):
        if self.value() == 'yes':
            return queryset.filter(amount_asked__gt=0)
        elif self.value() == 'no':
            from django.db.models import Q
            return queryset.filter(Q(amount_asked=None) | Q(amount_asked=0.00))
        return queryset


class ProjectBudgetLineInline(admin.TabularInline):
    model = ProjectBudgetLine
    extra = 0


class ReviewerWidget(admin.widgets.ForeignKeyRawIdWidget):
    def url_parameters(self):
        parameters = super(ReviewerWidget, self).url_parameters()
        parameters['is_staff'] = True
        return parameters


class CustomAdminFormMetaClass(ModelFormMetaclass):
    def __new__(cls, name, bases, attrs):
        if connection.tenant.schema_name != 'public':
            for field in CustomProjectFieldSettings.objects.all():
                attrs[field.slug] = forms.CharField(required=False,
                                                    label=field.name,
                                                    help_text=field.description)

        return super(CustomAdminFormMetaClass, cls).__new__(cls, name, bases, attrs)


class ProjectAdminForm(six.with_metaclass(CustomAdminFormMetaClass, forms.ModelForm)):

    class Meta:
        model = Project
        fields = '__all__'
        widgets = {
            'currencies': forms.CheckboxSelectMultiple,
            'story': SummernoteWidget()
        }

    theme = forms.ModelChoiceField(queryset=ProjectTheme.objects.all().filter(disabled=False))

    def __init__(self, *args, **kwargs):
        super(ProjectAdminForm, self).__init__(*args, **kwargs)
        try:
            self.fields['currencies'].required = False
        except KeyError:
            # Field is not shown
            pass
        self.fields['reviewer'].widget = ReviewerWidget(
            rel=Project._meta.get_field('reviewer').rel,
            admin_site=admin.sites.site
        )
        self.fields['story'].widget.attrs = {'data-project_id': self.instance.pk}

        if connection.tenant.schema_name != 'public':
            for field in CustomProjectFieldSettings.objects.all():
                self.fields[field.slug] = forms.CharField(required=False,
                                                          label=field.name,
                                                          help_text=field.description)

                if CustomProjectField.objects.filter(project=self.instance, field=field).exists():
                    value = CustomProjectField.objects.filter(project=self.instance, field=field).get().value
                    self.initial[field.slug] = value

    def save(self, commit=True):
        project = super(ProjectAdminForm, self).save(commit=commit)
        for field in CustomProjectFieldSettings.objects.all():
            extra, created = CustomProjectField.objects.get_or_create(
                project=project,
                field=field
            )
            extra.value = self.cleaned_data.get(field.slug, None)
            extra.save()
        return project


class ProjectAddOnInline(StackedPolymorphicInline):

    model = ProjectAddOn

    class LipishaProjectInline(StackedPolymorphicInline.Child):
        model = LipishaProject
        readonly_fields = ['paybill_number']

    def get_child_inline_instances(self):
        instances = []
        if connection.schema_name != 'public' and has_payment_prodiver('lipisha'):
            instances.append(self.LipishaProjectInline(parent_inline=self))
        return instances


<<<<<<< HEAD
class ProjectLocationForm(forms.ModelForm):
    class Meta:
        model = ProjectLocation
        widgets = {
            'latitude': forms.TextInput(attrs={'size': 50, 'id': 'id_latitude'}),
            'longitude': forms.TextInput(attrs={'size': 50, 'id': 'id_longitude'}),

        }
        fields = ('latitude', 'longitude', 'place', 'street', 'neighborhood', 'city', 'postal_code', 'country')


class ProjectLocationInline(LatLongMapPickerMixin, admin.StackedInline):
    model = ProjectLocation
    form = ProjectLocationForm
    formfield_overrides = {
        models.TextField: {'widget': forms.TextInput(attrs={'size': 70})},
        models.CharField: {'widget': forms.TextInput(attrs={'size': 70})},
    }
=======
class ProjectLocationInline(admin.StackedInline):
    model = ProjectLocation
    readonly_fields = (
        'city', 'postal_code', 'street', 'neighborhood', 'country',
    )
>>>>>>> 74ac3266


class ProjectAdmin(AdminImageMixin, PolymorphicInlineSupportMixin, ImprovedModelForm):
    form = ProjectAdminForm
    date_hierarchy = 'created'
    ordering = ('-created',)
    save_as = True
    search_fields = (
        'title', 'owner__first_name', 'owner__last_name',
        'organization__name', 'organization__contacts__email'
    )
    raw_id_fields = ('owner', 'reviewer', 'task_manager', 'promoter', 'organization',)
    prepopulated_fields = {'slug': ('title',)}

    class Media:
        css = {
            'all': ('css/admin/wide-actions.css',)
        }
        js = ('admin/js/inline-task-add.js',)

    def get_inline_instances(self, request, obj=None):
        self.inlines = self.all_inlines
        if obj:
            # We need to reload project, or we get an error when changing project type
            proj = Project.objects.get(pk=obj.id)
            if obj and proj.project_type == 'sourcing':
                self.inlines = self.sourcing_inlines

        instances = super(ProjectAdmin, self).get_inline_instances(request, obj)
        add_on_inline = ProjectAddOnInline(self.model, self.admin_site)
        if len(add_on_inline.get_child_inline_instances()):
            instances.append(add_on_inline)
        return instances

    all_inlines = (
        ProjectLocationInline,
        ProjectBudgetLineInline,
        RewardInlineAdmin,
        TaskAdminInline,
        ProjectDocumentInline,
<<<<<<< HEAD
        ProjectPhaseLogInline
    )
    sourcing_inlines = (
        ProjectLocationInline,
        ProjectDocumentInline,
        TaskAdminInline,
        ProjectPhaseLogInline
=======
        ProjectPhaseLogInline,
        ProjectLocationInline,

>>>>>>> 74ac3266
    )

    list_filter = ('country__subregion__region', )

    export_fields = [
        ('title', 'title'),
        ('owner', 'owner'),
        ('owner__remote_id', 'remote id'),
        ('reviewer', 'reviewer'),
        ('task_manager', 'task_manager'),
        ('promoter', 'promoter'),
        ('created', 'created'),
        ('status', 'status'),
        ('payout_status', 'payout status'),
        ('theme', 'theme'),
        ('location__group', 'region'),
        ('country', 'country'),
        ('location', 'location'),
        ('place', 'place'),
        ('deadline', 'deadline'),
        ('date_submitted', 'date submitted'),
        ('campaign_started', 'campaign started'),
        ('campaign_ended', 'campaign ended'),
        ('campaign_funded', 'campaign funded'),
        ('campaign_paid_out', 'campaign paid out'),
        ('task_count', 'task count'),
        ('supporters', 'supporters'),
        ('time_spent', 'time spent'),
        ('amount_asked', 'amount asked'),
        ('amount_donated', 'amount donated'),
        ('organization__name', 'organization'),
        ('amount_extra', 'amount matched'),
        ('expertise_based', 'expertise based'),
    ]

    actions = [export_as_csv_action(fields=export_fields), ]

    def get_actions(self, request):
        actions = super(ProjectAdmin, self).get_actions(request)
        for phase in ProjectPhase.objects.order_by('-sequence').all():
            action_name = 'mark_{}'.format(phase.slug)
            actions[action_name] = (
                mark_as, action_name, _('Mark selected as "{}"'.format(_(phase.name)))
            )
        print actions
        return OrderedDict(reversed(actions.items()))

    # Fields
    def num_votes(self, obj):
        self.queryset(None)
        return obj.admin_vote_count

    num_votes.short_description = _('Vote Count')
    num_votes.admin_order_field = 'admin_vote_count'

    def get_title_display(self, obj):
        if len(obj.title) > 35:
            return format_html(
                u'<span title="{}" class="project-title">{} &hellip;</span>',
                obj.title, obj.title[:45]
            )
        return obj.title
    get_title_display.admin_order_field = 'title'
    get_title_display.short_description = _('title')

    def get_owner_display(self, obj):
        owner_name = obj.owner.get_full_name()
        return format_html(u'<span title="{email}">{name}</a>', name=owner_name, email=obj.owner.email)

    get_owner_display.admin_order_field = 'owner__last_name'
    get_owner_display.short_description = _('owner')

    def project_owner(self, obj):
        object = obj.owner
        url = reverse('admin:{0}_{1}_change'.format(
            object._meta.app_label, object._meta.model_name), args=[object.id])
        return format_html(
            u"<a href='{}'>{}</a>",
            str(url),
            object.first_name + ' ' + object.last_name
        )

    def vote_count(self, obj):
        return obj.vote_set.count()

    def donated_percentage(self, obj):
        try:
            percentage = "%.2f" % (100 * obj.amount_donated.amount / obj.amount_asked.amount)
            return "{0} %".format(percentage)
        except (AttributeError, InvalidOperation, DivisionByZero):
            return '-'
    donated_percentage.short_description = _('Donated')

    def expertise_based(self, obj):
        return obj.expertise_based

    expertise_based.boolean = True

    def approve_payout(self, request, pk=None):
        project = Project.objects.get(pk=pk)
        project_url = reverse('admin:projects_project_change', args=(project.id,))

        # Check IBAN & BIC
        account = project.account_number
        if len(account) < 3:
            self.message_user(request, 'Invalid Bank Account: {}'.format(account), level='ERROR')
            return HttpResponseRedirect(project_url)

        if len(account) and account[0].isalpha():
            # Looks like an IBAN (starts with letter), let's check
            try:
                iban = IBAN(account)
            except ValueError as e:
                self.message_user(request, 'Invalid IBAN: {}'.format(e), level='ERROR')
                return HttpResponseRedirect(project_url)
            project.account_number = iban.compact
            try:
                bic = BIC(project.account_details)
            except ValueError as e:
                self.message_user(request, 'Invalid BIC: {}'.format(e), level='ERROR')
                return HttpResponseRedirect(project_url)
            project.account_details = bic.compact
            project.save()

        if not request.user.has_perm('projects.approve_payout'):
            self.message_user(request, 'Missing permission: projects.approve_payout', level='ERROR')
        elif project.payout_status != 'needs_approval':
            self.message_user(request, 'The payout does not have the status "needs approval"', level='ERROR')
        else:
            adapter = DoradoPayoutAdapter(project)
            try:
                adapter.trigger_payout()
            except PayoutValidationError as e:
                errors = e.message['errors']
                if type(errors) == unicode:
                    self.message_user(
                        request,
                        'Account details: {}.'.format(errors),
                        level=messages.ERROR
                    )
                else:
                    for field, errors in errors.items():
                        for error in errors:
                            self.message_user(
                                request,
                                'Account details: {}, {}.'.format(field, error.lower()),
                                level=messages.ERROR
                            )
            except (PayoutCreationError, ImproperlyConfigured) as e:
                logger.warning(
                    'Error approving payout: {}'.format(e),
                    exc_info=1
                )

                self.message_user(
                    request,
                    'Failed to approve payout: {}'.format(e),
                    level=messages.ERROR
                )

        return HttpResponseRedirect(project_url)

    def refund(self, request, pk=None):
        project = Project.objects.get(pk=pk)

        if not request.user.has_perm('payments.refund_orderpayment') or not project.can_refund:
            return HttpResponseForbidden('Missing permission: payments.refund_orderpayment')

        project.status = ProjectPhase.objects.get(slug='refunded')
        project.save()

        refund_project.delay(connection.tenant, project)

        project_url = reverse('admin:projects_project_change', args=(project.id,))
        return HttpResponseRedirect(project_url)

    reward_export_fields = (
        ('reward__title', 'Reward'),
        ('reward__description', 'Description'),
        ('order__id', 'Order id'),
        ('created', 'Donation Date'),
        ('reward__amount', 'Amount'),
        ('amount', 'Actual Amount'),
        ('order__user__email', 'Email'),
        ('order__user__full_name', 'Name'),
        ('name', 'Name on Donation')
    )

    def export_rewards(self, request, pk=None):
        """ Export all donations that include a reward.

        This allows the project initiator to contact all recipients.
        """
        project = Project.objects.get(pk=pk)
        if not request.user.is_staff:
            return HttpResponseForbidden('Missing permission: rewards.read_reward')

        response = HttpResponse(content_type='text/csv')
        response['Content-Disposition'] = 'attachment; filename="%s.csv"' % (
            unicode(slugify(project.title))
        )

        writer = csv.writer(response)

        writer.writerow([field[1] for field in self.reward_export_fields])

        for reward in project.donations.filter(reward__isnull=False):
            writer.writerow([
                prep_field(request, reward, field[0]) for field in self.reward_export_fields
            ])

        return response

    def amount_donated_i18n(self, obj):
        return obj.amount_donated

    amount_donated_i18n.short_description = _('Amount Donated')

    def amount_needed_i18n(self, obj):
        amount_needed = obj.amount_needed - obj.amount_extra
        if amount_needed.amount > 0:
            return amount_needed
        else:
            return Money(0, obj.amount_asked.currency)

    amount_needed_i18n.short_description = _('Amount Needed')

    # Setup
    def get_readonly_fields(self, request, obj=None):
        fields = [
            'created', 'updated',
            'vote_count', 'amount_donated_i18n', 'amount_needed_i18n',
            'popularity', 'payout_status',
            'geocoding'
        ]
        if obj and obj.payout_status and obj.payout_status != 'needs_approval':
            fields += ('status', )
        return fields

    def get_urls(self):
        urls = super(ProjectAdmin, self).get_urls()
        process_urls = [
            url(r'^approve_payout/(?P<pk>\d+)/$',
                self.approve_payout,
                name="projects_project_approve_payout"),
            url(r'^refund/(?P<pk>\d+)/$',
                self.refund,
                name="projects_project_refund"),
            url(r'^export_rewards/(?P<pk>\d+)/$',
                self.export_rewards,
                name="projects_project_export_rewards"),
        ]
        return process_urls + urls

    def get_list_filter(self, request):
        filters = [
            ('status', UnionFieldListFilter),
            ('theme', UnionFieldListFilter),
            ('task__skill', UnionFieldListFilter),
            'project_type',
            'categories'
        ]

        if request.user.has_perm('projects.approve_payout'):
            filters.insert(1, 'payout_status')

        # Only show Location column if there are any
        if Location.objects.count():
            filters += [LocationGroupFilter, LocationFilter]
        else:
            filters += [('country', admin.RelatedOnlyFieldListFilter), ]
        return filters

    def get_list_display(self, request):
        fields = [
            'get_title_display', 'get_owner_display', 'created_date',
            'status', 'deadline_date', 'donated_percentage',
            'expertise_based'
        ]

        if request.user.has_perm('projects.approve_payout'):
            fields.insert(4, 'payout_status')

        # Only show Location column if there are any
        if Location.objects.count():
            fields += ('location',)
        # Only show Vote_count column if there are any votes
        if Vote.objects.count():
            fields += ('vote_count',)
        return fields

    def created_date(self, obj):
        return obj.created.date()
    created_date.admin_order_field = 'created'
    created_date.short_description = _('Created')

    def deadline_date(self, obj):
        if obj.deadline:
            return obj.deadline.date()
        return None
    deadline_date.admin_order_field = 'deadline'
    deadline_date.short_description = _('Deadline')

    def get_fieldsets(self, request, obj=None):
        main = (_('Main'), {'fields': [
            'reviewer', 'title', 'slug', 'project_type',
            'status', 'owner', 'task_manager', 'promoter',
            'organization', 'is_campaign', 'celebrate_results'
        ]})

        story = (_('Story'), {'fields': [
            'pitch', 'story',
            'image', 'video_url',
            'theme', 'categories', 'language',
            'country', 'place',
        ]})

<<<<<<< HEAD
        if Location.objects.count():
            story[1]['fields'].append('location')
=======
        details = (_('Details'), {'fields': (
            'language', 'theme', 'categories',
            'image', 'video_url', 'country',
            'location', 'place',
        )})
>>>>>>> 74ac3266

        amount = (_('Amount'), {'fields': [
            'amount_asked', 'amount_extra', 'amount_donated_i18n', 'amount_needed_i18n',
            'currencies', 'popularity', 'vote_count'
        ]})

        if request.user.has_perm('projects.approve_payout'):
            amount[1]['fields'].insert(0, 'payout_status')

        dates = (_('Dates'), {'fields': [
            'created', 'updated',
            'deadline', 'date_submitted', 'campaign_started',
            'campaign_ended', 'campaign_funded',
            'campaign_paid_out', 'voting_deadline'
        ]})

        bank = (_('Bank details'), {'fields': [
            'account_holder_name',
            'account_holder_address',
            'account_holder_postal_code',
            'account_holder_city',
            'account_holder_country',
            'account_number',
            'account_details',
            'account_bank_country'
        ]})

        extra = (_('Extra fields'), {
            'fields': [field.slug for field in CustomProjectFieldSettings.objects.all()]
        })

        fieldsets = (main, story, dates)

        if obj and obj.project_type != 'sourcing':
            fieldsets += (amount, bank)

        if CustomProjectFieldSettings.objects.count():
            fieldsets += (extra, )

        return fieldsets

    def get_queryset(self, request):
        # Optimization: Select related fields that are used in admin specific
        # display fields.
        queryset = super(ProjectAdmin, self).get_queryset(request)
        queryset = queryset.select_related(
            'owner', 'organization'
        ).annotate(
            admin_vote_count=Count('vote', distinct=True),
            time_spent=Sum('task__members__time_spent')
        )

        return queryset


admin.site.register(Project, ProjectAdmin)


class ProjectPhaseAdmin(TranslatableAdmin):
    list_display = ['__unicode__', 'name', 'slug', 'project_link']
    readonly_fields = ('slug', )

    def project_link(self, obj):
        url = "{}?status_filter={}".format(reverse('admin:projects_project_changelist'), obj.id)
        return format_html("<a href='{}'>{} projects</a>".format(url, obj.project_set.count()))


admin.site.register(ProjectPhase, ProjectPhaseAdmin)


class ProjectSearchFilterInline(SortableTabularInline):
    model = ProjectSearchFilter
    extra = 0


class ProjectCreateTemplateForm(forms.ModelForm):
    class Meta:
        model = ProjectCreateTemplate
        exclude = []
        widgets = {
            'description': SummernoteWidget(attrs={'height': '200px'}),
            'default_description': SummernoteWidget(attrs={'height': '200px'}),
            'default_pitch': AdminTextareaWidget(attrs={'cols': '40', 'rows': '5'})
        }


class ProjectCreateTemplateInline(admin.StackedInline, SummernoteInlineModelAdmin):
    form = ProjectCreateTemplateForm
    model = ProjectCreateTemplate
    extra = 0


class ProjectPlatformSettingsAdminForm(forms.ModelForm):
    class Meta:
        widgets = {
            'create_types': forms.CheckboxSelectMultiple,
            'contact_types': forms.CheckboxSelectMultiple,
        }
    extra = 0


class CustomProjectFieldSettingsInline(SortableTabularInline):
    model = CustomProjectFieldSettings
    readonly_fields = ('slug',)
    extra = 0


class ProjectPlatformSettingsAdmin(SingletonAdmin, NonSortableParentAdmin):

    form = ProjectPlatformSettingsAdminForm
    inlines = [
        ProjectSearchFilterInline,
        CustomProjectFieldSettingsInline,
        ProjectCreateTemplateInline
    ]


admin.site.register(ProjectPlatformSettings, ProjectPlatformSettingsAdmin)<|MERGE_RESOLUTION|>--- conflicted
+++ resolved
@@ -33,12 +33,8 @@
 from django.utils.translation import ugettext_lazy as _
 
 from django_summernote.widgets import SummernoteWidget
-<<<<<<< HEAD
-
+from moneyed.classes import Money
 from parler.admin import TranslatableAdmin
-=======
-from moneyed.classes import Money
->>>>>>> 74ac3266
 from sorl.thumbnail.admin import AdminImageMixin
 from schwifty import IBAN, BIC
 
@@ -271,7 +267,6 @@
         return instances
 
 
-<<<<<<< HEAD
 class ProjectLocationForm(forms.ModelForm):
     class Meta:
         model = ProjectLocation
@@ -290,13 +285,6 @@
         models.TextField: {'widget': forms.TextInput(attrs={'size': 70})},
         models.CharField: {'widget': forms.TextInput(attrs={'size': 70})},
     }
-=======
-class ProjectLocationInline(admin.StackedInline):
-    model = ProjectLocation
-    readonly_fields = (
-        'city', 'postal_code', 'street', 'neighborhood', 'country',
-    )
->>>>>>> 74ac3266
 
 
 class ProjectAdmin(AdminImageMixin, PolymorphicInlineSupportMixin, ImprovedModelForm):
@@ -337,7 +325,6 @@
         RewardInlineAdmin,
         TaskAdminInline,
         ProjectDocumentInline,
-<<<<<<< HEAD
         ProjectPhaseLogInline
     )
     sourcing_inlines = (
@@ -345,11 +332,6 @@
         ProjectDocumentInline,
         TaskAdminInline,
         ProjectPhaseLogInline
-=======
-        ProjectPhaseLogInline,
-        ProjectLocationInline,
-
->>>>>>> 74ac3266
     )
 
     list_filter = ('country__subregion__region', )
@@ -667,16 +649,8 @@
             'country', 'place',
         ]})
 
-<<<<<<< HEAD
         if Location.objects.count():
             story[1]['fields'].append('location')
-=======
-        details = (_('Details'), {'fields': (
-            'language', 'theme', 'categories',
-            'image', 'video_url', 'country',
-            'location', 'place',
-        )})
->>>>>>> 74ac3266
 
         amount = (_('Amount'), {'fields': [
             'amount_asked', 'amount_extra', 'amount_donated_i18n', 'amount_needed_i18n',
