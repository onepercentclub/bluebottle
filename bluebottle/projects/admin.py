--- conflicted
+++ resolved
@@ -580,15 +580,12 @@
 
     # Setup
     def get_readonly_fields(self, request, obj=None):
-<<<<<<< HEAD
-        fields = ['vote_count', 'amount_donated_i18n', 'amount_needed_i18n',
-                  'popularity', 'payout_status', ]
-=======
         fields = [
             'created', 'updated',
             'vote_count', 'amount_donated_i18n', 'amount_needed_i18n',
-            'popularity', 'payout_status']
->>>>>>> 69fa7a67
+            'popularity', 'payout_status',
+            'geocoding'
+        ]
         if obj and obj.payout_status and obj.payout_status != 'needs_approval':
             fields += ('status', )
         return fields
