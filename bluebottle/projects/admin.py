--- conflicted
+++ resolved
@@ -310,16 +310,11 @@
     list_filter = ('country__subregion__region',)
 
     def get_list_filter(self, request):
-<<<<<<< HEAD
-        filters = ['status', 'is_campaign', ProjectThemeFilter,
-                   'project_type', ('deadline', DateRangeFilter)]
+        filters = ['status', 'is_campaign', ProjectThemeFilter, ProjectReviewerFilter,
+                   'project_type', ('deadline', DateRangeFilter),]
 
         if request.user.has_perm('projects.approve_payout'):
             filters.insert(1, 'payout_status')
-=======
-        filters = ('status', 'is_campaign', ProjectThemeFilter, ProjectReviewerFilter,
-                   'project_type', ('deadline', DateRangeFilter),)
->>>>>>> 22d06c7d
 
         # Only show Location column if there are any
         if Location.objects.count():
@@ -382,9 +377,8 @@
         actions = super(ProjectAdmin, self).get_actions(request)
         return OrderedDict(reversed(actions.items()))
 
-<<<<<<< HEAD
     def get_fieldsets(self, request, obj=None):
-        main = {'fields': ['owner', 'organization',
+        main = {'fields': ['owner', 'reviewer', 'organization',
                            'status', 'title', 'slug', 'project_type',
                            'is_campaign', 'celebrate_results']}
 
@@ -419,38 +413,6 @@
                                             'account_bic',
                                             'account_bank_country')})
         )
-=======
-    fieldsets = (
-        (_('Main'), {'fields': ('owner', 'reviewer', 'organization',
-                                'status', 'title', 'slug', 'project_type',
-                                'is_campaign', 'celebrate_results')}),
-
-        (_('Story'), {'fields': ('pitch', 'story', 'reach')}),
-
-        (_('Details'), {'fields': ('language', 'theme', 'categories', 'image',
-                                   'video_url', 'country',
-                                   'latitude', 'longitude',
-                                   'location', 'place')}),
-
-        (_('Goal'), {'fields': ('amount_asked', 'amount_extra',
-                                'amount_donated', 'amount_needed',
-                                'currencies',
-                                'popularity', 'vote_count')}),
-
-        (_('Dates'), {'fields': ('voting_deadline', 'deadline',
-                                 'date_submitted', 'campaign_started',
-                                 'campaign_ended', 'campaign_funded')}),
-
-        (_('Bank details'), {'fields': ('account_holder_name',
-                                        'account_holder_address',
-                                        'account_holder_postal_code',
-                                        'account_holder_city',
-                                        'account_holder_country',
-                                        'account_number',
-                                        'account_bic',
-                                        'account_bank_country')})
-    )
->>>>>>> 22d06c7d
 
     def vote_count(self, obj):
         return obj.vote_set.count()
