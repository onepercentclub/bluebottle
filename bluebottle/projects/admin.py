--- conflicted
+++ resolved
@@ -296,11 +296,8 @@
         return obj.vote_set.count()
 
     def donated_percentage(self, obj):
-<<<<<<< HEAD
         if not obj.amount_asked or not obj.amount_asked.amount:
             return '-'
-=======
->>>>>>> 4aa62152
         try:
             percentage = "%.2f" % (100 * obj.amount_donated.amount / obj.amount_asked.amount)
             return "{0} %".format(percentage)
