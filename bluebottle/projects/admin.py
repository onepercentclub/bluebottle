--- conflicted
+++ resolved
@@ -267,7 +267,6 @@
         return instances
 
 
-<<<<<<< HEAD
 class ProjectLocationForm(forms.ModelForm):
     class Meta:
         model = ProjectLocation
@@ -286,13 +285,6 @@
         models.TextField: {'widget': forms.TextInput(attrs={'size': 70})},
         models.CharField: {'widget': forms.TextInput(attrs={'size': 70})},
     }
-=======
-class ProjectLocationInline(admin.StackedInline):
-    model = ProjectLocation
-    readonly_fields = (
-        'city', 'postal_code', 'street', 'neighborhood', 'country',
-    )
->>>>>>> 7fe7d8dc
 
 
 class ProjectAdmin(AdminImageMixin, PolymorphicInlineSupportMixin, ImprovedModelForm):
@@ -333,7 +325,6 @@
         RewardInlineAdmin,
         TaskAdminInline,
         ProjectDocumentInline,
-<<<<<<< HEAD
         ProjectPhaseLogInline
     )
     sourcing_inlines = (
@@ -341,11 +332,6 @@
         ProjectDocumentInline,
         TaskAdminInline,
         ProjectPhaseLogInline
-=======
-        ProjectPhaseLogInline,
-        ProjectLocationInline,
-
->>>>>>> 7fe7d8dc
     )
 
     list_filter = ('country__subregion__region', )
@@ -655,16 +641,8 @@
             'country', 'place',
         ]})
 
-<<<<<<< HEAD
         if Location.objects.count():
             story[1]['fields'].append('location')
-=======
-        details = (_('Details'), {'fields': (
-            'language', 'theme', 'categories',
-            'image', 'video_url', 'country',
-            'location', 'place',
-        )})
->>>>>>> 7fe7d8dc
 
         amount = (_('Amount'), {'fields': [
             'amount_asked', 'amount_extra', 'amount_donated_i18n', 'amount_needed_i18n',
