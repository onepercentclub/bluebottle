--- conflicted
+++ resolved
@@ -223,13 +223,6 @@
                        'amount_needed', 'popularity')
 
     export_fields = [
-<<<<<<< HEAD
-        'title', 'owner', 'created', 'status',
-        'theme', 'region', 'location',
-        'deadline', 'date_submitted', 'campaign_started', 'campaign_ended', 'campaign_funded',
-        'task_count', 'supporters', 'time_spent',
-        'amount_asked', 'amount_donated',
-=======
         ('title', 'title'),
         ('owner', 'owner'),
         ('owner__remote_id', 'remote id'),
@@ -248,7 +241,6 @@
         ('time_spent', 'time spent'),
         ('amount_asked', 'amount asked'),
         ('amount_donated', 'amount donated'),
->>>>>>> 8ca27da1
     ]
 
     actions = [export_as_csv_action(fields=export_fields),
