import csv
import logging
from collections import OrderedDict

import six
from adminfilters.multiselect import UnionFieldListFilter
from adminsortable.admin import SortableTabularInline, NonSortableParentAdmin
from django import forms
from django.conf.urls import url
from django.contrib import admin, messages
from django.contrib.admin.widgets import AdminTextareaWidget
from django.core.exceptions import ImproperlyConfigured
from django.core.urlresolvers import reverse
from django.db import connection
from django.db import models
from django.db.models import Count, Sum, F, When, Case
from django.forms.models import ModelFormMetaclass
from django.http.response import HttpResponseRedirect, HttpResponseForbidden, HttpResponse
from django.utils.html import format_html
from django.utils.text import slugify
from django.utils.translation import ugettext_lazy as _
from django_summernote.admin import SummernoteInlineModelAdmin
from django_summernote.widgets import SummernoteWidget
from moneyed.classes import Money
from parler.admin import TranslatableAdmin
from polymorphic.admin.helpers import PolymorphicInlineSupportMixin
from polymorphic.admin.inlines import StackedPolymorphicInline
from schwifty import IBAN, BIC
from sorl.thumbnail.admin import AdminImageMixin

from bluebottle.bb_projects.models import ProjectTheme, ProjectPhase
from bluebottle.clients import properties
from bluebottle.common.admin_utils import ImprovedModelForm
from bluebottle.geo.admin import LocationFilter, LocationGroupFilter
from bluebottle.geo.models import Location
from bluebottle.payments.adapters import has_payment_prodiver
from bluebottle.payments_lipisha.models import LipishaProject
from bluebottle.payouts_dorado.adapters import (
    DoradoPayoutAdapter, PayoutValidationError, PayoutCreationError
)
from bluebottle.projects.decorators import confirmation_form
from bluebottle.projects.forms import RefundConfirmationForm, PayoutApprovalConfirmationForm
from bluebottle.projects.models import (
    ProjectPlatformSettings, ProjectSearchFilter, ProjectAddOn, ProjectLocation,
    CustomProjectField, CustomProjectFieldSettings, ProjectCreateTemplate)
from bluebottle.rewards.models import Reward
from bluebottle.tasks.admin import TaskAdminInline
from bluebottle.utils.admin import export_as_csv_action, prep_field, LatLongMapPickerMixin, BasePlatformSettingsAdmin, \
    TranslatedUnionFieldListFilter, log_action
from bluebottle.utils.widgets import CheckboxSelectMultipleWidget, SecureAdminURLFieldWidget
from bluebottle.votes.models import Vote
from .models import (ProjectBudgetLine, Project,
                     ProjectPhaseLog)
from .tasks import refund_project

logger = logging.getLogger(__name__)


def mark_as(model_admin, request, queryset):
    slug = request.POST['action'].replace('mark_', '')
    try:
        status = ProjectPhase.objects.get(slug=slug)
    except ProjectPhase.DoesNotExist:
        return

    # NOTE: To trigger the post save signals, resist using bulk updates
    # REF: https://docs.djangoproject.com/en/1.10/ref/models/querysets/#update
    projects = Project.objects.filter(pk__in=queryset.values_list('pk', flat=True))
    for project in projects:
        log_action(project, request.user, 'Changed project status to {}'.format(status.name))
        project.status = status
        project.save()


class ProjectThemeAdmin(TranslatableAdmin):
    list_display = admin.ModelAdmin.list_display + ('slug', 'disabled', 'project_link')
    readonly_fields = ('project_link',)
    fields = ('name', 'slug', 'description', 'disabled') + readonly_fields

    def project_link(self, obj):
        url = "{}?theme_filter={}".format(reverse('admin:projects_project_changelist'), obj.id)
        return format_html("<a href='{}'>{} projects</a>".format(url, obj.project_set.count()))

    project_link.short_description = _('Project link')


admin.site.register(ProjectTheme, ProjectThemeAdmin)


class ProjectReviewerFilter(admin.SimpleListFilter):
    title = _('Reviewer')
    parameter_name = 'reviewer'

    def lookups(self, request, model_admin):
        reviewers = Project.objects.filter(reviewer__isnull=False). \
            distinct('reviewer__id', 'reviewer__first_name', 'reviewer__last_name'). \
            values_list('reviewer__id', 'reviewer__first_name', 'reviewer__last_name'). \
            order_by('reviewer__first_name', 'reviewer__last_name', 'reviewer__id')
        return [('me', _('My projects'))] + [(r[0], u"{} {}".format(r[1], r[2])) for r in reviewers]

    def queryset(self, request, queryset):
        if self.value() == 'me':
            return queryset.filter(
                reviewer=request.user
            )
        elif self.value():
            return queryset.filter(
                reviewer__id=self.value()
            )
        else:
            return queryset


class RewardInlineFormset(forms.models.BaseInlineFormSet):

    def clean(self):
        delete_checked = False

        for form in self.forms:
            try:
                if form.cleaned_data:
                    if form.cleaned_data['DELETE'] and form.cleaned_data['id'].count:
                        delete_checked = True
            except ValueError:
                pass

        if delete_checked:
            raise forms.ValidationError(_('You cannot delete a reward that has successful donations.'))


class RewardInlineAdmin(admin.TabularInline):
    model = Reward
    formset = RewardInlineFormset
    readonly_fields = ('count',)
    extra = 0

    def count(self, obj):
        url = reverse('admin:donations_donation_changelist')
        return format_html('<a href={}?reward={}>{}</a>'.format(url, obj.id, obj.count))


class ProjectPhaseLogInline(admin.TabularInline):
    model = ProjectPhaseLog
    can_delete = False
    ordering = ('-start',)
    extra = 0

    def has_add_permission(self, request):
        return False

    readonly_fields = ('status', 'start')
    fields = readonly_fields


class FundingFilter(admin.SimpleListFilter):
    title = _('Funding')
    parameter_name = 'funding'

    def lookups(self, request, model_admin):
        return (
            ('yes', _('Crowdfunding')),
            ('no', _('Crowdsourcing')),
            ('both', _('Crowdfunding & crowdsourcing')),
        )

    def queryset(self, request, queryset):
        if self.value() == 'yes':
            return queryset.filter(amount_asked__gt=0)
        elif self.value() == 'no':
            from django.db.models import Q
            return queryset.filter(Q(amount_asked=None) | Q(amount_asked=0.00))
        return queryset


class ProjectBudgetLineInline(admin.TabularInline):
    model = ProjectBudgetLine
    extra = 0


class ReviewerWidget(admin.widgets.ForeignKeyRawIdWidget):
    def url_parameters(self):
        parameters = super(ReviewerWidget, self).url_parameters()
        parameters['is_staff'] = True
        return parameters


class CustomAdminFormMetaClass(ModelFormMetaclass):
    def __new__(cls, name, bases, attrs):
        if connection.tenant.schema_name != 'public':
            for field in CustomProjectFieldSettings.objects.all():
                attrs[field.slug] = forms.CharField(required=False,
                                                    label=field.name,
                                                    help_text=field.description)

        return super(CustomAdminFormMetaClass, cls).__new__(cls, name, bases, attrs)


class ProjectAdminForm(six.with_metaclass(CustomAdminFormMetaClass, forms.ModelForm)):
    class Meta:
        model = Project
        fields = '__all__'
        widgets = {
            'currencies': CheckboxSelectMultipleWidget,
            'story': SummernoteWidget()
        }

    theme = forms.ModelChoiceField(queryset=ProjectTheme.objects.all().filter(disabled=False))

    def __init__(self, *args, **kwargs):
        super(ProjectAdminForm, self).__init__(*args, **kwargs)
        try:
            self.fields['currencies'].required = False
        except KeyError:
            # Field is not shown
            pass
        self.fields['reviewer'].widget = ReviewerWidget(
            rel=Project._meta.get_field('reviewer').rel,
            admin_site=admin.sites.site
        )
        self.fields['story'].widget.attrs = {'data-project_id': self.instance.pk}

        if connection.tenant.schema_name != 'public':
            for field in CustomProjectFieldSettings.objects.all():
                self.fields[field.slug] = forms.CharField(required=False,
                                                          label=field.name,
                                                          help_text=field.description)

                if CustomProjectField.objects.filter(project=self.instance, field=field).exists():
                    value = CustomProjectField.objects.filter(project=self.instance, field=field).get().value
                    self.initial[field.slug] = value

    def clean(self):
        super(ProjectAdminForm, self).clean()
        if 'status' in self.cleaned_data and \
                self.cleaned_data['status'].slug == 'campaign' and \
                'amount_asked' in self.cleaned_data and \
                self.cleaned_data['amount_asked'].amount > 0 and \
                hasattr(self.cleaned_data['payout_account'], 'reviewed') and \
                not self.cleaned_data['payout_account'].reviewed:
            link_url = reverse('admin:payouts_payoutaccount_change',
                               args=(self.cleaned_data['payout_account'].id,))
            link = "<br/><a href='{}'>{}</a>".format(link_url, _("Review payout account"))
            raise forms.ValidationError(
                format_html(_('The bank details need to be reviewed before approving a project') + link)
            )

    def save(self, commit=True):
        project = super(ProjectAdminForm, self).save(commit=commit)
        for field in CustomProjectFieldSettings.objects.all():
            extra, created = CustomProjectField.objects.get_or_create(project=project, field=field)
            extra.value = self.cleaned_data.get(field.slug, None)
            extra.save()
        return project


class ProjectAddOnInline(StackedPolymorphicInline):
    model = ProjectAddOn

    class LipishaProjectInline(StackedPolymorphicInline.Child):
        model = LipishaProject
        readonly_fields = ['paybill_number']

    def get_child_inline_instances(self):
        instances = []
        if connection.schema_name != 'public' and has_payment_prodiver('lipisha'):
            instances.append(self.LipishaProjectInline(parent_inline=self))
        return instances


class ProjectLocationForm(forms.ModelForm):
    class Meta:
        model = ProjectLocation
        widgets = {
            'latitude': forms.TextInput(attrs={'size': 50, 'id': 'id_latitude'}),
            'longitude': forms.TextInput(attrs={'size': 50, 'id': 'id_longitude'}),

        }
        fields = ('latitude', 'longitude')


class ProjectLocationInline(LatLongMapPickerMixin, admin.StackedInline):
    model = ProjectLocation
    readonly_fields = ('place', 'street', 'neighborhood', 'city', 'postal_code', 'country')

    form = ProjectLocationForm
    formfield_overrides = {
        models.TextField: {'widget': forms.TextInput(attrs={'size': 70})},
        models.CharField: {'widget': forms.TextInput(attrs={'size': 70})},
    }

    def has_delete_permission(self, request, obj=None):
        return False

    def has_add_permission(self, request, obj=None):
        return False


class ProjectAdmin(AdminImageMixin, PolymorphicInlineSupportMixin, ImprovedModelForm):
    form = ProjectAdminForm
    date_hierarchy = 'deadline'
    ordering = ('-created',)

    save_as = True
    search_fields = (
        'title', 'owner__first_name', 'owner__last_name', 'owner__email',
        'organization__name', 'organization__contacts__email'
    )
    raw_id_fields = ('owner', 'reviewer', 'task_manager', 'promoter', 'organization', 'payout_account')
    prepopulated_fields = {'slug': ('title',)}

    formfield_overrides = {
        models.URLField: {'widget': SecureAdminURLFieldWidget()},
    }

    class Media:
        css = {
            'all': ('css/admin/wide-actions.css',)
        }
        js = ('admin/js/inline-task-add.js',)

    def get_inline_instances(self, request, obj=None):
        self.inlines = self.all_inlines
        if obj:
            # We need to reload project, or we get an error when changing project type
            project = Project.objects.get(pk=obj.id)
            if project.project_type == 'sourcing':
                self.inlines = self.sourcing_inlines
        elif request.POST.get('project_type', '') == 'sourcing':
            self.inlines = self.sourcing_inlines

        instances = super(ProjectAdmin, self).get_inline_instances(request, obj)
        add_on_inline = ProjectAddOnInline(self.model, self.admin_site)
        if len(add_on_inline.get_child_inline_instances()):
            instances.append(add_on_inline)
        return instances

    all_inlines = (
        ProjectLocationInline,
        ProjectBudgetLineInline,
        RewardInlineAdmin,
        TaskAdminInline,
        ProjectPhaseLogInline
    )
    sourcing_inlines = (
        ProjectLocationInline,
        TaskAdminInline,
        ProjectPhaseLogInline
    )

    list_filter = ('country__subregion__region',)

    export_fields = [
        ('title', 'title'),
        ('owner', 'owner'),
        ('owner__remote_id', 'remote id'),
        ('reviewer', 'reviewer'),
        ('task_manager', 'task_manager'),
        ('promoter', 'promoter'),
        ('created', 'created'),
        ('status', 'status'),
        ('payout_status', 'payout status'),
        ('theme', 'theme'),
        ('location__group', 'region'),
        ('country', 'country'),
        ('location', 'location'),
        ('place', 'place'),
        ('deadline', 'deadline'),
        ('date_submitted', 'date submitted'),
        ('campaign_started', 'campaign started'),
        ('campaign_ended', 'campaign ended'),
        ('campaign_funded', 'campaign funded'),
        ('campaign_paid_out', 'campaign paid out'),
        ('task_count', 'task count'),
        ('supporters', 'supporters'),
        ('time_spent', 'time spent'),
        ('amount_asked', 'amount asked'),
        ('amount_donated', 'amount donated'),
        ('organization__name', 'organization'),
        ('amount_extra', 'amount matched'),
        ('expertise_based', 'expertise based'),
    ]

    actions = [export_as_csv_action(fields=export_fields), ]

    def get_actions(self, request):
        actions = super(ProjectAdmin, self).get_actions(request)
        for phase in ProjectPhase.objects.order_by('-sequence').all():
            action_name = 'mark_{}'.format(phase.slug)
            actions[action_name] = (
                mark_as, action_name, _(u'Mark selected as "{}"'.format(_(phase.name)))
            )
        return OrderedDict(reversed(actions.items()))

    # Fields
    def num_votes(self, obj):
        self.queryset(None)
        return obj.admin_vote_count

    num_votes.short_description = _('Vote Count')
    num_votes.admin_order_field = 'admin_vote_count'

    def get_title_display(self, obj):
        if len(obj.title) > 35:
            return format_html(
                u'<span title="{}" class="project-title">{} &hellip;</span>',
                obj.title, obj.title[:45]
            )
        return obj.title

    get_title_display.admin_order_field = 'title'
    get_title_display.short_description = _('title')

    def get_owner_display(self, obj):
        owner = obj.owner
        url = reverse('admin:members_member_change', args=[owner.id])
        return format_html(
            u"<a href='{}'>{}</a>",
            url,
            owner.get_full_name()
        )

    get_owner_display.admin_order_field = 'owner__last_name'
    get_owner_display.short_description = _('owner')

    def vote_count(self, obj):
        return obj.vote_set.count()

    def donated_percentage(self, obj):
        if obj.amount_donated.amount:
            percentage = 100 * obj.admin_donated_percentage
        else:
            percentage = 0
        return "{0:.2f} %".format(percentage)

    donated_percentage.short_description = _('Donated')
    donated_percentage.admin_order_field = 'admin_donated_percentage'

    def expertise_based(self, obj):
        return obj.expertise_based

    expertise_based.boolean = True

    @confirmation_form(PayoutApprovalConfirmationForm, 'admin/payout_approval_confirmation.html')
    def approve_payout(self, request, pk=None):
        project = Project.objects.get(pk=pk)
        project_url = reverse('admin:projects_project_change', args=(project.id,))

        # Check IBAN & BIC
        account = project.account_number
        if len(account) < 3:
            self.message_user(request, 'Invalid Bank Account: {}'.format(account), level='ERROR')
            return HttpResponseRedirect(project_url)

        if len(account) and account[0].isalpha():
            # Looks like an IBAN (starts with letter), let's check
            try:
                iban = IBAN(account)
            except ValueError as e:
                self.message_user(request, 'Invalid IBAN: {}'.format(e), level='ERROR')
                return HttpResponseRedirect(project_url)
            project.account_number = iban.compact
            try:
                bic = BIC(project.account_details)
            except ValueError as e:
                self.message_user(request, 'Invalid BIC: {}'.format(e), level='ERROR')
                return HttpResponseRedirect(project_url)
            project.account_details = bic.compact
            project.save()

        if not request.user.has_perm('projects.approve_payout'):
            self.message_user(request, 'Missing permission: projects.approve_payout', level='ERROR')
        elif project.payout_status != 'needs_approval':
            self.message_user(request, 'The payout does not have the status "needs approval"', level='ERROR')
        else:
            adapter = DoradoPayoutAdapter(project)
            try:
                adapter.trigger_payout()
                log_action(project, request.user, 'Approved payout')
            except PayoutValidationError as e:
                errors = e.message['errors']
                if type(errors) == unicode:
                    self.message_user(
                        request,
                        'Account details: {}.'.format(errors),
                        level=messages.ERROR
                    )
                else:
                    for field, errors in errors.items():
                        for error in errors:
                            self.message_user(
                                request,
                                'Account details: {}, {}.'.format(field, error.lower()),
                                level=messages.ERROR
                            )
            except (PayoutCreationError, ImproperlyConfigured) as e:
                logger.warning(
                    'Error approving payout: {}'.format(e),
                    exc_info=1
                )

                self.message_user(
                    request,
                    'Failed to approve payout: {}'.format(e),
                    level=messages.ERROR
                )

        return HttpResponseRedirect(project_url)

    @confirmation_form(RefundConfirmationForm, 'admin/refund_confirmation.html')
    def refund(self, request, pk=None, form=None):
        project = Project.objects.get(pk=pk)

        if not request.user.has_perm('payments.refund_orderpayment') or not project.can_refund:
            return HttpResponseForbidden('Missing permission: payments.refund_orderpayment')

        project.status = ProjectPhase.objects.get(slug='refunded')
        project.save()

        refund_project.delay(connection.tenant, project)
        log_action(project, request.user, 'Refunded project')

        project_url = reverse('admin:projects_project_change', args=(project.id,))
        return HttpResponseRedirect(project_url)

    reward_export_fields = (
        ('reward__title', 'Reward'),
        ('reward__description', 'Description'),
        ('order__id', 'Order id'),
        ('created', 'Donation Date'),
        ('reward__amount', 'Amount'),
        ('amount', 'Actual Amount'),
        ('order__user__email', 'Email'),
        ('order__user__full_name', 'Name'),
        ('name', 'Name on Donation')
    )

    def export_rewards(self, request, pk=None):
        """ Export all donations that include a reward.

        This allows the project initiator to contact all recipients.
        """
        project = Project.objects.get(pk=pk)
        if not request.user.is_staff:
            return HttpResponseForbidden('Missing permission: rewards.read_reward')

        response = HttpResponse(content_type='text/csv')
        response['Content-Disposition'] = 'attachment; filename="%s.csv"' % (
            unicode(slugify(project.title))
        )

        writer = csv.writer(response)

        writer.writerow([field[1] for field in self.reward_export_fields])

        for reward in project.donations.filter(reward__isnull=False):
            writer.writerow([
                prep_field(request, reward, field[0]) for field in self.reward_export_fields
            ])

        return response

    def amount_donated_i18n(self, obj):
        return obj.amount_donated

    amount_donated_i18n.short_description = _('Amount Donated')

    def amount_needed_i18n(self, obj):
        amount_needed = obj.amount_needed - obj.amount_extra
        if amount_needed.amount > 0:
            return amount_needed
        else:
            return Money(0, obj.amount_asked.currency)

    amount_needed_i18n.short_description = _('Amount Needed')

    # Setup
    def get_readonly_fields(self, request, obj=None):
        fields = [
            'created', 'updated',
            'vote_count', 'amount_donated_i18n', 'amount_needed_i18n',
            'payout_status', 'geocoding', 'donations_link'
        ]
        if obj and obj.payout_status and obj.payout_status != 'needs_approval':
            fields += ('status',)
        return fields

    def get_urls(self):
        urls = super(ProjectAdmin, self).get_urls()
        process_urls = [
            url(r'^approve_payout/(?P<pk>\d+)/$',
                self.approve_payout,
                name="projects_project_approve_payout"),
            url(r'^refund/(?P<pk>\d+)/$',
                self.refund,
                name="projects_project_refund"),
            url(r'^export_rewards/(?P<pk>\d+)/$',
                self.export_rewards,
                name="projects_project_export_rewards"),
        ]
        return process_urls + urls

    def get_list_filter(self, request):
        filters = [
            ('status', UnionFieldListFilter),
            ('theme', TranslatedUnionFieldListFilter),
            ('task__skill', TranslatedUnionFieldListFilter),
            ProjectReviewerFilter,
            'categories',
            'project_type',
            'is_campaign'
        ]

        if request.user.has_perm('projects.approve_payout'):
            filters.insert(1, 'payout_status')

        if 'funding' in properties.PROJECT_CREATE_TYPES:
            filters.append('payout_account__reviewed')

        # Only show Location column if there are any
        if Location.objects.count():
            filters += [LocationGroupFilter, LocationFilter]
        else:
            filters += [('country', admin.RelatedOnlyFieldListFilter), ]
        return filters

    def get_list_display(self, request):
        fields = [
            'get_title_display', 'get_owner_display', 'created_date',
            'status', 'deadline_date', 'donated_percentage',
            'expertise_based'
        ]

        if request.user.has_perm('projects.approve_payout'):
            fields.insert(4, 'payout_status')

        # Only show Location column if there are any
        if Location.objects.count():
            fields += ('location',)
        # Only show Vote_count column if there are any votes
        if Vote.objects.count():
            fields += ('vote_count',)
        return fields

    def lookup_allowed(self, key, value):
        if key in ('task__skill__expertise__exact',
                   'payout_account__reviewed__exact'):
            return True
        else:
            return super(ProjectAdmin, self).lookup_allowed(key, value)

    def created_date(self, obj):
        return obj.created.date()

    created_date.admin_order_field = 'created'
    created_date.short_description = _('Created')

    def deadline_date(self, obj):
        if obj.deadline:
            return obj.deadline.date()
        return None

    deadline_date.admin_order_field = 'deadline'
    deadline_date.short_description = _('Deadline')

    def get_fieldsets(self, request, obj=None):
        main = (_('Main'), {'fields': [
            'reviewer', 'title', 'slug', 'project_type',
            'status', 'owner', 'task_manager', 'promoter',
            'organization', 'is_campaign', 'celebrate_results'
        ]})

        story = (_('Story'), {'fields': [
            'pitch', 'story',
            'image', 'video_url',
            'theme', 'categories',
            'country', 'place',
        ]})

        if Location.objects.count():
            story[1]['fields'].append('location')

        amount = (_('Amount'), {'fields': [
            'amount_asked', 'amount_extra', 'amount_donated_i18n', 'amount_needed_i18n',
<<<<<<< HEAD
            'currencies', 'donations_link', 'vote_count'
=======
            'currencies', 'donations_link', 'popularity', 'vote_count', 'payout_account'
>>>>>>> c0f5da3c
        ]})

        if request.user.has_perm('projects.approve_payout'):
            amount[1]['fields'].insert(0, 'payout_status')

        dates = (_('Dates'), {'fields': [
            'created', 'updated', 'campaign_duration',
            'deadline', 'date_submitted', 'campaign_started',
            'campaign_ended', 'campaign_funded',
            'campaign_paid_out', 'voting_deadline'
        ]})

        extra = (_('Extra fields'), {
            'fields': [field.slug for field in CustomProjectFieldSettings.objects.all()]
        })

        fieldsets = (main, story, dates)

        if obj:
            project = Project.objects.get(pk=obj.id)
            if project.project_type != 'sourcing':
                fieldsets += (amount,)

        if CustomProjectFieldSettings.objects.count():
            fieldsets += (extra,)

        return fieldsets

    def get_queryset(self, request):
        # Optimization: Select related fields that are used in admin specific
        # display fields.
        queryset = super(ProjectAdmin, self).get_queryset(request)
        queryset = queryset.select_related(
            'owner', 'organization'
        ).annotate(
            admin_vote_count=Count('vote', distinct=True),
            admin_donated_percentage=Case(
                When(amount_asked__gt=0, then=F('amount_donated') / F('amount_asked')),
                default=0
            ),
            time_spent=Sum('task__members__time_spent')
        )

        return queryset

    def donations_link(self, obj):
        url = reverse('admin:donations_donation_changelist')
        total = obj.donations.count()
        return format_html('<a href="{}?project_id={}">{} {}</a>'.format(url, obj.id, total, _('donations')))

    donations_link.short_description = _("Donations")


admin.site.register(Project, ProjectAdmin)


class ProjectPhaseAdmin(TranslatableAdmin):
    list_display = ['__unicode__', 'name', 'slug', 'project_link']
    readonly_fields = ('slug',)

    def project_link(self, obj):
        url = "{}?status_filter={}".format(reverse('admin:projects_project_changelist'), obj.id)
        return format_html("<a href='{}'>{} projects</a>".format(url, obj.project_set.count()))

    def has_delete_permission(self, request, obj=None):
        return False

    def has_add_permission(self, request, obj=None):
        return False


admin.site.register(ProjectPhase, ProjectPhaseAdmin)


class ProjectSearchFilterInline(SortableTabularInline):
    model = ProjectSearchFilter
    extra = 0


class ProjectCreateTemplateForm(forms.ModelForm):
    class Meta:
        model = ProjectCreateTemplate
        exclude = []
        widgets = {
            'description': SummernoteWidget(attrs={'height': '200px'}),
            'default_description': SummernoteWidget(attrs={'height': '200px'}),
            'default_pitch': AdminTextareaWidget(attrs={'cols': '40', 'rows': '5'})
        }


class ProjectCreateTemplateInline(admin.StackedInline, SummernoteInlineModelAdmin):
    form = ProjectCreateTemplateForm
    model = ProjectCreateTemplate
    extra = 0


class ProjectPlatformSettingsAdminForm(forms.ModelForm):
    class Meta:
        widgets = {
            'create_types': CheckboxSelectMultipleWidget,
            'contact_types': CheckboxSelectMultipleWidget,
            'share_options': CheckboxSelectMultipleWidget,
            'match_options': CheckboxSelectMultipleWidget,
        }

    extra = 0


class CustomProjectFieldSettingsInline(SortableTabularInline):
    model = CustomProjectFieldSettings
    readonly_fields = ('slug',)
    extra = 0


class ProjectPlatformSettingsAdmin(BasePlatformSettingsAdmin, NonSortableParentAdmin):
    form = ProjectPlatformSettingsAdminForm
    inlines = [
        ProjectSearchFilterInline,
        CustomProjectFieldSettingsInline,
        ProjectCreateTemplateInline
    ]

    fields = (
        'create_types', 'contact_types', 'share_options',
        'match_options', 'facebook_at_work_url', 'allow_anonymous_rewards',
        'create_flow', 'contact_method',
    )


admin.site.register(ProjectPlatformSettings, ProjectPlatformSettingsAdmin)<|MERGE_RESOLUTION|>--- conflicted
+++ resolved
@@ -681,11 +681,7 @@
 
         amount = (_('Amount'), {'fields': [
             'amount_asked', 'amount_extra', 'amount_donated_i18n', 'amount_needed_i18n',
-<<<<<<< HEAD
-            'currencies', 'donations_link', 'vote_count'
-=======
-            'currencies', 'donations_link', 'popularity', 'vote_count', 'payout_account'
->>>>>>> c0f5da3c
+            'currencies', 'donations_link', 'vote_count', 'payout_account'
         ]})
 
         if request.user.has_perm('projects.approve_payout'):
