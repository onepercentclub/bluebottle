from collections import OrderedDict
import csv
import logging
import six
from decimal import InvalidOperation, DivisionByZero

from adminsortable.admin import SortableTabularInline, NonSortableParentAdmin
from django.contrib.admin.widgets import AdminTextareaWidget
from django.forms.models import ModelFormMetaclass
from django.utils.text import slugify
from django_singleton_admin.admin import SingletonAdmin
from django_summernote.admin import SummernoteInlineModelAdmin
from polymorphic.admin.helpers import PolymorphicInlineSupportMixin
from polymorphic.admin.inlines import StackedPolymorphicInline

from bluebottle.payments.adapters import has_payment_prodiver
from bluebottle.payments_lipisha.models import LipishaProject
from bluebottle.projects.models import (
    ProjectPlatformSettings, ProjectSearchFilter, ProjectAddOn, ProjectLocation,
    CustomProjectField, CustomProjectFieldSettings, ProjectCreateTemplate)
from bluebottle.tasks.models import Skill
from django import forms
from django.db import connection
from django.conf.urls import url
from django.contrib import admin, messages
from django.core.exceptions import ImproperlyConfigured
from django.core.urlresolvers import reverse
from django.db.models import Count, Sum
from django.utils.html import format_html
from django.http.response import HttpResponseRedirect, HttpResponseForbidden, HttpResponse
from django.utils.translation import ugettext_lazy as _

from daterange_filter.filter import DateRangeFilter
from django_summernote.widgets import SummernoteWidget
from moneyed.classes import Money
from sorl.thumbnail.admin import AdminImageMixin
from schwifty import IBAN, BIC

from bluebottle.bb_projects.models import ProjectTheme, ProjectPhase
from bluebottle.payouts_dorado.adapters import (
    DoradoPayoutAdapter, PayoutValidationError, PayoutCreationError
)
from bluebottle.rewards.models import Reward
from bluebottle.tasks.admin import TaskAdminInline
from bluebottle.common.admin_utils import ImprovedModelForm
from bluebottle.geo.admin import LocationFilter, LocationGroupFilter
from bluebottle.geo.models import Location
from bluebottle.utils.admin import export_as_csv_action, prep_field
from bluebottle.votes.models import Vote

from .forms import ProjectDocumentForm
from .models import (ProjectBudgetLine, Project,
                     ProjectDocument, ProjectPhaseLog)
from .tasks import refund_project

logger = logging.getLogger(__name__)


def mark_as(slug, queryset):
    try:
        status = ProjectPhase.objects.get(slug=slug)
    except ProjectPhase.DoesNotExist:
        return

    # NOTE: To trigger the post save signals, resist using bulk updates
    # REF: https://docs.djangoproject.com/en/1.10/ref/models/querysets/#update
    projects = Project.objects.filter(pk__in=queryset.values_list('pk', flat=True))
    for project in projects:
        project.status = status
        project.save()


def mark_as_plan_new(modeladmin, request, queryset):
    mark_as('plan-new', queryset)


mark_as_plan_new.short_description = _("Mark selected projects as status Plan - Draft")


def mark_as_plan_submitted(modeladmin, request, queryset):
    mark_as('plan-submitted', queryset)


mark_as_plan_submitted.short_description = _("Mark selected projects as status Plan - Submitted")


def mark_as_plan_needs_work(modeladmin, request, queryset):
    mark_as('plan-needs-work', queryset)


mark_as_plan_needs_work.short_description = _("Mark selected projects as status Plan - Needs Work")


def mark_as_voting(modeladmin, request, queryset):
    mark_as('voting', queryset)


mark_as_voting.short_description = _("Mark selected projects as status Voting - Running")


def mark_as_voting_done(modeladmin, request, queryset):
    mark_as('voting-done', queryset)


mark_as_voting_done.short_description = _("Mark selected projects as status Voting - Done")


def mark_as_campaign(modeladmin, request, queryset):
    mark_as('campaign', queryset)


mark_as_campaign.short_description = _("Mark selected projects as status Project - Running")


def mark_as_done_complete(modeladmin, request, queryset):
    mark_as('done-complete', queryset)


mark_as_done_complete.short_description = _("Mark selected projects as status Project - Realised")


def mark_as_done_incomplete(modeladmin, request, queryset):
    mark_as('done-incomplete', queryset)


mark_as_done_incomplete.short_description = _("Mark selected projects as status Project - Done")


def mark_as_closed(modeladmin, request, queryset):
    mark_as('closed', queryset)


mark_as_closed.short_description = _("Mark selected projects as status Rejected / Canceled")


class ProjectThemeAdmin(admin.ModelAdmin):
    list_display = admin.ModelAdmin.list_display + ('slug', 'disabled',)


admin.site.register(ProjectTheme, ProjectThemeAdmin)


class ProjectThemeFilter(admin.SimpleListFilter):
    title = _('Theme')
    parameter_name = 'theme'

    def lookups(self, request, model_admin):
        themes = [obj.theme for obj in
                  model_admin.model.objects.order_by('theme__name').distinct(
                      'theme__name').exclude(theme__isnull=True).all()]
        return [(theme.id, _(theme.name)) for theme in themes]

    def queryset(self, request, queryset):
        if self.value():
            return queryset.filter(theme=self.value())
        else:
            return queryset


class ProjectSkillFilter(admin.SimpleListFilter):
    title = _('Task skills')
    parameter_name = 'skill'

    def lookups(self, request, model_admin):
        skills = Skill.objects.filter(disabled=False)
        lookups = [(skill.id, _(skill.name)) for skill in skills]
        return [('any', _('Any expertise based skill'))] + lookups

    def queryset(self, request, queryset):
        if self.value():
            if self.value() == 'any':
                return queryset.filter(task__skill__isnull=False, task__skill__expertise=True)
            else:
                return queryset.filter(task__skill=self.value())
        else:
            return queryset


class ProjectReviewerFilter(admin.SimpleListFilter):
    title = _('Reviewer')
    parameter_name = 'reviewer'

    def lookups(self, request, model_admin):
        return ((True, _('My projects')), )

    def queryset(self, request, queryset):
        if self.value():
            return queryset.filter(
                reviewer=request.user
            )
        else:
            return queryset


class ProjectDocumentInline(admin.StackedInline):
    model = ProjectDocument
    form = ProjectDocumentForm
    extra = 0
    raw_id_fields = ('author',)
    readonly_fields = ('download_url',)
    fields = readonly_fields + ('file', 'author')

    def download_url(self, obj):
        url = obj.document_url

        if url is not None:
            return format_html(
                u"<a href='{}'>{}</a>",
                str(url), 'Download'
            )
        return '(None)'


class RewardInlineAdmin(admin.TabularInline):
    model = Reward
    readonly_fields = ('count',)
    extra = 0

    def count(self, obj):
        return obj.count


class ProjectPhaseLogInline(admin.TabularInline):
    model = ProjectPhaseLog
    can_delete = False
    ordering = ('-start',)
    extra = 0

    def has_add_permission(self, request):
        return False

    readonly_fields = ('status', 'start')
    fields = readonly_fields


class FundingFilter(admin.SimpleListFilter):
    title = _('Funding')
    parameter_name = 'funding'

    def lookups(self, request, model_admin):
        return (
            ('yes', _('Crowdfunding')),
            ('no', _('Crowdsourcing')),
            ('both', _('Crowdfunding & crowdsourcing')),
        )

    def queryset(self, request, queryset):
        if self.value() == 'yes':
            return queryset.filter(amount_asked__gt=0)
        elif self.value() == 'no':
            from django.db.models import Q
            return queryset.filter(Q(amount_asked=None) | Q(amount_asked=0.00))
        return queryset


class ProjectBudgetLineInline(admin.TabularInline):
    model = ProjectBudgetLine
    extra = 0


class ReviewerWidget(admin.widgets.ForeignKeyRawIdWidget):
    def url_parameters(self):
        parameters = super(ReviewerWidget, self).url_parameters()
        parameters['is_staff'] = True
        return parameters


class CustomAdminFormMetaClass(ModelFormMetaclass):
    def __new__(cls, name, bases, attrs):
        if connection.tenant.schema_name != 'public':
            for field in CustomProjectFieldSettings.objects.all():
                attrs[field.slug] = forms.CharField(required=False,
                                                    label=field.name,
                                                    help_text=field.description)

        return super(CustomAdminFormMetaClass, cls).__new__(cls, name, bases, attrs)


class ProjectAdminForm(six.with_metaclass(CustomAdminFormMetaClass, forms.ModelForm)):

    class Meta:
        model = Project
        fields = '__all__'
        widgets = {
            'currencies': forms.CheckboxSelectMultiple,
            'story': SummernoteWidget()
        }

    theme = forms.ModelChoiceField(queryset=ProjectTheme.objects.all().filter(disabled=False))

    def __init__(self, *args, **kwargs):
        super(ProjectAdminForm, self).__init__(*args, **kwargs)
        self.fields['currencies'].required = False
        self.fields['reviewer'].widget = ReviewerWidget(
            rel=Project._meta.get_field('reviewer').rel,
            admin_site=admin.sites.site
        )
        self.fields['story'].widget.attrs = {'data-project_id': self.instance.pk}

        if connection.tenant.schema_name != 'public':
            for field in CustomProjectFieldSettings.objects.all():
                self.fields[field.slug] = forms.CharField(required=False,
                                                          label=field.name,
                                                          help_text=field.description)

                if CustomProjectField.objects.filter(project=self.instance, field=field).exists():
                    value = CustomProjectField.objects.filter(project=self.instance, field=field).get().value
                    self.initial[field.slug] = value

    def save(self, commit=True):
        project = super(ProjectAdminForm, self).save(commit=commit)
        for field in CustomProjectFieldSettings.objects.all():
            extra, created = CustomProjectField.objects.get_or_create(
                project=project,
                field=field
            )
            extra.value = self.cleaned_data.get(field.slug, None)
            extra.save()
        return project


class ProjectAddOnInline(StackedPolymorphicInline):

    model = ProjectAddOn

    class LipishaProjectInline(StackedPolymorphicInline.Child):
        model = LipishaProject
        readonly_fields = ['paybill_number']

    def get_child_inline_instances(self):
        instances = []
        if connection.schema_name != 'public' and has_payment_prodiver('lipisha'):
            instances.append(self.LipishaProjectInline(parent_inline=self))
        return instances


class ProjectLocationInline(admin.StackedInline):
    model = ProjectLocation
    readonly_fields = (
        'city', 'postal_code', 'street', 'neighborhood', 'country',
    )


class ProjectAdmin(AdminImageMixin, PolymorphicInlineSupportMixin, ImprovedModelForm):
    form = ProjectAdminForm
    date_hierarchy = 'created'
    ordering = ('-created',)
    save_on_top = True
    search_fields = ('title', 'owner__first_name', 'owner__last_name', 'organization__name')
    raw_id_fields = ('owner', 'reviewer', 'task_manager', 'promoter', 'organization',)
    prepopulated_fields = {'slug': ('title',)}

    def get_inline_instances(self, request, obj=None):
        instances = super(ProjectAdmin, self).get_inline_instances(request, obj)

        add_on_inline = ProjectAddOnInline(self.model, self.admin_site)
        if len(add_on_inline.get_child_inline_instances()):
            instances.append(add_on_inline)
        return instances

    inlines = (
        ProjectBudgetLineInline,
        RewardInlineAdmin,
        TaskAdminInline,
        ProjectDocumentInline,
        ProjectPhaseLogInline,
        ProjectLocationInline,

    )

    list_filter = ('country__subregion__region', )

    export_fields = [
        ('title', 'title'),
        ('owner', 'owner'),
        ('owner__remote_id', 'remote id'),
        ('reviewer', 'reviewer'),
        ('task_manager', 'task_manager'),
        ('promoter', 'promoter'),
        ('created', 'created'),
        ('status', 'status'),
        ('payout_status', 'payout status'),
        ('theme', 'theme'),
        ('location__group', 'region'),
        ('country', 'country'),
        ('location', 'location'),
        ('place', 'place'),
        ('deadline', 'deadline'),
        ('date_submitted', 'date submitted'),
        ('campaign_started', 'campaign started'),
        ('campaign_ended', 'campaign ended'),
        ('campaign_funded', 'campaign funded'),
        ('campaign_paid_out', 'campaign paid out'),
        ('task_count', 'task count'),
        ('supporters', 'supporters'),
        ('time_spent', 'time spent'),
        ('amount_asked', 'amount asked'),
        ('amount_donated', 'amount donated'),
        ('organization__name', 'organization'),
        ('amount_extra', 'amount matched'),
        ('expertise_based', 'expertise based'),
    ]

    actions = [export_as_csv_action(fields=export_fields),
               mark_as_closed, mark_as_done_incomplete,
               mark_as_done_complete, mark_as_campaign,
               mark_as_voting_done, mark_as_voting,
               mark_as_plan_needs_work, mark_as_plan_submitted,
               mark_as_plan_new]

    # Fields
    def num_votes(self, obj):
        self.queryset(None)
        return obj.admin_vote_count

    num_votes.short_description = _('Vote Count')
    num_votes.admin_order_field = 'admin_vote_count'

    def get_title_display(self, obj):
        if len(obj.title) > 35:
            return format_html(
                u'<span title="{}">{} &hellip;</span>',
                obj.title, obj.title[:45]
            )
        return obj.title

    get_title_display.admin_order_field = 'title'
    get_title_display.short_description = _('title')

    def get_owner_display(self, obj):
        owner_name = obj.owner.get_full_name()
        if owner_name:
            owner_name = u' ({name})'.format(name=owner_name)
        return u'{email}{name}'.format(name=owner_name, email=obj.owner.email)

    get_owner_display.admin_order_field = 'owner__last_name'
    get_owner_display.short_description = _('owner')

    def project_owner(self, obj):
        object = obj.owner
        url = reverse('admin:{0}_{1}_change'.format(
            object._meta.app_label, object._meta.model_name), args=[object.id])
        return format_html(
            u"<a href='{}'>{}</a>",
            str(url),
            object.first_name + ' ' + object.last_name
        )

    def vote_count(self, obj):
        return obj.vote_set.count()

    def donated_percentage(self, obj):
        try:
            percentage = "%.2f" % (100 * obj.amount_donated.amount / obj.amount_asked.amount)
            return "{0} %".format(percentage)
        except (AttributeError, InvalidOperation, DivisionByZero):
            return '-'

    def expertise_based(self, obj):
        return obj.expertise_based

    expertise_based.boolean = True

    def approve_payout(self, request, pk=None):
        project = Project.objects.get(pk=pk)
        project_url = reverse('admin:projects_project_change', args=(project.id,))

        # Check IBAN & BIC
        account = project.account_number
        if len(account) < 3:
            self.message_user(request, 'Invalid Bank Account: {}'.format(account), level='ERROR')
            return HttpResponseRedirect(project_url)

        if len(account) and account[0].isalpha():
            # Looks like an IBAN (starts with letter), let's check
            try:
                iban = IBAN(account)
            except ValueError as e:
                self.message_user(request, 'Invalid IBAN: {}'.format(e), level='ERROR')
                return HttpResponseRedirect(project_url)
            project.account_number = iban.compact
            try:
                bic = BIC(project.account_details)
            except ValueError as e:
                self.message_user(request, 'Invalid BIC: {}'.format(e), level='ERROR')
                return HttpResponseRedirect(project_url)
            project.account_details = bic.compact
            project.save()

        if not request.user.has_perm('projects.approve_payout'):
            self.message_user(request, 'Missing permission: projects.approve_payout', level='ERROR')
        elif project.payout_status != 'needs_approval':
            self.message_user(request, 'The payout does not have the status "needs approval"', level='ERROR')
        else:
            adapter = DoradoPayoutAdapter(project)
            try:
                adapter.trigger_payout()
            except PayoutValidationError as e:
                errors = e.message['errors']
                if type(errors) == unicode:
                    self.message_user(
                        request,
                        'Account details: {}.'.format(errors),
                        level=messages.ERROR
                    )
                else:
                    for field, errors in errors.items():
                        for error in errors:
                            self.message_user(
                                request,
                                'Account details: {}, {}.'.format(field, error.lower()),
                                level=messages.ERROR
                            )
            except (PayoutCreationError, ImproperlyConfigured) as e:
                logger.warning(
                    'Error approving payout: {}'.format(e),
                    exc_info=1
                )

                self.message_user(
                    request,
                    'Failed to approve payout: {}'.format(e),
                    level=messages.ERROR
                )

        return HttpResponseRedirect(project_url)

    def refund(self, request, pk=None):
        project = Project.objects.get(pk=pk)

        if not request.user.has_perm('payments.refund_orderpayment') or not project.can_refund:
            return HttpResponseForbidden('Missing permission: payments.refund_orderpayment')

        project.status = ProjectPhase.objects.get(slug='refunded')
        project.save()

        refund_project.delay(connection.tenant, project)

        project_url = reverse('admin:projects_project_change', args=(project.id,))
        return HttpResponseRedirect(project_url)

    reward_export_fields = (
        ('reward__title', 'Reward'),
        ('reward__description', 'Description'),
        ('order__id', 'Order id'),
        ('created', 'Donation Date'),
        ('reward__amount', 'Amount'),
        ('amount', 'Actual Amount'),
        ('order__user__email', 'Email'),
        ('order__user__full_name', 'Name'),
        ('name', 'Name on Donation')
    )

    def export_rewards(self, request, pk=None):
        """ Export all donations that include a reward.

        This allows the project initiator to contact all recipients.
        """
        project = Project.objects.get(pk=pk)
        if not request.user.is_staff:
            return HttpResponseForbidden('Missing permission: rewards.read_reward')

        response = HttpResponse(content_type='text/csv')
        response['Content-Disposition'] = 'attachment; filename="%s.csv"' % (
            unicode(slugify(project.title))
        )

        writer = csv.writer(response)

        writer.writerow([field[1] for field in self.reward_export_fields])

        for reward in project.donations.filter(reward__isnull=False):
            writer.writerow([
                prep_field(request, reward, field[0]) for field in self.reward_export_fields
            ])

        return response

    def amount_donated_i18n(self, obj):
        return obj.amount_donated

    amount_donated_i18n.short_description = _('Amount Donated')

    def amount_needed_i18n(self, obj):
        amount_needed = obj.amount_needed - obj.amount_extra
        if amount_needed.amount > 0:
            return amount_needed
        else:
            return Money(0, obj.amount_asked.currency)

    amount_needed_i18n.short_description = _('Amount Needed')

    # Setup
    def get_readonly_fields(self, request, obj=None):
        fields = [
            'created', 'updated',
            'vote_count', 'amount_donated_i18n', 'amount_needed_i18n',
<<<<<<< HEAD
            'popularity', 'payout_status']
=======
            'popularity', 'payout_status',
            'geocoding'
        ]
>>>>>>> b3d354db
        if obj and obj.payout_status and obj.payout_status != 'needs_approval':
            fields += ('status', )
        return fields

    def get_urls(self):
        urls = super(ProjectAdmin, self).get_urls()
        process_urls = [
            url(r'^approve_payout/(?P<pk>\d+)/$',
                self.approve_payout,
                name="projects_project_approve_payout"),
            url(r'^refund/(?P<pk>\d+)/$',
                self.refund,
                name="projects_project_refund"),
            url(r'^export_rewards/(?P<pk>\d+)/$',
                self.export_rewards,
                name="projects_project_export_rewards"),
        ]
        return process_urls + urls

    def get_list_filter(self, request):
        filters = ['status', 'is_campaign', ProjectThemeFilter, ProjectSkillFilter,
                   ProjectReviewerFilter, 'project_type', ('deadline', DateRangeFilter), ]

        if request.user.has_perm('projects.approve_payout'):
            filters.insert(1, 'payout_status')

        # Only show Location column if there are any
        if Location.objects.count():
            filters += [LocationGroupFilter, LocationFilter]
        else:
            filters += ['country__subregion__region', ('country', admin.RelatedOnlyFieldListFilter), ]
        return filters

    def get_list_display(self, request):
        fields = ['get_title_display', 'get_owner_display', 'created', 'status', 'deadline', 'donated_percentage',
                  'campaign_edited', 'amount_extra', 'expertise_based']

        if request.user.has_perm('projects.approve_payout'):
            fields.insert(4, 'payout_status')

        # Only show Location column if there are any
        if Location.objects.count():
            fields += ('location',)
        # Only show Vote_count column if there are any votes
        if Vote.objects.count():
            fields += ('vote_count',)
        return fields

    def get_list_editable(self, request):
        return ('is_campaign',)

    def get_actions(self, request):
        """Order the action in reverse (delete at the bottom)."""
        actions = super(ProjectAdmin, self).get_actions(request)
        return OrderedDict(reversed(actions.items()))

    def get_fieldsets(self, request, obj=None):
        main = {'fields': ['owner', 'reviewer', 'task_manager', 'promoter', 'organization', 'status', 'title', 'slug',
                           'project_type', 'is_campaign', 'celebrate_results']}

        if request.user.has_perm('projects.approve_payout'):
            main['fields'].insert(3, 'payout_status')

        main = (_('Main'), main)

        story = (_('Story'), {'fields': ('pitch', 'story', 'reach')})

        details = (_('Details'), {'fields': (
            'language', 'theme', 'categories',
            'image', 'video_url', 'country',
            'location', 'place',
        )})

        goal = (_('Goal'), {'fields': (
            'amount_asked', 'amount_extra', 'amount_donated_i18n', 'amount_needed_i18n',
            'currencies', 'popularity', 'vote_count')})

        dates = (_('Dates'), {'fields': (
            'created', 'updated',
            'voting_deadline', 'deadline', 'date_submitted', 'campaign_started',
            'campaign_ended', 'campaign_funded', 'campaign_paid_out')})

        bank = (_('Bank details'), {'fields': (
            'account_holder_name',
            'account_holder_address',
            'account_holder_postal_code',
            'account_holder_city',
            'account_holder_country',
            'account_number',
            'account_details',
            'account_bank_country'
        )})

        extra = (_('Extra fields'), {
            'fields': [field.slug for field in CustomProjectFieldSettings.objects.all()]
        })

        return (main, story, details, goal, dates, bank, extra)

    def get_queryset(self, request):
        # Optimization: Select related fields that are used in admin specific
        # display fields.
        queryset = super(ProjectAdmin, self).get_queryset(request)
        queryset = queryset.select_related(
            'owner', 'organization'
        ).annotate(
            admin_vote_count=Count('vote', distinct=True),
            time_spent=Sum('task__members__time_spent')
        )

        return queryset


admin.site.register(Project, ProjectAdmin)


class ProjectPhaseAdmin(admin.ModelAdmin):

    list_display = ['__unicode__', 'name', 'slug']


admin.site.register(ProjectPhase, ProjectPhaseAdmin)


class ProjectSearchFilterInline(SortableTabularInline):
    model = ProjectSearchFilter
    extra = 0


class ProjectCreateTemplateForm(forms.ModelForm):
    class Meta:
        model = ProjectCreateTemplate
        exclude = []
        widgets = {
            'description': SummernoteWidget(attrs={'height': '200px'}),
            'default_description': SummernoteWidget(attrs={'height': '200px'}),
            'default_pitch': AdminTextareaWidget(attrs={'cols': '40', 'rows': '5'})
        }


class ProjectCreateTemplateInline(admin.StackedInline, SummernoteInlineModelAdmin):
    form = ProjectCreateTemplateForm
    model = ProjectCreateTemplate
    extra = 0


class ProjectPlatformSettingsAdminForm(forms.ModelForm):
    class Meta:
        widgets = {
            'create_types': forms.CheckboxSelectMultiple,
            'contact_types': forms.CheckboxSelectMultiple,
            'share_options': forms.CheckboxSelectMultiple,
        }
    extra = 0


class CustomProjectFieldSettingsInline(SortableTabularInline):
    model = CustomProjectFieldSettings
    readonly_fields = ('slug',)
    extra = 0


class ProjectPlatformSettingsAdmin(SingletonAdmin, NonSortableParentAdmin):

    form = ProjectPlatformSettingsAdminForm
    inlines = [
        ProjectSearchFilterInline,
        CustomProjectFieldSettingsInline,
        ProjectCreateTemplateInline
    ]


admin.site.register(ProjectPlatformSettings, ProjectPlatformSettingsAdmin)<|MERGE_RESOLUTION|>--- conflicted
+++ resolved
@@ -595,13 +595,9 @@
         fields = [
             'created', 'updated',
             'vote_count', 'amount_donated_i18n', 'amount_needed_i18n',
-<<<<<<< HEAD
-            'popularity', 'payout_status']
-=======
             'popularity', 'payout_status',
             'geocoding'
         ]
->>>>>>> b3d354db
         if obj and obj.payout_status and obj.payout_status != 'needs_approval':
             fields += ('status', )
         return fields
