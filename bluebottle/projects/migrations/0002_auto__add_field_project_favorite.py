# -*- coding: utf-8 -*-
import datetime
from south.db import db
from south.v2 import SchemaMigration
from django.conf import settings
from django.db import models

user_model = settings.AUTH_USER_MODEL.lower()
project_model = settings.PROJECTS_PROJECT_MODEL.lower()
organizations_model = settings.ORGANIZATIONS_ORGANIZATION_MODEL.lower()


class Migration(SchemaMigration):

    def forwards(self, orm):
        # Adding field 'Project.favorite'
        db.add_column(u'projects_project', 'favorite',
                      self.gf('django.db.models.fields.BooleanField')(default=True),
                      keep_default=False)


    def backwards(self, orm):
        # Deleting field 'Project.favorite'
        db.delete_column(u'projects_project', 'favorite')


    models = {
        user_model: {
            'Meta': {'object_name': settings.AUTH_USER_MODEL.split('.')[-1], 'db_table': "'accounts_bluebottleuser'"},
            'about': ('django.db.models.fields.TextField', [], {'max_length': '265', 'blank': 'True'}),
            'availability': ('django.db.models.fields.CharField', [], {'max_length': '25', 'blank': 'True'}),
            'available_time': ('django.db.models.fields.TextField', [], {'blank': 'True'}),
            'birthdate': ('django.db.models.fields.DateField', [], {'null': 'True', 'blank': 'True'}),
            'contribution': ('django.db.models.fields.TextField', [], {'blank': 'True'}),
            'date_joined': ('django.db.models.fields.DateTimeField', [], {'default': 'datetime.datetime.now'}),
            'deleted': ('django.db.models.fields.DateTimeField', [], {'null': 'True', 'blank': 'True'}),
            'email': ('django.db.models.fields.EmailField', [], {'unique': 'True', 'max_length': '254', 'db_index': 'True'}),
            'facebook': ('django.db.models.fields.CharField', [], {'max_length': '50', 'blank': 'True'}),
            'first_name': ('django.db.models.fields.CharField', [], {'max_length': '30', 'blank': 'True'}),
            'gender': ('django.db.models.fields.CharField', [], {'max_length': '6', 'blank': 'True'}),
            'groups': ('django.db.models.fields.related.ManyToManyField', [], {'to': u"orm['auth.Group']", 'symmetrical': 'False', 'blank': 'True'}),
            u'id': ('django.db.models.fields.AutoField', [], {'primary_key': 'True'}),
            'is_active': ('django.db.models.fields.BooleanField', [], {'default': 'False'}),
            'is_staff': ('django.db.models.fields.BooleanField', [], {'default': 'False'}),
            'is_superuser': ('django.db.models.fields.BooleanField', [], {'default': 'False'}),
            'last_login': ('django.db.models.fields.DateTimeField', [], {'default': 'datetime.datetime.now'}),
            'last_name': ('django.db.models.fields.CharField', [], {'max_length': '30', 'blank': 'True'}),
            'location': ('django.db.models.fields.CharField', [], {'max_length': '100', 'blank': 'True'}),
            'newsletter': ('django.db.models.fields.BooleanField', [], {'default': 'False'}),
            'password': ('django.db.models.fields.CharField', [], {'max_length': '128'}),
            'phone_number': ('django.db.models.fields.CharField', [], {'max_length': '50', 'blank': 'True'}),
            'picture': ('sorl.thumbnail.fields.ImageField', [], {'max_length': '100', 'blank': 'True'}),
            'primary_language': ('django.db.models.fields.CharField', [], {'max_length': '5'}),
            'share_money': ('django.db.models.fields.BooleanField', [], {'default': 'False'}),
            'share_time_knowledge': ('django.db.models.fields.BooleanField', [], {'default': 'False'}),
            'twitter': ('django.db.models.fields.CharField', [], {'max_length': '15', 'blank': 'True'}),
            'updated': ('django.db.models.fields.DateTimeField', [], {'default': 'datetime.datetime.now', 'blank': 'True'}),
            'user_permissions': ('django.db.models.fields.related.ManyToManyField', [], {'to': u"orm['auth.Permission']", 'symmetrical': 'False', 'blank': 'True'}),
            'user_type': ('django.db.models.fields.CharField', [], {'default': "'person'", 'max_length': '25'}),
            'username': ('django.db.models.fields.SlugField', [], {'unique': 'True', 'max_length': '50'}),
            'website': ('django.db.models.fields.URLField', [], {'max_length': '200', 'blank': 'True'}),
            'why': ('django.db.models.fields.TextField', [], {'max_length': '265', 'blank': 'True'})
        },
        u'auth.group': {
            'Meta': {'object_name': 'Group'},
            u'id': ('django.db.models.fields.AutoField', [], {'primary_key': 'True'}),
            'name': ('django.db.models.fields.CharField', [], {'unique': 'True', 'max_length': '80'}),
            'permissions': ('django.db.models.fields.related.ManyToManyField', [], {'to': u"orm['auth.Permission']", 'symmetrical': 'False', 'blank': 'True'})
        },
        u'auth.permission': {
            'Meta': {'ordering': "(u'content_type__app_label', u'content_type__model', u'codename')", 'unique_together': "((u'content_type', u'codename'),)", 'object_name': 'Permission'},
            'codename': ('django.db.models.fields.CharField', [], {'max_length': '100'}),
            'content_type': ('django.db.models.fields.related.ForeignKey', [], {'to': u"orm['contenttypes.ContentType']"}),
            u'id': ('django.db.models.fields.AutoField', [], {'primary_key': 'True'}),
            'name': ('django.db.models.fields.CharField', [], {'max_length': '50'})
        },
        u'contenttypes.contenttype': {
            'Meta': {'ordering': "('name',)", 'unique_together': "(('app_label', 'model'),)", 'object_name': 'ContentType', 'db_table': "'django_content_type'"},
            'app_label': ('django.db.models.fields.CharField', [], {'max_length': '100'}),
            u'id': ('django.db.models.fields.AutoField', [], {'primary_key': 'True'}),
            'model': ('django.db.models.fields.CharField', [], {'max_length': '100'}),
            'name': ('django.db.models.fields.CharField', [], {'max_length': '100'})
        },
        u'geo.country': {
            'Meta': {'ordering': "['name']", 'object_name': 'Country'},
            'alpha2_code': ('django.db.models.fields.CharField', [], {'max_length': '2', 'blank': 'True'}),
            'alpha3_code': ('django.db.models.fields.CharField', [], {'max_length': '3', 'blank': 'True'}),
            u'id': ('django.db.models.fields.AutoField', [], {'primary_key': 'True'}),
            'name': ('django.db.models.fields.CharField', [], {'max_length': '100'}),
            'numeric_code': ('django.db.models.fields.CharField', [], {'max_length': '3', 'unique': 'True', 'null': 'True', 'blank': 'True'}),
            'oda_recipient': ('django.db.models.fields.BooleanField', [], {'default': 'False'}),
            'subregion': ('django.db.models.fields.related.ForeignKey', [], {'to': u"orm['geo.SubRegion']"})
        },
        u'geo.region': {
            'Meta': {'ordering': "['name']", 'object_name': 'Region'},
            u'id': ('django.db.models.fields.AutoField', [], {'primary_key': 'True'}),
            'name': ('django.db.models.fields.CharField', [], {'max_length': '100'}),
            'numeric_code': ('django.db.models.fields.CharField', [], {'max_length': '3', 'unique': 'True', 'null': 'True', 'blank': 'True'})
        },
        u'geo.subregion': {
            'Meta': {'ordering': "['name']", 'object_name': 'SubRegion'},
            u'id': ('django.db.models.fields.AutoField', [], {'primary_key': 'True'}),
            'name': ('django.db.models.fields.CharField', [], {'max_length': '100'}),
            'numeric_code': ('django.db.models.fields.CharField', [], {'max_length': '3', 'unique': 'True', 'null': 'True', 'blank': 'True'}),
            'region': ('django.db.models.fields.related.ForeignKey', [], {'to': u"orm['geo.Region']"})
        },
        organizations_model: {
            'Meta': {'object_name': settings.ORGANIZATIONS_ORGANIZATION_MODEL.split('.')[-1], 'db_table': "'organizations_organization'"},
            'address_line1': ('django.db.models.fields.CharField', [], {'max_length': '100', 'blank': 'True'}),
            'address_line2': ('django.db.models.fields.CharField', [], {'max_length': '100', 'blank': 'True'}),
            'city': ('django.db.models.fields.CharField', [], {'max_length': '100', 'blank': 'True'}),
            'country': ('django.db.models.fields.related.ForeignKey', [], {'blank': 'True', 'related_name': "'country'", 'null': 'True', 'to': u"orm['geo.Country']"}),
            'created': ('django.db.models.fields.DateTimeField', [], {'default': 'datetime.datetime.now', 'blank': 'True'}),
            'deleted': ('django.db.models.fields.DateTimeField', [], {'null': 'True', 'blank': 'True'}),
            'email': ('django.db.models.fields.EmailField', [], {'max_length': '75', 'blank': 'True'}),
            'facebook': ('django.db.models.fields.CharField', [], {'max_length': '255', 'blank': 'True'}),
            u'id': ('django.db.models.fields.AutoField', [], {'primary_key': 'True'}),
            'name': ('django.db.models.fields.CharField', [], {'max_length': '255'}),
            'partner_organizations': ('django.db.models.fields.TextField', [], {'blank': 'True'}),
            'phone_number': ('django.db.models.fields.CharField', [], {'max_length': '40', 'blank': 'True'}),
            'postal_code': ('django.db.models.fields.CharField', [], {'max_length': '20', 'blank': 'True'}),
            'skype': ('django.db.models.fields.CharField', [], {'max_length': '255', 'blank': 'True'}),
            'slug': ('django.db.models.fields.SlugField', [], {'unique': 'True', 'max_length': '100'}),
            'state': ('django.db.models.fields.CharField', [], {'max_length': '100', 'blank': 'True'}),
            'twitter': ('django.db.models.fields.CharField', [], {'max_length': '255', 'blank': 'True'}),
            'updated': ('django.db.models.fields.DateTimeField', [], {'default': 'datetime.datetime.now', 'blank': 'True'}),
            'website': ('django.db.models.fields.URLField', [], {'max_length': '200', 'blank': 'True'})
        },
        project_model: {
            'Meta': {'object_name': 'Project'},
            'country': ('django.db.models.fields.related.ForeignKey', [], {'to': u"orm['geo.Country']", 'null': 'True', 'blank': 'True'}),
            'created': ('django.db.models.fields.DateTimeField', [], {'default': 'datetime.datetime.now', 'blank': 'True'}),
            'description': ('django.db.models.fields.TextField', [], {'blank': 'True'}),
            'favorite': ('django.db.models.fields.BooleanField', [], {'default': 'True'}),
            u'id': ('django.db.models.fields.AutoField', [], {'primary_key': 'True'}),
            'image': ('sorl.thumbnail.fields.ImageField', [], {'max_length': '255', 'blank': 'True'}),
            'latitude': ('django.db.models.fields.DecimalField', [], {'null': 'True', 'max_digits': '21', 'decimal_places': '18', 'blank': 'True'}),
            'longitude': ('django.db.models.fields.DecimalField', [], {'null': 'True', 'max_digits': '21', 'decimal_places': '18', 'blank': 'True'}),
<<<<<<< HEAD
            'organization': ('django.db.models.fields.related.ForeignKey', [], {'to': u"orm{0}']".format(settings.ORGANIZATIONS_ORGANIZATION_MODEL), 'null': 'True', 'blank': 'True'}),
=======
            'organization': ('django.db.models.fields.related.ForeignKey', [], {'to': u"orm['{0}']".format(settings.ORGANIZATIONS_ORGANIZATION_MODEL), 'null': 'True', 'blank': 'True'}),
>>>>>>> 14077f3d
            'owner': ('django.db.models.fields.related.ForeignKey', [], {'related_name': "'owner'", 'to': u"orm['{0}']".format(settings.AUTH_USER_MODEL)}),
            'pitch': ('django.db.models.fields.TextField', [], {'blank': 'True'}),
            'reach': ('django.db.models.fields.PositiveIntegerField', [], {'null': 'True', 'blank': 'True'}),
            'slug': ('django.db.models.fields.SlugField', [], {'unique': 'True', 'max_length': '100'}),
            'status': ('django.db.models.fields.related.ForeignKey', [], {'to': u"orm['projects.ProjectPhase']"}),
            'theme': ('django.db.models.fields.related.ForeignKey', [], {'to': u"orm['projects.ProjectTheme']", 'null': 'True'}),
            'title': ('django.db.models.fields.CharField', [], {'unique': 'True', 'max_length': '255'}),
            'updated': ('django.db.models.fields.DateTimeField', [], {'default': 'datetime.datetime.now', 'blank': 'True'}),
            'video_url': ('django.db.models.fields.URLField', [], {'default': "''", 'max_length': '100', 'null': 'True', 'blank': 'True'})
        },
        u'projects.projectbudgetline': {
            'Meta': {'object_name': 'ProjectBudgetLine'},
            'amount': ('django.db.models.fields.PositiveIntegerField', [], {}),
            'created': ('django.db.models.fields.DateTimeField', [], {'default': 'datetime.datetime.now', 'blank': 'True'}),
            'currency': ('django.db.models.fields.CharField', [], {'default': "'EUR'", 'max_length': '3'}),
            'description': ('django.db.models.fields.CharField', [], {'default': "''", 'max_length': '255'}),
            u'id': ('django.db.models.fields.AutoField', [], {'primary_key': 'True'}),
            'project': ('django.db.models.fields.related.ForeignKey', [], {'to': u"orm['{0}']".format(settings.PROJECTS_PROJECT_MODEL)}),
            'updated': ('django.db.models.fields.DateTimeField', [], {'default': 'datetime.datetime.now', 'blank': 'True'})
        },
        u'projects.projectdetail': {
            'Meta': {'unique_together': "(('project', 'field'),)", 'object_name': 'ProjectDetail'},
            'field': ('django.db.models.fields.related.ForeignKey', [], {'to': u"orm['projects.ProjectDetailField']"}),
            u'id': ('django.db.models.fields.AutoField', [], {'primary_key': 'True'}),
            'project': ('django.db.models.fields.related.ForeignKey', [], {'to': u"orm['{0}']".format(settings.PROJECTS_PROJECT_MODEL)}),
            'value': ('django.db.models.fields.TextField', [], {})
        },
        u'projects.projectdetailfield': {
            'Meta': {'object_name': 'ProjectDetailField'},
            'active': ('django.db.models.fields.BooleanField', [], {'default': 'True'}),
            'description': ('django.db.models.fields.CharField', [], {'max_length': '300', 'blank': 'True'}),
            u'id': ('django.db.models.fields.AutoField', [], {'primary_key': 'True'}),
            'name': ('django.db.models.fields.CharField', [], {'max_length': '100'}),
            'slug': ('django.db.models.fields.CharField', [], {'unique': 'True', 'max_length': '30'}),
            'type': ('django.db.models.fields.CharField', [], {'max_length': '100'})
        },
        u'projects.projectdetailfieldattribute': {
            'Meta': {'object_name': 'ProjectDetailFieldAttribute'},
            'attribute': ('django.db.models.fields.CharField', [], {'max_length': '200'}),
            'field': ('django.db.models.fields.related.ForeignKey', [], {'to': u"orm['projects.ProjectDetailField']"}),
            u'id': ('django.db.models.fields.AutoField', [], {'primary_key': 'True'}),
            'value': ('django.db.models.fields.CharField', [], {'max_length': '200'})
        },
        u'projects.projectdetailfieldvalue': {
            'Meta': {'object_name': 'ProjectDetailFieldValue'},
            'field': ('django.db.models.fields.related.ForeignKey', [], {'to': u"orm['projects.ProjectDetailField']"}),
            u'id': ('django.db.models.fields.AutoField', [], {'primary_key': 'True'}),
            'text': ('django.db.models.fields.CharField', [], {'max_length': '200', 'blank': 'True'}),
            'value': ('django.db.models.fields.CharField', [], {'max_length': '200'})
        },
        u'projects.projectphase': {
            'Meta': {'ordering': "['sequence']", 'object_name': 'ProjectPhase'},
            'active': ('django.db.models.fields.BooleanField', [], {'default': 'True'}),
            'description': ('django.db.models.fields.CharField', [], {'max_length': '400', 'blank': 'True'}),
            'editable': ('django.db.models.fields.BooleanField', [], {'default': 'True'}),
            u'id': ('django.db.models.fields.AutoField', [], {'primary_key': 'True'}),
            'name': ('django.db.models.fields.CharField', [], {'unique': 'True', 'max_length': '100'}),
            'sequence': ('django.db.models.fields.IntegerField', [], {'unique': 'True'}),
            'viewable': ('django.db.models.fields.BooleanField', [], {'default': 'True'})
        },
        u'projects.projecttheme': {
            'Meta': {'ordering': "['name']", 'object_name': 'ProjectTheme'},
            'description': ('django.db.models.fields.TextField', [], {'blank': 'True'}),
            u'id': ('django.db.models.fields.AutoField', [], {'primary_key': 'True'}),
            'name': ('django.db.models.fields.CharField', [], {'unique': 'True', 'max_length': '100'}),
            'name_nl': ('django.db.models.fields.CharField', [], {'unique': 'True', 'max_length': '100'}),
            'slug': ('django.db.models.fields.SlugField', [], {'unique': 'True', 'max_length': '100'})
        },
        u'taggit.tag': {
            'Meta': {'object_name': 'Tag'},
            u'id': ('django.db.models.fields.AutoField', [], {'primary_key': 'True'}),
            'name': ('django.db.models.fields.CharField', [], {'unique': 'True', 'max_length': '100'}),
            'slug': ('django.db.models.fields.SlugField', [], {'unique': 'True', 'max_length': '100'})
        },
        u'taggit.taggeditem': {
            'Meta': {'object_name': 'TaggedItem'},
            'content_type': ('django.db.models.fields.related.ForeignKey', [], {'related_name': "u'taggit_taggeditem_tagged_items'", 'to': u"orm['contenttypes.ContentType']"}),
            u'id': ('django.db.models.fields.AutoField', [], {'primary_key': 'True'}),
            'object_id': ('django.db.models.fields.IntegerField', [], {'db_index': 'True'}),
            'tag': ('django.db.models.fields.related.ForeignKey', [], {'related_name': "u'taggit_taggeditem_items'", 'to': u"orm['taggit.Tag']"})
        }
    }

    complete_apps = ['projects']<|MERGE_RESOLUTION|>--- conflicted
+++ resolved
@@ -136,11 +136,7 @@
             'image': ('sorl.thumbnail.fields.ImageField', [], {'max_length': '255', 'blank': 'True'}),
             'latitude': ('django.db.models.fields.DecimalField', [], {'null': 'True', 'max_digits': '21', 'decimal_places': '18', 'blank': 'True'}),
             'longitude': ('django.db.models.fields.DecimalField', [], {'null': 'True', 'max_digits': '21', 'decimal_places': '18', 'blank': 'True'}),
-<<<<<<< HEAD
-            'organization': ('django.db.models.fields.related.ForeignKey', [], {'to': u"orm{0}']".format(settings.ORGANIZATIONS_ORGANIZATION_MODEL), 'null': 'True', 'blank': 'True'}),
-=======
             'organization': ('django.db.models.fields.related.ForeignKey', [], {'to': u"orm['{0}']".format(settings.ORGANIZATIONS_ORGANIZATION_MODEL), 'null': 'True', 'blank': 'True'}),
->>>>>>> 14077f3d
             'owner': ('django.db.models.fields.related.ForeignKey', [], {'related_name': "'owner'", 'to': u"orm['{0}']".format(settings.AUTH_USER_MODEL)}),
             'pitch': ('django.db.models.fields.TextField', [], {'blank': 'True'}),
             'reach': ('django.db.models.fields.PositiveIntegerField', [], {'null': 'True', 'blank': 'True'}),
