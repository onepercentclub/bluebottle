import datetime
import pytz
from django.utils.timezone import now
from bluebottle.utils.utils import StatusDefinition
from bluebottle.bb_projects.models import BaseProject, ProjectPhase, \
    BaseProjectPhaseLog, BaseProjectDocument
from django.db import models
from django.db.models import Q
from django.db.models.aggregates import Count, Sum
from django.dispatch import receiver
from django.db.models.signals import post_init, post_save
from django.utils.http import urlquote
from django.utils.translation import ugettext as _
from django.conf import settings
from django_extensions.db.fields import ModificationDateTimeField, \
    CreationDateTimeField
from bluebottle.utils.fields import ImageField
from django.template.defaultfilters import slugify
from django.utils import timezone
from .mails import mail_project_funded_internal, mail_project_complete, \
    mail_project_incomplete
from .signals import project_funded

GROUP_PERMS = {
    'Staff': {
        'perms': (
            'add_project', 'change_project', 'delete_project',
            'add_partnerorganization', 'change_partnerorganization',
            'delete_partnerorganization',
        )
    }
}


class ProjectPhaseLog(BaseProjectPhaseLog):
    pass


class ProjectManager(models.Manager):
    def search(self, query):
        qs = super(ProjectManager, self).get_query_set()

        # Apply filters
        status = query.getlist(u'status[]', None)
        if status:
            qs = qs.filter(status_id__in=status)
        else:
            status = query.get('status', None)
            if status:
                qs = qs.filter(status_id=status)

        country = query.get('country', None)
        if country:
            qs = qs.filter(country=country)

        theme = query.get('theme', None)
        if theme:
            qs = qs.filter(theme_id=theme)

        text = query.get('text', None)
        if text:
            qs = qs.filter(Q(title__icontains=text) |
                           Q(pitch__icontains=text) |
                           Q(description__icontains=text))

        return self._ordering(query.get('ordering', None), qs, status)

    def _ordering(self, ordering, queryset, status):
        if ordering == 'amount_asked':
            queryset = queryset.order_by('status', 'amount_asked')
        elif ordering == 'deadline':
            queryset = queryset.order_by('status', 'deadline')
        elif ordering == 'amount_needed':
            queryset = queryset.order_by('status', 'amount_needed')
            queryset = queryset.filter(amount_needed__gt=0)
        elif ordering == 'newest':
<<<<<<< HEAD
            queryset = queryset.order_by('status', '-campaign_started',
                                         '-created')
=======
            queryset = queryset.extra(select={'has_campaign_started': 'campaign_started is null'})
            queryset = queryset.order_by('status', 'has_campaign_started', '-campaign_started', '-created')
>>>>>>> 22bbb5ba
        elif ordering == 'popularity':
            queryset = queryset.order_by('status', '-popularity')
            if status == 5:
                queryset = queryset.filter(amount_needed__gt=0)
        elif ordering:
            queryset = queryset.order_by('status', ordering)

        return queryset


class ProjectDocument(BaseProjectDocument):
    pass


class Project(BaseProject):
    partner_organization = models.ForeignKey('projects.PartnerOrganization',
                                             null=True, blank=True)

    latitude = models.DecimalField(
        _('latitude'), max_digits=21, decimal_places=18, null=True, blank=True)
    longitude = models.DecimalField(
        _('longitude'), max_digits=21, decimal_places=18, null=True, blank=True)

    reach = models.PositiveIntegerField(
        _('Reach'), help_text=_('How many people do you expect to reach?'),
        blank=True, null=True)

    video_url = models.URLField(
        _('video'), max_length=100, blank=True, null=True, default='',
        help_text=_("Do you have a video pitch or a short movie that "
                    "explains your project? Cool! We can't wait to see it! "
                    "You can paste the link to YouTube or Vimeo video here"))

    popularity = models.FloatField(null=False, default=0)
    is_campaign = models.BooleanField(default=False, help_text=_(
        "Project is part of a campaign and gets special promotion."))

    skip_monthly = models.BooleanField(_("Skip monthly"),
                                       help_text=_(
                                           "Skip this project when running monthly donations"),
                                       default=False)

    allow_overfunding = models.BooleanField(default=True)
    story = models.TextField(
        _("story"), blank=True, null=True,
        help_text=_("This is the help text for the story field"))

    # TODO: Remove these fields?
    effects = models.TextField(
        _("effects"), blank=True, null=True,
        help_text=_("What will be the Impact? How will your Smart Idea "
                    "change the lives of people?"))
    for_who = models.TextField(_("for who"),
                               help_text=_("Describe your target group"),
                               blank=True, null=True)
    future = models.TextField(
        _("future"), blank=True, null=True,
        help_text=_("How will this project be self-sufficient and sustainable "
                    "in the long term?"))

    date_submitted = models.DateTimeField(_('Campaign Submitted'), null=True,
                                          blank=True)
    campaign_started = models.DateTimeField(_('Campaign Started'), null=True,
                                            blank=True)
    campaign_ended = models.DateTimeField(_('Campaign Ended'), null=True,
                                          blank=True)
    campaign_funded = models.DateTimeField(_('Campaign Funded'), null=True,
                                           blank=True)

    voting_deadline = models.DateTimeField(_('Voting Deadline'), null=True,
                                           blank=True)

    objects = ProjectManager()

    def __unicode__(self):
        if self.title:
            return self.title
        return self.slug

    def update_popularity(self, save=True):
        from bluebottle.donations.models import Donation

        last_month = timezone.now() - timezone.timedelta(days=30)
        donations = Donation.objects.filter(
            order__status__in=[StatusDefinition.PENDING,
                               StatusDefinition.SUCCESS])
        donations = donations.filter(created__gte=last_month)
        donations = donations.exclude(order__order_type='recurring')

        # For all projects.
        total_recent_donors = len(donations)
        total_recent_donations = donations.aggregate(sum=Sum('amount'))['sum']

        # For this project
        donations = donations.filter(project=self)
        recent_donors = len(donations)
        recent_donations = donations.aggregate(sum=Sum('amount'))['sum']

        if recent_donors and recent_donations:
            self.popularity = 50 * (
                float(recent_donors) / float(total_recent_donors)) + 50 * (
                float(recent_donations) / float(total_recent_donations))
        else:
            self.popularity = 0
        if save:
            self.save()

    def update_status_after_donation(self, save=True):
        # FIXME: Do we need to change the status here too?
        # There was soem non functional code here about status / amount donated
        if not self.campaign_funded and not self.campaign_ended:
            self.campaign_funded = timezone.now()
            if save:
                self.save()

    def update_amounts(self, save=True):
        """ Update amount based on paid and pending donations. """

        self.amount_donated = self.get_money_total(
            [StatusDefinition.PENDING, StatusDefinition.SUCCESS])
        self.amount_needed = self.amount_asked - self.amount_donated

        if self.amount_needed < 0:
            # Should never be less than zero
            self.amount_needed = 0

        self.update_popularity(False)
        self.update_status_after_donation(False)

        if save:
            self.save()

    def get_money_total(self, status_in=None):
        """
        Calculate the total (realtime) amount of money for donations,
        optionally filtered by status.
        """

        if self.amount_asked == 0:
            # No money asked, return 0
            return 0

        donations = self.donation_set.all()

        if status_in:
            donations = donations.filter(order__status__in=status_in)

        total = donations.aggregate(sum=Sum('amount'))

        if not total['sum']:
            # No donations, manually set amount
            return 0

        return total['sum']

    @property
    def is_realised(self):
        return self.status in ProjectPhase.objects.filter(
            slug__in=['done-complete', 'done-incomplete', 'realised']).all()

    @property
    def is_funding(self):
        return self.amount_asked > 0

    def supporter_count(self, with_guests=True):
        # TODO: Replace this with a proper Supporters API
        # something like /projects/<slug>/donations
        donations = self.donation_set
<<<<<<< HEAD
        donations = donations.filter(
            order__status__in=[StatusDefinition.PENDING,
                               StatusDefinition.SUCCESS])
        donations = donations.filter(order__user__isnull=False)
        donations = donations.annotate(Count('order__user'))
        count = len(donations.all())
=======
        donations = donations.filter(order__status__in=[StatusDefinition.PENDING, StatusDefinition.SUCCESS])
        count = donations.all().aggregate(total=Count('order__user', distinct=True))['total']
>>>>>>> 22bbb5ba

        if with_guests:
            donations = self.donation_set
            donations = donations.filter(
                order__status__in=[StatusDefinition.PENDING,
                                   StatusDefinition.SUCCESS])
            donations = donations.filter(order__user__isnull=True)
            count += len(donations.all())
        return count

    @property
    def vote_count(self):
        return self.vote_set.count()

    @property
    def task_count(self):
        from bluebottle.utils.model_dispatcher import get_task_model

        TASK_MODEL = get_task_model()
        return len(
            self.task_set.filter(status=TASK_MODEL.TaskStatuses.open).all())

    @property
    def get_open_tasks(self):
        from bluebottle.utils.model_dispatcher import get_task_model

        TASK_MODEL = get_task_model()
        return self.task_set.filter(status=TASK_MODEL.TaskStatuses.open).all()

    @property
    def date_funded(self):
        return self.campaign_funded

    @property
    def amount_pending(self):
        return self.get_money_total([StatusDefinition.PENDING])

    @property
    def amount_safe(self):
        return self.get_money_total([StatusDefinition.SUCCESS])

    @property
    def donated_percentage(self):
        if not self.amount_asked:
            return 0
        elif self.amount_donated > self.amount_asked:
            return 100
        return int(100 * self.amount_donated / self.amount_asked)

    @models.permalink
    def get_absolute_url(self):
        """ Get the URL for the current project. """
        return 'project-detail', (), {'slug': self.slug}

    def get_absolute_frontend_url(self):
        url = self.get_absolute_url()
        # insert the hashbang, after the language string
        bits = url.split('/')
        url = "/".join(bits[:2] + ['#!'] + bits[2:])
        return url

    def get_meta_title(self, **kwargs):
        return u"%(name_project)s | %(theme)s | %(country)s" % {
            'name_project': self.title,
            'theme': self.theme.name if self.theme else '',
            'country': self.country.name if self.country else '',
        }

    def get_fb_title(self, **kwargs):
        title = _(u"{name_project} in {country}").format(
            name_project=self.title,
            country=self.country.name if self.country else '',
        )
        return title

    def get_tweet(self, **kwargs):
        """ Build the tweet text for the meta data """
        request = kwargs.get('request')
        if request:
            lang_code = request.LANGUAGE_CODE
        else:
            lang_code = 'en'
        twitter_handle = settings.TWITTER_HANDLES.get(lang_code,
                                                      settings.DEFAULT_TWITTER_HANDLE)

        title = urlquote(self.get_fb_title())

        # {URL} is replaced in Ember to fill in the page url, avoiding the
        # need to provide front-end urls in our Django code.
        tweet = _(u"{title} {{URL}}").format(
            title=title, twitter_handle=twitter_handle
        )

        return tweet

    class Meta(BaseProject.Meta):
        ordering = ['title']
        default_serializer = 'bluebottle.projects.serializers.ProjectSerializer'
        preview_serializer = 'bluebottle.projects.serializers.ProjectPreviewSerializer'
        manage_serializer = 'bluebottle.projects.serializers.ManageProjectSerializer'

    def save(self, *args, **kwargs):
        if not self.slug:
            original_slug = slugify(self.title)
            counter = 2
            qs = Project.objects
            while qs.filter(slug=original_slug).exists():
                original_slug = '%s-%d' % (original_slug, counter)
                counter += 1
            self.slug = original_slug

        if not self.status:
            self.status = ProjectPhase.objects.get(slug="plan-new")

        # If the project status is moved to New or Needs Work, clear
        # the date_submitted field
        if self.status in ProjectPhase.objects.filter(
                Q(slug="plan-new") | Q(slug="plan-needs-work")):
            self.date_submitted = None

        # Set the submitted date
        if self.status == ProjectPhase.objects.get(
                slug="plan-submitted") and not self.date_submitted:
            self.date_submitted = timezone.now()

        # Set the campaign started date
        if self.status == ProjectPhase.objects.get(
                slug="campaign") and not self.campaign_started:
            self.campaign_started = timezone.now()

        # Set a default deadline of 30 days
        if not self.deadline:
            self.deadline = timezone.now() + datetime.timedelta(days=30)

        # make sure the deadline is set to the end of the day, amsterdam time
        tz = pytz.timezone('Europe/Amsterdam')
        local_time = self.deadline.astimezone(tz)
        if local_time.time() != datetime.time(23, 59, 59):
            self.deadline = tz.localize(
                datetime.datetime.combine(local_time.date(),
                                          datetime.time(23, 59, 59))
            )

        if self.amount_asked:
            self.update_amounts(False)

<<<<<<< HEAD
        # Project is not ended, complete, funded or stopped and its deadline has expired.
        if not self.campaign_ended \
                and self.status not in ProjectPhase.objects.filter(
                    Q(slug="done-complete") | Q(slug="done-incomplete") |
                    Q(slug="done-stopped")) and self.deadline < timezone.now():
            if self.amount_donated >= self.amount_asked:
                self.status = ProjectPhase.objects.get(slug="done-complete")
            elif self.amount_donated <= 20 or not self.campaign_started:
=======
        #Project is not ended, complete, funded or stopped and its deadline has expired.
        if not self.campaign_ended and self.status not in ProjectPhase.objects.filter(Q(slug="done-complete") |
                                                           Q(slug="done-incomplete") |
                                                           Q(slug="closed")) and self.deadline < timezone.now():
            if (self.amount_asked > 0 and self.amount_donated <= 20) or not self.campaign_started:
>>>>>>> 22bbb5ba
                self.status = ProjectPhase.objects.get(slug="closed")
            elif (self.amount_asked > 0) and self.amount_donated >= self.amount_asked:
                self.status = ProjectPhase.objects.get(slug="done-complete")
            else:
                self.status = ProjectPhase.objects.get(slug="done-incomplete")
            self.campaign_ended = self.deadline

<<<<<<< HEAD
        if self.status in ProjectPhase.objects.filter(
                Q(slug="done-complete") | Q(slug="done-incomplete")) \
                and not self.campaign_ended:
=======
        if self.status in ProjectPhase.objects.filter(Q(slug="done-complete") |
                                                           Q(slug="done-incomplete") |
                                                           Q(slug="closed")) and not self.campaign_ended:
>>>>>>> 22bbb5ba
            self.campaign_ended = timezone.now()

        super(Project, self).save(*args, **kwargs)

    def status_changed(self, old_status, new_status):
        status_complete = ProjectPhase.objects.get(slug="done-complete")
        status_incomplete = ProjectPhase.objects.get(slug="done-incomplete")

        if new_status == status_complete:
            mail_project_complete(self)
        if new_status == status_incomplete:
            mail_project_incomplete(self)

    def deadline_reached(self):
        # BB-3616 "Funding projects should not look at (in)complete tasks for their status."
        from bluebottle.utils.model_dispatcher import get_task_model

        TASK_MODEL = get_task_model()

        if self.is_funding:
            if self.amount_donated >= self.amount_asked:
                self.status = ProjectPhase.objects.get(slug="done-complete")
            elif self.amount_donated <= 20 or not self.campaign_started:
                self.status = ProjectPhase.objects.get(slug="closed")
            else:
                self.status = ProjectPhase.objects.get(slug="done-incomplete")
        else:
            if self.task_set.filter(
                    status__in=[TASK_MODEL.TaskStatuses.in_progress,
                                TASK_MODEL.TaskStatuses.open]).count() > 0:
                self.status = ProjectPhase.objects.get(slug="done-incomplete")
            else:
                self.status = ProjectPhase.objects.get(slug="done-complete")
        self.campaign_ended = now()
        self.save()


class ProjectBudgetLine(models.Model):
    """
    BudgetLine: Entries to the Project Budget sheet.
    This is the budget for the amount asked from this
    website.
    """
    project = models.ForeignKey(settings.PROJECTS_PROJECT_MODEL)
    description = models.CharField(_('description'), max_length=255, default='')
    currency = models.CharField(max_length=3, default='EUR')
    amount = models.PositiveIntegerField(_('amount (in cents)'))

    created = CreationDateTimeField()
    updated = ModificationDateTimeField()

    class Meta:
        verbose_name = _('budget line')
        verbose_name_plural = _('budget lines')

    def __unicode__(self):
        return u'{0} - {1}'.format(self.description, self.amount / 100.0)


class PartnerOrganization(models.Model):
    """
        Some projects are run in cooperation with a partner
        organization like EarthCharter & MacroMicro
    """
    name = models.CharField(_("name"), max_length=255, unique=True)
    slug = models.SlugField(_("slug"), max_length=100, unique=True)
    description = models.TextField(_("description"))
    image = ImageField(_("image"), max_length=255, blank=True, null=True,
                       upload_to='partner_images/',
                       help_text=_("Main partner picture"))

    @property
    def projects(self):
        return self.project_set.order_by('-favorite', '-popularity').filter(
<<<<<<< HEAD
            status__in=[ProjectPhase.objects.get(slug="campaign"),
                        ProjectPhase.objects.get(slug="done-complete"),
                        ProjectPhase.objects.get(slug="done-incomplete")])
=======
            status__slug__in=['campaign', 'done-complete', 'done-incomplete',
                              'voting', 'voting-done'])
>>>>>>> 22bbb5ba

    class Meta:
        db_table = 'projects_partnerorganization'
        verbose_name = _("partner organization")
        verbose_name_plural = _("partner organizations")

    def __unicode__(self):
        if self.name:
            return self.name
        return self.slug


@receiver(project_funded, weak=False, sender=Project,
          dispatch_uid="email-project-team-project-funded")
def email_project_team_project_funded(sender, instance, first_time_funded,
                                      **kwargs):
    mail_project_funded_internal(instance)


@receiver(post_init, sender=Project,
          dispatch_uid="bluebottle.projects.Project.post_init")
def project_post_init(sender, instance, **kwargs):
    try:
        instance._init_status = instance.status
    except ProjectPhase.DoesNotExist:
        instance._init_status = None


@receiver(post_save, sender=Project,
          dispatch_uid="bluebottle.projects.Project.post_save")
def project_post_save(sender, instance, **kwargs):
    try:
        init_status, current_status = None, None

        try:
            init_status = instance._init_status
        except ProjectPhase.DoesNotExist:
            pass

        try:
            current_status = instance.status
        except ProjectPhase.DoesNotExist:
            pass

        if init_status != current_status:
            instance.status_changed(init_status, current_status)
    except AttributeError:
        pass


@receiver(post_save, sender=Project, dispatch_uid="updating_suggestion")
def project_submitted_update_suggestion(sender, instance, **kwargs):
    if instance.status.slug == 'plan-submitted':
        # Only one suggestion can be connected to a project
        suggestion = instance.suggestions.first()
        if suggestion and suggestion.status == 'in_progress':
            suggestion.status = 'submitted'
            suggestion.save()

    if instance.status.slug == 'plan-needs-work':
        suggestion = instance.suggestions.first()
        if suggestion and suggestion.status == 'submitted':
            suggestion.status = 'in_progress'
            suggestion.save()<|MERGE_RESOLUTION|>--- conflicted
+++ resolved
@@ -74,13 +74,8 @@
             queryset = queryset.order_by('status', 'amount_needed')
             queryset = queryset.filter(amount_needed__gt=0)
         elif ordering == 'newest':
-<<<<<<< HEAD
-            queryset = queryset.order_by('status', '-campaign_started',
-                                         '-created')
-=======
             queryset = queryset.extra(select={'has_campaign_started': 'campaign_started is null'})
             queryset = queryset.order_by('status', 'has_campaign_started', '-campaign_started', '-created')
->>>>>>> 22bbb5ba
         elif ordering == 'popularity':
             queryset = queryset.order_by('status', '-popularity')
             if status == 5:
@@ -249,17 +244,8 @@
         # TODO: Replace this with a proper Supporters API
         # something like /projects/<slug>/donations
         donations = self.donation_set
-<<<<<<< HEAD
-        donations = donations.filter(
-            order__status__in=[StatusDefinition.PENDING,
-                               StatusDefinition.SUCCESS])
-        donations = donations.filter(order__user__isnull=False)
-        donations = donations.annotate(Count('order__user'))
-        count = len(donations.all())
-=======
         donations = donations.filter(order__status__in=[StatusDefinition.PENDING, StatusDefinition.SUCCESS])
         count = donations.all().aggregate(total=Count('order__user', distinct=True))['total']
->>>>>>> 22bbb5ba
 
         if with_guests:
             donations = self.donation_set
@@ -406,22 +392,11 @@
         if self.amount_asked:
             self.update_amounts(False)
 
-<<<<<<< HEAD
-        # Project is not ended, complete, funded or stopped and its deadline has expired.
-        if not self.campaign_ended \
-                and self.status not in ProjectPhase.objects.filter(
-                    Q(slug="done-complete") | Q(slug="done-incomplete") |
-                    Q(slug="done-stopped")) and self.deadline < timezone.now():
-            if self.amount_donated >= self.amount_asked:
-                self.status = ProjectPhase.objects.get(slug="done-complete")
-            elif self.amount_donated <= 20 or not self.campaign_started:
-=======
         #Project is not ended, complete, funded or stopped and its deadline has expired.
         if not self.campaign_ended and self.status not in ProjectPhase.objects.filter(Q(slug="done-complete") |
                                                            Q(slug="done-incomplete") |
                                                            Q(slug="closed")) and self.deadline < timezone.now():
             if (self.amount_asked > 0 and self.amount_donated <= 20) or not self.campaign_started:
->>>>>>> 22bbb5ba
                 self.status = ProjectPhase.objects.get(slug="closed")
             elif (self.amount_asked > 0) and self.amount_donated >= self.amount_asked:
                 self.status = ProjectPhase.objects.get(slug="done-complete")
@@ -429,15 +404,9 @@
                 self.status = ProjectPhase.objects.get(slug="done-incomplete")
             self.campaign_ended = self.deadline
 
-<<<<<<< HEAD
-        if self.status in ProjectPhase.objects.filter(
-                Q(slug="done-complete") | Q(slug="done-incomplete")) \
-                and not self.campaign_ended:
-=======
         if self.status in ProjectPhase.objects.filter(Q(slug="done-complete") |
                                                            Q(slug="done-incomplete") |
                                                            Q(slug="closed")) and not self.campaign_ended:
->>>>>>> 22bbb5ba
             self.campaign_ended = timezone.now()
 
         super(Project, self).save(*args, **kwargs)
@@ -512,14 +481,8 @@
     @property
     def projects(self):
         return self.project_set.order_by('-favorite', '-popularity').filter(
-<<<<<<< HEAD
-            status__in=[ProjectPhase.objects.get(slug="campaign"),
-                        ProjectPhase.objects.get(slug="done-complete"),
-                        ProjectPhase.objects.get(slug="done-incomplete")])
-=======
             status__slug__in=['campaign', 'done-complete', 'done-incomplete',
                               'voting', 'voting-done'])
->>>>>>> 22bbb5ba
 
     class Meta:
         db_table = 'projects_partnerorganization'
