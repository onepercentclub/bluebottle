--- conflicted
+++ resolved
@@ -358,15 +358,8 @@
                 self.payout_status = 'needs_approval'
             else:
                 self.status = ProjectPhase.objects.get(slug="done-incomplete")
-<<<<<<< HEAD
                 self.payout_status = 'needs_approval'
             self.campaign_ended = self.deadline
-
-        if self.status.slug in ["done-complete", "done-incomplete", "closed"] \
-                and not self.campaign_ended:
-            self.campaign_ended = timezone.now()
-=======
->>>>>>> db6af313
 
         super(Project, self).save(*args, **kwargs)
 
