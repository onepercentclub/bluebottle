import datetime
import pytz
<<<<<<< HEAD
from django.core.exceptions import FieldError
=======

from django.conf import settings
from django.contrib.contenttypes.models import ContentType
from django.core.urlresolvers import reverse
>>>>>>> 4eff7031
from django.db import models
from django.db.models import Q
from django.db.models.aggregates import Count, Sum
from django.db.models.signals import post_init, post_save
from django.dispatch import receiver
<<<<<<< HEAD
from django.conf import settings
from django.core.urlresolvers import reverse
=======
>>>>>>> 4eff7031
from django.template.defaultfilters import slugify
from django.utils import timezone
from django.utils.http import urlquote
from django.utils.timezone import now
from django.utils.translation import ugettext as _

from django_extensions.db.fields import (ModificationDateTimeField,
                                         CreationDateTimeField)
from moneyed.classes import Money

<<<<<<< HEAD
from bluebottle.tasks.models import Task
from bluebottle.utils.utils import StatusDefinition
from bluebottle.bb_projects.models import (
    BaseProject, ProjectPhase, BaseProjectDocument)
from bluebottle.utils.fields import MoneyField
=======
from bluebottle.bb_projects.models import (
    BaseProject, ProjectPhase, BaseProjectPhaseLog, BaseProjectDocument
)
>>>>>>> 4eff7031
from bluebottle.clients import properties
from bluebottle.bb_metrics.utils import bb_track
from bluebottle.tasks.models import Task, TaskMember
from bluebottle.utils.utils import StatusDefinition
from bluebottle.wallposts.models import MediaWallpostPhoto, MediaWallpost, TextWallpost

from .mails import (
    mail_project_funded_internal, mail_project_complete,
    mail_project_incomplete
)
from .signals import project_funded

GROUP_PERMS = {'Staff': {'perms': ('add_project', 'change_project',
                                   'delete_project')}}


class ProjectPhaseLog(models.Model):
    project = models.ForeignKey('projects.Project')
    status = models.ForeignKey('bb_projects.ProjectPhase')
    start = CreationDateTimeField(
        _('created'), help_text=_('When this project entered in this status.')
    )


class ProjectManager(models.Manager):
    def search(self, query):
        qs = super(ProjectManager, self).get_queryset()

        # Apply filters
        status = query.getlist(u'status[]', None)
        if status:
            qs = qs.filter(status__slug__in=status)
        else:
            status = query.get('status', None)
            if status:
                qs = qs.filter(status__slug=status)

        country = query.get('country', None)
        if country:
            qs = qs.filter(country=country)

        location = query.get('location', None)
        if location:
            qs = qs.filter(location=location)

        category = query.get('category', None)
        if category:
            qs = qs.filter(categories__slug=category)

        theme = query.get('theme', None)
        if theme:
            qs = qs.filter(theme_id=theme)

        money_needed = query.get('money_needed', None)
        if money_needed:
            qs = qs.filter(amount_needed__gt=0)

        project_type = query.get('project_type', None)
        if project_type == 'volunteering':
            qs = qs.annotate(Count('task')).filter(task__count__gt=0)
        elif project_type == 'funding':
            qs = qs.filter(amount_asked__gt=0)
        elif project_type == 'voting':
            qs = qs.filter(status__slug__in=['voting', 'voting-done'])

        text = query.get('text', None)
        if text:
            qs = qs.filter(Q(title__icontains=text) |
                           Q(pitch__icontains=text) |
                           Q(description__icontains=text))

        return self._ordering(query.get('ordering', None), qs, status)

    def _ordering(self, ordering, queryset, status):
        if ordering == 'amount_asked':
            queryset = queryset.order_by('status', 'amount_asked', 'id')
        elif ordering == 'deadline':
            queryset = queryset.order_by('status', 'deadline', 'id')
        elif ordering == 'amount_needed':
            queryset = queryset.order_by('status', 'amount_needed', 'id')
            queryset = queryset.filter(amount_needed__gt=0)
        elif ordering == 'newest':
            queryset = queryset.extra(
                select={'has_campaign_started': 'campaign_started is null'})
            queryset = queryset.order_by('status', 'has_campaign_started',
                                         '-campaign_started', '-created', 'id')
        elif ordering == 'popularity':
            queryset = queryset.order_by('status', '-popularity', 'id')
            if status == 5:
                queryset = queryset.filter(amount_needed__gt=0)

        elif ordering:
            queryset = queryset.order_by('status', ordering)

        return queryset


class ProjectDocument(BaseProjectDocument):
    @property
    def document_url(self):
        content_type = ContentType.objects.get_for_model(ProjectDocument).id
        # pk may be unset if not saved yet, in which case no url can be
        # generated.
        if self.pk is not None:
            return reverse('document_download_detail',
                           kwargs={'content_type': content_type,
                                   'pk': self.pk or 1})
        return None


class Project(BaseProject):
    latitude = models.DecimalField(
        _('latitude'), max_digits=21, decimal_places=18, null=True, blank=True)
    longitude = models.DecimalField(
        _('longitude'), max_digits=21, decimal_places=18, null=True, blank=True)

    reach = models.PositiveIntegerField(
        _('Reach'), help_text=_('How many people do you expect to reach?'),
        blank=True, null=True)

    video_url = models.URLField(
        _('video'), max_length=100, blank=True, null=True, default='',
        help_text=_("Do you have a video pitch or a short movie that "
                    "explains your project? Cool! We can't wait to see it! "
                    "You can paste the link to YouTube or Vimeo video here"))

    popularity = models.FloatField(null=False, default=0)
    is_campaign = models.BooleanField(verbose_name='On homepage', default=False, help_text=_(
        "Project is part of a campaign and gets special promotion."))

    skip_monthly = models.BooleanField(_("Skip monthly"),
                                       help_text=_(
                                           "Skip this project when running monthly donations"),
                                       default=False)

    allow_overfunding = models.BooleanField(default=True)
    story = models.TextField(
        _("story"), help_text=_("This is the help text for the story field"),
        blank=True, null=True)

    # TODO: Remove these fields?
    effects = models.TextField(
        _("effects"), blank=True, null=True,
        help_text=_("What will be the Impact? How will your "
                    "Smart Idea change the lives of people?"))
    for_who = models.TextField(
        _("for who"), blank=True, null=True,
        help_text=_("Describe your target group"))
    future = models.TextField(
        _("future"), blank=True, null=True,
        help_text=_("How will this project be self-sufficient and "
                    "sustainable in the long term?"))

    date_submitted = models.DateTimeField(_('Campaign Submitted'), null=True,
                                          blank=True)
    campaign_started = models.DateTimeField(_('Campaign Started'), null=True,
                                            blank=True)
    campaign_ended = models.DateTimeField(_('Campaign Ended'), null=True,
                                          blank=True)
    campaign_funded = models.DateTimeField(_('Campaign Funded'), null=True,
                                           blank=True)

    voting_deadline = models.DateTimeField(_('Voting Deadline'), null=True,
                                           blank=True)

    categories = models.ManyToManyField('categories.Category', blank=True)

    objects = ProjectManager()

    def __unicode__(self):
        if self.title:
            return self.title
        return self.slug

    @classmethod
    def update_popularity(self):
        """
        Update popularity score for all projects

        Popularity is calculated by the number of new donations, task members and votes
        in the last 30 days.

        Donations and task members have a weight 5 times that fo a vote.
        """
        from bluebottle.donations.models import Donation
        from bluebottle.tasks.models import TaskMember
        from bluebottle.votes.models import Vote

        weight = 5

        last_month = timezone.now() - timezone.timedelta(days=30)
        donations = Donation.objects.filter(
            order__status__in=[
                StatusDefinition.PLEDGED,
                StatusDefinition.PENDING,
                StatusDefinition.SUCCESS
            ],
            created__gte=last_month
        ).exclude(order__order_type='recurring')

        task_members = TaskMember.objects.filter(
            created__gte=last_month
        )

        votes = Vote.objects.filter(
            created__gte=last_month
        )

        # Loop over all projects that where changed, or where a donation was recently done
        for project in self.objects.filter(
                Q(updated__gte=last_month) |
                Q(donation__created__gte=last_month,
                  donation__order__status__in=[StatusDefinition.SUCCESS, StatusDefinition.PENDING]) |
                Q(task__members__created__gte=last_month) |
                Q(vote__created__gte=last_month)).distinct():

            project.popularity = (
                weight * len(donations.filter(project=project)) +
                weight * len(task_members.filter(task__project=project)) +
                len(votes.filter(project=project))
            )
            project.save()

    def save(self, *args, **kwargs):
        if not self.slug:
            original_slug = slugify(self.title)
            counter = 2
            qs = self.__class__.objects

            while qs.filter(slug=original_slug).exists():
                original_slug = '{0}-{1}'.format(original_slug, counter)
                counter += 1
            self.slug = original_slug

        if not self.status:
            self.status = ProjectPhase.objects.get(slug="plan-new")

        # If the project status is moved to New or Needs Work, clear the
        # date_submitted field
        if self.status.slug in ["plan-new", "plan-needs-work"]:
            self.date_submitted = None

        # Set the submitted date
        if self.status == ProjectPhase.objects.get(
                slug="plan-submitted") and not self.date_submitted:
            self.date_submitted = timezone.now()

        # Set the campaign started date
        if self.status == ProjectPhase.objects.get(
                slug="campaign") and not self.campaign_started:
            self.campaign_started = timezone.now()

        # Set a default deadline of 30 days
        if not self.deadline:
            self.deadline = timezone.now() + datetime.timedelta(days=30)

        # make sure the deadline is set to the end of the day, amsterdam time
        tz = pytz.timezone('Europe/Amsterdam')
        local_time = self.deadline.astimezone(tz)
        if local_time.time() != datetime.time(23, 59, 59):
            self.deadline = tz.localize(
                datetime.datetime.combine(local_time.date(),
                                          datetime.time(23, 59, 59))
            )

        if self.amount_asked:
            self.update_amounts(False)

        # FIXME: Clean up this code, make it readable
        # Project is not ended, complete, funded or stopped and its deadline has expired.
        if not self.campaign_ended and self.deadline < timezone.now() \
                and self.status.slug not in ["done-complete",
                                             "done-incomplete",
                                             "closed",
                                             "voting-done"]:
            if self.amount_asked.amount > 0 and self.amount_donated.amount <= 20 \
                    or not self.campaign_started:
                self.status = ProjectPhase.objects.get(slug="closed")
            elif self.amount_asked.amount > 0 \
                    and self.amount_donated >= self.amount_asked:
                self.status = ProjectPhase.objects.get(slug="done-complete")
            else:
                self.status = ProjectPhase.objects.get(slug="done-incomplete")
            self.campaign_ended = self.deadline

        if self.status.slug in ["done-complete", "done-incomplete", "closed"] \
                and not self.campaign_ended:
            self.campaign_ended = timezone.now()

        previous_status = None
        if self.pk:
            previous_status = self.__class__.objects.get(pk=self.pk).status
        super(Project, self).save(*args, **kwargs)

        # Only log project phase if the status has changed
        if self is not None and previous_status != self.status:
            ProjectPhaseLog.objects.create(
                project=self, status=self.status)

    def update_status_after_donation(self, save=True):
        if not self.campaign_funded and not self.campaign_ended and \
                self.status not in ProjectPhase.objects.filter(
                    Q(slug="done-complete") |
                    Q(slug="done-incomplete")) and self.amount_needed.amount <= 0:
            self.campaign_funded = timezone.now()
            if save:
                self.save()

    def update_amounts(self, save=True):
        """
        Update amount based on paid and pending donations.
        """
        total = self.get_money_total([StatusDefinition.PENDING,
                                       StatusDefinition.SUCCESS,
                                       StatusDefinition.PLEDGED])
        if isinstance(total, list):
            DeprecationWarning('Cannot yet handle multiple currencies on one project!')
        self.amount_donated = total
        self.amount_needed = self.amount_asked - self.amount_donated
        if self.amount_needed.amount < 0:
            # Should never be less than zero
            self.amount_needed = Money(0, self.amount_asked.currency)
        self.update_status_after_donation(False)
        if save:
            self.save()

    def get_money_total(self, status_in=None):
        """
        Calculate the total (realtime) amount of money for donations,
        optionally filtered by status.
        """

        if self.amount_asked.amount == 0:
            # No money asked, return 0
            totals = [Money(0, 'EUR')]
        else:

            donations = self.donation_set.all()

            if status_in:
                donations = donations.filter(order__status__in=status_in)

            # total = donations.aggregate(sum=Sum('amount'))

            totals = [
                Money(data['amount__sum'], data['amount_currency']) for data in
                donations.values('amount_currency').annotate(Sum('amount')).order_by()
            ]

        if len(totals) == 0:
            totals = [Money(0, 'EUR')]

        if len(totals) > 1:
            FieldError('Cannot yet handle multiple currencies on one project!')

        return totals[0]

    @property
    def is_realised(self):
        return self.status in ProjectPhase.objects.filter(
            slug__in=['done-complete', 'done-incomplete', 'realised']).all()

    @property
    def is_funding(self):
        return self.amount_asked.amount > 0

    def supporter_count(self, with_guests=True):
        # TODO: Replace this with a proper Supporters API
        # something like /projects/<slug>/donations
        donations = self.donation_set
        donations = donations.filter(
            order__status__in=[StatusDefinition.PLEDGED,
                               StatusDefinition.PENDING,
                               StatusDefinition.SUCCESS])
        count = donations.all().aggregate(total=Count('order__user', distinct=True))['total']

        if with_guests:
            donations = self.donation_set
            donations = donations.filter(
                order__status__in=[StatusDefinition.PLEDGED,
                                   StatusDefinition.PENDING,
                                   StatusDefinition.SUCCESS])
            donations = donations.filter(order__user__isnull=True)
            count += len(donations.all())
        return count

    @property
    def vote_count(self):
        return self.vote_set.count()

    @property
    def task_count(self):
        return len(
            self.task_set.filter(status=Task.TaskStatuses.open).all())

    @property
    def realized_task_count(self):
        return len(
            self.task_set.filter(status=Task.TaskStatuses.realized).all())

    @property
    def from_suggestion(self):
        return len(self.suggestions.all()) > 0

    @property
    def get_open_tasks(self):
        return self.task_set.filter(status=Task.TaskStatuses.open).all()

    @property
    def date_funded(self):
        return self.campaign_funded

    @property
    def donation_totals(self):
        return self.get_money_total([StatusDefinition.PENDING,
                                     StatusDefinition.SUCCESS,
                                     StatusDefinition.PLEDGED])

    @property
    def amount_pending(self):
        return self.get_money_total([StatusDefinition.PENDING])

    @property
    def amount_safe(self):
        return self.get_money_total([StatusDefinition.SUCCESS])

    @property
    def amount_pledged(self):
        return self.get_money_total([StatusDefinition.PLEDGED])

    @property
    def donated_percentage(self):
        if not self.amount_asked.amount:
            return 0
        elif self.amount_donated.amount > self.amount_asked.amount:
            return 100
        return int(100 * self.amount_donated.amount / self.amount_asked.amount)

    @property
    def wallpost_photos(self):
        project_type = ContentType.objects.get_for_model(self)
        return MediaWallpostPhoto.objects.order_by('-mediawallpost__created').\
            filter(mediawallpost__object_id=self.id, mediawallpost__content_type=project_type)

    @property
    def wallpost_videos(self):
        project_type = ContentType.objects.get_for_model(self)
        return MediaWallpost.objects.order_by('-created').\
            filter(object_id=self.id, content_type=project_type, video_url__gt="")

    @property
    def donors(self, limit=20):
        return self.donation_set.\
            filter(order__status__in=[StatusDefinition.PLEDGED,
                                      StatusDefinition.PENDING,
                                      StatusDefinition.SUCCESS],
                   anonymous=False).\
            filter(order__user__isnull=False).\
            order_by('order__user', '-created').distinct('order__user')[:limit]

    @property
    def task_members(self, limit=20):
        return TaskMember.objects.\
            filter(task__project=self, status__in=['accepted', 'realized']).\
            order_by('member', '-created').distinct('member')[:limit]

    @property
    def posters(self, limit=20):
        return TextWallpost.objects.\
            filter(object_id=self.id).\
            order_by('author', '-created').distinct('author')[:limit]

    def get_absolute_url(self):
        """ Get the URL for the current project. """
        return 'https://{}/projects/{}'.format(properties.tenant.domain_url, self.slug)

    def get_meta_title(self, **kwargs):
        return u"%(name_project)s | %(theme)s | %(country)s" % {
            'name_project': self.title,
            'theme': self.theme.name if self.theme else '',
            'country': self.country.name if self.country else '',
        }

    def get_fb_title(self, **kwargs):
        title = _(u"{name_project} in {country}").format(
            name_project=self.title,
            country=self.country.name if self.country else '',
        )
        return title

    def get_tweet(self, **kwargs):
        """ Build the tweet text for the meta data """
        request = kwargs.get('request')
        if request:
            lang_code = request.LANGUAGE_CODE
        else:
            lang_code = 'en'
        twitter_handle = settings.TWITTER_HANDLES.get(lang_code,
                                                      settings.DEFAULT_TWITTER_HANDLE)

        title = urlquote(self.get_fb_title())

        # {URL} is replaced in Ember to fill in the page url, avoiding the
        # need to provide front-end urls in our Django code.
        tweet = _(u"{title} {{URL}}").format(
            title=title, twitter_handle=twitter_handle
        )

        return tweet

    class Meta(BaseProject.Meta):
        ordering = ['title']

    def status_changed(self, old_status, new_status):
        status_complete = ProjectPhase.objects.get(slug="done-complete")
        status_incomplete = ProjectPhase.objects.get(slug="done-incomplete")

        if new_status == status_complete:
            mail_project_complete(self)
        if new_status == status_incomplete:
            mail_project_incomplete(self)

        data = {
            "Project": self.title,
            "Owner": self.owner.email,
            "old_status": old_status.name,
            "new_status": new_status.name
        }

        if old_status.slug in ('plan-new',
                               'plan-submitted',
                               'plan-needs-work',
                               'voting',
                               'voting-done',
                               'campaign') and new_status.slug in ('done-complete',
                                                                   'done-incomplete',
                                                                   'closed'):

            bb_track("Project Completed", data)

    def deadline_reached(self):
        # BB-3616 "Funding projects should not look at (in)complete tasks for their status."
        if self.is_funding:
            if self.amount_donated >= self.amount_asked:
                self.status = ProjectPhase.objects.get(slug="done-complete")
            elif self.amount_donated.amount <= 20 or not self.campaign_started:
                self.status = ProjectPhase.objects.get(slug="closed")
            else:
                self.status = ProjectPhase.objects.get(slug="done-incomplete")
        else:
            if self.task_set.filter(
                    status__in=[Task.TaskStatuses.in_progress,
                                Task.TaskStatuses.open]).count() > 0:
                self.status = ProjectPhase.objects.get(slug="done-incomplete")
            else:
                self.status = ProjectPhase.objects.get(slug="done-complete")
        self.campaign_ended = now()
        self.save()

        data = {
            "Project": self.title,
            "Author": self.owner.username
        }

        bb_track("Project Deadline Reached", data)


class ProjectBudgetLine(models.Model):
    """
    BudgetLine: Entries to the Project Budget sheet.
    This is the budget for the amount asked from this
    website.
    """
    project = models.ForeignKey('projects.Project')
    description = models.CharField(_('description'), max_length=255, default='')
    currency = models.CharField(max_length=3, default='EUR')
    amount = MoneyField()

    created = CreationDateTimeField()
    updated = ModificationDateTimeField()

    class Meta:
        verbose_name = _('budget line')
        verbose_name_plural = _('budget lines')

    def __unicode__(self):
        return u'{0} - {1}'.format(self.description, self.amount)


@receiver(project_funded, weak=False, sender=Project,
          dispatch_uid="email-project-team-project-funded")
def email_project_team_project_funded(sender, instance, first_time_funded,
                                      **kwargs):
    mail_project_funded_internal(instance)


@receiver(post_init, sender=Project,
          dispatch_uid="bluebottle.projects.Project.post_init")
def project_post_init(sender, instance, **kwargs):
    instance._init_status = instance.status_id


@receiver(post_save, sender=Project,
          dispatch_uid="bluebottle.projects.Project.post_save")
def project_post_save(sender, instance, **kwargs):
    try:
        init_status, current_status = None, None

        try:
            init_status = ProjectPhase.objects.get(id=instance._init_status)
        except ProjectPhase.DoesNotExist:
            pass

        try:
            current_status = instance.status
        except ProjectPhase.DoesNotExist:
            pass

        if init_status != current_status:
            instance.status_changed(init_status, current_status)
    except AttributeError:
        pass


@receiver(post_save, sender=Project, dispatch_uid="updating_suggestion")
def project_submitted_update_suggestion(sender, instance, **kwargs):
    if instance.status.slug == 'plan-submitted':
        # Only one suggestion can be connected to a project
        suggestion = instance.suggestions.first()
        if suggestion and suggestion.status == 'in_progress':
            suggestion.status = 'submitted'
            suggestion.save()

    if instance.status.slug == 'plan-needs-work':
        suggestion = instance.suggestions.first()
        if suggestion and suggestion.status == 'submitted':
            suggestion.status = 'in_progress'
            suggestion.save()<|MERGE_RESOLUTION|>--- conflicted
+++ resolved
@@ -1,23 +1,15 @@
 import datetime
 import pytz
-<<<<<<< HEAD
 from django.core.exceptions import FieldError
-=======
 
 from django.conf import settings
 from django.contrib.contenttypes.models import ContentType
 from django.core.urlresolvers import reverse
->>>>>>> 4eff7031
 from django.db import models
 from django.db.models import Q
 from django.db.models.aggregates import Count, Sum
 from django.db.models.signals import post_init, post_save
 from django.dispatch import receiver
-<<<<<<< HEAD
-from django.conf import settings
-from django.core.urlresolvers import reverse
-=======
->>>>>>> 4eff7031
 from django.template.defaultfilters import slugify
 from django.utils import timezone
 from django.utils.http import urlquote
@@ -28,21 +20,14 @@
                                          CreationDateTimeField)
 from moneyed.classes import Money
 
-<<<<<<< HEAD
 from bluebottle.tasks.models import Task
 from bluebottle.utils.utils import StatusDefinition
 from bluebottle.bb_projects.models import (
     BaseProject, ProjectPhase, BaseProjectDocument)
 from bluebottle.utils.fields import MoneyField
-=======
-from bluebottle.bb_projects.models import (
-    BaseProject, ProjectPhase, BaseProjectPhaseLog, BaseProjectDocument
-)
->>>>>>> 4eff7031
 from bluebottle.clients import properties
 from bluebottle.bb_metrics.utils import bb_track
-from bluebottle.tasks.models import Task, TaskMember
-from bluebottle.utils.utils import StatusDefinition
+from bluebottle.tasks.models import TaskMember
 from bluebottle.wallposts.models import MediaWallpostPhoto, MediaWallpost, TextWallpost
 
 from .mails import (
@@ -352,8 +337,8 @@
         Update amount based on paid and pending donations.
         """
         total = self.get_money_total([StatusDefinition.PENDING,
-                                       StatusDefinition.SUCCESS,
-                                       StatusDefinition.PLEDGED])
+                                      StatusDefinition.SUCCESS,
+                                      StatusDefinition.PLEDGED])
         if isinstance(total, list):
             DeprecationWarning('Cannot yet handle multiple currencies on one project!')
         self.amount_donated = total
