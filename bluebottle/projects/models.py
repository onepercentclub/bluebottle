import datetime
import logging

import pytz
from django.conf import settings
from django.contrib.contenttypes.models import ContentType
from django.contrib.contenttypes.fields import GenericRelation
from django.core.urlresolvers import reverse
from django.db import models
from django.db.models import Q
from django.db.models.aggregates import Count, Sum
from django.db.models.signals import post_init, post_save, pre_save
from django.dispatch import receiver
from django.template.defaultfilters import slugify
from django.utils import timezone
from django.utils.functional import lazy
from django.utils.http import urlquote
from django.utils.timezone import now
from django.utils.translation import ugettext_lazy as _
from django_extensions.db.fields import ModificationDateTimeField, CreationDateTimeField

from django_summernote.models import AbstractAttachment
from moneyed.classes import Money
from polymorphic.models import PolymorphicModel
from select_multiple_field.models import SelectMultipleField

from bluebottle.analytics.tasks import queue_analytics_record
from bluebottle.bb_metrics.utils import bb_track
from bluebottle.bb_projects.models import (
    BaseProject, ProjectPhase, BaseProjectDocument
)
from bluebottle.clients import properties
from bluebottle.clients.utils import LocalTenant
from bluebottle.tasks.models import Task, TaskMember
from bluebottle.utils.exchange_rates import convert
from bluebottle.utils.fields import MoneyField, get_currency_choices, get_default_currency
from bluebottle.utils.managers import UpdateSignalsQuerySet
from bluebottle.utils.utils import StatusDefinition, PreviousStatusMixin
from bluebottle.wallposts.models import (
    Wallpost, MediaWallpostPhoto, MediaWallpost, TextWallpost
)
from .mails import mail_project_complete, mail_project_incomplete
<<<<<<< HEAD

=======
from .signals import project_funded  # NOQA
>>>>>>> de9af8fd

logger = logging.getLogger(__name__)


class ProjectPhaseLog(models.Model):
    project = models.ForeignKey('projects.Project')
    status = models.ForeignKey('bb_projects.ProjectPhase')
    start = CreationDateTimeField(
        _('created'), help_text=_('When this project entered in this status.')
    )

    class Analytics:
        type = 'project'
        tags = {
            'id': 'project.id',
            'sub_type': 'project.project_type',
            'status': 'status.name',
            'status_slug': 'status.slug',
            'theme': {
                'project.theme.name': {'translate': True}
            },
            'theme_slug': 'project.theme.slug',
            'location': 'project.location.name',
            'location_group': 'project.location.group.name',
            'country': 'project.country_name'
        }
        fields = {
            'id': 'project.id',
            'user_id': 'project.owner.id'
        }

        @staticmethod
        def timestamp(obj, created):
            return obj.start


class ProjectDocument(BaseProjectDocument):
    @property
    def document_url(self):
        # pk may be unset if not saved yet, in which case no url can be
        # generated.
        if self.pk is not None:
            return reverse('project-document-file', kwargs={'pk': self.pk})
        return None

    @property
    def owner(self):
        return self.project.owner

    @property
    def parent(self):
        return self.project


class Project(BaseProject, PreviousStatusMixin):
    latitude = models.DecimalField(
        _('latitude'), max_digits=21, decimal_places=18, null=True, blank=True)
    longitude = models.DecimalField(
        _('longitude'), max_digits=21, decimal_places=18, null=True, blank=True)

    reach = models.PositiveIntegerField(
        _('Reach'), help_text=_('How many people do you expect to reach?'),
        blank=True, null=True)

    video_url = models.URLField(
        _('video'), max_length=100, blank=True, null=True, default='',
        help_text=_("Do you have a video pitch or a short movie that "
                    "explains your project? Cool! We can't wait to see it! "
                    "You can paste the link to YouTube or Vimeo video here"))

    popularity = models.FloatField(null=False, default=0)
    is_campaign = models.BooleanField(verbose_name='On homepage', default=False, help_text=_(
        "Project is part of a campaign and gets special promotion."))

    skip_monthly = models.BooleanField(_("Skip monthly"),
                                       help_text=_(
                                           "Skip this project when running monthly donations"),
                                       default=False)

    allow_overfunding = models.BooleanField(default=True)
    story = models.TextField(
        _("story"), help_text=_("Describe the project in detail"),
        blank=True, null=True)

    # TODO: Remove these fields?
    effects = models.TextField(
        _("effects"), blank=True, null=True,
        help_text=_("What will be the Impact? How will your "
                    "Smart Idea change the lives of people?"))
    for_who = models.TextField(
        _("for who"), blank=True, null=True,
        help_text=_("Describe your target group"))
    future = models.TextField(
        _("future"), blank=True, null=True,
        help_text=_("How will this project be self-sufficient and "
                    "sustainable in the long term?"))

    date_submitted = models.DateTimeField(_('Campaign Submitted'), null=True,
                                          blank=True)
    campaign_started = models.DateTimeField(_('Campaign Started'), null=True,
                                            blank=True)
    campaign_ended = models.DateTimeField(_('Campaign Ended'), null=True,
                                          blank=True)
    campaign_funded = models.DateTimeField(_('Campaign Funded'), null=True,
                                           blank=True)
    campaign_paid_out = models.DateTimeField(_('Campaign Paid Out'), null=True,
                                             blank=True)
    voting_deadline = models.DateTimeField(_('Voting Deadline'), null=True,
                                           blank=True)

    categories = models.ManyToManyField('categories.Category', blank=True)

    currencies = SelectMultipleField(max_length=100, default=[],
                                     choices=lazy(get_currency_choices, tuple)())

    celebrate_results = models.BooleanField(
        _('Celebrate Results'),
        help_text=_('Show celebration when project is complete'),
        default=True
    )

    PAYOUT_STATUS_CHOICES = (
        (StatusDefinition.NEEDS_APPROVAL, _('Needs approval')),
        (StatusDefinition.APPROVED, _('Approved')),
        (StatusDefinition.SCHEDULED, _('Scheduled')),
        (StatusDefinition.RE_SCHEDULED, _('Re-scheduled')),
        (StatusDefinition.IN_PROGRESS, _('In progress')),
        (StatusDefinition.PARTIAL, _('Partially paid')),
        (StatusDefinition.SUCCESS, _('Success')),
        (StatusDefinition.FAILED, _('Failed'))
    )

    payout_status = models.CharField(max_length=50, null=True, blank=True,
                                     choices=PAYOUT_STATUS_CHOICES)
    wallposts = GenericRelation(Wallpost, related_query_name='project_wallposts')
    objects = UpdateSignalsQuerySet.as_manager()

    def __unicode__(self):
        if self.title:
            return u'{}'.format(self.title)
        return self.slug

    @classmethod
    def update_popularity(self):
        """
        Update popularity score for all projects

        Popularity is calculated by the number of new donations, task members and votes
        in the last 30 days.

        Donations and task members have a weight 5 times that fo a vote.
        """
        from bluebottle.donations.models import Donation
        from bluebottle.tasks.models import TaskMember
        from bluebottle.votes.models import Vote

        weight = 5

        last_month = timezone.now() - timezone.timedelta(days=30)
        donations = Donation.objects.filter(
            order__status__in=[
                StatusDefinition.PLEDGED,
                StatusDefinition.PENDING,
                StatusDefinition.SUCCESS
            ],
            created__gte=last_month
        ).exclude(order__order_type='recurring')

        task_members = TaskMember.objects.filter(
            created__gte=last_month
        )

        votes = Vote.objects.filter(
            created__gte=last_month
        )

        # Loop over all projects that have popularity set, where a donation was recently done,
        # where a taskmember was created or that recieved a vote
        # These queries CAN be combined into one query, but that is very inefficient.
        queries = [
            Q(popularity__gt=0),
            Q(donation__created__gte=last_month,
              donation__order__status__in=[StatusDefinition.SUCCESS, StatusDefinition.PENDING]),
            Q(task__members__created__gte=last_month),
            Q(vote__created__gte=last_month)
        ]

        for query in queries:
            for project in self.objects.filter(query).distinct():
                popularity = (
                    weight * len(donations.filter(project=project)) +
                    weight * len(task_members.filter(task__project=project)) +
                    len(votes.filter(project=project))
                )
                # Save the new value to the db, but skip .save
                # this way we will not trigger signals and hit the save method
                self.objects.filter(pk=project.pk).update(popularity=popularity)

    @classmethod
    def update_status_stats(cls, tenant):
        logger.info('Updating Project Status Stats: {}'.format(tenant.name))
        timestamp = datetime.datetime.today().replace(hour=0, minute=0, second=0, microsecond=0)
        for status in ProjectPhase.objects.all():
            # TODO: Should we count statuses only where the project phase status is active?
            count = Project.objects.filter(status=status).count()
            logger.info('status: {}, count: {}'.format(status.name, count))
            tags = {
                'type': 'project_status_daily',
                'status': status.name,
                'status_slug': status.slug,
                'tenant': tenant.client_name,
            }
            fields = {
                'total': count,
            }
            if getattr(properties, 'CELERY_RESULT_BACKEND', None):
                queue_analytics_record.delay(timestamp=timestamp, tags=tags, fields=fields)
            else:
                queue_analytics_record(timestamp=timestamp, tags=tags, fields=fields)

    def save(self, *args, **kwargs):
        # Set valid slug
        if not self.slug:
            original_slug = slugify(self.title)
            counter = 2
            qs = self.__class__.objects

            while qs.filter(slug=original_slug).exists():
                original_slug = '{0}-{1}'.format(original_slug, counter)
                counter += 1
            self.slug = original_slug

        # set default project_type if not already defined
        if not self.project_type:
            with LocalTenant():
                try:
                    self.project_type = properties.PROJECT_CREATE_TYPES[0]
                except (AttributeError, KeyError):
                    logger.warning('Tenant has no PROJECT_CREATE_TYPES: %s', properties.tenant.name,
                                   exc_info=1)

        if not self.status:
            self.status = ProjectPhase.objects.get(slug="plan-new")

        if not self.currencies and self.amount_asked:
            self.currencies = [str(self.amount_asked.currency)]

        # Set a default deadline of 30 days
        if not self.deadline:
            self.deadline = timezone.now() + datetime.timedelta(days=30)

        # make sure the deadline is set to the end of the day, amsterdam time
        tz = pytz.timezone('Europe/Amsterdam')
        local_time = self.deadline.astimezone(tz)
        if local_time.time() != datetime.time(23, 59, 59):
            self.deadline = tz.localize(
                datetime.datetime.combine(local_time.date(),
                                          datetime.time(23, 59, 59))
            )

        if not self.amount_asked:
            self.amount_asked = Money(0, get_default_currency())

        if self.amount_asked.amount:
            self.update_amounts(False)

        if self.amount_asked and self.amount_asked.currency != self.amount_extra.currency:
            self.amount_extra = Money(
                self.amount_extra.amount, self.amount_asked.currency
            )

        # Project is not ended, complete, funded or stopped and its deadline has expired.
        if not self.campaign_ended and self.deadline < timezone.now() \
                and self.status.slug not in ["done-complete",
                                             "done-incomplete",
                                             "closed",
                                             "voting-done"]:
            self.update_status_after_deadline()
            self.campaign_ended = self.deadline

        if self.payout_status == 'success' and not self.campaign_paid_out:
            self.campaign_paid_out = now()

        if self.payout_status == 're_scheduled' and self.campaign_paid_out:
            self.campaign_paid_out = None

        # If the project is re-opened, payout-status should be cleaned
        if self.status.slug not in ["done-complete", "done-incomplete"] and  \
                self.payout_status == 'needs_approval':
            self.payout_status = None

        if not self.task_manager:
            self.task_manager = self.owner

        # Set all task.author to project.task_manager
        self.task_set.exclude(author=self.task_manager).update(author=self.task_manager)

        super(Project, self).save(*args, **kwargs)

    def update_status_after_donation(self, save=True):
        if not self.campaign_funded and not self.campaign_ended and \
                self.status.slug not in ["done-complete", "done-incomplete"] and \
                self.amount_needed.amount <= 0:
            self.campaign_funded = timezone.now()
            if save:
                self.save()

    def update_amounts(self, save=True):
        """
        Update amount based on paid and pending donations.
        """
        total = self.get_money_total([StatusDefinition.PENDING,
                                      StatusDefinition.SUCCESS,
                                      StatusDefinition.PLEDGED])

        self.amount_donated = total
        self.amount_needed = self.amount_asked - self.amount_donated

        self.update_status_after_donation(False)

        if save:
            self.save()

    def get_money_total(self, status_in=None):
        """
        Calculate the total (realtime) amount of money for donations,
        optionally filtered by status.
        """
        if not self.amount_asked:
            # No money asked, return 0
            return Money(0, 'EUR')

        donations = self.donation_set

        if status_in:
            donations = donations.filter(order__status__in=status_in)

        totals = donations.values('amount_currency').annotate(total=Sum('amount'))
        amounts = [Money(total['total'], total['amount_currency']) for total in totals]

        amounts = [convert(amount, self.amount_asked.currency) for amount in amounts]

        return sum(amounts) or Money(0, self.amount_asked.currency)

    @property
    def donations(self):
        success = [StatusDefinition.PENDING, StatusDefinition.SUCCESS]
        return self.donation_set.filter(order__status__in=success)

    @property
    def totals_donated(self):
        confirmed = [StatusDefinition.PENDING, StatusDefinition.SUCCESS]
        donations = self.donation_set.filter(order__status__in=confirmed)
        totals = [
            Money(data['amount__sum'], data['amount_currency']) for data in
            donations.values('amount_currency').annotate(Sum('amount')).order_by()
        ]
        return totals

    @property
    def is_realised(self):
        return self.status in ProjectPhase.objects.filter(
            slug__in=['done-complete', 'done-incomplete', 'realised']).all()

    @property
    def is_funding(self):
        return self.amount_asked.amount > 0

    @property
    def has_survey(self):
        return len(self.response_set.all()) > 0

    @property
    def expertise_based(self):
        return any(task.skill.expertise for task in self.task_set.all() if task.skill)

    def supporter_count(self, with_guests=True):
        # TODO: Replace this with a proper Supporters API
        # something like /projects/<slug>/donations
        donations = self.donation_set
        donations = donations.filter(
            order__status__in=[StatusDefinition.PLEDGED,
                               StatusDefinition.PENDING,
                               StatusDefinition.SUCCESS])
        count = donations.all().aggregate(total=Count('order__user', distinct=True))['total']

        if with_guests:
            donations = self.donation_set
            donations = donations.filter(
                order__status__in=[StatusDefinition.PLEDGED,
                                   StatusDefinition.PENDING,
                                   StatusDefinition.SUCCESS])
            donations = donations.filter(order__user__isnull=True)
            count += len(donations.all())
        return count

    @property
    def country_name(self):
        try:
            if self.country:
                return self.country.name
            elif self.location:
                return self.location.country.name
        except AttributeError:
            return ''

    @property
    def vote_count(self):
        return self.vote_set.count()

    @property
    def task_count(self):
        return self.task_set.exclude(status=Task.TaskStatuses.closed).count()

    @property
    def realized_task_count(self):
        return self.task_set.filter(status=Task.TaskStatuses.realized).count()

    @property
    def open_task_count(self):
        return self.task_set.filter(status=Task.TaskStatuses.open).count()

    @property
    def full_task_count(self):
        return self.task_set.filter(status=Task.TaskStatuses.full).count()

    @property
    def from_suggestion(self):
        return len(self.suggestions.all()) > 0

    @property
    def date_funded(self):
        return self.campaign_funded

    @property
    def donation_totals(self):
        return self.get_money_total([StatusDefinition.PENDING,
                                     StatusDefinition.SUCCESS,
                                     StatusDefinition.PLEDGED])

    @property
    def amount_pending(self):
        return self.get_money_total([StatusDefinition.PENDING])

    @property
    def amount_safe(self):
        return self.get_money_total([StatusDefinition.SUCCESS])

    @property
    def amount_pledged(self):
        return self.get_money_total([StatusDefinition.PLEDGED])

    @property
    def donated_percentage(self):
        if not self.amount_asked.amount:
            return 0
        elif self.amount_donated.amount > self.amount_asked.amount:
            return 100
        return int(100 * self.amount_donated.amount / self.amount_asked.amount)

    @property
    def wallpost_photos(self):
        project_type = ContentType.objects.get_for_model(self)
        return MediaWallpostPhoto.objects.order_by('-mediawallpost__created'). \
            filter(mediawallpost__object_id=self.id,
                   mediawallpost__content_type=project_type,
                   results_page=True)

    @property
    def wallpost_videos(self):
        project_type = ContentType.objects.get_for_model(self)
        return MediaWallpost.objects.order_by('-created'). \
            filter(object_id=self.id, content_type=project_type, video_url__gt="")

    @property
    def donors(self, limit=20):
        return self.donation_set. \
            filter(order__status__in=[StatusDefinition.PLEDGED,
                                      StatusDefinition.PENDING,
                                      StatusDefinition.SUCCESS]). \
            filter(anonymous=False). \
            filter(order__user__isnull=False). \
            order_by('order__user', 'name', '-created').distinct('order__user', 'name')[:limit]

    @property
    def task_members(self, limit=20):
        return TaskMember.objects. \
            filter(task__project=self, status__in=['accepted', 'realized']). \
            order_by('member', '-created').distinct('member')[:limit]

    @property
    def posters(self, limit=20):
        return TextWallpost.objects.filter(
            object_id=self.id,
            content_type=ContentType.objects.get_for_model(self.__class__)
        ).order_by('author', '-created').distinct('author')[:limit]

    @property
    def can_refund(self):
        return (
            properties.ENABLE_REFUNDS and
            self.amount_donated.amount > 0 and
            self.status.slug == 'closed'
        )

    def get_absolute_url(self):
        """ Get the URL for the current project. """
        return 'https://{}/projects/{}'.format(properties.tenant.domain_url, self.slug)

    def get_meta_title(self, **kwargs):
        return u"%(name_project)s | %(theme)s | %(country)s" % {
            'name_project': self.title,
            'theme': self.theme.name if self.theme else '',
            'country': self.country.name if self.country else '',
        }

    def get_fb_title(self, **kwargs):
        title = _(u"{name_project} in {country}").format(
            name_project=self.title,
            country=self.country.name if self.country else '',
        )
        return title

    def get_tweet(self, **kwargs):
        """ Build the tweet text for the meta data """
        request = kwargs.get('request')
        if request:
            lang_code = request.LANGUAGE_CODE
        else:
            lang_code = 'en'
        twitter_handle = settings.TWITTER_HANDLES.get(lang_code,
                                                      settings.DEFAULT_TWITTER_HANDLE)

        title = urlquote(self.get_fb_title())

        # {URL} is replaced in Ember to fill in the page url, avoiding the
        # need to provide front-end urls in our Django code.
        tweet = _(u"{title} {{URL}}").format(
            title=title, twitter_handle=twitter_handle
        )

        return tweet

    class Meta(BaseProject.Meta):
        permissions = (
            ('approve_payout', 'Can approve payouts for projects'),
            ('api_read_project', 'Can view projects through the API'),
            ('api_add_project', 'Can add projects through the API'),
            ('api_change_project', 'Can change projects through the API'),
            ('api_delete_project', 'Can delete projects through the API'),

            ('api_read_own_project', 'Can view own projects through the API'),
            ('api_add_own_project', 'Can add own projects through the API'),
            ('api_change_own_project', 'Can change own projects through the API'),
            ('api_delete_own_project', 'Can delete own projects through the API'),

            ('api_read_projectdocument', 'Can view project documents through the API'),
            ('api_add_projectdocument', 'Can add project documents through the API'),
            ('api_change_projectdocument', 'Can change project documents through the API'),
            ('api_delete_projectdocument', 'Can delete project documents through the API'),

            ('api_read_own_projectdocument', 'Can view project own documents through the API'),
            ('api_add_own_projectdocument', 'Can add own project documents through the API'),
            ('api_change_own_projectdocument', 'Can change own project documents through the API'),
            ('api_delete_own_projectdocument', 'Can delete own project documents through the API'),

            ('api_read_projectbudgetline', 'Can view project budget lines through the API'),
            ('api_add_projectbudgetline', 'Can add project budget lines through the API'),
            ('api_change_projectbudgetline', 'Can change project budget lines through the API'),
            ('api_delete_projectbudgetline', 'Can delete project budget lines through the API'),

            ('api_read_own_projectbudgetline', 'Can view own project budget lines through the API'),
            ('api_add_own_projectbudgetline', 'Can add own project budget lines through the API'),
            ('api_change_own_projectbudgetline', 'Can change own project budget lines through the API'),
            ('api_delete_own_projectbudgetline', 'Can delete own project budget lines through the API'),

        )
        ordering = ['title']

    def status_changed(self, old_status, new_status):
        status_complete = ProjectPhase.objects.get(slug="done-complete")
        status_incomplete = ProjectPhase.objects.get(slug="done-incomplete")

        if new_status == status_complete:
            mail_project_complete(self)
        if new_status == status_incomplete:
            mail_project_incomplete(self)

        data = {
            "Project": self.title,
            "Owner": self.owner.email,
            "old_status": old_status.name,
            "new_status": new_status.name
        }

        if old_status.slug in ('plan-new',
                               'plan-submitted',
                               'plan-needs-work',
                               'voting',
                               'voting-done',
                               'campaign') and new_status.slug in ('done-complete',
                                                                   'done-incomplete',
                                                                   'closed'):
            bb_track("Project Completed", data)

    def check_task_status(self):
        if (not self.is_funding and
                all([task.status == Task.TaskStatuses.realized for task in self.task_set.all()])):
            self.status = ProjectPhase.objects.get(slug='done-complete')
            self.save()

    def update_status_after_deadline(self):
        if self.is_funding:
            if self.amount_donated >= self.amount_asked:
                self.status = ProjectPhase.objects.get(slug="done-complete")
                self.payout_status = 'needs_approval'
            elif self.amount_donated.amount <= 20 or not self.campaign_started:
                self.status = ProjectPhase.objects.get(slug="closed")
            else:
                self.status = ProjectPhase.objects.get(slug="done-incomplete")
                self.payout_status = 'needs_approval'
        else:
            if self.task_set.filter(
                    status__in=[Task.TaskStatuses.in_progress,
                                Task.TaskStatuses.open,
                                Task.TaskStatuses.closed]).count() > 0:
                self.status = ProjectPhase.objects.get(slug="done-incomplete")
            else:
                self.status = ProjectPhase.objects.get(slug="done-complete")

    def deadline_reached(self):
        # BB-3616 "Funding projects should not look at (in)complete tasks for their status."
        self.update_status_after_deadline()
        self.campaign_ended = now()
        self.save()

        data = {
            "Project": self.title,
            "Author": self.owner.username
        }

        bb_track("Project Deadline Reached", data)


class ProjectBudgetLine(models.Model):
    """
    BudgetLine: Entries to the Project Budget sheet.
    This is the budget for the amount asked from this
    website.
    """
    project = models.ForeignKey('projects.Project')
    description = models.CharField(_('description'), max_length=255, default='')
    amount = MoneyField()

    created = CreationDateTimeField()
    updated = ModificationDateTimeField()

    @property
    def owner(self):
        return self.project.owner

    @property
    def parent(self):
        return self.project

    class Meta:
        verbose_name = _('budget line')
        verbose_name_plural = _('budget lines')

    def __unicode__(self):
        return u'{0} - {1}'.format(self.description, self.amount)


class ProjectAddOn(PolymorphicModel):

    type = 'base'

    project = models.ForeignKey('projects.Project', related_name='addons')
    serializer = 'bluebottle.projects.serializers.BaseProjectAddOnSerializer'


class ProjectImage(AbstractAttachment):
    """
    Project Image: Image that is directly associated with the project.

    Can for example be used in project descriptions

    """
    project = models.ForeignKey('projects.Project')

    class Meta:
        verbose_name = _('project image')
        verbose_name_plural = _('project images')
        permissions = (
            ('api_read_projectimage', 'Can view project imagesthrough the API'),
            ('api_add_projectimage', 'Can add project images through the API'),
            ('api_change_projectimage', 'Can change project images through the API'),
            ('api_delete_projectimage', 'Can delete project images through the API'),

            ('api_read_own_projectimage', 'Can view own project images through the API'),
            ('api_add_own_projectimage', 'Can add own project images through the API'),
            ('api_change_own_projectimage', 'Can change own project images through the API'),
            ('api_delete_own_projectimage', 'Can delete own project images through the API'),
        )

    @property
    def parent(self):
        return self.project

    def save(self, project_id=None, *args, **kwargs):
        if project_id:
            self.project_id = int(project_id[0])

        super(ProjectImage, self).save(*args, **kwargs)

<<<<<<< HEAD
# OBSOLETE!
# @receiver(project_funded, weak=False, sender=Project,
#           dispatch_uid="email-project-team-project-funded")
# def email_project_team_project_funded(sender, instance, first_time_funded,
#                                       **kwargs):
#     mail_project_funded_internal(instance)

=======
>>>>>>> de9af8fd

@receiver(post_init, sender=Project,
          dispatch_uid="bluebottle.projects.Project.post_init")
def project_post_init(sender, instance, **kwargs):
    instance._init_status = instance.status_id


@receiver(post_save, sender=Project,
          dispatch_uid="bluebottle.projects.Project.post_save")
def project_post_save(sender, instance, **kwargs):
    try:
        init_status, current_status = None, None

        try:
            init_status = ProjectPhase.objects.get(id=instance._init_status)
        except ProjectPhase.DoesNotExist:
            pass

        try:
            current_status = instance.status
        except ProjectPhase.DoesNotExist:
            pass

        if init_status != current_status:
            instance.status_changed(init_status, current_status)
    except AttributeError:
        pass


@receiver(post_save, sender=Project, dispatch_uid="updating_suggestion")
def project_submitted_update_suggestion(sender, instance, **kwargs):
    if instance.status.slug == 'plan-submitted':
        # Only one suggestion can be connected to a project
        suggestion = instance.suggestions.first()
        if suggestion and suggestion.status == 'in_progress':
            suggestion.status = 'submitted'
            suggestion.save()

    if instance.status.slug == 'plan-needs-work':
        suggestion = instance.suggestions.first()
        if suggestion and suggestion.status == 'submitted':
            suggestion.status = 'in_progress'
            suggestion.save()


@receiver(post_save, sender=Project)
def create_phaselog(sender, instance, created, **kwargs):
    # Only log project phase if the status has changed
    if instance._original_status != instance.status or created:
        ProjectPhaseLog.objects.create(
            project=instance, status=instance.status
        )


@receiver(pre_save, sender=Project, dispatch_uid="updating_suggestion")
def set_dates(sender, instance, **kwargs):
    # If the project status is moved to New or Needs Work, clear the
    # date_submitted field
    if instance.status.slug in ["plan-new", "plan-needs-work"]:
        instance.date_submitted = None

    # Set the submitted date
    if instance.status.slug == 'plan-submitted' and not instance.date_submitted:
        instance.date_submitted = timezone.now()

    # Set the campaign started date
    if instance.status.slug == 'campaign' and not instance.campaign_started:
        instance.campaign_started = timezone.now()

    if instance.status.slug in ["done-complete", "done-incomplete", "closed"] \
            and not instance.campaign_ended:
        instance.campaign_ended = timezone.now()<|MERGE_RESOLUTION|>--- conflicted
+++ resolved
@@ -39,12 +39,8 @@
 from bluebottle.wallposts.models import (
     Wallpost, MediaWallpostPhoto, MediaWallpost, TextWallpost
 )
+
 from .mails import mail_project_complete, mail_project_incomplete
-<<<<<<< HEAD
-
-=======
-from .signals import project_funded  # NOQA
->>>>>>> de9af8fd
 
 logger = logging.getLogger(__name__)
 
@@ -760,16 +756,6 @@
 
         super(ProjectImage, self).save(*args, **kwargs)
 
-<<<<<<< HEAD
-# OBSOLETE!
-# @receiver(project_funded, weak=False, sender=Project,
-#           dispatch_uid="email-project-team-project-funded")
-# def email_project_team_project_funded(sender, instance, first_time_funded,
-#                                       **kwargs):
-#     mail_project_funded_internal(instance)
-
-=======
->>>>>>> de9af8fd
 
 @receiver(post_init, sender=Project,
           dispatch_uid="bluebottle.projects.Project.post_init")
