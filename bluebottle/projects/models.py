--- conflicted
+++ resolved
@@ -61,13 +61,10 @@
         _('longitude'), max_digits=21, decimal_places=18
     )
 
-<<<<<<< HEAD
-=======
     class Meta:
         verbose_name = _('Location')
         verbose_name_plural = _('Location')
 
->>>>>>> 627adf86
 
 class ProjectPhaseLog(models.Model):
     project = models.ForeignKey('projects.Project')
