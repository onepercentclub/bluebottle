--- conflicted
+++ resolved
@@ -397,11 +397,8 @@
                 self.payout_status = 'needs_approval'
             else:
                 self.status = ProjectPhase.objects.get(slug="done-incomplete")
-<<<<<<< HEAD
-=======
                 self.payout_status = 'needs_approval'
             self.campaign_ended = self.deadline
->>>>>>> d26048a2
 
         super(Project, self).save(*args, **kwargs)
 
