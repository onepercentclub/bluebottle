import datetime
import pytz
import logging

from django.conf import settings
from django.contrib.contenttypes.models import ContentType
from django.core.exceptions import FieldError
from django.core.urlresolvers import reverse
from django.db import models
from django.db.models import Q, F
from django.db.models.aggregates import Count, Sum
from django.db.models.signals import post_init, post_save
from django.dispatch import receiver
from django.template.defaultfilters import slugify
from django.utils import timezone
from django.utils.functional import lazy
from django.utils.http import urlquote
from django.utils.timezone import now
from django.utils.translation import ugettext as _

from django_extensions.db.fields import (ModificationDateTimeField,
                                         CreationDateTimeField)
from moneyed.classes import Money
from select_multiple_field.models import SelectMultipleField

from bluebottle.tasks.models import Task
from bluebottle.utils.utils import StatusDefinition
from bluebottle.utils.exchange_rates import convert

from bluebottle.bb_projects.models import (
    BaseProject, ProjectPhase, BaseProjectDocument
)
from bluebottle.utils.managers import UpdateSignalsQuerySet
from bluebottle.clients.utils import LocalTenant
from bluebottle.utils.fields import MoneyField, get_currency_choices, get_default_currency
from bluebottle.clients import properties
from bluebottle.bb_metrics.utils import bb_track
from bluebottle.tasks.models import Task, TaskMember
from bluebottle.utils.fields import MoneyField
from bluebottle.utils.utils import StatusDefinition, PreviousStatusMixin
from bluebottle.wallposts.models import (
    MediaWallpostPhoto, MediaWallpost, TextWallpost
)

from .mails import (
    mail_project_funded_internal, mail_project_complete,
    mail_project_incomplete
)
from .signals import project_funded

GROUP_PERMS = {'Staff': {'perms': ('add_project', 'change_project',
                                   'delete_project')}}

logger = logging.getLogger(__name__)


class ProjectPhaseLog(models.Model):
    project = models.ForeignKey('projects.Project')
    status = models.ForeignKey('bb_projects.ProjectPhase')
    start = CreationDateTimeField(
        _('created'), help_text=_('When this project entered in this status.')
    )


class ProjectManager(models.Manager):
    def get_queryset(self):
        return UpdateSignalsQuerySet(self.model, using=self._db)

    def search(self, query):
        qs = super(ProjectManager, self).get_queryset()

        # Apply filters
        status = query.getlist(u'status[]', None)
        if status:
            qs = qs.filter(status__slug__in=status)
        else:
            status = query.get('status', None)
            if status:
                qs = qs.filter(status__slug=status)

        country = query.get('country', None)
        if country:
            qs = qs.filter(country=country)

        location = query.get('location', None)
        if location:
            qs = qs.filter(location=location)

        category = query.get('category', None)
        if category:
            qs = qs.filter(categories__slug=category)

        theme = query.get('theme', None)
        if theme:
            qs = qs.filter(theme_id=theme)

        money_needed = query.get('money_needed', None)
        if money_needed:
            qs = qs.filter(amount_needed__gt=0)

        project_type = query.get('project_type', None)
        if project_type == 'volunteering':
            qs = qs.annotate(Count('task')).filter(task__count__gt=0)
        elif project_type == 'funding':
            qs = qs.filter(amount_asked__gt=0)
        elif project_type == 'voting':
            qs = qs.filter(status__slug__in=['voting', 'voting-done'])

        text = query.get('text', None)
        if text:
            qs = qs.filter(Q(title__icontains=text) |
                           Q(pitch__icontains=text) |
                           Q(description__icontains=text))

        return self._ordering(query.get('ordering', None), qs, status)

    def _ordering(self, ordering, queryset, status):
        if ordering == 'deadline':
            queryset = queryset.order_by('status', 'deadline', 'id')
        elif ordering == 'amount_needed':
            # Add the percentage that is still needed to the query and sort on that.
            # This way we do not have to take currencies into account
            queryset = queryset.annotate(percentage_needed=F('amount_needed') / F('amount_asked'))
            queryset = queryset.order_by('status', 'percentage_needed', 'id')
            queryset = queryset.filter(amount_needed__gt=0)
        elif ordering == 'newest':
            queryset = queryset.extra(
                select={'has_campaign_started': 'campaign_started is null'})
            queryset = queryset.order_by('status', 'has_campaign_started',
                                         '-campaign_started', '-created', 'id')
        elif ordering == 'popularity':
            queryset = queryset.order_by('status', '-popularity', 'id')
            if status == 5:
                queryset = queryset.filter(amount_needed__gt=0)

        elif ordering:
            queryset = queryset.order_by('status', ordering)

        return queryset


class ProjectDocument(BaseProjectDocument):
    @property
    def document_url(self):
        content_type = ContentType.objects.get_for_model(ProjectDocument).id
        # pk may be unset if not saved yet, in which case no url can be
        # generated.
        if self.pk is not None:
            return reverse('document_download_detail',
                           kwargs={'content_type': content_type,
                                   'pk': self.pk or 1})
        return None


class Project(BaseProject, PreviousStatusMixin):
    latitude = models.DecimalField(
        _('latitude'), max_digits=21, decimal_places=18, null=True, blank=True)
    longitude = models.DecimalField(
        _('longitude'), max_digits=21, decimal_places=18, null=True, blank=True)

    reach = models.PositiveIntegerField(
        _('Reach'), help_text=_('How many people do you expect to reach?'),
        blank=True, null=True)

    video_url = models.URLField(
        _('video'), max_length=100, blank=True, null=True, default='',
        help_text=_("Do you have a video pitch or a short movie that "
                    "explains your project? Cool! We can't wait to see it! "
                    "You can paste the link to YouTube or Vimeo video here"))

    popularity = models.FloatField(null=False, default=0)
    is_campaign = models.BooleanField(verbose_name='On homepage', default=False, help_text=_(
        "Project is part of a campaign and gets special promotion."))

    skip_monthly = models.BooleanField(_("Skip monthly"),
                                       help_text=_(
                                           "Skip this project when running monthly donations"),
                                       default=False)

    allow_overfunding = models.BooleanField(default=True)
    story = models.TextField(
        _("story"), help_text=_("This is the help text for the story field"),
        blank=True, null=True)

    # TODO: Remove these fields?
    effects = models.TextField(
        _("effects"), blank=True, null=True,
        help_text=_("What will be the Impact? How will your "
                    "Smart Idea change the lives of people?"))
    for_who = models.TextField(
        _("for who"), blank=True, null=True,
        help_text=_("Describe your target group"))
    future = models.TextField(
        _("future"), blank=True, null=True,
        help_text=_("How will this project be self-sufficient and "
                    "sustainable in the long term?"))

    date_submitted = models.DateTimeField(_('Campaign Submitted'), null=True,
                                          blank=True)
    campaign_started = models.DateTimeField(_('Campaign Started'), null=True,
                                            blank=True)
    campaign_ended = models.DateTimeField(_('Campaign Ended'), null=True,
                                          blank=True)
    campaign_funded = models.DateTimeField(_('Campaign Funded'), null=True,
                                           blank=True)

    voting_deadline = models.DateTimeField(_('Voting Deadline'), null=True,
                                           blank=True)

    categories = models.ManyToManyField('categories.Category', blank=True)

    currencies = SelectMultipleField(max_length=100, null=True, default=[],
                                     choices=lazy(get_currency_choices, tuple)())

    celebrate_results = models.BooleanField(
        _('Celebrate Results'),
        help_text=_('Show celebration when project is complete'),
        default=True
    )

    objects = ProjectManager()

    def __unicode__(self):
        if self.title:
            return self.title
        return self.slug

    @classmethod
    def update_popularity(self):
        """
        Update popularity score for all projects

        Popularity is calculated by the number of new donations, task members and votes
        in the last 30 days.

        Donations and task members have a weight 5 times that fo a vote.
        """
        from bluebottle.donations.models import Donation
        from bluebottle.tasks.models import TaskMember
        from bluebottle.votes.models import Vote

        weight = 5

        last_month = timezone.now() - timezone.timedelta(days=30)
        donations = Donation.objects.filter(
            order__status__in=[
                StatusDefinition.PLEDGED,
                StatusDefinition.PENDING,
                StatusDefinition.SUCCESS
            ],
            created__gte=last_month
        ).exclude(order__order_type='recurring')

        task_members = TaskMember.objects.filter(
            created__gte=last_month
        )

        votes = Vote.objects.filter(
            created__gte=last_month
        )

        # Loop over all projects that have popularity set, where a donation was recently done,
        # where a taskmember was created or that recieved a vote
        # These queries CAN be combined into one query, but that is very inefficient.
        queries = [
            Q(popularity__gt=0),
            Q(donation__created__gte=last_month,
              donation__order__status__in=[StatusDefinition.SUCCESS, StatusDefinition.PENDING]),
            Q(task__members__created__gte=last_month),
            Q(vote__created__gte=last_month)
        ]

        for query in queries:
            for project in self.objects.filter(query).distinct():
                popularity = (
                    weight * len(donations.filter(project=project)) +
                    weight * len(task_members.filter(task__project=project)) +
                    len(votes.filter(project=project))
                )
                # Save the new value to the db, but skip .save
                # this way we will not trigger signals and hit the save method
                self.objects.filter(pk=project.pk).update(popularity=popularity)

    def save(self, *args, **kwargs):
        # Set valid slug
        if not self.slug:
            original_slug = slugify(self.title)
            counter = 2
            qs = self.__class__.objects

            while qs.filter(slug=original_slug).exists():
                original_slug = '{0}-{1}'.format(original_slug, counter)
                counter += 1
            self.slug = original_slug

        # set default project_type if not already defined
        if not self.project_type:
            with LocalTenant():
                try:
                    self.project_type = properties.PROJECT_CREATE_TYPES[0]
                except (AttributeError, KeyError):
                    logger.warning('Tenant has no PROJECT_CREATE_TYPES: %s', properties.tenant.name,
                                                                             exc_info=1)

        if not self.status:
            self.status = ProjectPhase.objects.get(slug="plan-new")

        if not self.currencies and self.amount_asked:
            self.currencies = [str(self.amount_asked.currency)]

        # If the project status is moved to New or Needs Work, clear the
        # date_submitted field
        if self.status.slug in ["plan-new", "plan-needs-work"]:
            self.date_submitted = None

        # Set the submitted date
        if self.status == ProjectPhase.objects.get(
                slug="plan-submitted") and not self.date_submitted:
            self.date_submitted = timezone.now()

        # Set the campaign started date
        if self.status == ProjectPhase.objects.get(
                slug="campaign") and not self.campaign_started:
            self.campaign_started = timezone.now()

        # Set a default deadline of 30 days
        if not self.deadline:
            self.deadline = timezone.now() + datetime.timedelta(days=30)

        # make sure the deadline is set to the end of the day, amsterdam time
        tz = pytz.timezone('Europe/Amsterdam')
        local_time = self.deadline.astimezone(tz)
        if local_time.time() != datetime.time(23, 59, 59):
            self.deadline = tz.localize(
                datetime.datetime.combine(local_time.date(),
                                          datetime.time(23, 59, 59))
            )

        if self.amount_asked:
            self.update_amounts(False)

        if self.amount_asked and self.amount_asked.currency != self.amount_extra.currency:
            self.amount_extra = Money(
                self.amount_extra.amount, self.amount_asked.currency
            )

        # FIXME: Clean up this code, make it readable
        # Project is not ended, complete, funded or stopped and its deadline has expired.
        if not self.campaign_ended and self.deadline < timezone.now() \
                and self.status.slug not in ["done-complete",
                                             "done-incomplete",
                                             "closed",
                                             "voting-done"]:
            if self.amount_asked.amount > 0 and self.amount_donated.amount <= 20 \
                    or not self.campaign_started:
                self.status = ProjectPhase.objects.get(slug="closed")
            elif self.amount_asked.amount > 0 \
                    and self.amount_donated >= self.amount_asked:
                self.status = ProjectPhase.objects.get(slug="done-complete")
            else:
                self.status = ProjectPhase.objects.get(slug="done-incomplete")
            self.campaign_ended = self.deadline

        if self.status.slug in ["done-complete", "done-incomplete", "closed"] \
                and not self.campaign_ended:
            self.campaign_ended = timezone.now()

        previous_status = None
        if self.pk:
            previous_status = self.__class__.objects.get(pk=self.pk).status
        super(Project, self).save(*args, **kwargs)

        # Only log project phase if the status has changed
        if self is not None and previous_status != self.status:
            ProjectPhaseLog.objects.create(
                project=self, status=self.status)

    def update_status_after_donation(self, save=True):
        if not self.campaign_funded and not self.campaign_ended and \
                self.status not in ProjectPhase.objects.filter(
                    Q(slug="done-complete") |
                    Q(slug="done-incomplete")) and self.amount_needed.amount <= 0:
            self.campaign_funded = timezone.now()
            if save:
                self.save()

    def update_amounts(self, save=True):
        """
        Update amount based on paid and pending donations.
        """
        total = self.get_money_total([StatusDefinition.PENDING,
                                      StatusDefinition.SUCCESS,
                                      StatusDefinition.PLEDGED])
<<<<<<< HEAD
        if isinstance(total, list):
            DeprecationWarning('Cannot yet handle multiple currencies on one project!')
=======

>>>>>>> 8c8739e4
        self.amount_donated = total
        self.amount_needed = self.amount_asked - self.amount_donated

        self.update_status_after_donation(False)

        if save:
            self.save()

    def get_money_total(self, status_in=None):
        """
        Calculate the total (realtime) amount of money for donations,
        optionally filtered by status.
        """
        if not self.amount_asked:
            # No money asked, return 0
            return Money(0, 'EUR')

<<<<<<< HEAD
            if status_in:
                donations = donations.filter(order__status__in=status_in)

            totals = [
                Money(data['amount__sum'], data['amount_currency']) for data in
                donations.values('amount_currency').annotate(Sum('amount')).order_by()
            ]
=======
        donations = self.donation_set

        if status_in:
            donations = donations.filter(order__status__in=status_in)
>>>>>>> 8c8739e4

        totals = donations.values('amount_currency').annotate(total=Sum('amount'))
        amounts = [Money(total['total'], total['amount_currency']) for total in totals]

<<<<<<< HEAD
        return totals

    @property
    def donations(self):
        success = [StatusDefinition.PENDING,StatusDefinition.SUCCESS]
        return self.donation_set.filter(order__status__in=success)

    @property
    def totals_donated(self):
        confirmed = [StatusDefinition.PENDING, StatusDefinition.SUCCESS]
        donations = self.donation_set.filter(order__status__in=confirmed)
        totals = [
            Money(data['amount__sum'], data['amount_currency']) for data in
            donations.values('amount_currency').annotate(Sum('amount')).order_by()
        ]
        return totals
=======
        amounts = [convert(amount, self.amount_asked.currency) for amount in amounts]

        return sum(amounts) or Money(0, self.amount_asked.currency)
>>>>>>> 8c8739e4

    @property
    def is_realised(self):
        return self.status in ProjectPhase.objects.filter(
            slug__in=['done-complete', 'done-incomplete', 'realised']).all()

    @property
    def is_funding(self):
        return self.amount_asked.amount > 0

    def supporter_count(self, with_guests=True):
        # TODO: Replace this with a proper Supporters API
        # something like /projects/<slug>/donations
        donations = self.donation_set
        donations = donations.filter(
            order__status__in=[StatusDefinition.PLEDGED,
                               StatusDefinition.PENDING,
                               StatusDefinition.SUCCESS])
        count = donations.all().aggregate(total=Count('order__user', distinct=True))['total']

        if with_guests:
            donations = self.donation_set
            donations = donations.filter(
                order__status__in=[StatusDefinition.PLEDGED,
                                   StatusDefinition.PENDING,
                                   StatusDefinition.SUCCESS])
            donations = donations.filter(order__user__isnull=True)
            count += len(donations.all())
        return count

    @property
    def country_name(self):
        try:
            if self.country:
                return self.country.name
            elif self.location:
                return self.location.country.name
        except AttributeError:
            return ''

    @property
    def vote_count(self):
        return self.vote_set.count()

    @property
    def task_count(self):
        return len(
            self.task_set.filter(status=Task.TaskStatuses.open).all())

    @property
    def realized_task_count(self):
        return len(
            self.task_set.filter(status=Task.TaskStatuses.realized).all())

    @property
    def from_suggestion(self):
        return len(self.suggestions.all()) > 0

    @property
    def get_open_tasks(self):
        return self.task_set.filter(status=Task.TaskStatuses.open).all()

    @property
    def date_funded(self):
        return self.campaign_funded

    @property
    def donation_totals(self):
        return self.get_money_total([StatusDefinition.PENDING,
                                     StatusDefinition.SUCCESS,
                                     StatusDefinition.PLEDGED])

    @property
    def amount_pending(self):
        return self.get_money_total([StatusDefinition.PENDING])

    @property
    def amount_safe(self):
        return self.get_money_total([StatusDefinition.SUCCESS])

    @property
    def amount_pledged(self):
        return self.get_money_total([StatusDefinition.PLEDGED])

    @property
    def donated_percentage(self):
        if not self.amount_asked.amount:
            return 0
        elif self.amount_donated.amount > self.amount_asked.amount:
            return 100
        return int(100 * self.amount_donated.amount / self.amount_asked.amount)

    @property
    def wallpost_photos(self):
        project_type = ContentType.objects.get_for_model(self)
        return MediaWallpostPhoto.objects.order_by('-mediawallpost__created').\
            filter(mediawallpost__object_id=self.id, mediawallpost__content_type=project_type)

    @property
    def wallpost_videos(self):
        project_type = ContentType.objects.get_for_model(self)
        return MediaWallpost.objects.order_by('-created').\
            filter(object_id=self.id, content_type=project_type, video_url__gt="")

    @property
    def donors(self, limit=20):
        return self.donation_set.\
            filter(order__status__in=[StatusDefinition.PLEDGED,
                                      StatusDefinition.PENDING,
                                      StatusDefinition.SUCCESS],
                   anonymous=False).\
            filter(order__user__isnull=False).\
            order_by('order__user', '-created').distinct('order__user')[:limit]

    @property
    def task_members(self, limit=20):
        return TaskMember.objects.\
            filter(task__project=self, status__in=['accepted', 'realized']).\
            order_by('member', '-created').distinct('member')[:limit]

    @property
    def posters(self, limit=20):
        return TextWallpost.objects.filter(
            object_id=self.id,
            content_type=ContentType.objects.get_for_model(self.__class__)
        ).order_by('author', '-created').distinct('author')[:limit]

    def get_absolute_url(self):
        """ Get the URL for the current project. """
        return 'https://{}/projects/{}'.format(properties.tenant.domain_url, self.slug)

    def get_meta_title(self, **kwargs):
        return u"%(name_project)s | %(theme)s | %(country)s" % {
            'name_project': self.title,
            'theme': self.theme.name if self.theme else '',
            'country': self.country.name if self.country else '',
        }

    def get_fb_title(self, **kwargs):
        title = _(u"{name_project} in {country}").format(
            name_project=self.title,
            country=self.country.name if self.country else '',
        )
        return title

    def get_tweet(self, **kwargs):
        """ Build the tweet text for the meta data """
        request = kwargs.get('request')
        if request:
            lang_code = request.LANGUAGE_CODE
        else:
            lang_code = 'en'
        twitter_handle = settings.TWITTER_HANDLES.get(lang_code,
                                                      settings.DEFAULT_TWITTER_HANDLE)

        title = urlquote(self.get_fb_title())

        # {URL} is replaced in Ember to fill in the page url, avoiding the
        # need to provide front-end urls in our Django code.
        tweet = _(u"{title} {{URL}}").format(
            title=title, twitter_handle=twitter_handle
        )

        return tweet

    class Meta(BaseProject.Meta):
        ordering = ['title']

    class Analytics:
        type = 'project'
        tags = {
            'sub_type': 'project_type',
            'status': 'status.name',
            'status_slug': 'status.slug',
            'theme': {
                'theme.name': {'translate': True}
            },
            'theme_slug': 'theme.slug',
            'location': 'location.name',
            'location_group': 'location.group.name',
            'country': 'country_name'
        }
        fields = {
            'id': 'id',
            'user_id': 'owner.id'
        }

    def status_changed(self, old_status, new_status):
        status_complete = ProjectPhase.objects.get(slug="done-complete")
        status_incomplete = ProjectPhase.objects.get(slug="done-incomplete")

        if new_status == status_complete:
            mail_project_complete(self)
        if new_status == status_incomplete:
            mail_project_incomplete(self)

        data = {
            "Project": self.title,
            "Owner": self.owner.email,
            "old_status": old_status.name,
            "new_status": new_status.name
        }

        if old_status.slug in ('plan-new',
                               'plan-submitted',
                               'plan-needs-work',
                               'voting',
                               'voting-done',
                               'campaign') and new_status.slug in ('done-complete',
                                                                   'done-incomplete',
                                                                   'closed'):

            bb_track("Project Completed", data)

    def check_task_status(self):
        if (not self.is_funding and
                all([task.status == Task.TaskStatuses.realized for task in self.task_set.all()])):
            self.status = ProjectPhase.objects.get(slug='done-complete')
            self.save()

    def deadline_reached(self):
        # BB-3616 "Funding projects should not look at (in)complete tasks for their status."
        if self.is_funding:
            if self.amount_donated >= self.amount_asked:
                self.status = ProjectPhase.objects.get(slug="done-complete")
            elif self.amount_donated.amount <= 20 or not self.campaign_started:
                self.status = ProjectPhase.objects.get(slug="closed")
            else:
                self.status = ProjectPhase.objects.get(slug="done-incomplete")
        else:
            if self.task_set.filter(
                    status__in=[Task.TaskStatuses.in_progress,
                                Task.TaskStatuses.open,
                                Task.TaskStatuses.closed]).count() > 0:
                self.status = ProjectPhase.objects.get(slug="done-incomplete")
            else:
                self.status = ProjectPhase.objects.get(slug="done-complete")
        self.campaign_ended = now()
        self.save()

        data = {
            "Project": self.title,
            "Author": self.owner.username
        }

        bb_track("Project Deadline Reached", data)


class ProjectBudgetLine(models.Model):
    """
    BudgetLine: Entries to the Project Budget sheet.
    This is the budget for the amount asked from this
    website.
    """
    project = models.ForeignKey('projects.Project')
    description = models.CharField(_('description'), max_length=255, default='')
    amount = MoneyField()

    created = CreationDateTimeField()
    updated = ModificationDateTimeField()

    class Meta:
        verbose_name = _('budget line')
        verbose_name_plural = _('budget lines')

    def __unicode__(self):
        return u'{0} - {1}'.format(self.description, self.amount)


@receiver(project_funded, weak=False, sender=Project,
          dispatch_uid="email-project-team-project-funded")
def email_project_team_project_funded(sender, instance, first_time_funded,
                                      **kwargs):
    mail_project_funded_internal(instance)


@receiver(post_init, sender=Project,
          dispatch_uid="bluebottle.projects.Project.post_init")
def project_post_init(sender, instance, **kwargs):
    instance._init_status = instance.status_id


@receiver(post_save, sender=Project,
          dispatch_uid="bluebottle.projects.Project.post_save")
def project_post_save(sender, instance, **kwargs):
    try:
        init_status, current_status = None, None

        try:
            init_status = ProjectPhase.objects.get(id=instance._init_status)
        except ProjectPhase.DoesNotExist:
            pass

        try:
            current_status = instance.status
        except ProjectPhase.DoesNotExist:
            pass

        if init_status != current_status:
            instance.status_changed(init_status, current_status)
    except AttributeError:
        pass


@receiver(post_save, sender=Project, dispatch_uid="updating_suggestion")
def project_submitted_update_suggestion(sender, instance, **kwargs):
    if instance.status.slug == 'plan-submitted':
        # Only one suggestion can be connected to a project
        suggestion = instance.suggestions.first()
        if suggestion and suggestion.status == 'in_progress':
            suggestion.status = 'submitted'
            suggestion.save()

    if instance.status.slug == 'plan-needs-work':
        suggestion = instance.suggestions.first()
        if suggestion and suggestion.status == 'submitted':
            suggestion.status = 'in_progress'
            suggestion.save()<|MERGE_RESOLUTION|>--- conflicted
+++ resolved
@@ -391,12 +391,7 @@
         total = self.get_money_total([StatusDefinition.PENDING,
                                       StatusDefinition.SUCCESS,
                                       StatusDefinition.PLEDGED])
-<<<<<<< HEAD
-        if isinstance(total, list):
-            DeprecationWarning('Cannot yet handle multiple currencies on one project!')
-=======
-
->>>>>>> 8c8739e4
+
         self.amount_donated = total
         self.amount_needed = self.amount_asked - self.amount_donated
 
@@ -414,25 +409,20 @@
             # No money asked, return 0
             return Money(0, 'EUR')
 
-<<<<<<< HEAD
-            if status_in:
-                donations = donations.filter(order__status__in=status_in)
-
-            totals = [
-                Money(data['amount__sum'], data['amount_currency']) for data in
-                donations.values('amount_currency').annotate(Sum('amount')).order_by()
-            ]
-=======
         donations = self.donation_set
 
         if status_in:
             donations = donations.filter(order__status__in=status_in)
->>>>>>> 8c8739e4
 
         totals = donations.values('amount_currency').annotate(total=Sum('amount'))
         amounts = [Money(total['total'], total['amount_currency']) for total in totals]
 
-<<<<<<< HEAD
+        amounts = [convert(amount, self.amount_asked.currency) for amount in amounts]
+
+        return sum(amounts) or Money(0, self.amount_asked.currency)
+        if len(totals) == 0:
+            totals = [Money(0, 'EUR')]
+
         return totals
 
     @property
@@ -449,11 +439,6 @@
             donations.values('amount_currency').annotate(Sum('amount')).order_by()
         ]
         return totals
-=======
-        amounts = [convert(amount, self.amount_asked.currency) for amount in amounts]
-
-        return sum(amounts) or Money(0, self.amount_asked.currency)
->>>>>>> 8c8739e4
 
     @property
     def is_realised(self):
