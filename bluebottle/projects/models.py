import datetime
import logging

import pytz
from adminsortable.models import SortableMixin

from django.contrib.contenttypes.models import ContentType
from django.contrib.contenttypes.fields import GenericRelation
from django.db import models
from django.db.models import Q
from django.db.models.aggregates import Count, Sum
from django.db.models.signals import post_init, post_save, pre_save
from django.dispatch import receiver
from django.template.defaultfilters import slugify
from django.utils import timezone
from django.utils.functional import lazy
from django.utils.timezone import now
from django.utils.translation import ugettext_lazy as _
from django_extensions.db.fields import ModificationDateTimeField, CreationDateTimeField

from django_summernote.models import AbstractAttachment

from moneyed.classes import Money
from polymorphic.models import PolymorphicModel
from select_multiple_field.models import SelectMultipleField

from bluebottle.analytics.tasks import queue_analytics_record
from bluebottle.bb_metrics.utils import bb_track
from bluebottle.bb_projects.models import (
    BaseProject, ProjectPhase, BaseProjectDocument
)
from bluebottle.clients import properties
from bluebottle.clients.utils import LocalTenant
from bluebottle.tasks.models import Task, TaskMember
from bluebottle.utils.exchange_rates import convert
from bluebottle.utils.fields import MoneyField, get_currency_choices, get_default_currency
from bluebottle.utils.managers import UpdateSignalsQuerySet
from bluebottle.utils.models import BasePlatformSettings
from bluebottle.utils.utils import StatusDefinition, PreviousStatusMixin, reverse_signed
from bluebottle.wallposts.models import (
    Wallpost, MediaWallpostPhoto, MediaWallpost, TextWallpost
)
from .mails import mail_project_complete, mail_project_incomplete
from .signals import project_funded  # NOQA

logger = logging.getLogger(__name__)


class ProjectLocation(models.Model):
    project = models.OneToOneField('projects.Project', primary_key=True)
    place = models.CharField(_('place'), max_length=80, null=True, blank=True)
    street = models.TextField(_('street'), max_length=80, null=True, blank=True)
    neighborhood = models.TextField(_('neighborhood'), max_length=80, null=True, blank=True)
    city = models.TextField(_('city'), max_length=80, null=True, blank=True)
    postal_code = models.CharField(_('postal_code'), max_length=20, null=True, blank=True)
    country = models.CharField(_('country'), max_length=40, null=True, blank=True)
    latitude = models.DecimalField(
        _('latitude'), max_digits=21, decimal_places=18
    )
    longitude = models.DecimalField(
        _('longitude'), max_digits=21, decimal_places=18
    )

    class Meta:
        verbose_name = _('Map')
        verbose_name_plural = _('Map')


class ProjectPhaseLog(models.Model):
    project = models.ForeignKey('projects.Project')
    status = models.ForeignKey('bb_projects.ProjectPhase')
    start = CreationDateTimeField(
        _('created'), help_text=_('When this project entered in this status.')
    )

    class Meta:
        verbose_name = _('project phase log')
        verbose_name_plural = _('project phase logs')

    class Analytics:
        type = 'project'
        tags = {
            'id': 'project.id',
            'sub_type': 'project.project_type',
            'status': 'status.name',
            'status_slug': 'status.slug',
            'theme': {
                'project.theme.name': {'translate': True}
            },
            'theme_slug': 'project.theme.slug',
            'location': 'project.location.name',
            'location_group': 'project.location.group.name',
            'country': 'project.country_name'
        }
        fields = {
            'id': 'project.id',
            'user_id': 'project.owner.id'
        }

        @staticmethod
        def timestamp(obj, created):
            return obj.start


class ProjectDocument(BaseProjectDocument):
    @property
    def document_url(self):
        # pk may be unset if not saved yet, in which case no url can be
        # generated.
        if self.pk is not None and self.file:
            return reverse_signed('project-document-file', args=(self.pk, ))
        return None

    @property
    def owner(self):
        return self.project.owner

    @property
    def parent(self):
        return self.project


class Project(BaseProject, PreviousStatusMixin):
    reach = models.PositiveIntegerField(
        _('Reach'), help_text=_('How many people do you expect to reach?'),
        blank=True, null=True)

    video_url = models.URLField(
        _('video'), max_length=100, blank=True, null=True, default='',
        help_text=_("Do you have a video pitch or a short movie that "
                    "explains your project? Cool! We can't wait to see it! "
                    "You can paste the link to YouTube or Vimeo video here"))

    popularity = models.FloatField(null=False, default=0)
    is_campaign = models.BooleanField(verbose_name='On homepage', default=False, help_text=_(
        "Project is part of a campaign and gets special promotion."))

    skip_monthly = models.BooleanField(_("Skip monthly"),
                                       help_text=_(
                                           "Skip this project when running monthly donations"),
                                       default=False)

    allow_overfunding = models.BooleanField(default=True)
    story = models.TextField(
        _("story"), help_text=_("Describe the project in detail"),
        blank=True, null=True)

    # TODO: Remove these fields?
    effects = models.TextField(
        _("effects"), blank=True, null=True,
        help_text=_("What will be the Impact? How will your "
                    "Smart Idea change the lives of people?"))
    for_who = models.TextField(
        _("for who"), blank=True, null=True,
        help_text=_("Describe your target group"))
    future = models.TextField(
        _("future"), blank=True, null=True,
        help_text=_("How will this project be self-sufficient and "
                    "sustainable in the long term?"))

    date_submitted = models.DateTimeField(_('Campaign Submitted'), null=True,
                                          blank=True)
    campaign_started = models.DateTimeField(_('Campaign Started'), null=True,
                                            blank=True)
    campaign_ended = models.DateTimeField(_('Campaign Ended'), null=True,
                                          blank=True)
    campaign_edited = models.DateTimeField(_('Campaign edited'), null=True,
                                           blank=True)
    campaign_funded = models.DateTimeField(_('Campaign Funded'), null=True,
                                           blank=True)
    campaign_paid_out = models.DateTimeField(_('Campaign Paid Out'), null=True,
                                             blank=True)
    voting_deadline = models.DateTimeField(_('Voting Deadline'), null=True,
                                           blank=True)

    categories = models.ManyToManyField('categories.Category', blank=True)

    currencies = SelectMultipleField(max_length=100, default=[],
                                     choices=lazy(get_currency_choices, tuple)())

    celebrate_results = models.BooleanField(
        _('Celebrate Results'),
        help_text=_('Show celebration when project is complete'),
        default=True
    )

    PAYOUT_STATUS_CHOICES = (
        (StatusDefinition.NEEDS_APPROVAL, _('Needs approval')),
        (StatusDefinition.APPROVED, _('Approved')),
        (StatusDefinition.SCHEDULED, _('Scheduled')),
        (StatusDefinition.RE_SCHEDULED, _('Re-scheduled')),
        (StatusDefinition.IN_PROGRESS, _('In progress')),
        (StatusDefinition.PARTIAL, _('Partially paid')),
        (StatusDefinition.SUCCESS, _('Success')),
        (StatusDefinition.FAILED, _('Failed'))
    )

    payout_status = models.CharField(_('payout_status'), max_length=50, null=True, blank=True,
                                     choices=PAYOUT_STATUS_CHOICES)
    wallposts = GenericRelation(Wallpost, related_query_name='project_wallposts')
    objects = UpdateSignalsQuerySet.as_manager()

    bank_details_reviewed = models.BooleanField(
        _('Bank details reviewed'),
        help_text=_(
            'Review the project documents before marking the bank details as reviewed. '
            'The documents will be removed after marking the bank details as reviewed'
        ),
        default=False
    )

    def __unicode__(self):
        if self.title:
            return u'{}'.format(self.title)
        return self.slug

    @classmethod
    def update_popularity(self):
        """
        Update popularity score for all projects

        Popularity is calculated by the number of new donations, task members and votes
        in the last 30 days.

        Donations and task members have a weight 5 times that fo a vote.
        """
        from bluebottle.donations.models import Donation
        from bluebottle.tasks.models import TaskMember
        from bluebottle.votes.models import Vote

        weight = 5

        last_month = timezone.now() - timezone.timedelta(days=30)
        donations = Donation.objects.filter(
            order__status__in=[
                StatusDefinition.PLEDGED,
                StatusDefinition.PENDING,
                StatusDefinition.SUCCESS
            ],
            created__gte=last_month
        ).exclude(order__order_type='recurring')

        task_members = TaskMember.objects.filter(
            created__gte=last_month
        )

        votes = Vote.objects.filter(
            created__gte=last_month
        )

        # Loop over all projects that have popularity set, where a donation was recently done,
        # where a taskmember was created or that recieved a vote
        # These queries CAN be combined into one query, but that is very inefficient.
        queries = [
            Q(popularity__gt=0),
            Q(donation__created__gte=last_month,
              donation__order__status__in=[StatusDefinition.SUCCESS, StatusDefinition.PENDING]),
            Q(task__members__created__gte=last_month),
            Q(vote__created__gte=last_month)
        ]

        for query in queries:
            for project in self.objects.filter(query).distinct():
                popularity = (
                    weight * len(donations.filter(project=project)) +
                    weight * len(task_members.filter(task__project=project)) +
                    len(votes.filter(project=project))
                )
                # Save the new value to the db, but skip .save
                # this way we will not trigger signals and hit the save method
                self.objects.filter(pk=project.pk).update(popularity=popularity)

    @classmethod
    def update_status_stats(cls, tenant):
        logger.info('Updating Project Status Stats: {}'.format(tenant.name))
        timestamp = datetime.datetime.today().replace(hour=0, minute=0, second=0, microsecond=0)
        for status in ProjectPhase.objects.all():
            # TODO: Should we count statuses only where the project phase status is active?
            count = Project.objects.filter(status=status).count()
            logger.info('status: {}, count: {}'.format(status.name, count))
            tags = {
                'type': 'project_status_daily',
                'status': status.name,
                'status_slug': status.slug,
                'tenant': tenant.client_name,
            }
            fields = {
                'total': count,
            }
            if getattr(properties, 'CELERY_RESULT_BACKEND', None):
                queue_analytics_record.delay(timestamp=timestamp, tags=tags, fields=fields)
            else:
                queue_analytics_record(timestamp=timestamp, tags=tags, fields=fields)

    def save(self, *args, **kwargs):
        # Set valid slug
        if not self.slug:
            original_slug = slugify(self.title)
            counter = 2
            qs = self.__class__.objects

            while qs.filter(slug=original_slug).exists():
                original_slug = '{0}-{1}'.format(original_slug, counter)
                counter += 1
            self.slug = original_slug

        # set default project_type if not already defined
        if not self.project_type:
            with LocalTenant():
                try:
                    self.project_type = properties.PROJECT_CREATE_TYPES[0]
                except (AttributeError, KeyError):
                    logger.warning('Tenant has no PROJECT_CREATE_TYPES: %s', properties.tenant.name,
                                   exc_info=1)

        if not self.status:
            self.status = ProjectPhase.objects.get(slug="plan-new")

        if not self.currencies and self.amount_asked:
            self.currencies = [str(self.amount_asked.currency)]

        # Set a default deadline of 30 days
        if not self.deadline:
            self.deadline = timezone.now() + datetime.timedelta(days=30)

        # make sure the deadline is set to the end of the day, amsterdam time
        tz = pytz.timezone('Europe/Amsterdam')
        local_time = self.deadline.astimezone(tz)
        if local_time.time() != datetime.time(23, 59, 59):
            self.deadline = tz.localize(
                datetime.datetime.combine(local_time.date(),
                                          datetime.time(23, 59, 59))
            )

        if not self.amount_asked:
            self.amount_asked = Money(0, get_default_currency())

        if self.amount_asked.amount:
            self.update_amounts(False)

        if self.amount_asked and self.amount_asked.currency != self.amount_extra.currency:
            self.amount_extra = Money(
                self.amount_extra.amount, self.amount_asked.currency
            )

        # Project is not ended, complete, funded or stopped and its deadline has expired.
        if not self.campaign_ended and self.deadline < timezone.now() \
                and self.status.slug not in ["done-complete",
                                             "done-incomplete",
                                             "closed",
                                             "voting-done"]:
            self.update_status_after_deadline()
            self.campaign_ended = self.deadline

        if self.payout_status == 'success' and not self.campaign_paid_out:
            self.campaign_paid_out = now()

        if self.payout_status == 're_scheduled' and self.campaign_paid_out:
            self.campaign_paid_out = None

        # If the project is re-opened, payout-status should be cleaned
        if self.status.slug not in ["done-complete", "done-incomplete"] and  \
                self.payout_status == 'needs_approval':
            self.payout_status = None

        if not self.task_manager:
            self.task_manager = self.owner

        if self.bank_details_reviewed:
            for document in self.documents.all():
                document.delete()

        # Set all task.author to project.task_manager
        self.task_set.exclude(author=self.task_manager).update(author=self.task_manager)

        super(Project, self).save(*args, **kwargs)

        # Set a default deadline of 30 days
        try:
            self.projectlocation
        except ProjectLocation.DoesNotExist:
            ProjectLocation.objects.create(project=self)

    def update_status_after_donation(self, save=True):
        if not self.campaign_funded and not self.campaign_ended and \
                self.status.slug not in ["done-complete", "done-incomplete"] and \
                self.amount_needed.amount <= 0:
            self.campaign_funded = timezone.now()
            if save:
                self.save()

    def update_amounts(self, save=True):
        """
        Update amount based on paid and pending donations.
        """
        total = self.get_money_total([StatusDefinition.PENDING,
                                      StatusDefinition.SUCCESS,
                                      StatusDefinition.PLEDGED])

        self.amount_donated = total
        self.amount_needed = self.amount_asked - self.amount_donated

        self.update_status_after_donation(False)

        if save:
            self.save()

    def get_money_total(self, status_in=None):
        """
        Calculate the total (realtime) amount of money for donations,
        optionally filtered by status.
        """
        if not self.amount_asked:
            # No money asked, return 0
            return Money(0, 'EUR')

        donations = self.donation_set

        if status_in:
            donations = donations.filter(order__status__in=status_in)

        totals = donations.values('amount_currency').annotate(total=Sum('amount'))
        amounts = [Money(total['total'], total['amount_currency']) for total in totals]

        amounts = [convert(amount, self.amount_asked.currency) for amount in amounts]

        return sum(amounts) or Money(0, self.amount_asked.currency)

    @property
    def donations(self):
        success = [StatusDefinition.PENDING, StatusDefinition.SUCCESS]
        return self.donation_set.filter(order__status__in=success)

    @property
    def totals_donated(self):
        confirmed = [StatusDefinition.PENDING, StatusDefinition.SUCCESS]
        donations = self.donation_set.filter(order__status__in=confirmed)
        totals = [
            Money(data['amount__sum'], data['amount_currency']) for data in
            donations.values('amount_currency').annotate(Sum('amount')).order_by()
        ]
        return totals

    @property
    def is_realised(self):
        return self.status in ProjectPhase.objects.filter(
            slug__in=['done-complete', 'done-incomplete', 'realised']).all()

    @property
    def is_funding(self):
        return self.amount_asked.amount > 0

    @property
    def has_survey(self):
        return len(self.response_set.all()) > 0

    @property
    def expertise_based(self):
        return any(task.skill.expertise for task in self.task_set.all() if task.skill)

    def supporter_count(self, with_guests=True):
        # TODO: Replace this with a proper Supporters API
        # something like /projects/<slug>/donations
        donations = self.donation_set
        donations = donations.filter(
            order__status__in=[
                StatusDefinition.PLEDGED,
                StatusDefinition.PENDING,
                StatusDefinition.SUCCESS,
                StatusDefinition.CANCELLED,
            ]
        )

        count = donations.all().aggregate(total=Count('order__user', distinct=True))['total']

        if with_guests:
            donations = self.donation_set
            donations = donations.filter(
                order__status__in=[StatusDefinition.PLEDGED,
                                   StatusDefinition.PENDING,
                                   StatusDefinition.SUCCESS])
            donations = donations.filter(order__user__isnull=True)
            count += len(donations.all())
        return count

    @property
    def country_name(self):
        try:
            if self.country:
                return self.country.name
            elif self.location:
                return self.location.country.name
        except AttributeError:
            return ''

    @property
    def vote_count(self):
        return self.vote_set.count()

    @property
    def task_count(self):
        return self.task_set.exclude(status=Task.TaskStatuses.closed).count()

    @property
    def realized_task_count(self):
        return self.task_set.filter(status=Task.TaskStatuses.realized).count()

    @property
    def open_task_count(self):
        return self.task_set.filter(status=Task.TaskStatuses.open).count()

    @property
    def full_task_count(self):
        return self.task_set.filter(status=Task.TaskStatuses.full).count()

    @property
    def from_suggestion(self):
        return len(self.suggestions.all()) > 0

    @property
    def date_funded(self):
        return self.campaign_funded

    @property
    def donation_totals(self):
        return self.get_money_total([StatusDefinition.PENDING,
                                     StatusDefinition.SUCCESS,
                                     StatusDefinition.PLEDGED])

    @property
    def amount_pending(self):
        return self.get_money_total([StatusDefinition.PENDING])

    @property
    def amount_safe(self):
        return self.get_money_total([StatusDefinition.SUCCESS])

    @property
    def amount_pledged(self):
        return self.get_money_total([StatusDefinition.PLEDGED])

    @property
    def amount_cancelled(self):
        return self.get_money_total([StatusDefinition.CANCELLED])

    @property
    def donated_percentage(self):
        if not self.amount_asked.amount:
            return 0
        elif self.amount_donated.amount > self.amount_asked.amount:
            return 100
        return int(100 * self.amount_donated.amount / self.amount_asked.amount)

    @property
    def wallpost_photos(self):
        project_type = ContentType.objects.get_for_model(self)
        return MediaWallpostPhoto.objects.order_by('-mediawallpost__created'). \
            filter(mediawallpost__object_id=self.id,
                   mediawallpost__content_type=project_type,
                   results_page=True)

    @property
    def wallpost_videos(self):
        project_type = ContentType.objects.get_for_model(self)
        return MediaWallpost.objects.order_by('-created'). \
            filter(object_id=self.id, content_type=project_type, video_url__gt="")

    @property
    def donors(self, limit=20):
        return self.donation_set. \
            filter(order__status__in=[StatusDefinition.PLEDGED,
                                      StatusDefinition.PENDING,
                                      StatusDefinition.SUCCESS]). \
            filter(anonymous=False). \
            filter(order__user__isnull=False). \
            order_by('order__user', 'name', '-created').distinct('order__user', 'name')[:limit]

    @property
    def task_members(self, limit=20):
        return TaskMember.objects. \
            filter(task__project=self, status__in=['accepted', 'realized']). \
            order_by('member', '-created').distinct('member')[:limit]

    @property
    def posters(self, limit=20):
        return TextWallpost.objects.filter(
            object_id=self.id,
            content_type=ContentType.objects.get_for_model(self.__class__)
        ).order_by('author', '-created').distinct('author')[:limit]

    @property
    def can_refund(self):
        return (
            properties.ENABLE_REFUNDS and
            self.amount_donated.amount > 0 and
            (not self.payout_status or self.payout_status == StatusDefinition.NEEDS_APPROVAL) and
            self.status.slug in ('done-incomplete', 'closed')
        )

    @property
    def days_left(self):
        delta = (self.deadline - now()).days
        if delta < 0:
            delta = 0
        return delta

    def get_absolute_url(self):
        """ Get the URL for the current project. """
        return 'https://{}/projects/{}'.format(properties.tenant.domain_url, self.slug)

    class Meta(BaseProject.Meta):
        permissions = (
            ('approve_payout', 'Can approve payouts for projects'),
            ('export_supporters', 'Can export supporters for projects'),
            ('api_read_project', 'Can view projects through the API'),
            ('api_add_project', 'Can add projects through the API'),
            ('api_change_project', 'Can change projects through the API'),
            ('api_delete_project', 'Can delete projects through the API'),

            ('api_read_own_project', 'Can view own projects through the API'),
            ('api_add_own_project', 'Can add own projects through the API'),
            ('api_change_own_project', 'Can change own projects through the API'),
            ('api_change_own_running_project', 'Can change own running projects through the API'),
            ('api_delete_own_project', 'Can delete own projects through the API'),

            ('api_read_projectdocument', 'Can view project documents through the API'),
            ('api_add_projectdocument', 'Can add project documents through the API'),
            ('api_change_projectdocument', 'Can change project documents through the API'),
            ('api_delete_projectdocument', 'Can delete project documents through the API'),

            ('api_read_own_projectdocument', 'Can view project own documents through the API'),
            ('api_add_own_projectdocument', 'Can add own project documents through the API'),
            ('api_change_own_projectdocument', 'Can change own project documents through the API'),
            ('api_delete_own_projectdocument', 'Can delete own project documents through the API'),

            ('api_read_projectbudgetline', 'Can view project budget lines through the API'),
            ('api_add_projectbudgetline', 'Can add project budget lines through the API'),
            ('api_change_projectbudgetline', 'Can change project budget lines through the API'),
            ('api_delete_projectbudgetline', 'Can delete project budget lines through the API'),

            ('api_read_own_projectbudgetline', 'Can view own project budget lines through the API'),
            ('api_add_own_projectbudgetline', 'Can add own project budget lines through the API'),
            ('api_change_own_projectbudgetline', 'Can change own project budget lines through the API'),
            ('api_delete_own_projectbudgetline', 'Can delete own project budget lines through the API'),

        )
        ordering = ['title']

    def status_changed(self, old_status, new_status):
        status_complete = ProjectPhase.objects.get(slug="done-complete")
        status_incomplete = ProjectPhase.objects.get(slug="done-incomplete")

        if new_status == status_complete:
            mail_project_complete(self)
        if new_status == status_incomplete:
            mail_project_incomplete(self)

        data = {
            "Project": self.title,
            "Owner": self.owner.email,
            "old_status": old_status.slug,
            "new_status": new_status.slug
        }

        if old_status.slug in ('plan-new',
                               'plan-submitted',
                               'plan-needs-work',
                               'voting',
                               'voting-done',
                               'campaign') and new_status.slug in ('done-complete',
                                                                   'done-incomplete',
                                                                   'closed'):
            bb_track("Project Completed", data)

    def check_task_status(self):
        if (not self.is_funding and
                all([task.status == Task.TaskStatuses.realized for task in self.task_set.all()])):
            self.status = ProjectPhase.objects.get(slug='done-complete')
            self.save()

    def update_status_after_deadline(self):
        if self.status.slug == 'campaign':
            if self.is_funding:
                if self.amount_donated + self.amount_extra >= self.amount_asked:
                    self.status = ProjectPhase.objects.get(slug="done-complete")
                    self.payout_status = 'needs_approval'
                elif self.amount_donated.amount <= 20 or not self.campaign_started:
                    self.status = ProjectPhase.objects.get(slug="closed")
                else:
                    self.status = ProjectPhase.objects.get(slug="done-incomplete")
                    self.payout_status = 'needs_approval'
            else:
                if self.task_set.filter(
                        status__in=[Task.TaskStatuses.in_progress,
                                    Task.TaskStatuses.open,
                                    Task.TaskStatuses.closed]).count() > 0:
                    self.status = ProjectPhase.objects.get(slug="done-incomplete")
                else:
                    self.status = ProjectPhase.objects.get(slug="done-complete")

    def deadline_reached(self):
        # BB-3616 "Funding projects should not look at (in)complete tasks for their status."
        self.update_status_after_deadline()
        self.campaign_ended = now()
        self.save()

        data = {
            "Project": self.title,
            "Author": self.owner.username
        }

        bb_track("Project Deadline Reached", data)


class ProjectBudgetLine(models.Model):
    """
    BudgetLine: Entries to the Project Budget sheet.
    This is the budget for the amount asked from this
    website.
    """
    project = models.ForeignKey('projects.Project')
    description = models.CharField(_('description'), max_length=255, default='')
    amount = MoneyField()

    created = CreationDateTimeField()
    updated = ModificationDateTimeField()

    @property
    def owner(self):
        return self.project.owner

    @property
    def parent(self):
        return self.project

    class Meta:
        verbose_name = _('budget line')
        verbose_name_plural = _('budget lines')

    def __unicode__(self):
        return u'{0} - {1}'.format(self.description, self.amount)


class ProjectAddOn(PolymorphicModel):

    type = 'base'

    project = models.ForeignKey('projects.Project', related_name='addons')
    serializer = 'bluebottle.projects.serializers.BaseProjectAddOnSerializer'


class ProjectImage(AbstractAttachment):
    """
    Project Image: Image that is directly associated with the project.

    Can for example be used in project descriptions

    """
    project = models.ForeignKey('projects.Project')

    class Meta:
        verbose_name = _('project image')
        verbose_name_plural = _('project images')
        permissions = (
            ('api_read_projectimage', 'Can view project imagesthrough the API'),
            ('api_add_projectimage', 'Can add project images through the API'),
            ('api_change_projectimage', 'Can change project images through the API'),
            ('api_delete_projectimage', 'Can delete project images through the API'),

            ('api_read_own_projectimage', 'Can view own project images through the API'),
            ('api_add_own_projectimage', 'Can add own project images through the API'),
            ('api_change_own_projectimage', 'Can change own project images through the API'),
            ('api_delete_own_projectimage', 'Can delete own project images through the API'),
        )

    @property
    def parent(self):
        return self.project

    def save(self, project_id=None, *args, **kwargs):
        if project_id:
            self.project_id = int(project_id[0])

        super(ProjectImage, self).save(*args, **kwargs)


class ProjectSearchFilter(SortableMixin):

    FILTER_OPTIONS = (
        ('location', _('Location')),
        ('theme', _('Theme')),
        ('skills', _('Skill')),
        ('date', _('Date')),
        ('status', _('Status')),
        ('type', _('Type')),
        ('category', _('Category')),
    )

    project_settings = models.ForeignKey('projects.ProjectPlatformSettings',
                                         null=True,
                                         related_name='filters')
    name = models.CharField(max_length=100, choices=FILTER_OPTIONS)
    default = models.CharField(max_length=100, blank=True, null=True)
    values = models.CharField(max_length=500, blank=True, null=True,
                              help_text=_('Comma separated list of possible values'))
    sequence = models.PositiveIntegerField(default=0, editable=False, db_index=True)

    class Meta:
        ordering = ['sequence']


class ProjectCreateTemplate(models.Model):

    project_settings = models.ForeignKey('projects.ProjectPlatformSettings',
                                         null=True,
                                         related_name='templates')
    name = models.CharField(max_length=300)
    sub_name = models.CharField(max_length=300)
    description = models.TextField(null=True, blank=True)
    image = models.ImageField(null=True, blank=True)

    default_amount_asked = MoneyField(null=True, blank=True)
    default_title = models.CharField(max_length=300, null=True, blank=True,
                                     help_text=_('Default project title'))
    default_pitch = models.TextField(null=True, blank=True,
                                     help_text=_('Default project pitch'))
    default_description = models.TextField(null=True, blank=True,
                                           help_text=_('Default project description'))
    default_image = models.ImageField(null=True, blank=True,
                                      help_text=_('Default project image'))


class CustomProjectFieldSettings(SortableMixin):

    project_settings = models.ForeignKey('projects.ProjectPlatformSettings',
                                         null=True,
                                         related_name='extra_fields')

    name = models.CharField(max_length=100)
    description = models.CharField(max_length=200, null=True, blank=True)
    sequence = models.PositiveIntegerField(default=0, editable=False, db_index=True)

    @property
    def slug(self):
        return slugify(self.name)

    class Meta:
        ordering = ['sequence']


class CustomProjectField(models.Model):
    project = models.ForeignKey('projects.Project', related_name='extra')
    field = models.ForeignKey('projects.CustomProjectFieldSettings')
    value = models.CharField(max_length=5000, null=True, blank=True)


class ProjectPlatformSettings(BasePlatformSettings):
    PROJECT_CREATE_OPTIONS = (
        ('sourcing', _('Sourcing')),
        ('funding', _('Funding')),
    )

    PROJECT_CONTACT_TYPE_OPTIONS = (
        ('organization', _('Organization')),
        ('personal', _('Personal')),
    )

    PROJECT_CREATE_FLOW_OPTIONS = (
        ('combined', _('Combined')),
        ('choice', _('Choice')),
    )

    PROJECT_CONTACT_OPTIONS = (
        ('mail', _('E-mail')),
        ('phone', _('Phone')),
    )

    PROJECT_SHARE_OPTIONS = (
        ('twitter', _('Twitter')),
        ('facebook', _('Facebook')),
        ('facebookAtWork', _('Facebook at Work')),
        ('linkedin', _('LinkedIn')),
        ('whatsapp', _('Whatsapp')),
        ('email', _('Email')),
    )

    create_types = SelectMultipleField(max_length=100, choices=PROJECT_CREATE_OPTIONS)
    contact_types = SelectMultipleField(max_length=100, choices=PROJECT_CONTACT_TYPE_OPTIONS)
<<<<<<< HEAD
    share_options = SelectMultipleField(max_length=100, choices=PROJECT_SHARE_OPTIONS)
    facebook_at_work_url = models.URLField(max_length=100, null=True, blank=True)
    allow_anonymous_rewards = models.BooleanField(default=True)
=======
    share_options = SelectMultipleField(
        max_length=100, choices=PROJECT_SHARE_OPTIONS, blank=True, include_blank=False
    )
    facebook_at_work_url = models.URLField(max_length=100, null=True, blank=True)
    allow_anonymous_rewards = models.BooleanField(
        _('Allow guests to donate rewards'), default=True
    )
>>>>>>> 6e4ab017
    create_flow = models.CharField(max_length=100, choices=PROJECT_CREATE_FLOW_OPTIONS)
    contact_method = models.CharField(max_length=100, choices=PROJECT_CONTACT_OPTIONS)

    class Meta:
        verbose_name_plural = _('project platform settings')
        verbose_name = _('project platform settings')


@receiver(post_init, sender=Project,
          dispatch_uid="bluebottle.projects.Project.post_init")
def project_post_init(sender, instance, **kwargs):
    instance._init_status = instance.status_id


@receiver(post_save, sender=Project,
          dispatch_uid="bluebottle.projects.Project.post_save")
def project_post_save(sender, instance, **kwargs):
    try:
        init_status, current_status = None, None

        try:
            init_status = ProjectPhase.objects.get(id=instance._init_status)
        except ProjectPhase.DoesNotExist:
            pass

        try:
            current_status = instance.status
        except ProjectPhase.DoesNotExist:
            pass

        if init_status != current_status:
            instance.status_changed(init_status, current_status)
    except AttributeError:
        pass


@receiver(post_save, sender=Project, dispatch_uid="updating_suggestion")
def project_submitted_update_suggestion(sender, instance, **kwargs):
    if instance.status.slug == 'plan-submitted':
        # Only one suggestion can be connected to a project
        suggestion = instance.suggestions.first()
        if suggestion and suggestion.status == 'in_progress':
            suggestion.status = 'submitted'
            suggestion.save()

    if instance.status.slug == 'plan-needs-work':
        suggestion = instance.suggestions.first()
        if suggestion and suggestion.status == 'submitted':
            suggestion.status = 'in_progress'
            suggestion.save()


@receiver(post_save, sender=Project)
def create_phaselog(sender, instance, created, **kwargs):
    # Only log project phase if the status has changed
    if instance._original_status != instance.status or created:
        ProjectPhaseLog.objects.create(
            project=instance, status=instance.status
        )


@receiver(pre_save, sender=Project, dispatch_uid="updating_suggestion")
def set_dates(sender, instance, **kwargs):
    # If the project status is moved to New or Needs Work, clear the
    # date_submitted field
    if instance.status.slug in ["plan-new", "plan-needs-work"]:
        instance.date_submitted = None

    # Set the submitted date
    if instance.status.slug == 'plan-submitted' and not instance.date_submitted:
        instance.date_submitted = timezone.now()

    # Set the campaign started date
    if instance.status.slug == 'campaign' and not instance.campaign_started:
        instance.campaign_started = timezone.now()

    if instance.status.slug in ["done-complete", "done-incomplete", "closed"] \
            and not instance.campaign_ended:
        instance.campaign_ended = timezone.now()<|MERGE_RESOLUTION|>--- conflicted
+++ resolved
@@ -886,11 +886,6 @@
 
     create_types = SelectMultipleField(max_length=100, choices=PROJECT_CREATE_OPTIONS)
     contact_types = SelectMultipleField(max_length=100, choices=PROJECT_CONTACT_TYPE_OPTIONS)
-<<<<<<< HEAD
-    share_options = SelectMultipleField(max_length=100, choices=PROJECT_SHARE_OPTIONS)
-    facebook_at_work_url = models.URLField(max_length=100, null=True, blank=True)
-    allow_anonymous_rewards = models.BooleanField(default=True)
-=======
     share_options = SelectMultipleField(
         max_length=100, choices=PROJECT_SHARE_OPTIONS, blank=True, include_blank=False
     )
@@ -898,7 +893,6 @@
     allow_anonymous_rewards = models.BooleanField(
         _('Allow guests to donate rewards'), default=True
     )
->>>>>>> 6e4ab017
     create_flow = models.CharField(max_length=100, choices=PROJECT_CREATE_FLOW_OPTIONS)
     contact_method = models.CharField(max_length=100, choices=PROJECT_CONTACT_OPTIONS)
 
