import datetime
import pytz
import logging

from django.conf import settings
from django.contrib.contenttypes.models import ContentType
from django.core.urlresolvers import reverse
from django.db import models
from django.db.models import Q, F
from django.db.models.aggregates import Count, Sum
from django.db.models.signals import post_init, post_save, pre_save
from django.dispatch import receiver
from django.template.defaultfilters import slugify
from django.utils import timezone
from django.utils.functional import lazy
from django.utils.http import urlquote
from django.utils.timezone import now
from django.utils.translation import ugettext as _

from django_extensions.db.fields import ModificationDateTimeField, CreationDateTimeField
from moneyed.classes import Money
from select_multiple_field.models import SelectMultipleField

from bluebottle.bb_metrics.utils import bb_track
from bluebottle.bb_projects.models import (
    BaseProject, ProjectPhase, BaseProjectDocument
)
from bluebottle.clients import properties
from bluebottle.clients.utils import LocalTenant
from bluebottle.tasks.models import Task, TaskMember
from bluebottle.utils.fields import MoneyField, get_currency_choices, get_default_currency
from bluebottle.utils.exchange_rates import convert
from bluebottle.utils.managers import UpdateSignalsQuerySet
from bluebottle.utils.utils import StatusDefinition, PreviousStatusMixin
from bluebottle.wallposts.models import (
    MediaWallpostPhoto, MediaWallpost, TextWallpost
)

from .mails import (
    mail_project_funded_internal, mail_project_complete,
    mail_project_incomplete
)
from .signals import project_funded

GROUP_PERMS = {'Staff': {'perms': ('add_project', 'change_project',
                                   'delete_project')}}

logger = logging.getLogger(__name__)


class ProjectPhaseLog(models.Model):
    project = models.ForeignKey('projects.Project')
    status = models.ForeignKey('bb_projects.ProjectPhase')
    start = CreationDateTimeField(
        _('created'), help_text=_('When this project entered in this status.')
    )


class ProjectManager(models.Manager):
    def get_queryset(self):
        return UpdateSignalsQuerySet(self.model, using=self._db)

    def search(self, query):
        qs = super(ProjectManager, self).get_queryset()

        # Apply filters
        status = query.getlist(u'status[]', None)
        if status:
            qs = qs.filter(status__slug__in=status)
        else:
            status = query.get('status', None)
            if status:
                qs = qs.filter(status__slug=status)

        country = query.get('country', None)
        if country:
            qs = qs.filter(country=country)

        location = query.get('location', None)
        if location:
            qs = qs.filter(location=location)

        category = query.get('category', None)
        if category:
            qs = qs.filter(categories__slug=category)

        theme = query.get('theme', None)
        if theme:
            qs = qs.filter(theme_id=theme)

        money_needed = query.get('money_needed', None)
        if money_needed:
            qs = qs.filter(amount_needed__gt=0)

        project_type = query.get('project_type', None)
        if project_type == 'volunteering':
            qs = qs.annotate(Count('task')).filter(task__count__gt=0)
        elif project_type == 'funding':
            qs = qs.filter(amount_asked__gt=0)
        elif project_type == 'voting':
            qs = qs.filter(status__slug__in=['voting', 'voting-done'])

        text = query.get('text', None)
        if text:
            qs = qs.filter(Q(title__icontains=text) |
                           Q(pitch__icontains=text) |
                           Q(description__icontains=text))

        return self._ordering(query.get('ordering', None), qs, status)

    def _ordering(self, ordering, queryset, status):
        if ordering == 'deadline':
            queryset = queryset.order_by('status', 'deadline', 'id')
        elif ordering == 'amount_needed':
            # Add the percentage that is still needed to the query and sort on that.
            # This way we do not have to take currencies into account
            queryset = queryset.annotate(percentage_needed=F('amount_needed') / (F('amount_asked') + 1))
            queryset = queryset.order_by('status', 'percentage_needed', 'id')
            queryset = queryset.filter(amount_needed__gt=0)
        elif ordering == 'newest':
            queryset = queryset.extra(
                select={'has_campaign_started': 'campaign_started is null'})
            queryset = queryset.order_by('status', 'has_campaign_started',
                                         '-campaign_started', '-created', 'id')
        elif ordering == 'popularity':
            queryset = queryset.order_by('status', '-popularity', 'id')
            if status == 5:
                queryset = queryset.filter(amount_needed__gt=0)

        elif ordering:
            queryset = queryset.order_by('status', ordering)

        return queryset


class ProjectDocument(BaseProjectDocument):
    @property
    def document_url(self):
        content_type = ContentType.objects.get_for_model(ProjectDocument).id
        # pk may be unset if not saved yet, in which case no url can be
        # generated.
        if self.pk is not None:
            return reverse('document_download_detail',
                           kwargs={'content_type': content_type,
                                   'pk': self.pk or 1})
        return None


class Project(BaseProject, PreviousStatusMixin):
    latitude = models.DecimalField(
        _('latitude'), max_digits=21, decimal_places=18, null=True, blank=True)
    longitude = models.DecimalField(
        _('longitude'), max_digits=21, decimal_places=18, null=True, blank=True)

    reach = models.PositiveIntegerField(
        _('Reach'), help_text=_('How many people do you expect to reach?'),
        blank=True, null=True)

    video_url = models.URLField(
        _('video'), max_length=100, blank=True, null=True, default='',
        help_text=_("Do you have a video pitch or a short movie that "
                    "explains your project? Cool! We can't wait to see it! "
                    "You can paste the link to YouTube or Vimeo video here"))

    popularity = models.FloatField(null=False, default=0)
    is_campaign = models.BooleanField(verbose_name='On homepage', default=False, help_text=_(
        "Project is part of a campaign and gets special promotion."))

    skip_monthly = models.BooleanField(_("Skip monthly"),
                                       help_text=_(
                                           "Skip this project when running monthly donations"),
                                       default=False)

    allow_overfunding = models.BooleanField(default=True)
    story = models.TextField(
        _("story"), help_text=_("This is the help text for the story field"),
        blank=True, null=True)

    # TODO: Remove these fields?
    effects = models.TextField(
        _("effects"), blank=True, null=True,
        help_text=_("What will be the Impact? How will your "
                    "Smart Idea change the lives of people?"))
    for_who = models.TextField(
        _("for who"), blank=True, null=True,
        help_text=_("Describe your target group"))
    future = models.TextField(
        _("future"), blank=True, null=True,
        help_text=_("How will this project be self-sufficient and "
                    "sustainable in the long term?"))

    date_submitted = models.DateTimeField(_('Campaign Submitted'), null=True,
                                          blank=True)
    campaign_started = models.DateTimeField(_('Campaign Started'), null=True,
                                            blank=True)
    campaign_ended = models.DateTimeField(_('Campaign Ended'), null=True,
                                          blank=True)
    campaign_funded = models.DateTimeField(_('Campaign Funded'), null=True,
                                           blank=True)

    voting_deadline = models.DateTimeField(_('Voting Deadline'), null=True,
                                           blank=True)

    categories = models.ManyToManyField('categories.Category', blank=True)

    currencies = SelectMultipleField(max_length=100, default=[],
                                     choices=lazy(get_currency_choices, tuple)())

    celebrate_results = models.BooleanField(
        _('Celebrate Results'),
        help_text=_('Show celebration when project is complete'),
        default=True
    )

    objects = ProjectManager()

    def __unicode__(self):
        if self.title:
            return self.title
        return self.slug

    @classmethod
    def update_popularity(self):
        """
        Update popularity score for all projects

        Popularity is calculated by the number of new donations, task members and votes
        in the last 30 days.

        Donations and task members have a weight 5 times that fo a vote.
        """
        from bluebottle.donations.models import Donation
        from bluebottle.tasks.models import TaskMember
        from bluebottle.votes.models import Vote

        weight = 5

        last_month = timezone.now() - timezone.timedelta(days=30)
        donations = Donation.objects.filter(
            order__status__in=[
                StatusDefinition.PLEDGED,
                StatusDefinition.PENDING,
                StatusDefinition.SUCCESS
            ],
            created__gte=last_month
        ).exclude(order__order_type='recurring')

        task_members = TaskMember.objects.filter(
            created__gte=last_month
        )

        votes = Vote.objects.filter(
            created__gte=last_month
        )

        # Loop over all projects that have popularity set, where a donation was recently done,
        # where a taskmember was created or that recieved a vote
        # These queries CAN be combined into one query, but that is very inefficient.
        queries = [
            Q(popularity__gt=0),
            Q(donation__created__gte=last_month,
              donation__order__status__in=[StatusDefinition.SUCCESS, StatusDefinition.PENDING]),
            Q(task__members__created__gte=last_month),
            Q(vote__created__gte=last_month)
        ]

        for query in queries:
            for project in self.objects.filter(query).distinct():
                popularity = (
                    weight * len(donations.filter(project=project)) +
                    weight * len(task_members.filter(task__project=project)) +
                    len(votes.filter(project=project))
                )
                # Save the new value to the db, but skip .save
                # this way we will not trigger signals and hit the save method
                self.objects.filter(pk=project.pk).update(popularity=popularity)

    def save(self, *args, **kwargs):
        # Set valid slug
        if not self.slug:
            original_slug = slugify(self.title)
            counter = 2
            qs = self.__class__.objects

            while qs.filter(slug=original_slug).exists():
                original_slug = '{0}-{1}'.format(original_slug, counter)
                counter += 1
            self.slug = original_slug

        # set default project_type if not already defined
        if not self.project_type:
            with LocalTenant():
                try:
                    self.project_type = properties.PROJECT_CREATE_TYPES[0]
                except (AttributeError, KeyError):
                    logger.warning('Tenant has no PROJECT_CREATE_TYPES: %s', properties.tenant.name,
                                   exc_info=1)

        if not self.status:
            self.status = ProjectPhase.objects.get(slug="plan-new")

        if not self.currencies and self.amount_asked:
            self.currencies = [str(self.amount_asked.currency)]

        # Set a default deadline of 30 days
        if not self.deadline:
            self.deadline = timezone.now() + datetime.timedelta(days=30)

        # make sure the deadline is set to the end of the day, amsterdam time
        tz = pytz.timezone('Europe/Amsterdam')
        local_time = self.deadline.astimezone(tz)
        if local_time.time() != datetime.time(23, 59, 59):
            self.deadline = tz.localize(
                datetime.datetime.combine(local_time.date(),
                                          datetime.time(23, 59, 59))
            )

        if not self.amount_asked:
            self.amount_asked = Money(0, get_default_currency())

        if self.amount_asked.amount:
            self.update_amounts(False)

        if self.amount_asked and self.amount_asked.currency != self.amount_extra.currency:
            self.amount_extra = Money(
                self.amount_extra.amount, self.amount_asked.currency
            )

        # FIXME: Clean up this code, make it readable
        # Project is not ended, complete, funded or stopped and its deadline has expired.
        if not self.campaign_ended and self.deadline < timezone.now() \
                and self.status.slug not in ["done-complete",
                                             "done-incomplete",
                                             "closed",
                                             "voting-done"]:
            if self.amount_asked.amount > 0 and self.amount_donated.amount <= 20 \
                    or not self.campaign_started:
                self.status = ProjectPhase.objects.get(slug="closed")
            elif self.amount_asked.amount > 0 \
                    and self.amount_donated >= self.amount_asked:
                self.status = ProjectPhase.objects.get(slug="done-complete")
            else:
                self.status = ProjectPhase.objects.get(slug="done-incomplete")

        super(Project, self).save(*args, **kwargs)

    def update_status_after_donation(self, save=True):
        if not self.campaign_funded and not self.campaign_ended and \
                self.status.slug not in ["done-complete", "done-incomplete"] and \
                self.amount_needed.amount <= 0:
            self.campaign_funded = timezone.now()
            if save:
                self.save()

    def update_amounts(self, save=True):
        """
        Update amount based on paid and pending donations.
        """
        total = self.get_money_total([StatusDefinition.PENDING,
                                      StatusDefinition.SUCCESS,
                                      StatusDefinition.PLEDGED])

        self.amount_donated = total
        self.amount_needed = self.amount_asked - self.amount_donated

        self.update_status_after_donation(False)

        if save:
            self.save()

    def get_money_total(self, status_in=None):
        """
        Calculate the total (realtime) amount of money for donations,
        optionally filtered by status.
        """
        if not self.amount_asked:
            # No money asked, return 0
            return Money(0, 'EUR')

        donations = self.donation_set

        if status_in:
            donations = donations.filter(order__status__in=status_in)

        totals = donations.values('amount_currency').annotate(total=Sum('amount'))
        amounts = [Money(total['total'], total['amount_currency']) for total in totals]

        amounts = [convert(amount, self.amount_asked.currency) for amount in amounts]

        return sum(amounts) or Money(0, self.amount_asked.currency)

    @property
    def is_realised(self):
        return self.status in ProjectPhase.objects.filter(
            slug__in=['done-complete', 'done-incomplete', 'realised']).all()

    @property
    def is_funding(self):
        return self.amount_asked.amount > 0

    @property
    def has_survey(self):
        return len(self.response_set.all()) > 0

    def supporter_count(self, with_guests=True):
        # TODO: Replace this with a proper Supporters API
        # something like /projects/<slug>/donations
        donations = self.donation_set
        donations = donations.filter(
            order__status__in=[StatusDefinition.PLEDGED,
                               StatusDefinition.PENDING,
                               StatusDefinition.SUCCESS])
        count = donations.all().aggregate(total=Count('order__user', distinct=True))['total']

        if with_guests:
            donations = self.donation_set
            donations = donations.filter(
                order__status__in=[StatusDefinition.PLEDGED,
                                   StatusDefinition.PENDING,
                                   StatusDefinition.SUCCESS])
            donations = donations.filter(order__user__isnull=True)
            count += len(donations.all())
        return count

    @property
    def country_name(self):
        try:
            if self.country:
                return self.country.name
            elif self.location:
                return self.location.country.name
        except AttributeError:
            return ''

    @property
    def vote_count(self):
        return self.vote_set.count()

    @property
    def task_count(self):
        return len(
            self.task_set.filter(status=Task.TaskStatuses.open).all())

    @property
    def realized_task_count(self):
        return len(
            self.task_set.filter(status=Task.TaskStatuses.realized).all())

    @property
    def from_suggestion(self):
        return len(self.suggestions.all()) > 0

    @property
    def get_open_tasks(self):
        return self.task_set.filter(status=Task.TaskStatuses.open).all()

    @property
    def date_funded(self):
        return self.campaign_funded

    @property
    def donation_totals(self):
        return self.get_money_total([StatusDefinition.PENDING,
                                     StatusDefinition.SUCCESS,
                                     StatusDefinition.PLEDGED])

    @property
    def amount_pending(self):
        return self.get_money_total([StatusDefinition.PENDING])

    @property
    def amount_safe(self):
        return self.get_money_total([StatusDefinition.SUCCESS])

    @property
    def amount_pledged(self):
        return self.get_money_total([StatusDefinition.PLEDGED])

    @property
    def donated_percentage(self):
        if not self.amount_asked.amount:
            return 0
        elif self.amount_donated.amount > self.amount_asked.amount:
            return 100
        return int(100 * self.amount_donated.amount / self.amount_asked.amount)

    @property
    def wallpost_photos(self):
        project_type = ContentType.objects.get_for_model(self)
        return MediaWallpostPhoto.objects.order_by('-mediawallpost__created'). \
            filter(mediawallpost__object_id=self.id,
                   mediawallpost__content_type=project_type,
                   results_page=True)

    @property
    def wallpost_videos(self):
        project_type = ContentType.objects.get_for_model(self)
        return MediaWallpost.objects.order_by('-created'). \
            filter(object_id=self.id, content_type=project_type, video_url__gt="")

    @property
    def donors(self, limit=20):
        return self.donation_set. \
            filter(order__status__in=[StatusDefinition.PLEDGED,
                                      StatusDefinition.PENDING,
                                      StatusDefinition.SUCCESS]). \
            filter(anonymous=False). \
            filter(order__user__isnull=False). \
            order_by('order__user', '-created').distinct('order__user')[:limit]

    @property
    def task_members(self, limit=20):
        return TaskMember.objects. \
            filter(task__project=self, status__in=['accepted', 'realized']). \
            order_by('member', '-created').distinct('member')[:limit]

    @property
    def posters(self, limit=20):
        return TextWallpost.objects.filter(
            object_id=self.id,
            content_type=ContentType.objects.get_for_model(self.__class__)
        ).order_by('author', '-created').distinct('author')[:limit]

    def get_absolute_url(self):
        """ Get the URL for the current project. """
        return 'https://{}/projects/{}'.format(properties.tenant.domain_url, self.slug)

    def get_meta_title(self, **kwargs):
        return u"%(name_project)s | %(theme)s | %(country)s" % {
            'name_project': self.title,
            'theme': self.theme.name if self.theme else '',
            'country': self.country.name if self.country else '',
        }

    def get_fb_title(self, **kwargs):
        title = _(u"{name_project} in {country}").format(
            name_project=self.title,
            country=self.country.name if self.country else '',
        )
        return title

    def get_tweet(self, **kwargs):
        """ Build the tweet text for the meta data """
        request = kwargs.get('request')
        if request:
            lang_code = request.LANGUAGE_CODE
        else:
            lang_code = 'en'
        twitter_handle = settings.TWITTER_HANDLES.get(lang_code,
                                                      settings.DEFAULT_TWITTER_HANDLE)

        title = urlquote(self.get_fb_title())

        # {URL} is replaced in Ember to fill in the page url, avoiding the
        # need to provide front-end urls in our Django code.
        tweet = _(u"{title} {{URL}}").format(
            title=title, twitter_handle=twitter_handle
        )

        return tweet

    class Meta(BaseProject.Meta):
        ordering = ['title']

    class Analytics:
        type = 'project'
        tags = {
            'sub_type': 'project_type',
            'status': 'status.name',
            'status_slug': 'status.slug',
            'theme': {
                'theme.name': {'translate': True}
            },
            'theme_slug': 'theme.slug',
            'location': 'location.name',
            'location_group': 'location.group.name',
            'country': 'country_name'
        }
        fields = {
            'id': 'id',
            'user_id': 'owner.id'
        }

    def status_changed(self, old_status, new_status):
        status_complete = ProjectPhase.objects.get(slug="done-complete")
        status_incomplete = ProjectPhase.objects.get(slug="done-incomplete")

        if new_status == status_complete:
            mail_project_complete(self)
        if new_status == status_incomplete:
            mail_project_incomplete(self)

        data = {
            "Project": self.title,
            "Owner": self.owner.email,
            "old_status": old_status.name,
            "new_status": new_status.name
        }

        if old_status.slug in ('plan-new',
                               'plan-submitted',
                               'plan-needs-work',
                               'voting',
                               'voting-done',
                               'campaign') and new_status.slug in ('done-complete',
                                                                   'done-incomplete',
                                                                   'closed'):
            bb_track("Project Completed", data)

    def check_task_status(self):
        if (not self.is_funding and
                all([task.status == Task.TaskStatuses.realized for task in self.task_set.all()])):
            self.status = ProjectPhase.objects.get(slug='done-complete')
            self.save()

    def deadline_reached(self):
        # BB-3616 "Funding projects should not look at (in)complete tasks for their status."
        if self.is_funding:
            if self.amount_donated >= self.amount_asked:
                self.status = ProjectPhase.objects.get(slug="done-complete")
            elif self.amount_donated.amount <= 20 or not self.campaign_started:
                self.status = ProjectPhase.objects.get(slug="closed")
            else:
                self.status = ProjectPhase.objects.get(slug="done-incomplete")
        else:
            if self.task_set.filter(
                    status__in=[Task.TaskStatuses.in_progress,
                                Task.TaskStatuses.open,
                                Task.TaskStatuses.closed]).count() > 0:
                self.status = ProjectPhase.objects.get(slug="done-incomplete")
            else:
                self.status = ProjectPhase.objects.get(slug="done-complete")
        self.campaign_ended = now()
        self.save()

        data = {
            "Project": self.title,
            "Author": self.owner.username
        }

        bb_track("Project Deadline Reached", data)


class ProjectBudgetLine(models.Model):
    """
    BudgetLine: Entries to the Project Budget sheet.
    This is the budget for the amount asked from this
    website.
    """
    project = models.ForeignKey('projects.Project')
    description = models.CharField(_('description'), max_length=255, default='')
    amount = MoneyField()

    created = CreationDateTimeField()
    updated = ModificationDateTimeField()

    class Meta:
        verbose_name = _('budget line')
        verbose_name_plural = _('budget lines')

    def __unicode__(self):
        return u'{0} - {1}'.format(self.description, self.amount)


@receiver(project_funded, weak=False, sender=Project,
          dispatch_uid="email-project-team-project-funded")
def email_project_team_project_funded(sender, instance, first_time_funded,
                                      **kwargs):
    mail_project_funded_internal(instance)


@receiver(post_init, sender=Project,
          dispatch_uid="bluebottle.projects.Project.post_init")
def project_post_init(sender, instance, **kwargs):
    instance._init_status = instance.status_id


@receiver(post_save, sender=Project,
          dispatch_uid="bluebottle.projects.Project.post_save")
def project_post_save(sender, instance, **kwargs):
    try:
        init_status, current_status = None, None

        try:
            init_status = ProjectPhase.objects.get(id=instance._init_status)
        except ProjectPhase.DoesNotExist:
            pass

        try:
            current_status = instance.status
        except ProjectPhase.DoesNotExist:
            pass

        if init_status != current_status:
            instance.status_changed(init_status, current_status)
    except AttributeError:
        pass


@receiver(post_save, sender=Project, dispatch_uid="updating_suggestion")
def project_submitted_update_suggestion(sender, instance, **kwargs):
    if instance.status.slug == 'plan-submitted':
        # Only one suggestion can be connected to a project
        suggestion = instance.suggestions.first()
        if suggestion and suggestion.status == 'in_progress':
            suggestion.status = 'submitted'
            suggestion.save()

    if instance.status.slug == 'plan-needs-work':
        suggestion = instance.suggestions.first()
        if suggestion and suggestion.status == 'submitted':
            suggestion.status = 'in_progress'
            suggestion.save()


<<<<<<< HEAD
@receiver(pre_save, sender=Project, dispatch_uid="updating_suggestion")
def set_dates(sender, instance, **kwargs):
    # If the project status is moved to New or Needs Work, clear the
    # date_submitted field
    if instance.status.slug in ["plan-new", "plan-needs-work"]:
        instance.date_submitted = None

    # Set the submitted date
    if instance.status.slug == 'plan-submitted' and not instance.date_submitted:
        instance.date_submitted = timezone.now()

    # Set the campaign started date
    if instance.status.slug == 'campaign' and not instance.campaign_started:
        instance.campaign_started = timezone.now()

    if instance.status.slug in ["done-complete", "done-incomplete", "closed"] \
            and not instance.campaign_ended:
        instance.campaign_ended = timezone.now()
=======
@receiver(post_save, sender=Project)
def create_phaselog(sender, instance, created, **kwargs):
    # Only log project phase if the status has changed
    if instance._original_status != instance.status or created:
        ProjectPhaseLog.objects.create(
            project=instance, status=instance.status
        )
>>>>>>> 93c7c204
<|MERGE_RESOLUTION|>--- conflicted
+++ resolved
@@ -713,26 +713,6 @@
             suggestion.save()
 
 
-<<<<<<< HEAD
-@receiver(pre_save, sender=Project, dispatch_uid="updating_suggestion")
-def set_dates(sender, instance, **kwargs):
-    # If the project status is moved to New or Needs Work, clear the
-    # date_submitted field
-    if instance.status.slug in ["plan-new", "plan-needs-work"]:
-        instance.date_submitted = None
-
-    # Set the submitted date
-    if instance.status.slug == 'plan-submitted' and not instance.date_submitted:
-        instance.date_submitted = timezone.now()
-
-    # Set the campaign started date
-    if instance.status.slug == 'campaign' and not instance.campaign_started:
-        instance.campaign_started = timezone.now()
-
-    if instance.status.slug in ["done-complete", "done-incomplete", "closed"] \
-            and not instance.campaign_ended:
-        instance.campaign_ended = timezone.now()
-=======
 @receiver(post_save, sender=Project)
 def create_phaselog(sender, instance, created, **kwargs):
     # Only log project phase if the status has changed
@@ -740,4 +720,23 @@
         ProjectPhaseLog.objects.create(
             project=instance, status=instance.status
         )
->>>>>>> 93c7c204
+
+
+@receiver(pre_save, sender=Project, dispatch_uid="updating_suggestion")
+def set_dates(sender, instance, **kwargs):
+    # If the project status is moved to New or Needs Work, clear the
+    # date_submitted field
+    if instance.status.slug in ["plan-new", "plan-needs-work"]:
+        instance.date_submitted = None
+
+    # Set the submitted date
+    if instance.status.slug == 'plan-submitted' and not instance.date_submitted:
+        instance.date_submitted = timezone.now()
+
+    # Set the campaign started date
+    if instance.status.slug == 'campaign' and not instance.campaign_started:
+        instance.campaign_started = timezone.now()
+
+    if instance.status.slug in ["done-complete", "done-incomplete", "closed"] \
+            and not instance.campaign_ended:
+        instance.campaign_ended = timezone.now()