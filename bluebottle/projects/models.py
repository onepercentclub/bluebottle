--- conflicted
+++ resolved
@@ -48,21 +48,12 @@
 
 class ProjectLocation(models.Model):
     project = models.OneToOneField('projects.Project', primary_key=True)
-<<<<<<< HEAD
-    place = models.CharField(max_length=80, null=True, blank=True)
-    street = models.TextField(max_length=80, null=True, blank=True)
-    neighborhood = models.TextField(max_length=80, null=True, blank=True)
-    city = models.TextField(max_length=80, null=True, blank=True)
-    postal_code = models.CharField(max_length=20, null=True, blank=True)
-    country = models.CharField(max_length=40, null=True, blank=True)
-=======
     place = models.CharField(_('place'), max_length=80, null=True, blank=True)
     street = models.TextField(_('street'), max_length=80, null=True, blank=True)
     neighborhood = models.TextField(_('neighborhood'), max_length=80, null=True, blank=True)
     city = models.TextField(_('city'), max_length=80, null=True, blank=True)
     postal_code = models.CharField(_('postal_code'), max_length=20, null=True, blank=True)
     country = models.CharField(_('country'), max_length=40, null=True, blank=True)
->>>>>>> 930efd51
     latitude = models.DecimalField(
         _('latitude'), max_digits=21, decimal_places=18
     )
@@ -70,13 +61,10 @@
         _('longitude'), max_digits=21, decimal_places=18
     )
 
-<<<<<<< HEAD
-=======
     class Meta:
         verbose_name = _('Map')
         verbose_name_plural = _('Map')
 
->>>>>>> 930efd51
 
 class ProjectPhaseLog(models.Model):
     project = models.ForeignKey('projects.Project')
@@ -119,11 +107,7 @@
     def document_url(self):
         # pk may be unset if not saved yet, in which case no url can be
         # generated.
-<<<<<<< HEAD
-        if self.pk is not None:
-=======
         if self.pk is not None and self.file:
->>>>>>> 930efd51
             return reverse_signed('project-document-file', args=(self.pk, ))
         return None
 
