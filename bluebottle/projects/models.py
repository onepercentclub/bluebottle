--- conflicted
+++ resolved
@@ -750,8 +750,6 @@
         super(ProjectImage, self).save(*args, **kwargs)
 
 
-<<<<<<< HEAD
-=======
 class ProjectSearchFilter(SortableMixin):
 
     FILTER_OPTIONS = (
@@ -808,14 +806,6 @@
         verbose_name = _('project platform settings')
 
 
-@receiver(project_funded, weak=False, sender=Project,
-          dispatch_uid="email-project-team-project-funded")
-def email_project_team_project_funded(sender, instance, first_time_funded,
-                                      **kwargs):
-    mail_project_funded_internal(instance)
-
-
->>>>>>> 2ed66797
 @receiver(post_init, sender=Project,
           dispatch_uid="bluebottle.projects.Project.post_init")
 def project_post_init(sender, instance, **kwargs):
