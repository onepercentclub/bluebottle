--- conflicted
+++ resolved
@@ -1,10 +1,7 @@
 import datetime
 import pytz
-<<<<<<< HEAD
-=======
 from django.core.exceptions import FieldError
 import logging
->>>>>>> dfc905a1
 
 from django.conf import settings
 from django.contrib.contenttypes.models import ContentType
