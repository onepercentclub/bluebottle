--- conflicted
+++ resolved
@@ -4,10 +4,7 @@
 
 from django.conf import settings
 from django.contrib.contenttypes.models import ContentType
-<<<<<<< HEAD
-from django.core.exceptions import FieldError, ImproperlyConfigured
-=======
->>>>>>> a8249f9d
+from django.core.exceptions import ImproperlyConfigured
 from django.core.urlresolvers import reverse
 from django.db import models
 from django.db.models import Q, F
@@ -25,20 +22,13 @@
 from moneyed.classes import Money
 from select_multiple_field.models import SelectMultipleField
 
-<<<<<<< HEAD
-from bluebottle.payouts_dorado.adapters import DoradoPayoutAdapter
-from bluebottle.tasks.models import Task
-from bluebottle.utils.utils import StatusDefinition
-from bluebottle.utils.exchange_rates import convert
-
-=======
 from bluebottle.bb_metrics.utils import bb_track
->>>>>>> a8249f9d
 from bluebottle.bb_projects.models import (
     BaseProject, ProjectPhase, BaseProjectDocument
 )
 from bluebottle.clients import properties
 from bluebottle.clients.utils import LocalTenant
+from bluebottle.payouts_dorado.adapters import DoradoPayoutAdapter
 from bluebottle.tasks.models import Task, TaskMember
 from bluebottle.utils.fields import MoneyField, get_currency_choices, get_default_currency
 from bluebottle.utils.exchange_rates import convert
@@ -235,7 +225,7 @@
         (StatusDefinition.FAILED, _('Failed'))
     )
 
-    payout_status = models.CharField(max_length=50, null=True, blank=True, 
+    payout_status = models.CharField(max_length=50, null=True, blank=True,
                                      choices=PAYOUT_STATUS_CHOICES)
 
     objects = ProjectManager()
@@ -444,14 +434,10 @@
         amounts = [convert(amount, self.amount_asked.currency) for amount in amounts]
 
         return sum(amounts) or Money(0, self.amount_asked.currency)
-        if len(totals) == 0:
-            totals = [Money(0, 'EUR')]
-
-        return totals
 
     @property
     def donations(self):
-        success = [StatusDefinition.PENDING,StatusDefinition.SUCCESS]
+        success = [StatusDefinition.PENDING, StatusDefinition.SUCCESS]
         return self.donation_set.filter(order__status__in=success)
 
     @property
