import datetime
import logging

import pytz
from django.conf import settings
from django.contrib.contenttypes.models import ContentType
from django.core.exceptions import ImproperlyConfigured
from django.core.urlresolvers import reverse
from django.db import models
from django.db.models import Q, F
from django.db.models.aggregates import Count, Sum
from django.db.models.signals import post_init, post_save, pre_save
from django.dispatch import receiver
from django.template.defaultfilters import slugify
from django.utils import timezone
from django.utils.functional import lazy
from django.utils.http import urlquote
from django.utils.timezone import now
from django.utils.translation import ugettext as _
from django_extensions.db.fields import ModificationDateTimeField, CreationDateTimeField
from moneyed.classes import Money
from select_multiple_field.models import SelectMultipleField

from bluebottle.analytics.tasks import queue_analytics_record
from bluebottle.bb_metrics.utils import bb_track
from bluebottle.bb_projects.models import (
    BaseProject, ProjectPhase, BaseProjectDocument
)
from bluebottle.clients import properties
from bluebottle.clients.utils import LocalTenant
from bluebottle.payouts_dorado.adapters import DoradoPayoutAdapter
from bluebottle.tasks.models import Task, TaskMember
from bluebottle.utils.exchange_rates import convert
from bluebottle.utils.fields import MoneyField, get_currency_choices, get_default_currency
from bluebottle.utils.managers import UpdateSignalsQuerySet
from bluebottle.utils.utils import StatusDefinition, PreviousStatusMixin
from bluebottle.wallposts.models import (
    MediaWallpostPhoto, MediaWallpost, TextWallpost
)
from .mails import (
    mail_project_funded_internal, mail_project_complete,
    mail_project_incomplete
)
from .signals import project_funded

GROUP_PERMS = {'Staff': {'perms': ('add_project', 'change_project',
                                   'delete_project')}}

logger = logging.getLogger(__name__)


class ProjectPhaseLog(models.Model):
    project = models.ForeignKey('projects.Project')
    status = models.ForeignKey('bb_projects.ProjectPhase')
    start = CreationDateTimeField(
        _('created'), help_text=_('When this project entered in this status.')
    )

    class Analytics:
<<<<<<< HEAD
        type = 'project_phase_update'
        tags = {
=======
        type = 'project'
        tags = {
            'sub_type': 'project.project_type',
>>>>>>> b9f09b84
            'status': 'status.name',
            'status_slug': 'status.slug',
            'theme': {
                'project.theme.name': {'translate': True}
            },
            'theme_slug': 'project.theme.slug',
            'location': 'project.location.name',
            'location_group': 'project.location.group.name',
            'country': 'project.country_name'
        }
        fields = {
<<<<<<< HEAD
            'id': 'id',
            'project_id': 'project.id'
        }

=======
            'id': 'project.id',
            'user_id': 'project.owner.id'
        }

        @staticmethod
        def timestamp(obj, created):
            return obj.start

>>>>>>> b9f09b84

class ProjectManager(models.Manager):
    def get_queryset(self):
        return UpdateSignalsQuerySet(self.model, using=self._db)

    def search(self, query):
        qs = super(ProjectManager, self).get_queryset()

        # Apply filters
        status = query.getlist(u'status[]', None)
        if status:
            qs = qs.filter(status__slug__in=status)
        else:
            status = query.get('status', None)
            if status:
                qs = qs.filter(status__slug=status)

        country = query.get('country', None)
        if country:
            qs = qs.filter(country=country)

        location = query.get('location', None)
        if location:
            qs = qs.filter(location=location)

        category = query.get('category', None)
        if category:
            qs = qs.filter(categories__slug=category)

        theme = query.get('theme', None)
        if theme:
            qs = qs.filter(theme_id=theme)

        money_needed = query.get('money_needed', None)
        if money_needed:
            qs = qs.filter(amount_needed__gt=0)

        project_type = query.get('project_type', None)
        if project_type == 'volunteering':
            qs = qs.annotate(Count('task')).filter(task__count__gt=0)
        elif project_type == 'funding':
            qs = qs.filter(amount_asked__gt=0)
        elif project_type == 'voting':
            qs = qs.filter(status__slug__in=['voting', 'voting-done'])

        text = query.get('text', None)
        if text:
            qs = qs.filter(Q(title__icontains=text) |
                           Q(pitch__icontains=text) |
                           Q(description__icontains=text))

        return self._ordering(query.get('ordering', None), qs, status)

    def _ordering(self, ordering, queryset, status):
        if ordering == 'deadline':
            queryset = queryset.order_by('status', 'deadline', 'id')
        elif ordering == 'amount_needed':
            # Add the percentage that is still needed to the query and sort on that.
            # This way we do not have to take currencies into account
            queryset = queryset.annotate(percentage_needed=F('amount_needed') / (F('amount_asked') + 1))
            queryset = queryset.order_by('status', 'percentage_needed', 'id')
            queryset = queryset.filter(amount_needed__gt=0)
        elif ordering == 'newest':
            queryset = queryset.extra(
                select={'has_campaign_started': 'campaign_started is null'})
            queryset = queryset.order_by('status', 'has_campaign_started',
                                         '-campaign_started', '-created', 'id')
        elif ordering == 'popularity':
            queryset = queryset.order_by('status', '-popularity', 'id')
            if status == 5:
                queryset = queryset.filter(amount_needed__gt=0)

        elif ordering:
            queryset = queryset.order_by('status', ordering)

        return queryset


class ProjectDocument(BaseProjectDocument):
    @property
    def document_url(self):
        content_type = ContentType.objects.get_for_model(ProjectDocument).id
        # pk may be unset if not saved yet, in which case no url can be
        # generated.
        if self.pk is not None:
            return reverse('document_download_detail',
                           kwargs={'content_type': content_type,
                                   'pk': self.pk or 1})
        return None


class Project(BaseProject, PreviousStatusMixin):
    latitude = models.DecimalField(
        _('latitude'), max_digits=21, decimal_places=18, null=True, blank=True)
    longitude = models.DecimalField(
        _('longitude'), max_digits=21, decimal_places=18, null=True, blank=True)

    reach = models.PositiveIntegerField(
        _('Reach'), help_text=_('How many people do you expect to reach?'),
        blank=True, null=True)

    video_url = models.URLField(
        _('video'), max_length=100, blank=True, null=True, default='',
        help_text=_("Do you have a video pitch or a short movie that "
                    "explains your project? Cool! We can't wait to see it! "
                    "You can paste the link to YouTube or Vimeo video here"))

    popularity = models.FloatField(null=False, default=0)
    is_campaign = models.BooleanField(verbose_name='On homepage', default=False, help_text=_(
        "Project is part of a campaign and gets special promotion."))

    skip_monthly = models.BooleanField(_("Skip monthly"),
                                       help_text=_(
                                           "Skip this project when running monthly donations"),
                                       default=False)

    allow_overfunding = models.BooleanField(default=True)
    story = models.TextField(
        _("story"), help_text=_("This is the help text for the story field"),
        blank=True, null=True)

    # TODO: Remove these fields?
    effects = models.TextField(
        _("effects"), blank=True, null=True,
        help_text=_("What will be the Impact? How will your "
                    "Smart Idea change the lives of people?"))
    for_who = models.TextField(
        _("for who"), blank=True, null=True,
        help_text=_("Describe your target group"))
    future = models.TextField(
        _("future"), blank=True, null=True,
        help_text=_("How will this project be self-sufficient and "
                    "sustainable in the long term?"))

    date_submitted = models.DateTimeField(_('Campaign Submitted'), null=True,
                                          blank=True)
    campaign_started = models.DateTimeField(_('Campaign Started'), null=True,
                                            blank=True)
    campaign_ended = models.DateTimeField(_('Campaign Ended'), null=True,
                                          blank=True)
    campaign_funded = models.DateTimeField(_('Campaign Funded'), null=True,
                                           blank=True)
    campaign_payed_out = models.DateTimeField(_('Campaign Payed Out'), null=True,
                                              blank=True)
    voting_deadline = models.DateTimeField(_('Voting Deadline'), null=True,
                                           blank=True)

    categories = models.ManyToManyField('categories.Category', blank=True)

    currencies = SelectMultipleField(max_length=100, default=[],
                                     choices=lazy(get_currency_choices, tuple)())

    celebrate_results = models.BooleanField(
        _('Celebrate Results'),
        help_text=_('Show celebration when project is complete'),
        default=True
    )

    PAYOUT_STATUS_CHOICES = (
        (StatusDefinition.NEEDS_APPROVAL, _('Needs approval')),
        (StatusDefinition.APPROVED, _('Approved')),
        (StatusDefinition.CREATED, _('Created')),
        (StatusDefinition.IN_PROGRESS, _('In progress')),
        (StatusDefinition.PARTIAL, _('Partial')),
        (StatusDefinition.SUCCESS, _('Success')),
        (StatusDefinition.FAILED, _('Failed'))
    )

    payout_status = models.CharField(max_length=50, null=True, blank=True,
                                     choices=PAYOUT_STATUS_CHOICES)

    objects = ProjectManager()

    def __unicode__(self):
        if self.title:
            return self.title
        return self.slug

    @classmethod
    def update_popularity(self):
        """
        Update popularity score for all projects

        Popularity is calculated by the number of new donations, task members and votes
        in the last 30 days.

        Donations and task members have a weight 5 times that fo a vote.
        """
        from bluebottle.donations.models import Donation
        from bluebottle.tasks.models import TaskMember
        from bluebottle.votes.models import Vote

        weight = 5

        last_month = timezone.now() - timezone.timedelta(days=30)
        donations = Donation.objects.filter(
            order__status__in=[
                StatusDefinition.PLEDGED,
                StatusDefinition.PENDING,
                StatusDefinition.SUCCESS
            ],
            created__gte=last_month
        ).exclude(order__order_type='recurring')

        task_members = TaskMember.objects.filter(
            created__gte=last_month
        )

        votes = Vote.objects.filter(
            created__gte=last_month
        )

        # Loop over all projects that have popularity set, where a donation was recently done,
        # where a taskmember was created or that recieved a vote
        # These queries CAN be combined into one query, but that is very inefficient.
        queries = [
            Q(popularity__gt=0),
            Q(donation__created__gte=last_month,
              donation__order__status__in=[StatusDefinition.SUCCESS, StatusDefinition.PENDING]),
            Q(task__members__created__gte=last_month),
            Q(vote__created__gte=last_month)
        ]

        for query in queries:
            for project in self.objects.filter(query).distinct():
                popularity = (
                    weight * len(donations.filter(project=project)) +
                    weight * len(task_members.filter(task__project=project)) +
                    len(votes.filter(project=project))
                )
                # Save the new value to the db, but skip .save
                # this way we will not trigger signals and hit the save method
                self.objects.filter(pk=project.pk).update(popularity=popularity)

    @classmethod
    def update_status_stats(cls, tenant):
        logger.info('Updating Project Status Stats: {}'.format(tenant.name))
        timestamp = datetime.datetime.today().replace(hour=0, minute=0, second=0, microsecond=0)
        for status in ProjectPhase.objects.all():
            # TODO: Should we count statuses only where the project phase status is active?
            count = Project.objects.filter(status=status).count()
            logger.info('status: {}, count: {}'.format(status.name, count))
            tags = {
                'type': 'project_status_daily',
                'status': status.name,
                'status_slug': status.slug,
                'tenant': tenant.client_name,
            }
            fields = {
                'total': count,
            }
            if getattr(settings, 'CELERY_RESULT_BACKEND', None):
                queue_analytics_record.delay(timestamp=timestamp, tags=tags, fields=fields)
            else:
                queue_analytics_record(timestamp=timestamp, tags=tags, fields=fields)

    def save(self, *args, **kwargs):
        # Set valid slug
        if not self.slug:
            original_slug = slugify(self.title)
            counter = 2
            qs = self.__class__.objects

            while qs.filter(slug=original_slug).exists():
                original_slug = '{0}-{1}'.format(original_slug, counter)
                counter += 1
            self.slug = original_slug

        # set default project_type if not already defined
        if not self.project_type:
            with LocalTenant():
                try:
                    self.project_type = properties.PROJECT_CREATE_TYPES[0]
                except (AttributeError, KeyError):
                    logger.warning('Tenant has no PROJECT_CREATE_TYPES: %s', properties.tenant.name,
                                   exc_info=1)

        if not self.status:
            self.status = ProjectPhase.objects.get(slug="plan-new")

        if not self.currencies and self.amount_asked:
            self.currencies = [str(self.amount_asked.currency)]

        # Set a default deadline of 30 days
        if not self.deadline:
            self.deadline = timezone.now() + datetime.timedelta(days=30)

        # make sure the deadline is set to the end of the day, amsterdam time
        tz = pytz.timezone('Europe/Amsterdam')
        local_time = self.deadline.astimezone(tz)
        if local_time.time() != datetime.time(23, 59, 59):
            self.deadline = tz.localize(
                datetime.datetime.combine(local_time.date(),
                                          datetime.time(23, 59, 59))
            )

        if not self.amount_asked:
            self.amount_asked = Money(0, get_default_currency())

        if self.amount_asked.amount:
            self.update_amounts(False)

        if self.amount_asked and self.amount_asked.currency != self.amount_extra.currency:
            self.amount_extra = Money(
                self.amount_extra.amount, self.amount_asked.currency
            )

        # FIXME: Clean up this code, make it readable
        # Project is not ended, complete, funded or stopped and its deadline has expired.
        if not self.campaign_ended and self.deadline < timezone.now() \
                and self.status.slug not in ["done-complete",
                                             "done-incomplete",
                                             "closed",
                                             "voting-done"]:
            if self.amount_asked.amount > 0 and self.amount_donated.amount <= 20 \
                    or not self.campaign_started:
                self.status = ProjectPhase.objects.get(slug="closed")
            elif self.amount_asked.amount > 0 \
                    and self.amount_donated >= self.amount_asked:
                self.status = ProjectPhase.objects.get(slug="done-complete")
                self.payout_status = 'needs_approval'
            else:
                self.status = ProjectPhase.objects.get(slug="done-incomplete")
                self.payout_status = 'needs_approval'
            self.campaign_ended = self.deadline

        super(Project, self).save(*args, **kwargs)

    def update_status_after_donation(self, save=True):
        if not self.campaign_funded and not self.campaign_ended and \
                self.status.slug not in ["done-complete", "done-incomplete"] and \
                self.amount_needed.amount <= 0:
            self.campaign_funded = timezone.now()
            if save:
                self.save()

    def update_amounts(self, save=True):
        """
        Update amount based on paid and pending donations.
        """
        total = self.get_money_total([StatusDefinition.PENDING,
                                      StatusDefinition.SUCCESS,
                                      StatusDefinition.PLEDGED])

        self.amount_donated = total
        self.amount_needed = self.amount_asked - self.amount_donated

        self.update_status_after_donation(False)

        if save:
            self.save()

    def get_money_total(self, status_in=None):
        """
        Calculate the total (realtime) amount of money for donations,
        optionally filtered by status.
        """
        if not self.amount_asked:
            # No money asked, return 0
            return Money(0, 'EUR')

        donations = self.donation_set

        if status_in:
            donations = donations.filter(order__status__in=status_in)

        totals = donations.values('amount_currency').annotate(total=Sum('amount'))
        amounts = [Money(total['total'], total['amount_currency']) for total in totals]

        amounts = [convert(amount, self.amount_asked.currency) for amount in amounts]

        return sum(amounts) or Money(0, self.amount_asked.currency)

    @property
    def donations(self):
        success = [StatusDefinition.PENDING, StatusDefinition.SUCCESS]
        return self.donation_set.filter(order__status__in=success)

    @property
    def totals_donated(self):
        confirmed = [StatusDefinition.PENDING, StatusDefinition.SUCCESS]
        donations = self.donation_set.filter(order__status__in=confirmed)
        totals = [
            Money(data['amount__sum'], data['amount_currency']) for data in
            donations.values('amount_currency').annotate(Sum('amount')).order_by()
        ]
        return totals

    @property
    def is_realised(self):
        return self.status in ProjectPhase.objects.filter(
            slug__in=['done-complete', 'done-incomplete', 'realised']).all()

    @property
    def is_funding(self):
        return self.amount_asked.amount > 0

    @property
    def has_survey(self):
        return len(self.response_set.all()) > 0

    def supporter_count(self, with_guests=True):
        # TODO: Replace this with a proper Supporters API
        # something like /projects/<slug>/donations
        donations = self.donation_set
        donations = donations.filter(
            order__status__in=[StatusDefinition.PLEDGED,
                               StatusDefinition.PENDING,
                               StatusDefinition.SUCCESS])
        count = donations.all().aggregate(total=Count('order__user', distinct=True))['total']

        if with_guests:
            donations = self.donation_set
            donations = donations.filter(
                order__status__in=[StatusDefinition.PLEDGED,
                                   StatusDefinition.PENDING,
                                   StatusDefinition.SUCCESS])
            donations = donations.filter(order__user__isnull=True)
            count += len(donations.all())
        return count

    @property
    def country_name(self):
        try:
            if self.country:
                return self.country.name
            elif self.location:
                return self.location.country.name
        except AttributeError:
            return ''

    @property
    def vote_count(self):
        return self.vote_set.count()

    @property
    def task_count(self):
        return len(
            self.task_set.filter(status=Task.TaskStatuses.open).all())

    @property
    def realized_task_count(self):
        return len(
            self.task_set.filter(status=Task.TaskStatuses.realized).all())

    @property
    def from_suggestion(self):
        return len(self.suggestions.all()) > 0

    @property
    def get_open_tasks(self):
        return self.task_set.filter(status=Task.TaskStatuses.open).all()

    @property
    def date_funded(self):
        return self.campaign_funded

    @property
    def donation_totals(self):
        return self.get_money_total([StatusDefinition.PENDING,
                                     StatusDefinition.SUCCESS,
                                     StatusDefinition.PLEDGED])

    @property
    def amount_pending(self):
        return self.get_money_total([StatusDefinition.PENDING])

    @property
    def amount_safe(self):
        return self.get_money_total([StatusDefinition.SUCCESS])

    @property
    def amount_pledged(self):
        return self.get_money_total([StatusDefinition.PLEDGED])

    @property
    def donated_percentage(self):
        if not self.amount_asked.amount:
            return 0
        elif self.amount_donated.amount > self.amount_asked.amount:
            return 100
        return int(100 * self.amount_donated.amount / self.amount_asked.amount)

    @property
    def wallpost_photos(self):
        project_type = ContentType.objects.get_for_model(self)
        return MediaWallpostPhoto.objects.order_by('-mediawallpost__created'). \
            filter(mediawallpost__object_id=self.id,
                   mediawallpost__content_type=project_type,
                   results_page=True)

    @property
    def wallpost_videos(self):
        project_type = ContentType.objects.get_for_model(self)
        return MediaWallpost.objects.order_by('-created'). \
            filter(object_id=self.id, content_type=project_type, video_url__gt="")

    @property
    def donors(self, limit=20):
        return self.donation_set. \
            filter(order__status__in=[StatusDefinition.PLEDGED,
                                      StatusDefinition.PENDING,
                                      StatusDefinition.SUCCESS]). \
            filter(anonymous=False). \
            filter(order__user__isnull=False). \
            order_by('order__user', '-created').distinct('order__user')[:limit]

    @property
    def task_members(self, limit=20):
        return TaskMember.objects. \
            filter(task__project=self, status__in=['accepted', 'realized']). \
            order_by('member', '-created').distinct('member')[:limit]

    @property
    def posters(self, limit=20):
        return TextWallpost.objects.filter(
            object_id=self.id,
            content_type=ContentType.objects.get_for_model(self.__class__)
        ).order_by('author', '-created').distinct('author')[:limit]

    def get_absolute_url(self):
        """ Get the URL for the current project. """
        return 'https://{}/projects/{}'.format(properties.tenant.domain_url, self.slug)

    def get_meta_title(self, **kwargs):
        return u"%(name_project)s | %(theme)s | %(country)s" % {
            'name_project': self.title,
            'theme': self.theme.name if self.theme else '',
            'country': self.country.name if self.country else '',
        }

    def get_fb_title(self, **kwargs):
        title = _(u"{name_project} in {country}").format(
            name_project=self.title,
            country=self.country.name if self.country else '',
        )
        return title

    def get_tweet(self, **kwargs):
        """ Build the tweet text for the meta data """
        request = kwargs.get('request')
        if request:
            lang_code = request.LANGUAGE_CODE
        else:
            lang_code = 'en'
        twitter_handle = settings.TWITTER_HANDLES.get(lang_code,
                                                      settings.DEFAULT_TWITTER_HANDLE)

        title = urlquote(self.get_fb_title())

        # {URL} is replaced in Ember to fill in the page url, avoiding the
        # need to provide front-end urls in our Django code.
        tweet = _(u"{title} {{URL}}").format(
            title=title, twitter_handle=twitter_handle
        )

        return tweet

    class Meta(BaseProject.Meta):
        ordering = ['title']

    def status_changed(self, old_status, new_status):
        status_complete = ProjectPhase.objects.get(slug="done-complete")
        status_incomplete = ProjectPhase.objects.get(slug="done-incomplete")

        if new_status == status_complete:
            mail_project_complete(self)
        if new_status == status_incomplete:
            mail_project_incomplete(self)

        data = {
            "Project": self.title,
            "Owner": self.owner.email,
            "old_status": old_status.name,
            "new_status": new_status.name
        }

        if old_status.slug in ('plan-new',
                               'plan-submitted',
                               'plan-needs-work',
                               'voting',
                               'voting-done',
                               'campaign') and new_status.slug in ('done-complete',
                                                                   'done-incomplete',
                                                                   'closed'):
            bb_track("Project Completed", data)

    def check_task_status(self):
        if (not self.is_funding and
                all([task.status == Task.TaskStatuses.realized for task in self.task_set.all()])):
            self.status = ProjectPhase.objects.get(slug='done-complete')
            self.save()

    def deadline_reached(self):
        # BB-3616 "Funding projects should not look at (in)complete tasks for their status."
        if self.is_funding:
            if self.amount_donated >= self.amount_asked:
                self.status = ProjectPhase.objects.get(slug="done-complete")
                self.payout_status = 'needs_approval'
            elif self.amount_donated.amount <= 20 or not self.campaign_started:
                self.status = ProjectPhase.objects.get(slug="closed")
            else:
                self.status = ProjectPhase.objects.get(slug="done-incomplete")
                self.payout_status = 'needs_approval'
        else:
            if self.task_set.filter(
                    status__in=[Task.TaskStatuses.in_progress,
                                Task.TaskStatuses.open,
                                Task.TaskStatuses.closed]).count() > 0:
                self.status = ProjectPhase.objects.get(slug="done-incomplete")
            else:
                self.status = ProjectPhase.objects.get(slug="done-complete")
        self.campaign_ended = now()
        self.save()

        data = {
            "Project": self.title,
            "Author": self.owner.username
        }

        bb_track("Project Deadline Reached", data)


class ProjectBudgetLine(models.Model):
    """
    BudgetLine: Entries to the Project Budget sheet.
    This is the budget for the amount asked from this
    website.
    """
    project = models.ForeignKey('projects.Project')
    description = models.CharField(_('description'), max_length=255, default='')
    amount = MoneyField()

    created = CreationDateTimeField()
    updated = ModificationDateTimeField()

    class Meta:
        verbose_name = _('budget line')
        verbose_name_plural = _('budget lines')

    def __unicode__(self):
        return u'{0} - {1}'.format(self.description, self.amount)


@receiver(project_funded, weak=False, sender=Project,
          dispatch_uid="email-project-team-project-funded")
def email_project_team_project_funded(sender, instance, first_time_funded,
                                      **kwargs):
    mail_project_funded_internal(instance)


@receiver(post_init, sender=Project,
          dispatch_uid="bluebottle.projects.Project.post_init")
def project_post_init(sender, instance, **kwargs):
    instance._init_status = instance.status_id


@receiver(post_save, sender=Project,
          dispatch_uid="bluebottle.projects.Project.post_save")
def project_post_save(sender, instance, **kwargs):

    if instance.payout_status == 'approved':
        adapter = DoradoPayoutAdapter(instance)
        try:
            adapter.trigger_payout()
        except ImproperlyConfigured:
            pass

    try:
        init_status, current_status = None, None

        try:
            init_status = ProjectPhase.objects.get(id=instance._init_status)
        except ProjectPhase.DoesNotExist:
            pass

        try:
            current_status = instance.status
        except ProjectPhase.DoesNotExist:
            pass

        if init_status != current_status:
            instance.status_changed(init_status, current_status)
    except AttributeError:
        pass


@receiver(post_save, sender=Project, dispatch_uid="updating_suggestion")
def project_submitted_update_suggestion(sender, instance, **kwargs):
    if instance.status.slug == 'plan-submitted':
        # Only one suggestion can be connected to a project
        suggestion = instance.suggestions.first()
        if suggestion and suggestion.status == 'in_progress':
            suggestion.status = 'submitted'
            suggestion.save()

    if instance.status.slug == 'plan-needs-work':
        suggestion = instance.suggestions.first()
        if suggestion and suggestion.status == 'submitted':
            suggestion.status = 'in_progress'
            suggestion.save()


@receiver(post_save, sender=Project)
def create_phaselog(sender, instance, created, **kwargs):
    # Only log project phase if the status has changed
    if instance._original_status != instance.status or created:
        ProjectPhaseLog.objects.create(
            project=instance, status=instance.status
        )


@receiver(pre_save, sender=Project, dispatch_uid="updating_suggestion")
def set_dates(sender, instance, **kwargs):
    # If the project status is moved to New or Needs Work, clear the
    # date_submitted field
    if instance.status.slug in ["plan-new", "plan-needs-work"]:
        instance.date_submitted = None

    # Set the submitted date
    if instance.status.slug == 'plan-submitted' and not instance.date_submitted:
        instance.date_submitted = timezone.now()

    # Set the campaign started date
    if instance.status.slug == 'campaign' and not instance.campaign_started:
        instance.campaign_started = timezone.now()

    if instance.status.slug in ["done-complete", "done-incomplete", "closed"] \
            and not instance.campaign_ended:
        instance.campaign_ended = timezone.now()<|MERGE_RESOLUTION|>--- conflicted
+++ resolved
@@ -57,14 +57,9 @@
     )
 
     class Analytics:
-<<<<<<< HEAD
-        type = 'project_phase_update'
-        tags = {
-=======
         type = 'project'
         tags = {
             'sub_type': 'project.project_type',
->>>>>>> b9f09b84
             'status': 'status.name',
             'status_slug': 'status.slug',
             'theme': {
@@ -76,12 +71,6 @@
             'country': 'project.country_name'
         }
         fields = {
-<<<<<<< HEAD
-            'id': 'id',
-            'project_id': 'project.id'
-        }
-
-=======
             'id': 'project.id',
             'user_id': 'project.owner.id'
         }
@@ -90,7 +79,6 @@
         def timestamp(obj, created):
             return obj.start
 
->>>>>>> b9f09b84
 
 class ProjectManager(models.Manager):
     def get_queryset(self):
