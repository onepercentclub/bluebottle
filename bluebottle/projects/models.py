--- conflicted
+++ resolved
@@ -292,14 +292,9 @@
         if not self.campaign_ended and self.deadline < timezone.now() \
                 and self.status.slug not in ["done-complete",
                                              "done-incomplete",
-<<<<<<< HEAD
-                                             "closed"]:
-            if self.amount_asked.amount > 0 and self.amount_donated.amount <= 20 \
-=======
                                              "closed",
                                              "voting-done"]:
-            if self.amount_asked > 0 and self.amount_donated <= 20 \
->>>>>>> 9a1e617a
+            if self.amount_asked.amount > 0 and self.amount_donated.amount <= 20 \
                     or not self.campaign_started:
                 self.status = ProjectPhase.objects.get(slug="closed")
             elif self.amount_asked.amount > 0 \
