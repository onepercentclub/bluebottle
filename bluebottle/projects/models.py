import datetime
import pytz
from django.db import models
from django.db.models import Q
from django.db.models.aggregates import Count, Sum
from django.db.models.signals import post_init, post_save
from django.dispatch import receiver
from django.conf import settings
from django.template.defaultfilters import slugify
from django.utils import timezone
from django.utils.http import urlquote
from django.utils.timezone import now
from django.utils.translation import ugettext as _

from django_extensions.db.fields import (ModificationDateTimeField,
                                         CreationDateTimeField)

from bluebottle.categories.models import Category
from bluebottle.utils.utils import StatusDefinition
from bluebottle.bb_projects.models import (
    BaseProject, ProjectPhase, BaseProjectPhaseLog, BaseProjectDocument)
from bluebottle.utils.fields import ImageField
from bluebottle.clients import properties
from bluebottle.bb_metrics.utils import bb_track

from .mails import (mail_project_funded_internal, mail_project_complete,
                    mail_project_incomplete)
from .signals import project_funded

GROUP_PERMS = {'Staff': {'perms': ('add_project', 'change_project',
                                   'delete_project')}}


class ProjectPhaseLog(BaseProjectPhaseLog):
    pass


class ProjectManager(models.Manager):
    def search(self, query):
        qs = super(ProjectManager, self).get_query_set()

        # Apply filters
        status = query.getlist(u'status[]', None)
        if status:
            qs = qs.filter(status__slug__in=status)
        else:
            status = query.get('status', None)
            if status:
                qs = qs.filter(status__slug=status)

        country = query.get('country', None)
        if country:
            qs = qs.filter(country=country)

        location = query.get('location', None)
        if location:
            qs = qs.filter(location=location)

        category = query.get('category', None)
        if category:
            qs = qs.filter(categories__in=[category])

        theme = query.get('theme', None)
        if theme:
            qs = qs.filter(theme_id=theme)

        money_needed = query.get('money_needed', None)
        if money_needed:
            qs = qs.filter(amount_needed__gt=0)

        project_type = query.get('project_type', None)
        if project_type == 'volenteering':
            qs = qs.annotate(Count('task')).filter(task__count__gt=0)
        elif project_type == 'funding':
            qs = qs.filter(amount_asked__gt=0)
        elif project_type == 'voting':
            qs = qs.filter(status__slug__in=['voting', 'voting-done'])

        text = query.get('text', None)
        if text:
            qs = qs.filter(Q(title__icontains=text) |
                           Q(pitch__icontains=text) |
                           Q(description__icontains=text))

        return self._ordering(query.get('ordering', None), qs, status)

    def _ordering(self, ordering, queryset, status):
        if ordering == 'amount_asked':
            queryset = queryset.order_by('status', 'amount_asked')
        elif ordering == 'deadline':
            queryset = queryset.order_by('status', 'deadline')
        elif ordering == 'amount_needed':
            queryset = queryset.order_by('status', 'amount_needed')
            queryset = queryset.filter(amount_needed__gt=0)
        elif ordering == 'newest':
            queryset = queryset.extra(
                select={'has_campaign_started': 'campaign_started is null'})
            queryset = queryset.order_by('status', 'has_campaign_started',
                                         '-campaign_started', '-created')
        elif ordering == 'popularity':
            queryset = queryset.order_by('status', '-popularity')
            if status == 5:
                queryset = queryset.filter(amount_needed__gt=0)
        elif ordering:
            queryset = queryset.order_by('status', ordering)

        return queryset


class ProjectDocument(BaseProjectDocument):
    pass


class Project(BaseProject):
    latitude = models.DecimalField(
        _('latitude'), max_digits=21, decimal_places=18, null=True, blank=True)
    longitude = models.DecimalField(
        _('longitude'), max_digits=21, decimal_places=18, null=True, blank=True)

    reach = models.PositiveIntegerField(
        _('Reach'), help_text=_('How many people do you expect to reach?'),
        blank=True, null=True)

    video_url = models.URLField(
        _('video'), max_length=100, blank=True, null=True, default='',
        help_text=_("Do you have a video pitch or a short movie that "
                    "explains your project? Cool! We can't wait to see it! "
                    "You can paste the link to YouTube or Vimeo video here"))

    popularity = models.FloatField(null=False, default=0)
    is_campaign = models.BooleanField(default=False, help_text=_(
        "Project is part of a campaign and gets special promotion."))

    skip_monthly = models.BooleanField(_("Skip monthly"),
                                       help_text=_(
                                           "Skip this project when running monthly donations"),
                                       default=False)

    allow_overfunding = models.BooleanField(default=True)
    story = models.TextField(
        _("story"), help_text=_("This is the help text for the story field"),
        blank=True, null=True)

    # TODO: Remove these fields?
    effects = models.TextField(
        _("effects"), blank=True, null=True,
        help_text=_("What will be the Impact? How will your "
                    "Smart Idea change the lives of people?"))
    for_who = models.TextField(
        _("for who"), blank=True, null=True,
        help_text=_("Describe your target group"))
    future = models.TextField(
        _("future"), blank=True, null=True,
        help_text=_("How will this project be self-sufficient and "
                    "sustainable in the long term?"))

    date_submitted = models.DateTimeField(_('Campaign Submitted'), null=True,
                                          blank=True)
    campaign_started = models.DateTimeField(_('Campaign Started'), null=True,
                                            blank=True)
    campaign_ended = models.DateTimeField(_('Campaign Ended'), null=True,
                                          blank=True)
    campaign_funded = models.DateTimeField(_('Campaign Funded'), null=True,
                                           blank=True)

    voting_deadline = models.DateTimeField(_('Voting Deadline'), null=True,
                                           blank=True)

    categories = models.ManyToManyField('categories.Category', null=True, blank=True)

    objects = ProjectManager()

    def __unicode__(self):
        if self.title:
            return self.title
        return self.slug

    @classmethod
    def update_popularity(self):
        """
        Update popularity score for all projects

        Popularity is calculated by the number of new donations, task members and votes
        in the last 30 days.

        Donations and task members have a weight 5 times that fo a vote.
        """
        from bluebottle.donations.models import Donation
        from bluebottle.tasks.models import TaskMember
        from bluebottle.votes.models import Vote

        weight = 5

        last_month = timezone.now() - timezone.timedelta(days=30)
        donations = Donation.objects.filter(
<<<<<<< HEAD
            order__status__in=[StatusDefinition.PLEDGED,
                               StatusDefinition.PENDING,
                               StatusDefinition.SUCCESS])
        donations = donations.filter(created__gte=last_month)
        donations = donations.exclude(order__order_type='recurring')

        # For all projects.
        total_recent_donors = len(donations)
        total_recent_donations = donations.aggregate(sum=Sum('amount'))['sum']

        # For this project
        donations = donations.filter(project=self)
        recent_donors = len(donations)
        recent_donations = donations.aggregate(sum=Sum('amount'))['sum']

        if recent_donors and recent_donations:
            self.popularity = 50 * (
                float(recent_donors) / float(total_recent_donors)) + 50 * (
                float(recent_donations) / float(total_recent_donations))
        else:
            self.popularity = 0
        if save:
            self.save()
=======
            order__status__in=[
                StatusDefinition.PENDING,
                StatusDefinition.SUCCESS
            ],
            created__gte=last_month
        ).exclude(order__order_type='recurring')

        task_members = TaskMember.objects.filter(
            created__gte=last_month
        )

        votes = Vote.objects.filter(
            created__gte=last_month
        )

        # Loop over all projects that where changed, or where a donation was recently done
        for project in self.objects.filter(
                Q(updated__gte=last_month) |
                Q(donation__created__gte=last_month,
                  donation__order__status__in=[StatusDefinition.SUCCESS, StatusDefinition.PENDING]) |
                Q(task__members__created__gte=last_month) |
                Q(vote__created__gte=last_month)).distinct():

            project.popularity = (
                weight * len(donations.filter(project=project)) +
                weight * len(task_members.filter(task__project=project)) +
                len(votes.filter(project=project))
            )
            project.save()
>>>>>>> f7592ea0

    def update_status_after_donation(self, save=True):
        if not self.campaign_funded and not self.campaign_ended and \
                self.status not in ProjectPhase.objects.filter(
                    Q(slug="done-complete") |
                    Q(slug="done-incomplete")) and self.amount_needed <= 0:
            self.campaign_funded = timezone.now()
            if save:
                self.save()

    def update_amounts(self, save=True):
        """ Update amount based on paid and pending donations. """

        self.amount_donated = self.get_money_total(
            [StatusDefinition.PENDING, StatusDefinition.SUCCESS,
             StatusDefinition.PLEDGED])
        self.amount_needed = self.amount_asked - self.amount_donated

        if self.amount_needed < 0:
            # Should never be less than zero
            self.amount_needed = 0

        self.update_status_after_donation(False)

        if save:
            self.save()

    def get_money_total(self, status_in=None):
        """
        Calculate the total (realtime) amount of money for donations,
        optionally filtered by status.
        """

        if self.amount_asked == 0:
            # No money asked, return 0
            return 0

        donations = self.donation_set.all()

        if status_in:
            donations = donations.filter(order__status__in=status_in)

        total = donations.aggregate(sum=Sum('amount'))

        if not total['sum']:
            # No donations, manually set amount
            return 0

        return total['sum']

    @property
    def is_realised(self):
        return self.status in ProjectPhase.objects.filter(
            slug__in=['done-complete', 'done-incomplete', 'realised']).all()

    @property
    def is_funding(self):
        return self.amount_asked > 0

    def supporter_count(self, with_guests=True):
        # TODO: Replace this with a proper Supporters API
        # something like /projects/<slug>/donations
        donations = self.donation_set
        donations = donations.filter(
            order__status__in=[StatusDefinition.PLEDGED,
                               StatusDefinition.PENDING,
                               StatusDefinition.SUCCESS])
        count = \
            donations.all().aggregate(
                total=Count('order__user', distinct=True))[
                'total']

        if with_guests:
            donations = self.donation_set
            donations = donations.filter(
                order__status__in=[StatusDefinition.PLEDGED,
                                   StatusDefinition.PENDING,
                                   StatusDefinition.SUCCESS])
            donations = donations.filter(order__user__isnull=True)
            count += len(donations.all())
        return count

    @property
    def vote_count(self):
        return self.vote_set.count()

    @property
    def task_count(self):
        from bluebottle.utils.model_dispatcher import get_task_model

        TASK_MODEL = get_task_model()
        return len(
            self.task_set.filter(status=TASK_MODEL.TaskStatuses.open).all())

    @property
    def get_open_tasks(self):
        from bluebottle.utils.model_dispatcher import get_task_model

        TASK_MODEL = get_task_model()
        return self.task_set.filter(status=TASK_MODEL.TaskStatuses.open).all()

    @property
    def date_funded(self):
        return self.campaign_funded

    @property
    def amount_pending(self):
        return self.get_money_total([StatusDefinition.PENDING])

    @property
    def amount_safe(self):
        return self.get_money_total([StatusDefinition.SUCCESS])

    @property
    def amount_pledged(self):
        return self.get_money_total([StatusDefinition.PLEDGED])

    @property
    def donated_percentage(self):
        if not self.amount_asked:
            return 0
        elif self.amount_donated > self.amount_asked:
            return 100
        return int(100 * self.amount_donated / self.amount_asked)

    def get_absolute_url(self):
        """ Get the URL for the current project. """
        return '/projects/{}'.format(self.slug)

    def get_meta_title(self, **kwargs):
        return u"%(name_project)s | %(theme)s | %(country)s" % {
            'name_project': self.title,
            'theme': self.theme.name if self.theme else '',
            'country': self.country.name if self.country else '',
        }

    def get_fb_title(self, **kwargs):
        title = _(u"{name_project} in {country}").format(
            name_project=self.title,
            country=self.country.name if self.country else '',
        )
        return title

    def get_tweet(self, **kwargs):
        """ Build the tweet text for the meta data """
        request = kwargs.get('request')
        if request:
            lang_code = request.LANGUAGE_CODE
        else:
            lang_code = 'en'
        twitter_handle = settings.TWITTER_HANDLES.get(lang_code,
                                                      settings.DEFAULT_TWITTER_HANDLE)

        title = urlquote(self.get_fb_title())

        # {URL} is replaced in Ember to fill in the page url, avoiding the
        # need to provide front-end urls in our Django code.
        tweet = _(u"{title} {{URL}}").format(
            title=title, twitter_handle=twitter_handle
        )

        return tweet

    class Meta(BaseProject.Meta):
        ordering = ['title']
        default_serializer = 'bluebottle.projects.serializers.ProjectSerializer'
        preview_serializer = 'bluebottle.projects.serializers.ProjectPreviewSerializer'
        manage_serializer = 'bluebottle.projects.serializers.ManageProjectSerializer'

    def save(self, *args, **kwargs):
        if not self.slug:
            original_slug = slugify(self.title)
            counter = 2
            qs = Project.objects
            while qs.filter(slug=original_slug).exists():
                original_slug = '%s-%d' % (original_slug, counter)
                counter += 1
            self.slug = original_slug

        if not self.status:
            self.status = ProjectPhase.objects.get(slug="plan-new")

        # If the project status is moved to New or Needs Work, clear the
        # date_submitted field
        if self.status.slug in ["plan-new", "plan-needs-work"]:
            self.date_submitted = None

        # Set the submitted date
        if self.status == ProjectPhase.objects.get(
                slug="plan-submitted") and not self.date_submitted:
            self.date_submitted = timezone.now()

        # Set the campaign started date
        if self.status == ProjectPhase.objects.get(
                slug="campaign") and not self.campaign_started:
            self.campaign_started = timezone.now()

        # Set a default deadline of 30 days
        if not self.deadline:
            self.deadline = timezone.now() + datetime.timedelta(days=30)

        # make sure the deadline is set to the end of the day, amsterdam time
        tz = pytz.timezone('Europe/Amsterdam')
        local_time = self.deadline.astimezone(tz)
        if local_time.time() != datetime.time(23, 59, 59):
            self.deadline = tz.localize(
                datetime.datetime.combine(local_time.date(),
                                          datetime.time(23, 59, 59))
            )

        if self.amount_asked:
            self.update_amounts(False)

        # FIXME: CLean up this code, make it readable
        # Project is not ended, complete, funded or stopped and its deadline has expired.
        if not self.campaign_ended and self.deadline < timezone.now() \
                and self.status.slug not in ["done-complete",
                                             "done-incomplete",
                                             "closed"]:
            if self.amount_asked > 0 and self.amount_donated <= 20 \
                    or not self.campaign_started:
                self.status = ProjectPhase.objects.get(slug="closed")
            elif self.amount_asked > 0 \
                    and self.amount_donated >= self.amount_asked:
                self.status = ProjectPhase.objects.get(slug="done-complete")
            else:
                self.status = ProjectPhase.objects.get(slug="done-incomplete")
            self.campaign_ended = self.deadline

        if self.status.slug in ["done-complete", "done-incomplete", "closed"] \
                and not self.campaign_ended:
            self.campaign_ended = timezone.now()

        super(Project, self).save(*args, **kwargs)

    def status_changed(self, old_status, new_status):

        status_complete = ProjectPhase.objects.get(slug="done-complete")
        status_incomplete = ProjectPhase.objects.get(slug="done-incomplete")

        if new_status == status_complete:
            mail_project_complete(self)
        if new_status == status_incomplete:
            mail_project_incomplete(self)

        data = {
            "Project": self.title,
            "Owner": self.owner.email,
            "old_status": old_status.name,
            "new_status": new_status.name
        }

        if old_status.slug in ('plan-new',
                               'plan-submitted',
                               'plan-needs-work',
                               'voting',
                               'voting-done',
                               'campaign') and new_status.slug in ('done-complete',
                                                                   'done-incomplete',
                                                                   'closed'):

            bb_track("Project Completed", data)

    def deadline_reached(self):
        # BB-3616 "Funding projects should not look at (in)complete tasks for their status."
        from bluebottle.utils.model_dispatcher import get_task_model

        TASK_MODEL = get_task_model()

        if self.is_funding:
            if self.amount_donated >= self.amount_asked:
                self.status = ProjectPhase.objects.get(slug="done-complete")
            elif self.amount_donated <= 20 or not self.campaign_started:
                self.status = ProjectPhase.objects.get(slug="closed")
            else:
                self.status = ProjectPhase.objects.get(slug="done-incomplete")
        else:
            if self.task_set.filter(
                    status__in=[TASK_MODEL.TaskStatuses.in_progress,
                                TASK_MODEL.TaskStatuses.open]).count() > 0:
                self.status = ProjectPhase.objects.get(slug="done-incomplete")
            else:
                self.status = ProjectPhase.objects.get(slug="done-complete")
        self.campaign_ended = now()
        self.save()

        data = {
            "Project": self.title,
            "Author": self.owner.username
        }

        bb_track("Project Deadline Reached", data)


class ProjectBudgetLine(models.Model):
    """
    BudgetLine: Entries to the Project Budget sheet.
    This is the budget for the amount asked from this
    website.
    """
    project = models.ForeignKey(settings.PROJECTS_PROJECT_MODEL)
    description = models.CharField(_('description'), max_length=255, default='')
    currency = models.CharField(max_length=3, default='EUR')
    amount = models.PositiveIntegerField(_('amount (in cents)'))

    created = CreationDateTimeField()
    updated = ModificationDateTimeField()

    class Meta:
        verbose_name = _('budget line')
        verbose_name_plural = _('budget lines')

    def __unicode__(self):
        return u'{0} - {1}'.format(self.description, self.amount / 100.0)


@receiver(project_funded, weak=False, sender=Project,
          dispatch_uid="email-project-team-project-funded")
def email_project_team_project_funded(sender, instance, first_time_funded,
                                      **kwargs):
    mail_project_funded_internal(instance)


@receiver(post_init, sender=Project,
          dispatch_uid="bluebottle.projects.Project.post_init")
def project_post_init(sender, instance, **kwargs):
    try:
        instance._init_status = instance.status
    except ProjectPhase.DoesNotExist:
        instance._init_status = None


@receiver(post_save, sender=Project,
          dispatch_uid="bluebottle.projects.Project.post_save")
def project_post_save(sender, instance, **kwargs):
    try:
        init_status, current_status = None, None

        try:
            init_status = instance._init_status
        except ProjectPhase.DoesNotExist:
            pass

        try:
            current_status = instance.status
        except ProjectPhase.DoesNotExist:
            pass

        if init_status != current_status:
            instance.status_changed(init_status, current_status)
    except AttributeError:
        pass


@receiver(post_save, sender=Project, dispatch_uid="updating_suggestion")
def project_submitted_update_suggestion(sender, instance, **kwargs):
    if instance.status.slug == 'plan-submitted':
        # Only one suggestion can be connected to a project
        suggestion = instance.suggestions.first()
        if suggestion and suggestion.status == 'in_progress':
            suggestion.status = 'submitted'
            suggestion.save()

    if instance.status.slug == 'plan-needs-work':
        suggestion = instance.suggestions.first()
        if suggestion and suggestion.status == 'submitted':
            suggestion.status = 'in_progress'
            suggestion.save()<|MERGE_RESOLUTION|>--- conflicted
+++ resolved
@@ -193,32 +193,19 @@
 
         last_month = timezone.now() - timezone.timedelta(days=30)
         donations = Donation.objects.filter(
-<<<<<<< HEAD
-            order__status__in=[StatusDefinition.PLEDGED,
-                               StatusDefinition.PENDING,
-                               StatusDefinition.SUCCESS])
-        donations = donations.filter(created__gte=last_month)
-        donations = donations.exclude(order__order_type='recurring')
-
-        # For all projects.
-        total_recent_donors = len(donations)
-        total_recent_donations = donations.aggregate(sum=Sum('amount'))['sum']
-
-        # For this project
-        donations = donations.filter(project=self)
-        recent_donors = len(donations)
-        recent_donations = donations.aggregate(sum=Sum('amount'))['sum']
-
-        if recent_donors and recent_donations:
-            self.popularity = 50 * (
-                float(recent_donors) / float(total_recent_donors)) + 50 * (
-                float(recent_donations) / float(total_recent_donations))
-        else:
-            self.popularity = 0
-        if save:
-            self.save()
-=======
             order__status__in=[
+                StatusDefinition.PLEDGED,
+                StatusDefinition.PENDING,
+                StatusDefinition.SUCCESS
+            ],
+            created__gte=last_month
+        ).exclude(order__order_type='recurring')
+
+        task_members = TaskMember.objects.filter(
+            created__gte=last_month
+        )
+            order__status__in=[
+                StatusDefinition.PLEDGED,
                 StatusDefinition.PENDING,
                 StatusDefinition.SUCCESS
             ],
@@ -247,7 +234,6 @@
                 len(votes.filter(project=project))
             )
             project.save()
->>>>>>> f7592ea0
 
     def update_status_after_donation(self, save=True):
         if not self.campaign_funded and not self.campaign_ended and \
