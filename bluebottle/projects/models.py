--- conflicted
+++ resolved
@@ -821,12 +821,7 @@
     create_flow = models.CharField(max_length=100, choices=PROJECT_CREATE_FLOW_OPTIONS)
     contact_method = models.CharField(max_length=100, choices=PROJECT_CONTACT_OPTIONS)
     match_options = MultiSelectField(
-<<<<<<< HEAD
-        max_length=100, choices=PROJECT_MATCH_OPTIONS,
-        blank=True
-=======
         max_length=100, choices=PROJECT_MATCH_OPTIONS, blank=True
->>>>>>> 042844d9
     )
 
     class Meta:
