import re
from django.utils.translation import ugettext as _

from rest_framework import serializers
from bs4 import BeautifulSoup
from localflavor.generic.validators import IBANValidator

from bluebottle.bb_projects.models import ProjectTheme, ProjectPhase
from bluebottle.bluebottle_drf2.serializers import (
<<<<<<< HEAD
    OEmbedField, SorlImageField, ImageSerializer,
    PrivateFileSerializer
)
from bluebottle.donations.models import Donation
from bluebottle.geo.models import Country, Location
from bluebottle.geo.serializers import CountrySerializer
from bluebottle.categories.models import Category
from bluebottle.utils.serializers import MoneySerializer
=======
    EuroField, OEmbedField, SorlImageField, ImageSerializer,
    PrivateFileSerializer
)
from bluebottle.categories.models import Category
from bluebottle.donations.models import Donation
from bluebottle.geo.models import Country, Location
from bluebottle.geo.serializers import CountrySerializer
>>>>>>> b6a544a4
from bluebottle.members.serializers import UserProfileSerializer, UserPreviewSerializer
from bluebottle.projects.models import ProjectBudgetLine, ProjectDocument, Project
from bluebottle.tasks.models import TaskMember
from bluebottle.wallposts.models import MediaWallpostPhoto, MediaWallpost, TextWallpost
<<<<<<< HEAD
=======
from bluebottle.votes.models import Vote
>>>>>>> b6a544a4


class ProjectPhaseLogSerializer(serializers.ModelSerializer):
    class Meta:
        model = ProjectPhase


class ProjectPhaseSerializer(serializers.ModelSerializer):
    class Meta:
        model = ProjectPhase


class ProjectThemeSerializer(serializers.ModelSerializer):
    class Meta:
        model = ProjectTheme
        fields = ('id', 'name', 'description')


class StoryField(serializers.CharField):
    def to_representation(self, value):
        """ Reading / Loading the story field """
        return value

    def to_internal_value(self, data):
        """
        Saving the story text

        Convert &gt; and &lt; back to HTML tags so Beautiful Soup can clean
        unwanted tags. Script tags are sent by redactor as
        "&lt;;script&gt;;", Iframe tags have just one semicolon.
        """
        data = data.replace("&lt;;", "<").replace("&gt;;", ">")
        data = data.replace("&lt;", "<").replace("&gt;", ">")
        soup = BeautifulSoup(data, "html.parser")
        [s.extract() for s in soup(['script', 'iframe'])]
        return unicode(soup)


class ProjectCountrySerializer(CountrySerializer):
    subregion = serializers.CharField(source='subregion.name')

    class Meta:
        model = Country
        fields = ('id', 'name', 'subregion', 'code')


class ProjectBudgetLineSerializer(serializers.ModelSerializer):
    amount = MoneySerializer()
    project = serializers.SlugRelatedField(slug_field='slug', queryset=Project.objects)

    class Meta:
        model = ProjectBudgetLine
        fields = ('id', 'project', 'description', 'amount')


class BasicProjectBudgetLineSerializer(serializers.ModelSerializer):
    amount = MoneySerializer()

    class Meta:
        model = ProjectBudgetLine
        fields = ('description', 'amount')


class ProjectDocumentSerializer(serializers.ModelSerializer):
    file = PrivateFileSerializer()
    project = serializers.SlugRelatedField(slug_field='slug', queryset=Project.objects)

    class Meta:
        model = ProjectDocument
        fields = ('id', 'project', 'file')


class ProjectSerializer(serializers.ModelSerializer):
    id = serializers.CharField(source='slug', read_only=True)
    owner = UserProfileSerializer()
    image = ImageSerializer(required=False)
    task_count = serializers.IntegerField()
    country = ProjectCountrySerializer()
    story = StoryField()
    is_funding = serializers.ReadOnlyField()
    budget_lines = BasicProjectBudgetLineSerializer(
        many=True, source='projectbudgetline_set', read_only=True)
    video_html = OEmbedField(source='video_url', maxwidth='560',
                             maxheight='315')
    location = serializers.PrimaryKeyRelatedField(required=False, queryset=Location.objects)
    vote_count = serializers.IntegerField()
    supporter_count = serializers.IntegerField()

    people_requested = serializers.ReadOnlyField()
    people_registered = serializers.ReadOnlyField()

    amount_asked = MoneySerializer()
    amount_donated = MoneySerializer()
    amount_needed = MoneySerializer()
    amount_extra = MoneySerializer()

    categories = serializers.SlugRelatedField(slug_field='slug', many=True,
                                              queryset=Category.objects)

    has_voted = serializers.SerializerMethodField()

    def __init__(self, *args, **kwargs):
        super(ProjectSerializer, self).__init__(*args, **kwargs)

    def get_has_voted(self, obj):
        return Vote.has_voted(self.context['request'].user, obj)

    class Meta:
        model = Project
        fields = ('id', 'created', 'title', 'pitch', 'organization',
                  'description', 'owner', 'status', 'image',
                  'country', 'theme', 'categories', 'language',
                  'latitude', 'longitude', 'amount_asked', 'amount_donated',
                  'amount_needed', 'amount_extra', 'allow_overfunding',
                  'task_count', 'amount_asked', 'amount_donated',
                  'amount_needed', 'amount_extra', 'story', 'budget_lines',
                  'status', 'deadline', 'is_funding', 'vote_count',
                  'supporter_count', 'people_requested', 'people_registered',
                  'voting_deadline', 'latitude', 'longitude', 'video_url', 'has_voted',
                  'video_html', 'location', 'project_type')


class ProjectPreviewSerializer(ProjectSerializer):
    image = ImageSerializer(required=False)
    theme = ProjectThemeSerializer()

    owner = UserPreviewSerializer()

    categories = serializers.SlugRelatedField(many=True, read_only=True,
                                              slug_field='slug')

    class Meta:
        model = Project
        fields = ('id', 'title', 'status', 'image', 'country', 'pitch',
                  'theme', 'categories', 'owner', 'amount_asked', 'amount_donated',
                  'amount_needed', 'amount_extra', 'deadline', 'latitude',
                  'longitude', 'task_count', 'allow_overfunding', 'is_campaign',
                  'is_funding', 'people_requested',
                  'people_registered', 'location', 'vote_count',
                  'voting_deadline', 'project_type')


class ProjectTinyPreviewSerializer(serializers.ModelSerializer):
    id = serializers.CharField(read_only=True)
    image = SorlImageField('400x300', crop='center')

    class Meta:
        model = Project
        fields = ('id', 'title', 'slug', 'status', 'image', 'latitude', 'longitude')


class ManageProjectSerializer(serializers.ModelSerializer):
    id = serializers.CharField(source='slug', read_only=True)

    url = serializers.HyperlinkedIdentityField(
        view_name='project_manage_detail', lookup_field='slug')

    editable = serializers.BooleanField(read_only=True)
    viewable = serializers.BooleanField(read_only=True)
    status = serializers.PrimaryKeyRelatedField(required=False, allow_null=True,
                                                queryset=ProjectPhase.objects)
    location = serializers.PrimaryKeyRelatedField(required=False, allow_null=True,
                                                  queryset=Location.objects)
    image = ImageSerializer(required=False, allow_null=True)
    pitch = serializers.CharField(required=False, allow_null=True)
    slug = serializers.CharField(read_only=True)

    amount_asked = MoneySerializer(required=False, allow_null=True)
    amount_donated = MoneySerializer(read_only=True)
    amount_needed = MoneySerializer(read_only=True)

    budget_lines = ProjectBudgetLineSerializer(many=True,
                                               source='projectbudgetline_set',
                                               read_only=True)
    video_html = OEmbedField(source='video_url', maxwidth='560',
                             maxheight='315')
    story = StoryField(required=False, allow_blank=True)
    is_funding = serializers.ReadOnlyField()

    documents = ProjectDocumentSerializer(
        many=True, read_only=True)

    def validate_account_number(self, value):

        if value:
            country_code = value[:2]
            digits_regex = re.compile('\d{2}')
            check_digits = value[2:4]

            # Only try iban validaton when the field matches start of
            # iban format as the field can also contain non-iban
            # account numbers.
            # Expecting something like: NL18xxxxxxxxxx
            iban_validator = IBANValidator()
            if country_code in iban_validator.validation_countries.keys() and \
               digits_regex.match(check_digits):
                iban_validator(value)
        return value

    def validate_status(self, value):
        if not value:
            value = ProjectPhase.objects.order_by('sequence').all()[0]
        else:
            """
            Don't let the owner set a status with a sequence number higher
            than 2
            They can set 1: plan-new or 2: plan-submitted

            TODO: This needs work. Maybe we could use a FSM for the project
                  status
                  transitions, e.g.:
                      https://pypi.python.org/pypi/django-fsm/1.2.0

            TODO: what to do if the expected status (plan-submitted) is
                  not found?! Hard fail?
            """
            submit_status = ProjectPhase.objects.get(slug='plan-submitted')
            new_status = ProjectPhase.objects.get(slug='plan-new')
            needs_work_status = ProjectPhase.objects.get(
                slug='plan-needs-work')

            proposed_status = value
            current_status = None

            # Get the current status or the first if not found
            try:
                current_status = Project.objects.get(slug=self.initial_data['slug']).status
            except (Project.DoesNotExist, KeyError):
                current_status = ProjectPhase.objects.order_by(
                    'sequence').all()[0]

            if current_status and proposed_status:
                """
                These are possible combinations of current v. proposed status
                which are permitted:
                1) the current status is the same as the proposed status
                2) the current is new or needs work and the proposed
                   is submitted
                """
                if proposed_status == current_status:
                    return value
                if proposed_status != submit_status or current_status not in [new_status, needs_work_status]:
                    raise serializers.ValidationError(_("You can not change the project state."))
        return value

    class Meta:
        model = Project
        fields = ('id', 'title', 'description', 'editable', 'viewable',
                  'status', 'image', 'pitch', 'slug', 'created',
                  'url', 'country', 'location', 'place', 'theme', 'categories',
                  'organization', 'language', 'account_holder_name',
                  'account_holder_address', 'account_holder_postal_code',
                  'account_holder_city', 'account_holder_country',
                  'account_number', 'account_bic', 'documents',
                  'account_bank_country', 'amount_asked',
                  'amount_donated', 'amount_needed', 'video_url',
                  'video_html', 'is_funding', 'story',
                  'budget_lines', 'deadline', 'latitude', 'longitude',
                  'project_type')


class ProjectDonationSerializer(serializers.ModelSerializer):
    member = UserPreviewSerializer(source='user')
    date_donated = serializers.DateTimeField(source='ready')
<<<<<<< HEAD
    amount = MoneySerializer()
=======
    amount = EuroField()
>>>>>>> b6a544a4

    class Meta:
        model = Donation
        fields = ('member', 'date_donated', 'amount',)


class ProjectWallpostPhotoSerializer(serializers.ModelSerializer):
    photo = ImageSerializer()
    created = serializers.DateTimeField(source='mediawallpost.created')

    class Meta:
        model = MediaWallpostPhoto
        fields = ('id', 'photo', 'created')


class ProjectWallpostVideoSerializer(serializers.ModelSerializer):
    video_html = OEmbedField(source='video_url', maxwidth='560', maxheight='315')
    video_url = serializers.CharField(required=False, allow_blank=True)

    class Meta:
        model = MediaWallpost
        fields = ('id', 'video_url', 'video_html', 'created')


class ProjectMediaSerializer(serializers.ModelSerializer):
    pictures = ProjectWallpostPhotoSerializer(source='wallpost_photos', many=True)
    videos = ProjectWallpostVideoSerializer(source='wallpost_videos', many=True)
    id = serializers.CharField(source='slug')

    class Meta:
        model = Project
        fields = ('id', 'title', 'pictures', 'videos')


class ProjectDonorSerializer(serializers.ModelSerializer):
    """
    Members that made a donation
    """
    user = UserPreviewSerializer()

    class Meta:
        model = Donation
        fields = ('id', 'user', 'created')


class ProjectTaskMemberSerializer(serializers.ModelSerializer):
    """
    Members that joined a task
    """
    user = UserPreviewSerializer(source='member')

    class Meta:
        model = TaskMember
        fields = ('id', 'user', 'created', 'motivation', 'task')


class ProjectPosterSerializer(serializers.ModelSerializer):
    """
    Members that wrote a wallpost
    """
    user = UserPreviewSerializer(source='author')

    class Meta:
        model = TextWallpost
        fields = ('id', 'user', 'created', 'text')


class ProjectSupportSerializer(serializers.ModelSerializer):
    """
    Lists with different project supporter types
    """

    donors = ProjectDonorSerializer(many=True)
    task_members = ProjectTaskMemberSerializer(many=True)
    posters = ProjectPosterSerializer(many=True)
    id = serializers.CharField(source='slug')

    class Meta:
        model = Project
        fields = ('id', 'title', 'donors', 'task_members', 'posters')<|MERGE_RESOLUTION|>--- conflicted
+++ resolved
@@ -7,7 +7,6 @@
 
 from bluebottle.bb_projects.models import ProjectTheme, ProjectPhase
 from bluebottle.bluebottle_drf2.serializers import (
-<<<<<<< HEAD
     OEmbedField, SorlImageField, ImageSerializer,
     PrivateFileSerializer
 )
@@ -16,23 +15,11 @@
 from bluebottle.geo.serializers import CountrySerializer
 from bluebottle.categories.models import Category
 from bluebottle.utils.serializers import MoneySerializer
-=======
-    EuroField, OEmbedField, SorlImageField, ImageSerializer,
-    PrivateFileSerializer
-)
-from bluebottle.categories.models import Category
-from bluebottle.donations.models import Donation
-from bluebottle.geo.models import Country, Location
-from bluebottle.geo.serializers import CountrySerializer
->>>>>>> b6a544a4
 from bluebottle.members.serializers import UserProfileSerializer, UserPreviewSerializer
 from bluebottle.projects.models import ProjectBudgetLine, ProjectDocument, Project
 from bluebottle.tasks.models import TaskMember
 from bluebottle.wallposts.models import MediaWallpostPhoto, MediaWallpost, TextWallpost
-<<<<<<< HEAD
-=======
 from bluebottle.votes.models import Vote
->>>>>>> b6a544a4
 
 
 class ProjectPhaseLogSerializer(serializers.ModelSerializer):
@@ -297,11 +284,7 @@
 class ProjectDonationSerializer(serializers.ModelSerializer):
     member = UserPreviewSerializer(source='user')
     date_donated = serializers.DateTimeField(source='ready')
-<<<<<<< HEAD
     amount = MoneySerializer()
-=======
-    amount = EuroField()
->>>>>>> b6a544a4
 
     class Meta:
         model = Donation
