--- conflicted
+++ resolved
@@ -5,15 +5,11 @@
 from localflavor.generic.validators import IBANValidator
 
 from bluebottle.bb_projects.models import ProjectTheme, ProjectPhase
-<<<<<<< HEAD
 from bluebottle.bluebottle_drf2.serializers import (
     OEmbedField, SorlImageField, ImageSerializer,
     PrivateFileSerializer
 )
 from bluebottle.bb_projects.permissions import ProjectPermissions
-=======
-from bluebottle.bluebottle_drf2.serializers import OEmbedField, SorlImageField, ImageSerializer, PrivateFileSerializer
->>>>>>> 3c8faa06
 from bluebottle.categories.models import Category
 from bluebottle.donations.models import Donation
 from bluebottle.geo.models import Country, Location
@@ -172,27 +168,14 @@
     image = ImageSerializer(required=False)
     owner = UserPreviewSerializer()
     skills = serializers.SerializerMethodField()
-<<<<<<< HEAD
+    theme = ProjectThemeSerializer()
     permissions = PermissionField(ProjectPermissions)
-=======
-    theme = ProjectThemeSerializer()
->>>>>>> 3c8faa06
 
     def get_skills(self, obj):
         return set(task.skill.id for task in obj.task_set.all() if task.skill)
 
     class Meta:
         model = Project
-<<<<<<< HEAD
-        fields = ('id', 'title', 'status', 'image', 'country', 'pitch',
-                  'theme', 'categories', 'owner', 'amount_asked', 'amount_donated',
-                  'amount_needed', 'amount_extra', 'deadline', 'latitude',
-                  'longitude', 'allow_overfunding', 'is_campaign', 'permissions',
-                  'task_count', 'realized_task_count', 'open_task_count', 'full_task_count',
-                  'is_funding', 'people_needed', 'celebrate_results',
-                  'people_registered', 'location', 'vote_count',
-                  'voting_deadline', 'project_type', 'skills')
-=======
         fields = ('id',
                   'allow_overfunding',
                   'amount_asked',
@@ -224,7 +207,6 @@
                   'title',
                   'vote_count',
                   'voting_deadline',)
->>>>>>> 3c8faa06
 
 
 class ProjectTinyPreviewSerializer(serializers.ModelSerializer):
@@ -278,22 +260,8 @@
     video_html = OEmbedField(source='video_url', maxwidth='560', maxheight='315')
     viewable = serializers.BooleanField(read_only=True)
 
-<<<<<<< HEAD
-    tasks = ManageTaskSerializer(
-        many=True,
-        source='task_set',
-        read_only=True
-    )
-
-    documents = ProjectDocumentSerializer(
-        many=True, read_only=True)
-
-
-    def validate_account_number(self, value):
-=======
     @staticmethod
     def validate_account_number(value):
->>>>>>> 3c8faa06
 
         if value:
             country_code = value[:2]
