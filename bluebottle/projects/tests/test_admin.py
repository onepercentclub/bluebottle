# -*- coding: utf-8 -*-
import csv
import json
import mock
from moneyed import Money
import StringIO
import requests

from django.db import connection
from django.contrib.admin.sites import AdminSite
from django.contrib import messages
from django.forms.models import modelform_factory
from django.forms import ValidationError
from django.test.client import RequestFactory
from django.urls.base import reverse
from django.utils.timezone import now


from bluebottle.projects.admin import (
    LocationFilter, ProjectReviewerFilter, ProjectAdminForm,
    ReviewerWidget, ProjectAdmin)
from bluebottle.projects.models import Project, ProjectPhase, CustomProjectFieldSettings, CustomProjectField
from bluebottle.projects.tasks import refund_project
from bluebottle.test.factory_models.donations import DonationFactory
from bluebottle.test.factory_models.orders import OrderFactory
from bluebottle.test.factory_models.projects import ProjectFactory
from bluebottle.test.factory_models.rewards import RewardFactory
from bluebottle.test.factory_models.accounts import BlueBottleUserFactory
from bluebottle.test.factory_models.geo import LocationFactory
from bluebottle.test.utils import BluebottleTestCase, override_settings, BluebottleAdminTestCase


factory = RequestFactory()


PAYOUT_URL = 'http://localhost:8001/payouts/update/'


class MockRequest:
    pass


class MockUser:
    def __init__(self, perms=None, is_staff=True):
        self.perms = perms or []
        self.is_staff = is_staff

    def has_perm(self, perm):
        return perm in self.perms


@override_settings(PAYOUT_SERVICE={
    'service': 'dorado',
    'url': PAYOUT_URL
})
class TestProjectAdmin(BluebottleTestCase):
    def setUp(self):
        super(TestProjectAdmin, self).setUp()
        self.site = AdminSite()
        self.request_factory = RequestFactory()

        self.init_projects()
        self.project_admin = ProjectAdmin(Project, self.site)
        self.mock_response = requests.Response()
        self.mock_response.status_code = 200
        self.status_done = ProjectPhase.objects.get(slug='done-complete')
        self.status_campaign = ProjectPhase.objects.get(slug='campaign')

    def _generate_completed_project(self):
        project = ProjectFactory.create(amount_asked=Money(100, 'EUR'),
                                        status=self.status_campaign,
                                        deadline=now())
        donation = DonationFactory.create(
            project=project,
            amount=100
        )
        donation.save()
        donation.order.locked()
        donation.order.success()
        donation.order.save()
        project.save()
        project.deadline_reached()
        return project

    def test_sourcing_fieldsets(self):
        request = self.request_factory.get('/')
        request.user = MockUser(['projects.approve_payout'])
        project = ProjectFactory.create(project_type='sourcing')
        self.assertEqual(len(self.project_admin.get_fieldsets(request, project)), 3)

    def test_payout_status(self):
        request = self.request_factory.get('/')
        request.user = MockUser(['projects.approve_payout'])
        project = ProjectFactory.create(project_type='funding')
        self.assertIn('payout_status', self.project_admin.get_fieldsets(request, project)[3][1]['fields'])

    def test_search_fields(self):
        self.assertIn('organization__contacts__email', self.project_admin.search_fields)

    def test_amount_needed(self):
        project = ProjectFactory(amount_asked=Money(100, 'EUR'))
        self.assertEqual(
            self.project_admin.amount_needed_i18n(project),
            Money(100, 'EUR')
        )

    def test_amount_needed_with_extra(self):
        project = ProjectFactory(amount_asked=Money(100, 'EUR'), amount_extra=Money(50, 'EUR'))
        self.assertEqual(
            self.project_admin.amount_needed_i18n(project),
            Money(50, 'EUR')
        )

    def test_amount_needed_with_more_extra(self):
        project = ProjectFactory(amount_asked=Money(100, 'EUR'), amount_extra=Money(150, 'EUR'))
        self.assertEqual(
            self.project_admin.amount_needed_i18n(project),
            Money(0, 'EUR')
        )

    def test_amount_needed(self):
        project = ProjectFactory(amount_asked=Money(100, 'EUR'))
        self.assertEqual(
            self.project_admin.amount_needed_i18n(project),
            Money(100, 'EUR')
        )

    def test_amount_needed_with_extra(self):
        project = ProjectFactory(amount_asked=Money(100, 'EUR'), amount_extra=Money(50, 'EUR'))
        self.assertEqual(
            self.project_admin.amount_needed_i18n(project),
            Money(50, 'EUR')
        )

    def test_amount_needed_with_more_extra(self):
        project = ProjectFactory(amount_asked=Money(100, 'EUR'), amount_extra=Money(150, 'EUR'))
        self.assertEqual(
            self.project_admin.amount_needed_i18n(project),
            Money(0, 'EUR')
        )

    def test_fieldsets_no_permissions(self):
        request = self.request_factory.get('/')
        request.user = MockUser()

        self.assertTrue(
            'payout_status' not in self.project_admin.get_fieldsets(request)
        )

    def test_list_filter(self):
        request = self.request_factory.get('/')
        request.user = MockUser(['projects.approve_payout'])

        self.assertIn('payout_status', self.project_admin.get_list_filter(request))
        self.assertIn('categories', self.project_admin.get_list_filter(request))

    def test_list_filter_no_permissions(self):
        request = self.request_factory.get('/')
        request.user = MockUser()

        self.assertTrue(
            'payout_status' not in self.project_admin.get_list_filter(request)
        )

    def test_list_filter_task_skills(self):
        request = self.request_factory.get('/')
        request.user = MockUser()

        self.assertTrue(
            'skill' not in self.project_admin.get_list_filter(request)
        )

    def test_list_display(self):
        request = self.request_factory.get('/')
        request.user = MockUser(['projects.approve_payout'])

        self.assertTrue(
            'payout_status' in self.project_admin.get_list_display(request)
        )

    def test_list_display_no_permissions(self):
        request = MockRequest()
        request.user = MockUser()

        self.assertTrue(
            'payout_status' not in self.project_admin.get_list_display(request)
        )

    def test_mark_payout_as_approved(self):
        request = self.request_factory.post('/')
        request.user = MockUser(['projects.approve_payout'])

        project = self._generate_completed_project()
        project.account_number = 'NL86 INGB 0002 4455 88'
        project.account_details = 'INGBNL2A'
        project.save()

        with mock.patch('requests.post', return_value=self.mock_response) as request_mock:
            self.project_admin.approve_payout(request, project.id)

        request_mock.assert_called_with(
            PAYOUT_URL, {'project_id': project.id, 'tenant': 'test'}
        )

        # Check that IBAN has spaces removed
        project = Project.objects.get(pk=project.id)
        self.assertEqual(project.account_number, 'NL86INGB0002445588')

    def test_mark_payout_as_approved_remote_validation_error(self):
        request = self.request_factory.post('/')
        request.user = MockUser(['projects.approve_payout'])

        project = self._generate_completed_project()
        project.account_number = '123456123456'
        project.save()

        self.mock_response.status_code = 400
        self.mock_response._content = json.dumps({'errors': {'name': ['This field is required']}})
        with mock.patch('requests.post', return_value=self.mock_response) as request_mock:
            with mock.patch.object(self.project_admin, 'message_user') as message_mock:
                self.project_admin.approve_payout(request, project.id)
        request_mock.assert_called_with(
            PAYOUT_URL, {'project_id': project.id, 'tenant': 'test'}
        )

        message_mock.assert_called_with(
            request, 'Account details: name, this field is required.', level=messages.ERROR
        )

    def test_mark_payout_as_approved_local_iban_validation_error(self):
        # Test with invalid IBAN, but starting with letter
        request = self.request_factory.post('/')
        request.user = MockUser(['projects.approve_payout'])

        project = self._generate_completed_project()
        project.account_number = 'HH239876'
        project.account_details = 'RABONL2U'
        project.save()

        with mock.patch.object(self.project_admin, 'message_user') as message_mock:
            self.project_admin.approve_payout(request, project.id)
        message_mock.assert_called_with(
            request, "Invalid IBAN: Unknown country-code 'HH'", level='ERROR'
        )

    def test_mark_payout_as_approved_local_validation_error(self):
        # Test with valid IBAN and invalid BIC
        request = self.request_factory.post('/')
        request.user = MockUser(['projects.approve_payout'])

        project = self._generate_completed_project()
        project.account_number = 'NL86 INGB 0002 4455 88'
        project.account_details = 'Amsterdam'
        project.save()

        with mock.patch.object(self.project_admin, 'message_user') as message_mock:
            self.project_admin.approve_payout(request, project.id)
        message_mock.assert_called_with(
            request, "Invalid BIC: Invalid length '9'", level='ERROR'
        )

    def test_mark_payout_as_approved_internal_server_error(self):
        request = self.request_factory.post('/')
        request.user = MockUser(['projects.approve_payout'])

        project = self._generate_completed_project()
        project.account_number = '123456123456'
        project.save()

        self.mock_response.status_code = 500
        self.mock_response._content = 'Internal Server Error'

        with mock.patch('requests.post', return_value=self.mock_response) as request_mock:
            with mock.patch.object(self.project_admin, 'message_user') as message_mock:
                self.project_admin.approve_payout(request, project.id)

        request_mock.assert_called_with(
            PAYOUT_URL, {'project_id': project.id, 'tenant': 'test'}
        )

        message_mock.assert_called_with(
            request, 'Failed to approve payout: Internal Server Error', level=messages.ERROR
        )

    def test_mark_payout_as_approved_connection_error(self):
        request = self.request_factory.post('/')
        request.user = MockUser(['projects.approve_payout'])

        project = self._generate_completed_project()
        project.account_number = '123456123456'
        project.save()

        exception = requests.ConnectionError('Host not found')

        with mock.patch('requests.post', side_effect=exception) as request_mock:
            with mock.patch.object(self.project_admin, 'message_user') as message_mock:
                self.project_admin.approve_payout(request, project.id)

        request_mock.assert_called_with(
            PAYOUT_URL, {'project_id': project.id, 'tenant': 'test'}
        )

        message_mock.assert_called_with(
            request, 'Failed to approve payout: Host not found', level=messages.ERROR
        )

    def test_mark_payout_as_approved_no_permissions(self):
        request = self.request_factory.post('/')
        request.user = MockUser()

        project = ProjectFactory.create(payout_status='needs_approval')
        project.account_number = '123456123456'
        project.save()

        with mock.patch('requests.post', return_value=self.mock_response) as request_mock:
            with mock.patch.object(self.project_admin, 'message_user') as message_mock:
                response = self.project_admin.approve_payout(request, project.id)

        self.assertEqual(response.status_code, 302)
        request_mock.assert_not_called()
        message_mock.assert_called_with(
            request, 'Missing permission: projects.approve_payout', level='ERROR'
        )

    def test_mark_payout_as_approved_wrong_status(self):
        request = self.request_factory.post('/')
        request.user = MockUser(['projects.approve_payout'])

        project = self._generate_completed_project()
        project.account_number = '123456123456'
        project.payout_status = 'done'
        project.save()

        with mock.patch('requests.post', return_value=self.mock_response) as request_mock:
            with mock.patch.object(self.project_admin, 'message_user') as message_mock:
                self.project_admin.approve_payout(request, project.id)

        self.assertEqual(
            Project.objects.get(id=project.id).payout_status, 'done'
        )
        request_mock.assert_not_called()
        message_mock.assert_called()

    def test_read_only_status_after_payout_approved(self):
        request = self.request_factory.post('/')
        request.user = MockUser(['projects.approve_payout'])

        project = self._generate_completed_project()
        project.account_number = '123456123456'
        project.save()

        # Project status should be editable
        self.assertFalse(
            'status' in self.project_admin.get_readonly_fields(request, obj=project)
        )

        def side_effect(*args, **kwargs):
            project.payout_status = 'approved'
            project.save()
            return self.mock_response

        with mock.patch('requests.post', side_effect=side_effect):
            self.project_admin.approve_payout(request, project.id)

        project = Project.objects.get(id=project.id)

        # Project status should be readonly after payout has been approved
        self.assertTrue(
            'status' in self.project_admin.get_readonly_fields(request, obj=project)
        )

    def test_export_rewards(self):
        request = self.request_factory.get('/')
        request.user = MockUser()

        project = ProjectFactory.create(title="¡Tést, with löt's of weird things!")
        reward = RewardFactory.create(project=project, amount=Money(10, 'EUR'))

        reward_order = OrderFactory.create(status='success')
        donation = DonationFactory.create(
            project=project,
            reward=reward,
            order=reward_order,
            amount=Money(100, 'EUR')
        )

        order = OrderFactory.create(status='success')
        DonationFactory.create(project=project, order=order)

        response = self.project_admin.export_rewards(request, project.id)
        header = 'Content-Type: text/csv\r\n' \
                 'Content-Disposition: attachment; ' \
                 'filename="test-with-lots-of-weird-things.csv"'
        self.assertEqual(response.serialize_headers(), header)

        reader = csv.DictReader(StringIO.StringIO(response.content))

        result = [line for line in reader]
        self.assertEqual(len(result), 1)
        line = result[0]

        self.assertEqual(line['Email'], reward_order.user.email)
        self.assertEqual(line['Name'], reward_order.user.full_name)
        self.assertEqual(line['Order id'], str(reward_order.id))
        self.assertEqual(line['Reward'], reward.title)
        self.assertEqual(line['Description'], reward.description)
        self.assertEqual(line['Amount'], str(reward.amount))
        self.assertEqual(line['Actual Amount'], str(donation.amount))

    def test_export_rewards_anonymous(self):
        request = self.request_factory.get('/')
        request.user = MockUser()

        project = ProjectFactory.create()
        reward = RewardFactory.create(project=project, amount=Money(10, 'EUR'))

        reward_order = OrderFactory.create(status='success', user=None)
        donation = DonationFactory.create(
            project=project,
            reward=reward,
            order=reward_order,
            name='test',
            amount=Money(100, 'EUR')
        )

        order = OrderFactory.create(status='success')
        DonationFactory.create(project=project, order=order)

        response = self.project_admin.export_rewards(request, project.id)
        reader = csv.DictReader(StringIO.StringIO(response.content))

        result = [line for line in reader]
        self.assertEqual(len(result), 1)
        line = result[0]

        self.assertEqual(line['Email'], '')
        self.assertEqual(line['Name'], '')
        self.assertEqual(line['Order id'], str(reward_order.id))
        self.assertEqual(line['Reward'], reward.title)
        self.assertEqual(line['Amount'], str(reward.amount))
        self.assertEqual(line['Actual Amount'], str(donation.amount))
        self.assertEqual(line['Name on Donation'], donation.name)

    def test_export_rewards_forbidden(self):
        request = self.request_factory.get('/')
        request.user = MockUser(is_staff=False)

        project = ProjectFactory.create()
        response = self.project_admin.export_rewards(request, project.id)

        self.assertEqual(response.status_code, 403)


@override_settings(ENABLE_REFUNDS=True)
class TestProjectRefundAdmin(BluebottleTestCase):
    def setUp(self):
        super(TestProjectRefundAdmin, self).setUp()

        self.site = AdminSite()
        self.request_factory = RequestFactory()

        self.init_projects()
        self.project_admin = ProjectAdmin(Project, self.site)

        self.project = ProjectFactory.create(
            status=ProjectPhase.objects.get(slug='closed'),
        )

        self.order = OrderFactory.create(
            status='success'
        )

        DonationFactory.create(
            project=self.project,
            order=self.order,
            amount=Money(100, 'EUR'),
        )

        self.request = self.request_factory.post('/')
        self.request.user = MockUser(['payments.refund_orderpayment'])

    def test_refunds(self):
        with mock.patch.object(refund_project, 'delay') as refund_mock:
            response = self.project_admin.refund(self.request, self.project.pk)

<<<<<<< HEAD
            self.project.refresh_from_db()

            self.assertEqual(response.status_code, 302)
            refund_mock.assert_called_with(connection.tenant, self.project)
            self.assertEqual(self.project.status.slug, 'refunded')
=======
        self.project.refresh_from_db()

        self.assertEqual(response.status_code, 302)
        refund_mock.assert_called_with(connection.tenant, self.project)
        self.assertEqual(self.project.status.slug, 'refunded')
>>>>>>> 930efd51

    @override_settings(ENABLE_REFUNDS=True)
    def test_refunds_not_closed(self):
        self.project.status = ProjectPhase.objects.get(slug='campaign')
        self.project.save()

        with mock.patch.object(refund_project, 'delay') as refund_mock:
            response = self.project_admin.refund(self.request, self.project.pk)

            self.project.refresh_from_db()
            self.assertEqual(response.status_code, 403)
            self.assertEqual(self.project.status.slug, 'campaign')
            refund_mock.assert_not_called()

    @override_settings(ENABLE_REFUNDS=True)
    def test_refunds_no_amount(self):
        self.order.transition_to('failed')
        self.order.save()

        with mock.patch.object(refund_project, 'delay') as refund_mock:
            response = self.project_admin.refund(self.request, self.project.pk)

            self.assertEqual(response.status_code, 403)
            refund_mock.assert_not_called()

    @override_settings(ENABLE_REFUNDS=True)
    def test_refunds_no_permission(self):
        self.request.user.perms = []

        with mock.patch.object(refund_project, 'delay') as refund_mock:
            response = self.project_admin.refund(self.request, self.project.pk)
            self.assertEqual(response.status_code, 403)
            refund_mock.assert_not_called()

    @override_settings(ENABLE_REFUNDS=False)
    def test_refunds_disabled(self):
        with mock.patch.object(refund_project, 'delay') as refund_mock:
            response = self.project_admin.refund(self.request, self.project.pk)

            self.assertEqual(response.status_code, 403)
            refund_mock.assert_not_called()


class LocationFilterTest(BluebottleTestCase):
    """
    Test project admin location filter
    """

    def setUp(self):
        super(LocationFilterTest, self).setUp()
        self.init_projects()

        amsterdam = LocationFactory.create(name='Amsterdam')
        rotterdam = LocationFactory.create(name='Rotterdam')
        durgerdam = LocationFactory.create(name='Durgerdam')
        self.locations = [amsterdam, rotterdam, durgerdam]

        self.user = BlueBottleUserFactory.create(location=amsterdam)
        self.amsterdam_project = ProjectFactory.create(
            title='Project in Amsterdam',
            location=amsterdam
        )
        ProjectFactory.create(
            title='Project in Rotterdam',
            location=rotterdam
        )
        ProjectFactory.create(
            title='Project in Durgerdam',
            location=durgerdam
        )
        self.admin = ProjectAdmin(Project, AdminSite())

        self.filter = LocationFilter(None, {'location': amsterdam.pk}, Project, self.admin)

    def testLookup(self):
        request = factory.get('/', user=None)

        lookups = self.filter.lookups(request, self.admin)
        self.assertEqual(
            set(location.name for location in self.locations),
            set(lookup[1] for lookup in lookups)
        )

    def testLookupUser(self):
        request = factory.get('/')
        request.user = self.user
        lookups = self.filter.lookups(request, self.admin)

        self.assertEqual(len(lookups), 4)
        self.assertEqual(
            lookups[0],
            (request.user.location.id, u'My location (Amsterdam)')
        )

    def test_filter(self):
        queryset = self.filter.queryset(None, Project.objects.all())
        self.assertEqual(queryset.get(), self.amsterdam_project)


class ProjectReviewerFilterTest(BluebottleTestCase):
    """
    Test project reviewer filter
    """

    def setUp(self):
        super(ProjectReviewerFilterTest, self).setUp()
        self.init_projects()

        self.user = BlueBottleUserFactory.create()
        self.project_with_reviewer = ProjectFactory.create(
            reviewer=self.user
        )
        self.project = ProjectFactory.create(
        )

        self.request = factory.get('/')
        self.request.user = self.user
        self.admin = ProjectAdmin(Project, AdminSite())

    def test_filter(self):
        filter = ProjectReviewerFilter(None, {'reviewer': True}, Project, self.admin)
        queryset = filter.queryset(self.request, Project.objects.all())
        self.assertEqual(queryset.get(), self.project_with_reviewer)

    def test_filter_false(self):
        filter = ProjectReviewerFilter(None, {'reviewer': False}, Project, self.admin)
        queryset = filter.queryset(self.request, Project.objects.all())
        self.assertEqual(len(queryset), len(Project.objects.all()))


class ProjectAdminFormTest(BluebottleTestCase):
    def setUp(self):
        super(ProjectAdminFormTest, self).setUp()
        self.init_projects()
        self.form = modelform_factory(Project, ProjectAdminForm, exclude=[])()

    def test_reviewer_field(self):
        widget = self.form.fields['reviewer'].widget
        self.assertTrue(
            isinstance(widget, ReviewerWidget)
        )
        parameters = widget.url_parameters()
        self.assertTrue(parameters['is_staff'], True)

    def test_bank_details_reviewed(self):
        self.form.cleaned_data = {
            'status': ProjectPhase.objects.get(slug='campaign'),
            'bank_details_reviewed': False,
            'amount_asked': Money(100, 'EUR')
        }
        with self.assertRaises(ValidationError) as error:
            self.form.clean()

        self.assertEqual(
            error.exception.message,
            'The bank details need to be reviewed before approving a project'
        )


class ProjectCustomFieldAdminTest(BluebottleAdminTestCase):
    """
    Test extra fields in Project Admin
    """

    def setUp(self):
        super(ProjectCustomFieldAdminTest, self).setUp()
        self.client.force_login(self.superuser)
        self.init_projects()

    def test_custom_fields(self):
        project = ProjectFactory.create(title='Test')
        field = CustomProjectFieldSettings.objects.create(name='How is it')
        project.extra.create(value='This is nice!', field=field)
        project.save()

        project_url = reverse('admin:projects_project_change', args=(project.id, ))
        response = self.client.get(project_url)
        self.assertEqual(response.status_code, 200)
        # Test the extra field and it's value show up
        self.assertContains(response, 'How is it')
        self.assertContains(response, 'This is nice!')

    def test_save_custom_fields(self):
        project = ProjectFactory.create(title='Test')
        CustomProjectFieldSettings.objects.create(name='Purpose')

        data = project.__dict__
        # Set some foreignkeys and money fields
        # TODO: There should be a more elegant solution for this.
        data['status'] = 1
        data['theme'] = 1
        data['owner'] = 1
        data['amount_extra_0'] = 100.0
        data['amount_extra_1'] = 'EUR'
        data['amount_needed_0'] = 100.0
        data['amount_needed_1'] = 'EUR'
        data['amount_asked_0'] = 100.0
        data['amount_asked_1'] = 'EUR'
        data['amount_donated_0'] = 0.0
        data['amount_donated_1'] = 'EUR'

        # Set the extra field
        data['purpose'] = 'Do good better'
        form = ProjectAdminForm(instance=project, data=data)
        self.assertEqual(form.errors, {})
        form.save()
        project.refresh_from_db()
        self.assertEqual(project.extra.get().value, 'Do good better')


class ProjectAdminExportTest(BluebottleTestCase):
    """
    Test csv export
    """
    def setUp(self):
        super(ProjectAdminExportTest, self).setUp()
        self.init_projects()
        self.request_factory = RequestFactory()
        self.request = self.request_factory.post('/')
        self.request.user = MockUser()
        self.init_projects()
        self.project_admin = ProjectAdmin(Project, AdminSite())

    def test_project_export(self):
        project = ProjectFactory(title='Just an example')
        CustomProjectFieldSettings.objects.create(name='Extra Info')
        field = CustomProjectFieldSettings.objects.create(name='How is it')
        CustomProjectField.objects.create(project=project, value='This is nice!', field=field)

        export_action = self.project_admin.actions[0]
        response = export_action(self.project_admin, self.request, self.project_admin.get_queryset(self.request))

        data = response.content.split("\r\n")
        headers = data[0].split(",")
        data = data[1].split(",")

        # Test basic info and extra field are in the csv export
        self.assertEqual(headers[0], 'title')
        self.assertEqual(headers[28], 'Extra Info')
        self.assertEqual(data[0], 'Just an example')
        self.assertEqual(data[28], '')
        self.assertEqual(data[29], 'This is nice!')<|MERGE_RESOLUTION|>--- conflicted
+++ resolved
@@ -483,19 +483,11 @@
         with mock.patch.object(refund_project, 'delay') as refund_mock:
             response = self.project_admin.refund(self.request, self.project.pk)
 
-<<<<<<< HEAD
-            self.project.refresh_from_db()
-
-            self.assertEqual(response.status_code, 302)
-            refund_mock.assert_called_with(connection.tenant, self.project)
-            self.assertEqual(self.project.status.slug, 'refunded')
-=======
         self.project.refresh_from_db()
 
         self.assertEqual(response.status_code, 302)
         refund_mock.assert_called_with(connection.tenant, self.project)
         self.assertEqual(self.project.status.slug, 'refunded')
->>>>>>> 930efd51
 
     @override_settings(ENABLE_REFUNDS=True)
     def test_refunds_not_closed(self):
