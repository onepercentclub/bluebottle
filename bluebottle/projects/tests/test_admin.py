--- conflicted
+++ resolved
@@ -2,13 +2,8 @@
 import json
 import mock
 from moneyed import Money
-<<<<<<< HEAD
-import requests
-import StringIO
-=======
 import StringIO
 import requests
->>>>>>> 7c5988a3
 
 from django.db import connection
 from django.contrib.admin.sites import AdminSite
@@ -17,10 +12,7 @@
 from django.test.client import RequestFactory
 from django.urls.base import reverse
 from django.utils.timezone import now
-<<<<<<< HEAD
-=======
-
->>>>>>> 7c5988a3
+
 
 from bluebottle.projects.admin import (
     LocationFilter, ProjectReviewerFilter, ProjectAdminForm,
