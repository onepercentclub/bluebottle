--- conflicted
+++ resolved
@@ -2304,12 +2304,8 @@
             contact_method='mail',
             contact_types=['organization'],
             create_flow='choice',
-<<<<<<< HEAD
-            create_types=["funding", "sourcing"]
-=======
             create_types=["funding", "sourcing"],
             allow_anonymous_rewards=False
->>>>>>> ba52a7df
         )
 
         ProjectSearchFilter.objects.create(
@@ -2343,9 +2339,5 @@
 
         self.assertEqual(response.data['platform']['projects']['filters'][2]['name'], 'status')
         self.assertEqual(response.data['platform']['projects']['filters'][2]['values'], None)
-<<<<<<< HEAD
         self.assertEqual(response.data['platform']['projects']['filters'][2]['default'], 'campaign,voting')
-=======
-        self.assertEqual(response.data['platform']['projects']['filters'][2]['default'], 'campaign,voting')
-        self.assertEqual(response.data['platform']['projects']['allow_anonymous_rewards'], False)
->>>>>>> ba52a7df
+        self.assertEqual(response.data['platform']['projects']['allow_anonymous_rewards'], False)