--- conflicted
+++ resolved
@@ -2823,11 +2823,7 @@
         results = [result for result in reader]
         self.assertEqual(len(results), 2)
         for row in results:
-<<<<<<< HEAD
-            for field in ('Reward', 'Donation Date', 'Email', 'Name'):
-=======
             for field in ('Reward', 'Donation Date', 'Email', 'Name', 'Currency', 'Amount'):
->>>>>>> 930efd51
                 self.assertTrue(field in row)
 
     def test_owner_no_permission(self):
