--- conflicted
+++ resolved
@@ -569,12 +569,8 @@
         response = self.client.put(budget_line_url, budget_line,
                                    token=self.some_user_token)
         self.assertEquals(response.status_code, status.HTTP_200_OK, response)
-<<<<<<< HEAD
         self.assertEquals(response.data['amount']['amount'], 350.00)
         self.assertEquals(response.data['amount']['currency'], 'EUR')
-=======
-        self.assertEquals(response.data['amount'], 350.00)
->>>>>>> 599011f7
 
         # Now remove that line
         response = self.client.delete(
