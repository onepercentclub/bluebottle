--- conflicted
+++ resolved
@@ -2435,15 +2435,8 @@
         self.assertEqual(response.data['platform']['projects']['contact_types'], ['organization'])
         self.assertEqual(response.data['platform']['projects']['create_flow'], 'choice')
         self.assertEqual(response.data['platform']['projects']['create_types'], ["funding", "sourcing"])
-<<<<<<< HEAD
-        self.assertEqual(
-            set(response.data['platform']['projects']['share_options']),
-            set(["facebook", "twitter"])
-        )
-=======
         self.assertEqual(response.data['platform']['projects']['share_options'], ["facebook", "twitter"])
         self.assertEqual(response.data['platform']['projects']['match_options'], ['skill', 'theme'])
->>>>>>> 01e93460
 
         self.assertEqual(response.data['platform']['projects']['filters'][0]['name'], 'location')
         self.assertEqual(response.data['platform']['projects']['filters'][0]['values'], None)
