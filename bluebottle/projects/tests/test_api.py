--- conflicted
+++ resolved
@@ -9,11 +9,8 @@
 from rest_framework import status
 
 from bluebottle.bb_projects.models import ProjectPhase
-<<<<<<< HEAD
-=======
 from bluebottle.test.factory_models.categories import CategoryFactory
 from bluebottle.test.factory_models.orders import OrderFactory
->>>>>>> b6a544a4
 from bluebottle.test.factory_models.accounts import BlueBottleUserFactory
 from bluebottle.test.factory_models.donations import DonationFactory
 from bluebottle.test.factory_models.geo import CountryFactory
@@ -1333,9 +1330,6 @@
 
         self.assertEqual(len(response.data['donors']), 3)
         self.assertEqual(len(response.data['posters']), 3)
-<<<<<<< HEAD
-        self.assertEqual(len(response.data['task_members']), 2)
-=======
         self.assertEqual(len(response.data['task_members']), 2)
 
 
@@ -1457,5 +1451,4 @@
         VoteFactory.create(project=self.another_project, voter=self.another_user)
         response = self.client.get(self.project_url, token=self.some_user_token)
 
-        self.assertFalse(response.data['has_voted'])
->>>>>>> b6a544a4
+        self.assertFalse(response.data['has_voted'])