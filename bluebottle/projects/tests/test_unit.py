import json
from datetime import timedelta, time
<<<<<<< HEAD
import urlparse

import httmock
=======
import httmock
import urlparse
>>>>>>> 627adf86

from bluebottle.projects.admin import mark_as
from django.db.models import Count
<<<<<<< HEAD
=======
from django.test.client import RequestFactory
>>>>>>> 627adf86
from django.test.utils import override_settings
from django.utils import timezone
from moneyed.classes import Money

from bluebottle.bb_projects.models import ProjectPhase
from bluebottle.donations.models import Donation
from bluebottle.orders.models import Order
from bluebottle.projects.models import Project, ProjectPhaseLog, ProjectBudgetLine, ProjectPlatformSettings, \
    CustomProjectFieldSettings, CustomProjectField, ProjectLocation
from bluebottle.suggestions.models import Suggestion
from bluebottle.test.factory_models.accounts import BlueBottleUserFactory
from bluebottle.test.factory_models.donations import DonationFactory
from bluebottle.test.factory_models.orders import OrderFactory
from bluebottle.test.factory_models.projects import (
    ProjectFactory, ProjectPhaseFactory, ProjectThemeFactory, ProjectDocumentFactory
)
from bluebottle.test.factory_models.suggestions import SuggestionFactory
from bluebottle.test.factory_models.tasks import TaskFactory, SkillFactory, TaskMemberFactory
from bluebottle.test.factory_models.votes import VoteFactory
from bluebottle.test.utils import BluebottleTestCase
from bluebottle.utils.utils import StatusDefinition
from bluebottle.utils.models import Language


class TestProjectStatusUpdate(BluebottleTestCase):
    """
        save() automatically updates some fields, specifically
        the status field. Make sure it picks the right one
    """

    def setUp(self):
        super(TestProjectStatusUpdate, self).setUp()

        self.init_projects()

        now = timezone.now()

        self.incomplete = ProjectPhase.objects.get(slug="done-incomplete")
        self.complete = ProjectPhase.objects.get(slug="done-complete")
        self.campaign = ProjectPhase.objects.get(slug="campaign")
        self.closed = ProjectPhase.objects.get(slug="closed")

        some_days_ago = now - timezone.timedelta(days=15)
        self.expired_project = ProjectFactory.create(
            amount_asked=5000, campaign_started=some_days_ago,
            status=self.campaign)

        self.expired_project.deadline = timezone.now() - timedelta(days=1)

    def test_deadline_end_of_day(self):
        self.expired_project.save()

        self.assertTrue(
            self.expired_project.deadline.time() == time(23, 59, 59),
            'Project deadlines are always at the end of the day'
        )

    def test_expired_too_little(self):
        """ Not enough donated - status done incomplete """
        order = OrderFactory.create()

        donation = DonationFactory.create(
            project=self.expired_project,
            order=order,
            amount=4999
        )
        donation.save()

        order.locked()
        order.save()
        order.success()
        order.save()

        self.expired_project.save()
        self.assertEqual(self.expired_project.payout_status, 'needs_approval')
        self.assertEqual(self.expired_project.status, self.incomplete)

    def test_expired_under_threshold(self):
        """ Not enough donated to hit payout threshold - status closed """
        order = OrderFactory.create()

        donation = DonationFactory.create(
            project=self.expired_project,
            order=order,
            amount=12
        )
        donation.save()

        order.locked()
        order.save()
        order.success()
        order.save()

        self.expired_project.save()
        self.assertEqual(self.expired_project.payout_status, None)
        self.assertEqual(self.expired_project.status, self.closed)

    def test_expired_exact(self):
        """ Exactly the amount requested - status done complete """
        order = OrderFactory.create()

        donation = DonationFactory.create(
            project=self.expired_project,
            order=order,
            amount=5000
        )
        donation.save()

        order.locked()
        order.save()
        order.success()
        order.save()

        self.expired_project.save()
        self.assertEqual(self.expired_project.payout_status, 'needs_approval')
        self.assertEqual(self.expired_project.status, self.complete)

    def test_expired_more_than_enough(self):
        """ More donated than requested - status done complete """
        order = OrderFactory.create()

        donation = DonationFactory.create(
            project=self.expired_project,
            order=order,
            amount=5001
        )
        donation.save()

        order.locked()
        order.save()
        order.success()
        order.save()
        self.expired_project.save()
        self.assertEqual(self.expired_project.payout_status, 'needs_approval')
        self.failUnless(self.expired_project.status == self.complete)

        # Reopening the project should remove the payout status
        self.expired_project.status = self.campaign
        self.expired_project.deadline = timezone.now() + timedelta(days=10)
        self.expired_project.save()
        self.failUnless(self.expired_project.status == self.campaign)
        self.assertEqual(self.expired_project.payout_status, None)

    def test_expired_enough_by_matching(self):
        """ Less donated than requested  but with matching- status done complete """
        order = OrderFactory.create()

        donation = DonationFactory.create(
            project=self.expired_project,
            order=order,
            amount=2500
        )
        donation.save()

        order.locked()
        order.save()
        order.success()
        order.save()
        self.expired_project.amount_extra = Money(2500, 'EUR')
        self.expired_project.save()
        self.assertEqual(self.expired_project.payout_status, 'needs_approval')
        self.failUnless(self.expired_project.status == self.complete)

    def test_expired_sourcing(self):
        """ A crowdsourcing project should never get a payout status """
        TaskFactory.create(project=self.expired_project, status='realized')
        self.expired_project.amount_asked = 0
        self.expired_project.save()
        self.assertEqual(self.expired_project.payout_status, None)
        self.assertEqual(self.expired_project.status, self.complete)


class TestProjectPhaseLog(BluebottleTestCase):
    def setUp(self):
        super(TestProjectPhaseLog, self).setUp()
        self.init_projects()

    def test_create_phase_log(self):
        phase1 = ProjectPhaseFactory.create()
        phase2 = ProjectPhaseFactory.create()

        project = ProjectFactory.create(status=phase1)

        phase_logs = ProjectPhaseLog.objects.all()
        self.assertEquals(len(phase_logs), 1)
        self.assertEquals(phase_logs[0].status, project.status)

        project.status = phase2
        project.save()

        phase_logs = ProjectPhaseLog.objects.all().order_by("-start")
        self.assertEquals(len(phase_logs), 2)
        self.assertEquals(phase_logs[0].status, project.status)


class SupporterCountTest(BluebottleTestCase):
    def setUp(self):
        super(SupporterCountTest, self).setUp()

        # Required by Project model save method
        self.init_projects()

        self.some_project = ProjectFactory.create(amount_asked=5000)
        self.another_project = ProjectFactory.create(amount_asked=5000)

        self.some_user = BlueBottleUserFactory.create()
        self.another_user = BlueBottleUserFactory.create()

    def test_supporter_count_new(self):
        self.assertEqual(self.some_project.supporter_count(), 0)

        self._create_donation(user=self.some_user, status=StatusDefinition.NEW)

        self.assertEqual(self.some_project.supporter_count(), 0)

    def test_supporter_count_success(self):
        self._create_donation(user=self.some_user,
                              status=StatusDefinition.SUCCESS)

        self.assertEqual(self.some_project.supporter_count(), 1)

    def test_supporter_count_pending(self):
        self._create_donation(user=self.some_user,
                              status=StatusDefinition.PENDING)

        self.assertEqual(self.some_project.supporter_count(), 1)

    def test_supporter_count_unique(self):
        self._create_donation(user=self.some_user,
                              status=StatusDefinition.SUCCESS)
        self._create_donation(user=self.some_user,
                              status=StatusDefinition.SUCCESS)

        self.assertEqual(self.some_project.supporter_count(), 1)

        self._create_donation(user=self.another_user,
                              status=StatusDefinition.SUCCESS)

        self.assertEqual(self.some_project.supporter_count(), 2)

    def test_supporter_count_anonymous(self):
        self._create_donation(status=StatusDefinition.SUCCESS)
        self.assertEqual(self.some_project.supporter_count(), 1)

    def test_supporter_count_anonymous_not_unique(self):
        self._create_donation(status=StatusDefinition.SUCCESS)
        self._create_donation(status=StatusDefinition.SUCCESS)
        self.assertEqual(self.some_project.supporter_count(), 2)

    def test_supporter_count_anonymous_and_user(self):
        self._create_donation(user=self.some_user,
                              status=StatusDefinition.SUCCESS)
        self._create_donation(user=self.some_user,
                              status=StatusDefinition.SUCCESS)

        self._create_donation(user=self.another_user,
                              status=StatusDefinition.SUCCESS)

        self._create_donation(status=StatusDefinition.SUCCESS)
        self._create_donation(status=StatusDefinition.SUCCESS)
        self.assertEqual(self.some_project.supporter_count(), 4)

    def _create_donation(self, user=None, status=StatusDefinition.NEW):
        """ Helper method for creating donations."""
        order = Order.objects.create(status=status, user=user)
        donation = Donation.objects.create(amount=100,
                                           project=self.some_project,
                                           order=order)

        return donation


class TestProjectStatusChangeSuggestionUpdate(BluebottleTestCase):
    def setUp(self):
        super(TestProjectStatusChangeSuggestionUpdate, self).setUp()

        self.init_projects()

        self.new = ProjectPhase.objects.get(slug="plan-new")
        self.needs_work = ProjectPhase.objects.get(slug="plan-needs-work")
        self.submitted = ProjectPhase.objects.get(slug="plan-submitted")

    def test_project_submitted_suggestion_submitted(self):
        """
        Test that suggestion has status submitted if a project status
        changes to submitted
        """
        project = ProjectFactory.create(status=self.new)
        suggestion = SuggestionFactory.create(project=project,
                                              token='xxx',
                                              status='in_progress')

        project.status = self.submitted
        project.save()

        suggestion = Suggestion.objects.get(project=project)

        self.assertEquals(suggestion.status, 'submitted')

    def test_project_needs_work_suggestion_in_progress(self):
        """
        Test that suggestion has status in-progress if a project status
        changes to needs-work
        """
        project = ProjectFactory.create(status=self.submitted)
        suggestion = SuggestionFactory.create(project=project,
                                              token='xxx',
                                              status='submitted')

        project.status = self.needs_work
        project.save()

        suggestion = Suggestion.objects.get(project=project)

        self.assertEquals(suggestion.status, 'in_progress')


class TestProjectPopularity(BluebottleTestCase):
    def setUp(self):
        super(TestProjectPopularity, self).setUp()
        self.init_projects()

        self.project = ProjectFactory.create()

        VoteFactory.create(project=self.project)
        task = TaskFactory.create(project=self.project)
        TaskMemberFactory.create(task=task)

        order = OrderFactory.create(status=StatusDefinition.SUCCESS)

        DonationFactory(order=order, project=self.project)

    def test_update_popularity(self):
        Project.update_popularity()

        self.assertEqual(Project.objects.get(id=self.project.id).popularity, 11)


class TestProjectBulkActions(BluebottleTestCase):
    def setUp(self):
        super(TestProjectBulkActions, self).setUp()
        self.init_projects()

        self.projects = [ProjectFactory.create(title='test {}'.format(i)) for i in range(10)]
        self.request = RequestFactory().post('/admin/some', data={'action': 'plan-new'})

    def test_mark_as_plan_new(self):
        mark_as(None, self.request, Project.objects)

        for project in Project.objects.all():
            self.assertEqual(project.status.slug, 'plan-new')

    def test_project_phase_log_creation(self):
        mark_as(None, self.request, Project.objects)

        for project in Project.objects.all():
            log = ProjectPhaseLog.objects.filter(project=project).order_by('start').last()
            self.assertEqual(log.status.slug, 'plan-new')

    def test_mark_annotated(self):
        queryset = Project.objects.annotate(
            admin_vote_count=Count('vote', distinct=True)
        )
        mark_as(None, self.request, queryset)

        for project in Project.objects.all():
            self.assertEqual(project.status.slug, 'plan-new')


class TestProjectUpdateAmounts(BluebottleTestCase):
    def setUp(self):
        super(TestProjectUpdateAmounts, self).setUp()
        self.init_projects()

        self.project = ProjectFactory.create(title='test')

    def test_total_no_donations(self):
        self.project.update_amounts()
        self.assertEqual(self.project.amount_donated.amount, 0)
        self.assertEqual(self.project.amount_needed, self.project.amount_asked)
        self.assertEqual(self.project.amount_donated.currency, self.project.amount_asked.currency)

    def test_total_multi_currency(self):
        order1 = OrderFactory.create(status=StatusDefinition.SUCCESS)
        order2 = OrderFactory.create(status=StatusDefinition.SUCCESS)

        for i in range(100, 401, 100):
            DonationFactory.create(
                project=self.project,
                order=order1,
                amount=Money(i, 'EUR'),
            )
            DonationFactory.create(
                project=self.project,
                order=order2,
                amount=Money(i, 'USD'),
            )

        self.project.update_amounts()
        self.assertEqual(self.project.amount_donated.amount, 2500)
        self.assertEqual(self.project.amount_needed.amount, self.project.amount_asked.amount - 2500)
        self.assertEqual(self.project.amount_donated.currency, self.project.amount_asked.currency)

    def test_change_amount_asked_currency(self):
        new_amount = Money(1000, 'USD')
        self.project.amount_asked = new_amount
        self.project.save()

        self.assertEqual(self.project.amount_asked.currency, new_amount.currency)
        self.assertEqual(self.project.amount_extra.currency, new_amount.currency)
        self.assertEqual(self.project.amount_donated.currency, new_amount.currency)


class TestModel(BluebottleTestCase):
    def setUp(self):
        super(TestModel, self).setUp()

        self.init_projects()
        self.project = ProjectFactory.create()

    def test_expertise_based(self):
        skill = SkillFactory.create(expertise=True)
        TaskFactory.create(skill=skill, project=self.project)

        self.assertTrue(self.project.expertise_based)

    def test_expertise_based_no_task(self):
        self.assertFalse(self.project.expertise_based)

    def test_expertise_based_no_expertise(self):
        skill = SkillFactory.create(expertise=False)
        TaskFactory.create(skill=skill, project=self.project)

        self.assertFalse(self.project.expertise_based)

    def test_donated_percentage(self):
        self.project.amount_asked = Money(0, 'EUR')
        self.assertEqual(self.project.donated_percentage, 0)
        self.project.amount_asked = Money(20, 'EUR')
        self.project.amount_donated = Money(40, 'EUR')
        self.assertEqual(self.project.donated_percentage, 100)
        self.project.amount_asked = Money(20, 'EUR')
        self.project.amount_donated = Money(10, 'EUR')
        self.assertEqual(self.project.donated_percentage, 50)


class TestProjectTheme(BluebottleTestCase):
    def setUp(self):
        super(TestProjectTheme, self).setUp()

        self.init_projects()
        self.theme = ProjectThemeFactory.create()
        self.project = ProjectFactory.create(theme=self.theme)

    def test_removing_theme_should_not_remove_project(self):
        """
        Removing the theme should not cascade and remove project.
        """
        self.assertTrue(Project.objects.filter(pk=self.project.id).exists())
        self.theme.delete()
        self.assertTrue(Project.objects.filter(pk=self.project.id).exists())


class TestProjectBudgetLine(BluebottleTestCase):
    def setUp(self):
        super(TestProjectBudgetLine, self).setUp()
        self.init_projects()
        self.project = ProjectFactory.create()

    def test_project_budget_line(self):
        line = ProjectBudgetLine.objects.create(
            project=self.project,
            description='Just things',
            amount=Money(50, 'EUR')
        )
        line.save()
        self.assertEqual(unicode(line), u'Just things - 50.00 \u20ac')


class TestProjectPlatformSettings(BluebottleTestCase):

    def test_load_new_settings(self):
        settings = ProjectPlatformSettings.load()
        self.assertEqual(settings.allow_anonymous_rewards, True)

    def test_load_existing_settings(self):
        ProjectPlatformSettings.objects.create(allow_anonymous_rewards=False)
        settings = ProjectPlatformSettings.load()
        self.assertEqual(settings.allow_anonymous_rewards, False)

    def test_extra_project_fields(self):
        project = ProjectFactory.create()
        custom = CustomProjectFieldSettings.objects.create(name='Extra Info')

        # Check that the slug is set correctly
        self.assertEqual(custom.slug, 'extra-info')

        # Check that the project doesn't have extra field yet
        project.refresh_from_db()
        self.assertEqual(project.extra.count(), 0)

        CustomProjectField.objects.create(project=project, value='This is nice!', field=custom)

        # And now it should be there
        project.refresh_from_db()
        self.assertEqual(project.extra.count(), 1)


@override_settings(MAPS_API_KEY='somekey')
class TestProjectLocation(BluebottleTestCase):
    def setUp(self):
        self.project = ProjectFactory.create(language=Language.objects.get(code='en'))
        self.location = ProjectLocation(
            project=self.project,
            latitude=52.3721249,
            longitude=4.9070198
        )
        self.mock_result = {
            'results': [{
                'geometry': {
                    'location': {'lat': 52.3721249, 'lng': 4.9070198},
                    'viewport': {
                        'northeast': {'lat': 52.37347388029149, 'lng': 4.908368780291502},
                        'southwest': {'lat': 52.37077591970849, 'lng': 4.905670819708497}
                    },
                    'location_type': 'ROOFTOP'
                },
                'place_id': u'ChIJMW3CZ7sJxkcRyhrLgJ6WbMk',
                'address_components': [{
                    'long_name': '10', 'types': ['street_number'], 'short_name': '10'
                }, {
                    'long_name': "'s-Gravenhekje", 'types': ['route'], 'short_name': "'s-Gravenhekje"
                }, {
                    'long_name': 'Amsterdam-Centrum',
                    'types': ['political', 'sublocality', 'sublocality_level_1'],
                    'short_name': 'Amsterdam-Centrum'
                }, {
                    'long_name': u'Amsterdam',
                    'types': ['locality', 'political'], 'short_name': 'Amsterdam'
                }, {
                    'long_name': 'Amsterdam',
                    'types': ['administrative_area_level_2', 'political'],
                    'short_name': 'Amsterdam'
                }, {
                    'long_name': 'Noord-Holland',
                    'types': ['administrative_area_level_1', 'political'],
                    'short_name': u'NH'
                }, {
                    'long_name': 'Netherlands',
                    'types': [u'country', u'political'],
                    'short_name': u'NL'
                }, {
                    'long_name': '1011 TG', 'types': [u'postal_code'], 'short_name': u'1011 TG'
                }],
                'types': ['street_address'],
            }],
            'status': 'OK'
        }

    @property
    def geocode_mock_factory(self):
        @httmock.urlmatch(netloc='maps.googleapis.com')
        def geocode_mock(url, request):
            self.assertEqual(
                urlparse.parse_qs(url.query)['language'][0], self.project.language.code
            )
            return json.dumps(self.mock_result)

        return geocode_mock

    def save_location(self):
        with httmock.HTTMock(self.geocode_mock_factory):
            self.location.save()

    def test_adjusting_geolocation(self):
        self.location.latitude = 52.166315
        self.location.longitude = 4.490936
        self.location.save()
        self.location.latitude = 43.059269
        self.location.longitude = 23.681429
        self.location.save()

    def test_geocode(self):
        self.save_location()
        self.assertEqual(
            self.location.street, "'s-Gravenhekje"
        )
        self.assertEqual(
            self.location.country, "Netherlands"
        )
        self.assertEqual(
            self.location.neighborhood, "Amsterdam-Centrum"
        )
        self.assertEqual(
            self.location.city, "Amsterdam"
        )

    def test_geocode_different_langauge(self):
        self.project.language = Language.objects.get(code='nl')
        self.save_location()
        self.assertEqual(
            self.location.street, "'s-Gravenhekje"
        )

    @override_settings(MAPS_API_KEY=None)
    def test_geocode_no_key(self):
        self.save_location()
        self.assertEqual(
            self.location.street, None
        )

    def test_geocode_unnamed_street(self):
        self.mock_result['results'][0]['address_components'][1]['long_name'] = 'Unnamed Road'
        self.save_location()
        self.assertEqual(
            self.location.street, None
        )


class TestProjectDocumentDownload(BluebottleTestCase):
    def setUp(self):
        self.project = ProjectFactory.create(language=Language.objects.get(code='en'))
        self.document = ProjectDocumentFactory.create(
            project=self.project,
            file='private/projects/documents/test.jpg'
        )

    def test_document_url(self):
        self.assertTrue(self.document.document_url, '/downloads/project/documents')
        response = self.client.get(self.document.document_url)

        self.assertEquals(response.status_code, 200)
        self.assertEqual(response['X-Accel-Redirect'], '/media/private/projects/documents/test.jpg')<|MERGE_RESOLUTION|>--- conflicted
+++ resolved
@@ -1,20 +1,11 @@
 import json
 from datetime import timedelta, time
-<<<<<<< HEAD
-import urlparse
-
-import httmock
-=======
 import httmock
 import urlparse
->>>>>>> 627adf86
 
 from bluebottle.projects.admin import mark_as
 from django.db.models import Count
-<<<<<<< HEAD
-=======
 from django.test.client import RequestFactory
->>>>>>> 627adf86
 from django.test.utils import override_settings
 from django.utils import timezone
 from moneyed.classes import Money
