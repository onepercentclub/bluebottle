--- conflicted
+++ resolved
@@ -2,16 +2,9 @@
 from django.utils import timezone
 
 from bluebottle.test.factory_models.accounts import BlueBottleUserFactory
-<<<<<<< HEAD
 from bluebottle.test.factory_models.projects import ProjectFactory, ProjectPhaseFactory
 from bluebottle.utils.utils import StatusDefinition
 from bluebottle.projects.models import Project, ProjectPhaseLog
-=======
-from bluebottle.utils.model_dispatcher import get_project_model
-from bluebottle.test.factory_models.projects import (ProjectFactory, ProjectPhaseFactory)
-from bluebottle.utils.utils import StatusDefinition
-from bluebottle.projects.models import (Project, ProjectPhaseLog)
->>>>>>> 7e3727ce
 from bluebottle.donations.models import Donation
 from bluebottle.orders.models import Order
 from bluebottle.test.utils import BluebottleTestCase
@@ -111,13 +104,10 @@
 
 
 class TestProjectPhaseLog(BluebottleTestCase):
-<<<<<<< HEAD
-=======
     def setUp(self):
         super(TestProjectPhaseLog, self).setUp()
         self.init_projects()
 
->>>>>>> 7e3727ce
     def test_create_phase_log(self):
         phase1 = ProjectPhaseFactory.create()
         phase2 = ProjectPhaseFactory.create()
