--- conflicted
+++ resolved
@@ -1,20 +1,11 @@
 import json
 from datetime import timedelta, time
+import httmock
 import urlparse
-<<<<<<< HEAD
-=======
-
-import httmock
->>>>>>> b5709684
-
-import httmock
 
 from bluebottle.projects.admin import mark_as
 from django.db.models import Count
-<<<<<<< HEAD
 from django.test.client import RequestFactory
-=======
->>>>>>> b5709684
 from django.test.utils import override_settings
 from django.utils import timezone
 from moneyed.classes import Money
