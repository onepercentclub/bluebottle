--- conflicted
+++ resolved
@@ -1,20 +1,11 @@
 import json
 from datetime import timedelta, time
-<<<<<<< HEAD
 import httmock
 import urlparse
-=======
-import urlparse
-
-import httmock
->>>>>>> 74ac3266
 
 from bluebottle.projects.admin import mark_as
 from django.db.models import Count
-<<<<<<< HEAD
 from django.test.client import RequestFactory
-=======
->>>>>>> 74ac3266
 from django.test.utils import override_settings
 from django.utils import timezone
 from moneyed.classes import Money
@@ -631,9 +622,6 @@
         self.save_location()
         self.assertEqual(
             self.location.street, None
-<<<<<<< HEAD
-        )
-=======
         )
 
 
@@ -650,5 +638,4 @@
         response = self.client.get(self.document.document_url)
 
         self.assertEquals(response.status_code, 200)
-        self.assertEqual(response['X-Accel-Redirect'], '/media/private/projects/documents/test.jpg')
->>>>>>> 74ac3266
+        self.assertEqual(response['X-Accel-Redirect'], '/media/private/projects/documents/test.jpg')