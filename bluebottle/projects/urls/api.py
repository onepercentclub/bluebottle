from bluebottle.projects.views import ProjectMediaDetail, ProjectSupportDetail
from ..views import (
    ManageProjectBudgetLineDetail, ManageProjectBudgetLineList,
<<<<<<< HEAD
    ManageProjectDocumentList, ManageProjectDocumentDetail,
    ProjectPayoutList, ProjectPayoutDetail
)
=======
    ManageProjectDocumentList, ManageProjectDocumentDetail)
>>>>>>> 8c8739e4
from django.conf.urls import patterns, url

<<<<<<< HEAD
urlpatterns = patterns(
    '',

    url(r'^budgetlines/$',
       ManageProjectBudgetLineList.as_view(),
       name='project-budgetline-list'),

    surl(r'^budgetlines/<pk:#>$',
=======

urlpatterns = patterns(
    '',

    url(r'^media/(?P<slug>[\w-]+)$',
        ProjectMediaDetail.as_view(),
        name='project-media-detail'),
    url(r'^support/(?P<slug>[\w-]+)$',
        ProjectSupportDetail.as_view(),
        name='project-supporters-detail'),

    url(r'^budgetlines/$',
        ManageProjectBudgetLineList.as_view(),
        name='project-budgetline-list'),
    url(r'^budgetlines/(?P<pk>\d+)$',
>>>>>>> 8c8739e4
        ManageProjectBudgetLineDetail.as_view(),
        name='project-budgetline-detail'),

    url(r'^documents/manage/$',
<<<<<<< HEAD
       ManageProjectDocumentList.as_view(),
       name='manage-project-document-list'),

    surl(r'^documents/manage/<pk:#>$',
        ManageProjectDocumentDetail.as_view(),
        name='manage-project-document-detail'),

    url(r'^payouts/$',
        ProjectPayoutList.as_view(),
        name='project-payout-list'),
    url(r'^payouts/(?P<pk>[\d]+)$',
        ProjectPayoutDetail.as_view(),
        name='project-payout-detail'),
=======
        ManageProjectDocumentList.as_view(),
        name='manage-project-document-list'),
    url(r'^documents/manage/(?P<pk>\d+)$',
        ManageProjectDocumentDetail.as_view(),
        name='manage-project-document-detail'),
>>>>>>> 8c8739e4
)<|MERGE_RESOLUTION|>--- conflicted
+++ resolved
@@ -1,25 +1,11 @@
 from bluebottle.projects.views import ProjectMediaDetail, ProjectSupportDetail
 from ..views import (
     ManageProjectBudgetLineDetail, ManageProjectBudgetLineList,
-<<<<<<< HEAD
     ManageProjectDocumentList, ManageProjectDocumentDetail,
     ProjectPayoutList, ProjectPayoutDetail
 )
-=======
-    ManageProjectDocumentList, ManageProjectDocumentDetail)
->>>>>>> 8c8739e4
 from django.conf.urls import patterns, url
 
-<<<<<<< HEAD
-urlpatterns = patterns(
-    '',
-
-    url(r'^budgetlines/$',
-       ManageProjectBudgetLineList.as_view(),
-       name='project-budgetline-list'),
-
-    surl(r'^budgetlines/<pk:#>$',
-=======
 
 urlpatterns = patterns(
     '',
@@ -35,16 +21,13 @@
         ManageProjectBudgetLineList.as_view(),
         name='project-budgetline-list'),
     url(r'^budgetlines/(?P<pk>\d+)$',
->>>>>>> 8c8739e4
         ManageProjectBudgetLineDetail.as_view(),
         name='project-budgetline-detail'),
 
     url(r'^documents/manage/$',
-<<<<<<< HEAD
-       ManageProjectDocumentList.as_view(),
-       name='manage-project-document-list'),
-
-    surl(r'^documents/manage/<pk:#>$',
+        ManageProjectDocumentList.as_view(),
+        name='manage-project-document-list'),
+    url(r'^documents/manage/(?P<pk>\d+)$',
         ManageProjectDocumentDetail.as_view(),
         name='manage-project-document-detail'),
 
@@ -54,11 +37,4 @@
     url(r'^payouts/(?P<pk>[\d]+)$',
         ProjectPayoutDetail.as_view(),
         name='project-payout-detail'),
-=======
-        ManageProjectDocumentList.as_view(),
-        name='manage-project-document-list'),
-    url(r'^documents/manage/(?P<pk>\d+)$',
-        ManageProjectDocumentDetail.as_view(),
-        name='manage-project-document-detail'),
->>>>>>> 8c8739e4
 )