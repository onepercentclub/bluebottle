--- conflicted
+++ resolved
@@ -2,15 +2,12 @@
 from rest_framework.permissions import IsAdminUser
 
 from bluebottle.bluebottle_drf2.pagination import BluebottlePagination
-<<<<<<< HEAD
+from bluebottle.projects.models import ProjectBudgetLine, Project
 from bluebottle.projects.serializers import (
     ProjectBudgetLineSerializer,
     ProjectDocumentSerializer,
     ProjectPayoutSerializer
 )
-=======
-from bluebottle.projects.models import ProjectBudgetLine, Project
->>>>>>> 8c8739e4
 from bluebottle.projects.permissions import IsProjectOwner
 from bluebottle.projects.serializers import (
     ProjectBudgetLineSerializer, ProjectDocumentSerializer,
@@ -64,19 +61,6 @@
         serializer.save(author=self.request.user, ip_address=get_client_ip(self.request))
 
 
-<<<<<<< HEAD
-class ProjectPayoutList(generics.ListAPIView):
-    pagination_class = BluebottlePagination
-    queryset = Project.objects.filter(status__slug__in=['done-complete', 'done-incomplete']).order_by('-created').all()
-    serializer_class = ProjectPayoutSerializer
-    permission_classes = (IsAdminUser,)
-
-
-class ProjectPayoutDetail(generics.RetrieveUpdateAPIView):
-    queryset = Project.objects.filter(campaign_ended__isnull=False).all()
-    serializer_class = ProjectPayoutSerializer
-    # permission_classes = (IsAdminUser,)
-=======
 class ProjectMediaDetail(generics.RetrieveAPIView):
     queryset = Project.objects.all()
     pagination_class = BluebottlePagination
@@ -91,4 +75,16 @@
     serializer_class = ProjectSupportSerializer
 
     lookup_field = 'slug'
->>>>>>> 8c8739e4
+
+
+class ProjectPayoutList(generics.ListAPIView):
+    pagination_class = BluebottlePagination
+    queryset = Project.objects.filter(status__slug__in=['done-complete', 'done-incomplete']).order_by('-created').all()
+    serializer_class = ProjectPayoutSerializer
+    permission_classes = (IsAdminUser,)
+
+
+class ProjectPayoutDetail(generics.RetrieveUpdateAPIView):
+    queryset = Project.objects.filter(campaign_ended__isnull=False).all()
+    serializer_class = ProjectPayoutSerializer
+    # permission_classes = (IsAdminUser,)