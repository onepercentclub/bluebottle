--- conflicted
+++ resolved
@@ -78,11 +78,7 @@
     queryset = MediaWallpostPhoto.objects.all()
     pagination_class = BluebottlePagination
     serializer_class = ProjectWallpostPhotoSerializer
-<<<<<<< HEAD
-    permission_classes = (RelatedProjectOwnerPermission,)
-=======
     permission_classes = (IsProjectWallOwner,)
->>>>>>> f00b218c
 
 
 class ProjectSupportDetail(RetrieveAPIView):
