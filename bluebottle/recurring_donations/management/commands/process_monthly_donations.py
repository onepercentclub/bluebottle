--- conflicted
+++ resolved
@@ -93,11 +93,7 @@
             logger.info("Valid tenants are: {0}".format(", ".join(tenants)))
             sys.exit(1)
 
-<<<<<<< HEAD
         with LocalTenant(client):
-=======
-        with LocalTenant(tenant):
->>>>>>> 76f8dc2e
             if options['prepare']:
                 prepare_monthly_donations()
 
