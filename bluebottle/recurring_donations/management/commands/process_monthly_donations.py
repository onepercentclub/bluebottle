--- conflicted
+++ resolved
@@ -1,12 +1,6 @@
 import sys
 import logging
 
-<<<<<<< HEAD
-from collections import namedtuple
-from optparse import make_option
-
-=======
->>>>>>> 15241c3f
 from django.core.management.base import BaseCommand
 from django.db import connection
 
@@ -44,7 +38,6 @@
     def add_arguments(self, parser):
         parser.add_argument('--tenant', '-t', action='store', dest='tenant',
                             help="The tenant to run the recurring donations for.")
-<<<<<<< HEAD
 
         parser.add_argument('--no-email', action='store_true', dest='no_email',
                             default=False,
@@ -63,26 +56,6 @@
                             metavar='<someone@gmail.com>',
                             help="Process only the MonthlyOrder for specified e-mail address.")
 
-=======
-
-        parser.add_argument('--no-email', action='store_true', dest='no_email',
-                            default=False,
-                            help="Don't send the monthly donation email to users (when processing).")
-
-        parser.add_argument('--prepare', action='store_true', dest='prepare',
-                            default=False,
-                            help="Prepare the monthly donations and create records that can be processed later.")
-
-        parser.add_argument('--process', action='store_true', dest='process',
-                            default=False,
-                            help="Process the prepared records.")
-
-        parser.add_argument('--process-single', action='store', dest='process_single',
-                            default=False,
-                            metavar='<someone@gmail.com>',
-                            help="Process only the MonthlyOrder for specified e-mail address.")
-
->>>>>>> 15241c3f
     def handle(self, **options):
         logger = logging.getLogger('console')
 
