--- conflicted
+++ resolved
@@ -77,12 +77,8 @@
             'project': self.some_project.slug
         }
         response = self.client.post(self.monthly_donation_project_url,
-<<<<<<< HEAD
-                                    monthly_project, token=self.some_user_token)
-=======
                                     monthly_project,
                                     token=self.some_user_token)
->>>>>>> dddc502a
         self.assertEqual(response.status_code, status.HTTP_201_CREATED,
                          response.data)
 
