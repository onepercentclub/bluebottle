--- conflicted
+++ resolved
@@ -27,11 +27,7 @@
         response = self.client.get('/initial')
         self.assertRedirects(response,
                              '/en/new_target', status_code=301,
-<<<<<<< HEAD
-                             target_status_code=404)
-=======
                              target_status_code=200)
->>>>>>> e8d15515
 
     @override_settings(APPEND_SLASH=True)
     def test_redirect_with_append_slash(self):
@@ -40,11 +36,7 @@
         response = self.client.get('/initial')
         self.assertRedirects(response,
                              '/en/new_target/', status_code=301,
-<<<<<<< HEAD
-                             target_status_code=404)
-=======
                              target_status_code=200)
->>>>>>> e8d15515
 
     @override_settings(APPEND_SLASH=True)
     def test_redirect_with_append_slash_and_query_string(self):
@@ -53,11 +45,7 @@
         response = self.client.get('/initial?foo')
         self.assertRedirects(response,
                              '/en/new_target/', status_code=301,
-<<<<<<< HEAD
-                             target_status_code=404)
-=======
                              target_status_code=200)
->>>>>>> e8d15515
 
     def test_regular_expression(self):
         Redirect.objects.create(
