from django.contrib.admin.sites import AdminSite
from django.test.client import RequestFactory
from django.urls import reverse

from bluebottle.test.utils import BluebottleAdminTestCase
from bluebottle.scim.admin import SCIMPlatformSettingsAdmin
from bluebottle.scim.models import SCIMPlatformSettings


class MockUser:
    is_active = True

    def __init__(self, perms=None, is_staff=True):
        self.perms = perms or []
        self.is_staff = is_staff
        self.id = 1

    def has_perm(self, perm):
        return perm in self.perms


class PlatformSettingsAdminTest(BluebottleAdminTestCase):
    def setUp(self):
        super(PlatformSettingsAdminTest, self).setUp()

        self.site = AdminSite()
        self.request_factory = RequestFactory()

        self.admin = SCIMPlatformSettingsAdmin(SCIMPlatformSettings, self.site)

        self.scim_settings = SCIMPlatformSettings.objects.create()

        self.request = self.request_factory.post('/', data={'confirm': True})
        self.request.user = MockUser(['scim.change_scimplatformsettings'])

    def test_reset_token(self):
        current_token = self.scim_settings.bearer_token
        response = self.admin.reset_token(self.request, self.scim_settings.pk)

        self.scim_settings.refresh_from_db()

        self.assertEqual(response.status_code, 302)
        self.assertNotEqual(self.scim_settings.bearer_token, current_token)

        # Check it shows up in object history
        self.client.force_login(self.superuser)
        url = reverse(
            'admin:scim_scimplatformsettings_history',
            args=(self.scim_settings.pk, )
        )
        response = self.client.get(url)
        self.assertContains(response, 'Reset Token')

    def test_reset_token_no_permission(self):
        self.request.user.perms = []

        current_token = self.scim_settings.bearer_token
        response = self.admin.reset_token(
            self.request, self.scim_settings.pk
        )

        self.assertEqual(response.status_code, 403)
        self.assertEqual(self.scim_settings.bearer_token, current_token)

    def test_reset_token_not_confirmed(self):
        current_token = self.scim_settings.bearer_token
<<<<<<< HEAD
        request = self.request_factory.post('/', data={})
=======

        request = self.request_factory.post('/')
>>>>>>> 042844d9
        request.user = MockUser(['scim.change_scimplatformsettings'])

        response = self.admin.reset_token(request, self.scim_settings.pk)

        self.assertEqual(response.status_code, 200)
        self.assertEqual(self.scim_settings.bearer_token, current_token)<|MERGE_RESOLUTION|>--- conflicted
+++ resolved
@@ -64,12 +64,8 @@
 
     def test_reset_token_not_confirmed(self):
         current_token = self.scim_settings.bearer_token
-<<<<<<< HEAD
-        request = self.request_factory.post('/', data={})
-=======
 
         request = self.request_factory.post('/')
->>>>>>> 042844d9
         request.user = MockUser(['scim.change_scimplatformsettings'])
 
         response = self.admin.reset_token(request, self.scim_settings.pk)
