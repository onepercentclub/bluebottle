from django import forms
<<<<<<< HEAD
=======
from django.contrib import admin
>>>>>>> 0dc0aa9c
from django.db import connection
from django.forms.models import ModelFormMetaclass
from django.urls import reverse
from django.utils.html import format_html
from django.utils.translation import gettext_lazy as _
from django_better_admin_arrayfield.admin.mixins import DynamicArrayMixin
from django_summernote.widgets import SummernoteWidget

from bluebottle.fsm.forms import StateMachineModelFormMetaClass
from bluebottle.segments.models import SegmentType, Segment


class SegmentStateMachineModelFormMetaClass(StateMachineModelFormMetaClass):
    def __new__(cls, name, bases, attrs):
        if connection.tenant.schema_name != 'public':
            for field in SegmentType.objects.all():
                attrs[field.field_name] = forms.CharField(
                    required=False,
                    label=field.name
                )

        return super(SegmentStateMachineModelFormMetaClass, cls).__new__(cls, name, bases, attrs)


class SegmentAdminFormMetaClass(ModelFormMetaclass):
    def __new__(cls, name, bases, attrs):
        if connection.tenant.schema_name != 'public':
            for field in SegmentType.objects.all():
                attrs[field.field_name] = forms.CharField(
                    required=False,
                    label=field.name
                )

        return super(SegmentAdminFormMetaClass, cls).__new__(cls, name, bases, attrs)


class SegmentStateMachineModelFormMetaClass(StateMachineModelFormMetaClass):
    def __new__(cls, name, bases, attrs):
        if connection.tenant.schema_name != 'public':
            for field in SegmentType.objects.all():
                attrs[field.field_name] = forms.CharField(
                    required=False,
                    label=field.name
                )

        return super(SegmentStateMachineModelFormMetaClass, cls).__new__(cls, name, bases, attrs)


class SegmentAdminFormMetaClass(ModelFormMetaclass):
    def __new__(cls, name, bases, attrs):
        if connection.tenant.schema_name != 'public':
            for field in SegmentType.objects.all():
                attrs[field.field_name] = forms.CharField(
                    required=False,
                    label=field.name
                )

        return super(SegmentAdminFormMetaClass, cls).__new__(cls, name, bases, attrs)


class SegmentInline(admin.TabularInline):
    model = Segment
    fields = ('name', 'slug')
    show_change_link = True

    extra = 0


class SegmentAdminForm(forms.ModelForm):
    class Meta(object):
        model = Segment
        fields = '__all__'
        widgets = {
            'story': SummernoteWidget(attrs={'height': 400})
        }


@admin.register(Segment)
class SegmentAdmin(admin.ModelAdmin, DynamicArrayMixin):
    model = Segment
    form = SegmentAdminForm

    readonly_fields = ('text_color', 'activities_link', 'members_link', 'type_link')

    list_display = ['name', 'segment_type', 'activities_link', ]

    list_filter = ['segment_type']
    search_fields = ['name']
    fieldsets = (
        (None, {
            'fields': [
<<<<<<< HEAD
                'type_link', 'name', 'slug',
                'email_domain', 'closed', 'activities_link'
=======
                'type_link', 'name', 'slug', 'email_domain',
                'activities_link', 'members_link'
>>>>>>> 0dc0aa9c
            ]
        }),

        (_('Content'), {
            'fields': [
                'tag_line', 'story',
                'background_color', 'text_color',
                'logo', 'cover_image',
            ],
        }),

        (_('SSO'), {
            'fields': ['alternate_names'],
        }),
    )

    def has_add_permission(self, *args, **kwargs):
        return False

    def activities_link(self, obj):
        url = "{}?segments__id__exact={}".format(reverse('admin:activities_activity_changelist'), obj.id)
        return format_html("<a href='{}'>{} activities</a>", url, obj.activities.count())

    activities_link.short_description = _('Activities')

    def members_link(self, obj):
        url = "{}?segments__id__exact={}".format(reverse('admin:members_member_changelist'), obj.id)
        return format_html("<a href='{}'>{} members</a>", url, obj.users.count())

    members_link.short_description = _('Members')

    def type_link(self, obj):
        url = "{}".format(reverse('admin:segments_segmenttype_change', args=(obj.segment_type.pk, )))
        return format_html("<a href='{}'>{}</a>", url, obj.segment_type.name)

    type_link.short_description = _('Segment type')


@admin.register(SegmentType)
class SegmentTypeAdmin(admin.ModelAdmin, DynamicArrayMixin):
    model = SegmentType
    inlines = [SegmentInline]

    def get_prepopulated_fields(self, request, obj=None):
        return {'slug': ('name',)}

    def segments(self, obj):
        return obj.segments.count()

    segments.short_description = _('Number of segments')

    list_display = ['name', 'slug', 'segments', 'is_active']
    list_editable = ['is_active']<|MERGE_RESOLUTION|>--- conflicted
+++ resolved
@@ -1,8 +1,5 @@
 from django import forms
-<<<<<<< HEAD
-=======
 from django.contrib import admin
->>>>>>> 0dc0aa9c
 from django.db import connection
 from django.forms.models import ModelFormMetaclass
 from django.urls import reverse
@@ -94,13 +91,8 @@
     fieldsets = (
         (None, {
             'fields': [
-<<<<<<< HEAD
-                'type_link', 'name', 'slug',
-                'email_domain', 'closed', 'activities_link'
-=======
-                'type_link', 'name', 'slug', 'email_domain',
+                'type_link', 'name', 'slug', 'email_domain', 'closed',
                 'activities_link', 'members_link'
->>>>>>> 0dc0aa9c
             ]
         }),
 
