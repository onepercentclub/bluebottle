--- conflicted
+++ resolved
@@ -1,10 +1,6 @@
 from django.contrib import admin
 from django import forms
 from django.urls import reverse
-<<<<<<< HEAD
-=======
-from django.utils.html import format_html
->>>>>>> 442b1cc8
 from django.utils.translation import gettext_lazy as _
 from django_better_admin_arrayfield.admin.mixins import DynamicArrayMixin
 from django.utils.html import format_html
@@ -70,14 +66,11 @@
     model = Segment
     form = SegmentAdminForm
 
-<<<<<<< HEAD
-    readonly_fields = ('text_color', )
     inlines = [SegmentActivityInline, SegmentMemberInline]
-=======
-    readonly_fields = ('text_color', 'activities_link', 'show_in_frontend')
->>>>>>> 442b1cc8
 
-    list_display = ['name', 'segment_type', 'activities_link', 'show_in_frontend']
+    readonly_fields = ('text_color', 'activities_link', )
+
+    list_display = ['name', 'segment_type', 'activities_link', ]
 
     list_filter = ['segment_type']
     search_fields = ['name']
@@ -101,13 +94,6 @@
         url = "{}?segments__id__exact={}".format(reverse('admin:activities_activity_changelist'), obj.id)
         return format_html("<a href='{}'>{} activities</a>".format(url, obj.activities.count()))
 
-    def show_in_frontend(self, obj):
-        return format_html(
-            "<a href='{}'>{}</a>",
-            obj.get_absolute_url(),
-            _('View on site')
-        )
-
 
 @admin.register(SegmentType)
 class SegmentTypeAdmin(admin.ModelAdmin, DynamicArrayMixin):
