--- conflicted
+++ resolved
@@ -12,11 +12,7 @@
 
 from bluebottle.utils.fields import ImageField
 from bluebottle.utils.validators import FileMimetypeValidator, validate_file_infection
-<<<<<<< HEAD
 from bluebottle.utils.utils import get_current_host, get_current_language, clean_html
-=======
-from bluebottle.utils.utils import clean_html, get_current_host, get_current_language
->>>>>>> 442b1cc8
 
 
 @python_2_unicode_compatible
@@ -144,16 +140,11 @@
     def get_absolute_url(self):
         domain = get_current_host()
         language = get_current_language()
-<<<<<<< HEAD
-        link = u"{}/{}/initiatives/segments/details/{}/{}/".format(
+        return u"{}/{}/initiatives/segments/details/{}/{}/".format(
             domain, language,
             self.pk,
             self.slug
         )
-=======
-        link = '{}/{}/initiatives/segments/details/{}/{}'.format(domain, language, self.id, self.slug)
->>>>>>> 442b1cc8
-        return link
 
     class Meta:
         ordering = ('name',)
