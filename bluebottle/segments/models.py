--- conflicted
+++ resolved
@@ -153,8 +153,7 @@
         )[0]
 
     def __str__(self):
-<<<<<<< HEAD
-        return u'{}: {}'.format(self.segment_type.name, self.name)
+        return self.name
 
     def get_absolute_url(self):
         domain = get_current_host()
@@ -164,9 +163,6 @@
             self.pk,
             self.slug
         )
-=======
-        return self.name
->>>>>>> 755b9383
 
     class Meta:
         ordering = ('name',)
