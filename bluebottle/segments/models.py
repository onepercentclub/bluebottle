--- conflicted
+++ resolved
@@ -138,10 +138,7 @@
 
     class Meta:
         ordering = ('name',)
-<<<<<<< HEAD
-=======
         unique_together = (('slug', 'type'), )
->>>>>>> ca914c54
 
     class JSONAPIMeta(object):
         resource_name = 'segments'