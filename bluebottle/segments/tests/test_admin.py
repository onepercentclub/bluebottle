from django.contrib.admin.sites import AdminSite
from django.urls import reverse

from bluebottle.segments.admin import SegmentAdmin
from bluebottle.segments.models import Segment
from bluebottle.segments.tests.factories import SegmentTypeFactory, SegmentFactory
from bluebottle.test.factory_models.accounts import BlueBottleUserFactory
from bluebottle.test.utils import BluebottleAdminTestCase
from bluebottle.time_based.admin import DateActivityAdmin
from bluebottle.time_based.models import DateActivity
from bluebottle.time_based.tests.factories import DateActivityFactory


class TestSegmentAdmin(BluebottleAdminTestCase):

    extra_environ = {}
    csrf_checks = False
    setup_auth = True

    def setUp(self):
        super(TestSegmentAdmin, self).setUp()
        self.app.set_user(self.superuser)
        self.client.force_login(self.superuser)
        self.site = AdminSite()
        self.segment_admin = SegmentAdmin(Segment, self.site)
        self.event_admin = DateActivityAdmin(DateActivity, self.site)

    def test_activity_segment_admin(self):
        activity = DateActivityFactory.create()
        activity_url = reverse('admin:time_based_dateactivity_change', args=(activity.id,))
        response = self.client.get(activity_url)
        self.assertNotContains(response, 'Segments')
        self.assertNotContains(response, 'Department:')
        segment_type = SegmentTypeFactory.create(name="Department")
        SegmentFactory.create_batch(5, segment_type=segment_type)
        response = self.client.get(activity_url)
        self.assertContains(response, 'Segments')
        self.assertContains(response, 'Department:')

    def test_segment_admin(self):
        segment_type = SegmentTypeFactory.create(name='Job title')
        SegmentFactory.create_batch(5, segment_type=segment_type)

        segment_url = reverse('admin:segments_segmenttype_change', args=(segment_type.id,))
        response = self.client.get(segment_url)
        self.assertContains(response, 'Segment')

        list_url = reverse('admin:segments_segmenttype_changelist')
        response = self.client.get(list_url)
        self.assertContains(response, 'Number of segments')
        self.assertContains(response, 'Job title')

    def test_segment_email_domain(self):
        segment_type = SegmentTypeFactory.create()
        segment = SegmentFactory.create(segment_type=segment_type)

        segment_url = reverse('admin:segments_segment_change', args=(segment.id, ))
        page = self.app.get(segment_url)

        form = page.forms['segment_form']
        form['email_domain'] = 'test.com'
        page = form.submit()

        segment.refresh_from_db()
        self.assertEqual(segment.email_domain, ['test.com'])


class TestMemberSegmentAdmin(BluebottleAdminTestCase):

    extra_environ = {}
    csrf_checks = False
    setup_auth = True

    def setUp(self):
        super(TestMemberSegmentAdmin, self).setUp()
        self.app.set_user(self.superuser)
        self.site = AdminSite()
        department = SegmentTypeFactory.create(name='department')
        self.engineering = SegmentFactory.create(name='engineering', segment_type=department)
        SegmentFactory.create(name='product', segment_type=department)
        title = SegmentTypeFactory.create(name='title')
        SegmentFactory.create_batch(3, segment_type=title)
        self.member = BlueBottleUserFactory.create()

    def test_member_segments_admin(self):
        activity = DateActivityFactory.create(owner=self.member)
        member_url = reverse('admin:members_member_change', args=(self.member.id,))
        page = self.app.get(member_url)
        form = page.forms['member_form']
        form['segment__department'] = [self.engineering.id]
        form.submit()
        self.member.refresh_from_db()
        self.assertEqual(self.member.segments.first(), self.engineering)
        activity.refresh_from_db()
        self.assertEqual(activity.segments.first(), self.engineering)

    def test_segment_email_domain(self):
        segment_type = SegmentTypeFactory.create()
        segment = SegmentFactory.create(segment_type=segment_type)

        segment_url = reverse('admin:segments_segment_change', args=(segment.id, ))
        page = self.app.get(segment_url)

        form = page.forms['segment_form']
<<<<<<< HEAD
        test_domains = ['test.com', 'test2.com', 'test3.com']
        form['email_domain'] = test_domains
        page = form.submit()

        segment.refresh_from_db()
        self.assertEqual(segment.email_domain, test_domains)
=======
        form['email_domain'] = 'test.com, test2.com'
        page = form.submit()

        segment.refresh_from_db()
        self.assertEqual(segment.email_domain, ['test.com', 'test2.com'])
>>>>>>> 7a60aa91
<|MERGE_RESOLUTION|>--- conflicted
+++ resolved
@@ -102,17 +102,9 @@
         page = self.app.get(segment_url)
 
         form = page.forms['segment_form']
-<<<<<<< HEAD
         test_domains = ['test.com', 'test2.com', 'test3.com']
         form['email_domain'] = test_domains
         page = form.submit()
 
         segment.refresh_from_db()
-        self.assertEqual(segment.email_domain, test_domains)
-=======
-        form['email_domain'] = 'test.com, test2.com'
-        page = form.submit()
-
-        segment.refresh_from_db()
-        self.assertEqual(segment.email_domain, ['test.com', 'test2.com'])
->>>>>>> 7a60aa91
+        self.assertEqual(segment.email_domain, test_domains)