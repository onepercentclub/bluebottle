# coding=utf-8
import json

import datetime
from builtins import range
from builtins import str

from django.urls import reverse
from django.utils.timezone import now
from moneyed import Money
from rest_framework import status

from bluebottle.collect.tests.factories import CollectActivityFactory, CollectContributorFactory
from bluebottle.deeds.tests.factories import DeedFactory, DeedParticipantFactory
from bluebottle.funding.tests.factories import FundingFactory, DonorFactory
from bluebottle.initiatives.tests.factories import InitiativeFactory
from bluebottle.members.models import MemberPlatformSettings
from bluebottle.segments.models import Segment, SegmentType
from bluebottle.segments.serializers import SegmentDetailSerializer, SegmentPublicDetailSerializer
from bluebottle.segments.tests.factories import SegmentFactory, SegmentTypeFactory
from bluebottle.test.factory_models.accounts import BlueBottleUserFactory
from bluebottle.test.utils import BluebottleTestCase, JSONAPITestClient, APITestCase
from bluebottle.time_based.tests.factories import (
    DateActivityFactory,
    DateActivitySlotFactory,
    DateParticipantFactory,
    DeadlineActivityFactory,
    DeadlineParticipantFactory,
    SlotParticipantFactory,
)


class SegmentTypeListAPITestCase(BluebottleTestCase):

    def setUp(self):
        super(SegmentTypeListAPITestCase, self).setUp()

        self.client = JSONAPITestClient()

        self.url = reverse('segment-type-list')
        self.user = BlueBottleUserFactory()

        for i in range(5):
            segment_type = SegmentTypeFactory.create()
            SegmentFactory.create_batch(
                3,
                segment_type=segment_type
            )

    def test_list(self):
        response = self.client.get(self.url, user=self.user)

        self.assertEqual(response.status_code, status.HTTP_200_OK)

        self.assertEqual(
            len(response.json()['data']), 5
        )
        result = response.json()['data'][0]

        segment_type = SegmentType.objects.get(pk=result['id'])

        self.assertEqual(segment_type.name, result['attributes']['name'])

        self.assertTrue(
            result['relationships']['segments']['links']['related'].endswith(
                reverse('related-segment-detail', args=(segment_type.pk, ))
            )
        )

    def test_list_anonymous(self):
        response = self.client.get(self.url)

        self.assertEqual(response.status_code, status.HTTP_200_OK)

        self.assertEqual(
            len(response.json()['data']), 5
        )

    def test_list_closed(self):
        MemberPlatformSettings.objects.update(closed=True)

        response = self.client.get(self.url)

        self.assertEqual(response.status_code, status.HTTP_401_UNAUTHORIZED)

    def test_list_inactive(self):
        SegmentTypeFactory.create(is_active=False)

        response = self.client.get(self.url)

        self.assertEqual(response.status_code, status.HTTP_200_OK)

        self.assertEqual(
            len(response.json()['data']), 5
        )


class SegmentListAPITestCase(BluebottleTestCase):

    def setUp(self):
        super(SegmentListAPITestCase, self).setUp()

        self.client = JSONAPITestClient()

        self.url = reverse('segment-list')
        self.user = BlueBottleUserFactory()
        self.segment_type = SegmentTypeFactory.create()
        self.segments = SegmentFactory.create_batch(
            20,
            segment_type=self.segment_type
        )

    def test_list(self):
        response = self.client.get(self.url, user=self.user)

        self.assertEqual(response.status_code, status.HTTP_200_OK)

        self.assertEqual(
            len(response.json()['data']), 20
        )
        result = response.json()['data'][0]

        segment = Segment.objects.get(pk=result['id'])

        self.assertEqual(segment.name, result['attributes']['name'])
        self.assertEqual(
            str(segment.segment_type_id),
            result['relationships']['segment-type']['data']['id']
        )

    def test_list_anonymous(self):
        response = self.client.get(self.url)

        self.assertEqual(response.status_code, status.HTTP_200_OK)

        self.assertEqual(
            len(response.json()['data']), 20
        )

    def test_list_closed(self):
        MemberPlatformSettings.objects.update(closed=True)

        response = self.client.get(self.url)

        self.assertEqual(response.status_code, status.HTTP_401_UNAUTHORIZED)

    def test_list_inactive(self):
        inactive_type = SegmentTypeFactory(is_active=False)
        SegmentFactory.create(segment_type=inactive_type)

        response = self.client.get(self.url)

        self.assertEqual(response.status_code, status.HTTP_200_OK)

        self.assertEqual(
            len(response.json()['data']), 20
        )


class SegmentDetailAPITestCase(APITestCase):

    def setUp(self):
        super().setUp()

        self.serializer = SegmentDetailSerializer
        self.factory = SegmentFactory

        self.segment_type = SegmentTypeFactory.create()
        self.model = SegmentFactory.create(segment_type=self.segment_type)

        self.fields = []

        self.url = reverse('segment-detail', args=(self.model.pk, ))

    def test_retrieve(self):
        self.perform_get()

        self.assertStatus(status.HTTP_200_OK)
        self.assertIncluded('segment-type', self.segment_type)
        self.assertAttribute('name', self.model.name)
        self.assertAttribute('slug', self.model.slug)
        self.assertAttribute('email-domains', self.model.email_domains)
        self.assertAttribute('tag-line', self.model.tag_line)
        self.assertAttribute('story', self.model.story.html)
        self.assertAttribute('background-color', self.model.background_color)
        self.assertAttribute('text-color', self.model.text_color)
        self.assertAttribute('logo')
        self.assertAttribute('cover-image')

<<<<<<< HEAD
    def test_story_escaped(self):
        self.model.story = json.dumps({'html': '<script>test</script><b>test</b>', 'delta': ''})
=======
    def test_story_safe(self):
        self.model.story = '<script>test</script><b>test</b>'
>>>>>>> e65a6fbb
        self.model.save()

        self.perform_get()

        self.assertStatus(status.HTTP_200_OK)
        self.assertAttribute('story', '<b>test</b>')

    def test_retrieve_closed_site(self):
        with self.closed_site():
            self.perform_get()

        self.assertStatus(status.HTTP_401_UNAUTHORIZED)

    def test_retrieve_closed_site_user(self):
        with self.closed_site():
            self.perform_get(user=BlueBottleUserFactory.create())

        self.assertStatus(status.HTTP_200_OK)

    def test_update(self):
        self.perform_update({'name': 'test'})

        self.assertStatus(status.HTTP_405_METHOD_NOT_ALLOWED)

    def test_delete(self):
        self.perform_delete()

        self.assertStatus(status.HTTP_405_METHOD_NOT_ALLOWED)

    def test_get_stats(self):
        initiative = InitiativeFactory.create(status='approved')

        deadline_activity = DeadlineActivityFactory.create(
            initiative=initiative,
            status='succeeded',
            start=datetime.date.today() - datetime.timedelta(weeks=2),
            deadline=datetime.date.today() - datetime.timedelta(weeks=1),
            registration_deadline=datetime.date.today() - datetime.timedelta(weeks=3)
        )
        deadline_activity.segments.set([self.model])
        DeadlineParticipantFactory.create_batch(3, activity=deadline_activity)

        date_activity = DateActivityFactory.create(
            initiative=initiative,
            status='succeeded',
            registration_deadline=datetime.date.today() - datetime.timedelta(weeks=2),
        )
        date_activity.segments.set([self.model])
        slot = DateActivitySlotFactory.create(
            activity=date_activity,
            start=now() - datetime.timedelta(weeks=1),
        )

        participants = DateParticipantFactory.create_batch(3, activity=date_activity)
        for participant in participants:
            SlotParticipantFactory.create(slot=slot, participant=participant)

        funding = FundingFactory.create(
            initiative=initiative,
            deadline=now() + datetime.timedelta(weeks=1),
            status='open'
        )
        funding.segments.set([self.model])
        for donor in DonorFactory.create_batch(3, activity=funding, user=None, amount=Money(10, 'USD')):
            donor.contributions.get().states.succeed(save=True)
        for donor in DonorFactory.create_batch(3, activity=funding, user=None, amount=Money(10, 'EUR')):
            donor.contributions.get().states.succeed(save=True)

        deed_activity = DeedFactory.create(
            initiative=initiative,
            status='open',
            start=datetime.date.today() - datetime.timedelta(days=10),
            end=datetime.date.today() + datetime.timedelta(days=5)
        )
        deed_activity.segments.set([self.model])

        DeedParticipantFactory.create_batch(3, activity=deed_activity)
        participants = DeedParticipantFactory.create_batch(3, activity=deed_activity)
        for participant in participants:
            participant.states.withdraw(save=True)

        collect_activity = CollectActivityFactory.create(
            initiative=initiative,
            status='open',
            start=datetime.date.today() - datetime.timedelta(weeks=2),
        )
        collect_activity.segments.set([self.model])
        collect_activity.realized = 100
        collect_activity.save()
        CollectContributorFactory.create_batch(3, activity=collect_activity)

        unrelated_activity = DeadlineActivityFactory.create(
            initiative=initiative,
            status='open',
            start=datetime.date.today() - datetime.timedelta(weeks=2),
            deadline=datetime.date.today() + datetime.timedelta(weeks=1),
            registration_deadline=datetime.date.today() - datetime.timedelta(weeks=3)
        )
        DeadlineParticipantFactory.create_batch(3, activity=unrelated_activity)

        response = self.client.get(
            self.url,
        )

        self.assertEqual(response.status_code, status.HTTP_200_OK)

        self.assertEqual(response.json()['data']['meta']['activities-count'], 4)
        self.assertEqual(response.json()['data']['meta']['initiatives-count'], 1)

        stats = response.json()["data"]["meta"]["stats"]
        self.assertEqual(stats["hours"], 18.0)
        self.assertEqual(stats["amount"], {"amount": 75.0, "currency": "EUR"})
        self.assertEqual(stats["contributors"], 18)
        self.assertEqual(stats["effort"], 3)

    def test_retrieve_closed_segment(self):
        closed_segment = SegmentFactory.create(
            segment_type=self.segment_type,
            closed=True
        )
        self.url = reverse('segment-detail', args=(closed_segment.id,))
        user = BlueBottleUserFactory()
        self.perform_get(user=user)
        self.assertStatus(status.HTTP_403_FORBIDDEN)

    def test_retrieve_closed_segment_user(self):
        closed_segment = SegmentFactory.create(
            segment_type=self.segment_type,
            closed=True
        )
        self.url = reverse('segment-detail', args=(closed_segment.id,))
        user = BlueBottleUserFactory()
        user.segments.add(closed_segment)
        self.perform_get(user=user)
        self.assertStatus(status.HTTP_200_OK)

    def test_retrieve_closed_segment_staff(self):
        closed_segment = SegmentFactory.create(
            segment_type=self.segment_type,
            closed=True
        )
        self.url = reverse('segment-detail', args=(closed_segment.id,))
        user = BlueBottleUserFactory(is_staff=True)
        self.perform_get(user=user)
        self.assertStatus(status.HTTP_200_OK)


class SegmentPublicDetailAPITestCase(APITestCase):
    def setUp(self):
        super().setUp()

        self.serializer = SegmentPublicDetailSerializer
        self.factory = SegmentFactory
        self.model = self.factory()

        self.url = reverse('segment-public-detail', args=(self.model.pk,))

    def test_get(self):
        self.perform_get()
        self.assertStatus(status.HTTP_200_OK)
        self.assertAttribute('name', self.model.name)
        self.assertAttribute('logo')
        self.assertNoAttribute('story')
        self.assertNotIncluded('segment-types')

        self.assertTrue(self.response.json()['data']['attributes']['logo'].startswith('/media/cache'))

    def test_get_closed_segment(self):
        self.model.closed = True
        self.model.save()

        self.test_get()

    def test_get_closed_platform(self):
        with self.closed_site():
            self.perform_get()
            self.assertStatus(status.HTTP_401_UNAUTHORIZED)

    def test_get_closed_platform_logged_in(self):
        with self.closed_site():
            self.perform_get(user=self.user)
            self.assertStatus(status.HTTP_200_OK)


class SegmentActivityDetailAPITestCase(APITestCase):

    def setUp(self):
        super().setUp()

        self.serializer = SegmentDetailSerializer
        self.factory = SegmentFactory

        self.segment_type = SegmentTypeFactory.create()
        self.closed_segment = SegmentFactory.create(segment_type=self.segment_type, closed=True)
        self.model = DeedFactory.create(status='open')
        self.model.segments.add(self.closed_segment)
        self.url = reverse('deed-detail', args=(self.model.pk, ))

    def test_retrieve_anonymous(self):
        self.perform_get()
        self.assertStatus(status.HTTP_401_UNAUTHORIZED)
        data = self.response.json()
        self.assertEqual(data['errors'][0]['detail'], str(self.closed_segment.id))
        self.assertEqual(data['errors'][0]['code'], 'closed_segment')

    def test_retrieve_user(self):
        user = BlueBottleUserFactory.create()
        self.perform_get(user=user)
        self.assertStatus(status.HTTP_403_FORBIDDEN)
        data = self.response.json()
        self.assertEqual(data['errors'][0]['detail'], str(self.closed_segment.id))
        self.assertEqual(data['errors'][0]['code'], 'closed_segment')

    def test_retrieve_staff(self):
        user = BlueBottleUserFactory.create(is_staff=True)
        self.perform_get(user=user)
        self.assertStatus(status.HTTP_200_OK)

    def test_retrieve_user_with_segment(self):
        user = BlueBottleUserFactory.create()
        user.segments.add(self.closed_segment)
        self.perform_get(user=user)
        self.assertStatus(status.HTTP_200_OK)

        self.assertStatus(status.HTTP_200_OK)

    def test_retrieve_activity_with_segment(self):
        self.model = DeedFactory.create()
        segment = SegmentFactory.create(segment_type=self.segment_type)
        self.model.segments.add(segment)
        self.url = reverse('deed-detail', args=(self.model.pk,))
        user = BlueBottleUserFactory.create()
        self.perform_get(user=user)
        self.assertStatus(status.HTTP_200_OK)
        self.assertEqual(
            len(self.response.data["segments"]),
            1
        )

    def test_retrieve_activity_with_invisible_segment(self):
        self.model = DeedFactory.create()
        segment = SegmentFactory.create(segment_type=self.segment_type)
        self.model.segments.add(segment)
        self.url = reverse('deed-detail', args=(self.model.pk,))
        user = BlueBottleUserFactory.create()
        self.segment_type.visibility = False
        self.segment_type.save()
        self.perform_get(user=user)
        self.assertStatus(status.HTTP_200_OK)
        self.assertEqual(
            len(self.response.data["segments"]),
            0
        )


class RelatedSegmentListAPITestCase(APITestCase):

    def setUp(self):
        super().setUp()

        self.serializer = SegmentDetailSerializer

        self.segment_type = SegmentTypeFactory.create()
        self.segments = SegmentFactory.create_batch(10, segment_type=self.segment_type)

        self.url = reverse('related-segment-detail', args=(self.segment_type.pk, ))

    def test_get(self):
        self.perform_get()
        self.assertStatus(status.HTTP_200_OK)
        self.assertSize(10)

        self.assertAttribute('name')
        self.assertAttribute('logo')
        self.assertAttribute('story')

    def test_get_closed_segment(self):
        self.segments[0].closed = True
        self.segments[0].save()

        self.perform_get()
        self.assertStatus(status.HTTP_200_OK)
        self.assertSize(9)

    def test_get_closed_segments_user(self):
        self.segments[0].closed = True
        self.segments[0].save()
        self.user.segments.add(self.segments[0])
        self.user.save()

        self.perform_get(user=self.user)
        self.assertStatus(status.HTTP_200_OK)
        self.assertSize(10)

    def test_get_closed_platform(self):
        with self.closed_site():
            self.perform_get()
            self.assertStatus(status.HTTP_401_UNAUTHORIZED)

    def test_get_closed_platform_logged_in(self):
        with self.closed_site():
            self.perform_get(user=self.user)
            self.assertStatus(status.HTTP_200_OK)<|MERGE_RESOLUTION|>--- conflicted
+++ resolved
@@ -187,13 +187,8 @@
         self.assertAttribute('logo')
         self.assertAttribute('cover-image')
 
-<<<<<<< HEAD
-    def test_story_escaped(self):
+    def test_story_safe(self):
         self.model.story = json.dumps({'html': '<script>test</script><b>test</b>', 'delta': ''})
-=======
-    def test_story_safe(self):
-        self.model.story = '<script>test</script><b>test</b>'
->>>>>>> e65a6fbb
         self.model.save()
 
         self.perform_get()
