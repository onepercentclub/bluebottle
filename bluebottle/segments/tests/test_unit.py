--- conflicted
+++ resolved
@@ -26,7 +26,20 @@
 
         self.assertEqual(segment.alternate_names, ['test'])
 
-<<<<<<< HEAD
+    def test_text_color(self):
+        segment = Segment(
+            segment_type=self.type,
+            name='test',
+        )
+
+        for color, text_color in [
+            ('#ffffff', 'grey'),
+            ('#000000', 'white'),
+            ('#ff4422', 'white')
+        ]:
+            segment.background_color = color
+            self.assertEqual(segment.text_color, text_color)
+
 
 class MemberSegmentTestCase(BluebottleTestCase):
 
@@ -74,19 +87,4 @@
             closed=True
         )
         self.assertEqual(robbie.segments.first(), segment)
-        self.assertEqual(jan.segments.first(), None)
-=======
-    def test_text_color(self):
-        segment = Segment(
-            segment_type=self.type,
-            name='test',
-        )
-
-        for color, text_color in [
-            ('#ffffff', 'grey'),
-            ('#000000', 'white'),
-            ('#ff4422', 'white')
-        ]:
-            segment.background_color = color
-            self.assertEqual(segment.text_color, text_color)
->>>>>>> b5026a93
+        self.assertEqual(jan.segments.first(), None)