from django.conf.urls import url

<<<<<<< HEAD
from bluebottle.segments.views import(
    SegmentList, SegmentDetail, SegmentTypeList, SegmentPublicDetail
=======
from bluebottle.segments.views import (
    SegmentList, SegmentDetail, SegmentPublicDetail, SegmentTypeList
>>>>>>> 0dc0aa9c
)


urlpatterns = [
    url(
        r'^types/$',
        SegmentTypeList.as_view(),
        name='segment-type-list'
    ),
    url(
        r'^$',
        SegmentList.as_view(),
        name='segment-list'
    ),

    url(
        r'^(?P<pk>\d+)$',
        SegmentDetail.as_view(),
        name='segment-detail'
    ),

    url(
        r'^public/(?P<pk>\d+)/$',
        SegmentPublicDetail.as_view(),
        name='segment-public-detail'
    ),
]<|MERGE_RESOLUTION|>--- conflicted
+++ resolved
@@ -1,12 +1,7 @@
 from django.conf.urls import url
 
-<<<<<<< HEAD
-from bluebottle.segments.views import(
-    SegmentList, SegmentDetail, SegmentTypeList, SegmentPublicDetail
-=======
 from bluebottle.segments.views import (
     SegmentList, SegmentDetail, SegmentPublicDetail, SegmentTypeList
->>>>>>> 0dc0aa9c
 )
 
 
