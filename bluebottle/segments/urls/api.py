--- conflicted
+++ resolved
@@ -16,11 +16,7 @@
     ),
 
     url(
-<<<<<<< HEAD
-        r'^segments/(?P<pk>\d+)$',
-=======
         r'^(?P<pk>\d+)$',
->>>>>>> ca914c54
         SegmentDetail.as_view(),
         name='segment-detail'
     ),
