--- conflicted
+++ resolved
@@ -83,7 +83,6 @@
             {
                 'url': '/admin/funding/donation/',
                 'label': _('Donations'),
-<<<<<<< HEAD
                 'permissions': ['funding.donation']
             },
             {
@@ -95,9 +94,6 @@
                 'url': '/admin/funding/paymentaccount/',
                 'label': _('Payment Accounts'),
                 'permissions': ['funding.paymentaccount']
-=======
-                'permissions': ['funding.funding']
->>>>>>> 928a96d8
             },
         ]
     },
