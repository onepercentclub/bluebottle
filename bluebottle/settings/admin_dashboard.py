from django.utils.translation import ugettext_lazy as _


JET_INDEX_DASHBOARD = 'bluebottle.bluebottle_dashboard.dashboard.CustomIndexDashboard'
JET_APP_INDEX_DASHBOARD = 'bluebottle.bluebottle_dashboard.dashboard.CustomAppIndexDashboard'

JET_DEFAULT_THEME = 'goodup'


JET_SIDE_MENU_ITEMS = [  # A list of application or custom item dicts
    {
        'label': _('Projects'),
        'app_label': 'projects',
        'permissions': ['projects.change_project'],
        'items': [
            {
                'name': 'projects.project',
                'permissions': ['projects.change_project']
            },
            {
                'name': 'categories.category',
                'permissions': ['categories.change_category']
            },
            {
                'name': 'fundraisers.fundraiser',
                'permissions': ['fundraisers.change_fundraiser']
            },
            {
                'name': 'bb_projects.projectphase',
                'permissions': ['bb_projects.change_projectphase']
            },
            {
                'name': 'bb_projects.projecttheme',
                'permissions': ['bb_projects.change_projecttheme']
            },
            {
                'name': 'organizations.organization',
                'permissions': ['organizations.organization']
            },
            {
                'name': 'geo.location',
                'permissions': ['geo.location']
            },
            {
                'name': 'votes.vote',
                'permissions': ['votes.vote']
            },

        ]
    },
    {
        'label': _('Users'),
        'app_label': 'members',
        'permissions': ['members.change_member'],
        'items': [
            {
                'name': 'members.member',
                'permissions': ['members.change_member']
            },
            {
                'name': 'auth.group',
                'permissions': ['auth.change_group']
            },
        ]
    },
    {
        'label': _('Tasks'),
        'app_label': 'tasks',
        'permissions': ['tasks.change_task'],
        'items': [
            {'name': 'tasks.task', 'permissions': ['tasks.change_task']},
            {'name': 'tasks.taskmember', 'permissions': ['tasks.change_task']},
            {'name': 'tasks.skill', 'permissions': ['tasks.change_skill']},
        ]
    },
    {
        'label': _('Donations'),
        'app_label': 'donations',
        'permissions': ['donations.change_donation'],
        'items': [
            {
                'name': 'donations.donation',
                'permissions': ['donations.change_donation']
            },
            {
                'name': 'orders.order',
                'permissions': ['orders.change_order']
            },
            {
<<<<<<< HEAD
=======
                'name': 'payouts.payoutaccount',
                'permissions': ['payouts_payoutaccount']
            },
            {
                'name': 'recurring_donations.monthlybatch',
                'permissions': ['recurring_donations.change_monthlybatch']
            },
            {
                'name': 'recurring_donations.monthlydonation',
                'permissions': ['recurring_donations.change_monthlydonation']
            },
            {
                'name': 'recurring_donations.monthlydonor',
                'permissions': ['recurring_donations.change_monthlydonor']
            },
            {
                'name': 'recurring_donations.monthlyorder',
                'permissions': ['recurring_donations.change_monthlyorder']
            },
            {
>>>>>>> c0f5da3c
                'name': 'payments.orderpayment',
                'permissions': ['payments.change_orderpayment']
            },
            {
                'name': 'payments.payment',
                'permissions': ['payments.change_payment']
            },
        ]
    },
    {
        'label': _('Content'),
        'permissions': ['pages.change_page'],
        'items': [
            {
                'name': 'pages.page',
                'permissions': ['pages.change_page']
            },
            {
                'name': 'news.newsitem',
                'label': _('News'),
                'permissions': ['news.change_newsitem']
            },
            {
                'name': 'cms.homepage',
                'label': _('Homepage'),
                'permissions': ['cms.change_homepage']
            },
            {
                'name': 'slides.slide',
                'permissions': ['slides.change_slide']
            },
            {
                'name': 'cms.resultpage',
                'label': _('Result page'),
                'permissions': ['cms.change_resultpage']
            },
            {
                'name': 'cms.sitelinks',
                'label': _('Header & footer'),
                'permissions': ['cms.change_sitelinks']
            },
            {
                'name': 'redirects.redirect',
                'permissions': ['redirects.change_redirect']
            },
            {
                'name': 'wallposts.wallpost',
                'permissions': ['wallposts.change_wallpost']
            },
            {
                'url': '/admin/wallposts/mediawallpost/',
                'label': _('Media wall posts'),
                'permissions': ['wallposts.change_wallpost']
            },
            {
                'name': 'wallposts.reaction',
                'permissions': ['wallposts.change_wallpost']
            },
        ]
    },
    {
        'label': _('Reporting'),
        'app_label': 'looker',
        'permissions': ['looker.access_looker_embeds'],
        'items': []
    },
    {
        'label': _('Settings'),
        'permissions': ['terms.change_terms'],
        'items': [
            {
                'name': 'terms.terms',
                'permissions': ['terms.change_terms']
            },
            {
                'name': 'projects.projectplatformsettings',
                'permissions': ['projects.change_projectplatformsettings']
            },
            {
                'name': 'members.memberplatformsettings',
                'permissions': ['members.change_memberplatformsettings']
            },
            {
                'name': 'cms.siteplatformsettings',
                'permissions': ['cms.change_siteplatformsettings']
            },
            {
                'name': 'analytics.analyticsplatformsettings',
                'permissions': ['analytics.change_analyticsplatformsettings']
            },
            {
                'name': 'mails.mailplatformsettings',
                'permissions': ['mails.change_mailplatformsettings']
            },
            {
                'name': 'djmoney_rates.ratesource',
                'permissions': ['djmoney_rates.change_ratesource']
            },
            {
                'label': _('Manage Reporting'),
                'name': 'looker.lookerembed',
            },
            {
                'name': 'geo.country',
                'permissions': ['geo.change_country']
            },
            {
                'name': 'utils.language',
                'permissions': ['utils.change_language']
            },
            {
                'name': 'authtoken.token',
                'permissions': ['authtoken.change_token']
            },
        ]
    },

]

JET_SIDE_MENU_COMPACT = False<|MERGE_RESOLUTION|>--- conflicted
+++ resolved
@@ -87,29 +87,10 @@
                 'permissions': ['orders.change_order']
             },
             {
-<<<<<<< HEAD
-=======
                 'name': 'payouts.payoutaccount',
                 'permissions': ['payouts_payoutaccount']
             },
             {
-                'name': 'recurring_donations.monthlybatch',
-                'permissions': ['recurring_donations.change_monthlybatch']
-            },
-            {
-                'name': 'recurring_donations.monthlydonation',
-                'permissions': ['recurring_donations.change_monthlydonation']
-            },
-            {
-                'name': 'recurring_donations.monthlydonor',
-                'permissions': ['recurring_donations.change_monthlydonor']
-            },
-            {
-                'name': 'recurring_donations.monthlyorder',
-                'permissions': ['recurring_donations.change_monthlyorder']
-            },
-            {
->>>>>>> c0f5da3c
                 'name': 'payments.orderpayment',
                 'permissions': ['payments.change_orderpayment']
             },
