--- conflicted
+++ resolved
@@ -171,25 +171,15 @@
                 "name": "activity_pub.publishedactivity",
                 "permissions": ["activity_pub.change_event"],
                 "enabled": "cms.SitePlatformSettings.is_publishing_activities",
-<<<<<<< HEAD
-                "url": "/admin/activity_pub/publishedactivity/",
+                "url": "/en/admin/activity_pub/publishedactivity/",
                 "label": _("Shared activities"),
-=======
-                "url": "/en/admin/activity_pub/publishedactivity/",
-                "label": _("Published activities"),
->>>>>>> 7da8f1c3
             },
             {
                 "name": "activity_pub.publishedactivity",
                 "permissions": ["activity_pub.change_event"],
                 "enabled": "cms.SitePlatformSettings.is_publishing_activities",
-<<<<<<< HEAD
-                "url": "/admin/activity_pub/follower/",
+                "url": "/en/admin/activity_pub/follower/",
                 "label": _("Connected consumers"),
-=======
-                "url": "/en/admin/activity_pub/follower/",
-                "label": _("Followers"),
->>>>>>> 7da8f1c3
             },
 
             {
@@ -203,13 +193,8 @@
                 "name": "activity_pub.receivedactivity",
                 "permissions": ["activity_pub.change_event"],
                 "enabled": "cms.SitePlatformSettings.is_receiving_activities",
-<<<<<<< HEAD
-                "url": "/admin/activity_pub/following/",
+                "url": "/en/admin/activity_pub/following/",
                 "label": _("Connected suppliers"),
-=======
-                "url": "/en/admin/activity_pub/following/",
-                "label": _("Connections"),
->>>>>>> 7da8f1c3
             },
         ],
     },
