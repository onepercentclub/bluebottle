--- conflicted
+++ resolved
@@ -164,14 +164,11 @@
             {
                 'label': _('All segment types'),
                 'name': 'segments.segmenttype',
-<<<<<<< HEAD
                 'permissions': ['segments.change_segmenttype'],
             },
             {
                 'label': _('All segments'),
                 'name': 'segments.segment',
-=======
->>>>>>> 0dc0aa9c
                 'permissions': ['segments.change_segment'],
             },
         ]  # Segment type items are added programmatically in bluebottle_dashboard/utils.py
