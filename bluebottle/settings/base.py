# Django settings for BlueBottle project.

import os, datetime
from collections import OrderedDict
import rules
from PIL import ImageFile

from .payments import *
from .admin_dashboard import *

BASE_DIR = os.path.abspath(os.path.join(
    os.path.dirname(__file__), os.path.pardir, os.path.pardir))
PROJECT_ROOT = BASE_DIR

DEBUG = True
TEMPLATE_DEBUG = DEBUG
COMPRESS_ENABLED = False
COMPRESS_TEMPLATES = False

INCLUDE_TEST_MODELS = True

ADMINS = (
    # ('Your Name', 'your_email@example.com'),
)

MANAGERS = ADMINS

# Hosts/domain names that are valid for this site; required if DEBUG is False
# See https://docs.djangoproject.com/en/1.5/ref/settings/#allowed-hosts
ALLOWED_HOSTS = ['localhost', '127.0.0.1']

# Local time zone for this installation. Choices can be found here:
# http://en.wikipedia.org/wiki/List_of_tz_zones_by_name
# although not all choices may be available on all operating systems.
# In a Windows environment this must be set to your system time zone.
TIME_ZONE = 'Europe/Amsterdam'

# Available user interface translations
# Ref: https://docs.djangoproject.com/en/1.4/ref/settings/#languages
#
# Default language code for this installation. All choices can be found here:
# http://www.i18nguy.com/unicode/language-identifiers.html
LANGUAGE_CODE = 'en'

# This is defined here as a do-nothing function because we can't import
# django.utils.translation -- that module depends on the settings.
gettext_noop = lambda s: s

SITE_ID = 1

# If you set this to False, Django will make some optimizations so as not
# to load the internationalization machinery.
USE_I18N = True

# If you set this to False, Django will not format dates, numbers and
# calendars according to the current locale.
USE_L10N = True

# If you set this to False, Django will not use timezone-aware datetimes.
USE_TZ = True

# Absolute filesystem path to the directory that will hold user-uploaded files.
# Example: "/var/www/example.com/media/"
MEDIA_ROOT = os.path.join(PROJECT_ROOT, 'static', 'media')

TENANT_BASE = os.path.join(PROJECT_ROOT, 'static', 'media')

# Absolute filesystem path to the directory that will hold PRIVATE user-uploaded files.
PRIVATE_MEDIA_ROOT = os.path.join(PROJECT_ROOT, 'private', 'media')

# URL that handles the media served from MEDIA_ROOT. Make sure to use a
# trailing slash.
# Examples: "http://example.com/media/", "http://media.example.com/"
MEDIA_URL = '/media/'

# Absolute path to the directory static files should be collected to.
# Don't put anything in this directory yourself; store your static files
# in apps' "static/" subdirectories and in STATICFILES_DIRS.
# Example: "/var/www/example.com/static/"
STATIC_ROOT = os.path.join(PROJECT_ROOT, 'static', 'assets')

# URL prefix for static files.
# Example: "http://example.com/static/", "http://static.example.com/"
STATIC_URL = '/static/assets/'

STATICFILES_DIRS = (
    # Put strings here, like "/home/html/static" or "C:/www/django/static".
    # Always use forward slashes, even on Windows.
    # Don't forget to use absolute paths, not relative paths.
    # You can also name this tuple like: ('css', '/path/to/css')
)

ROOT_URLCONF = 'bluebottle.urls'

MULTI_TENANT_DIR = os.path.join(PROJECT_ROOT, 'tenants')

COMPRESS_OUTPUT_DIR = 'compressed'

# List of finder classes that know how to find static files in
# various locations.
STATICFILES_FINDERS = (
    'django.contrib.staticfiles.finders.FileSystemFinder',
    'django.contrib.staticfiles.finders.AppDirectoriesFinder',
)

# List of callables that know how to import templates from various sources.

TEMPLATES = [
    {
        'BACKEND': 'django.template.backends.django.DjangoTemplates',
        'OPTIONS': {
            'loaders': [
                'tenant_extras.template_loaders.FilesystemLoader',
                'django.template.loaders.filesystem.Loader',
                'django.template.loaders.app_directories.Loader',
                'django.template.loaders.eggs.Loader',
                'admin_tools.template_loaders.Loader',
            ],
            'context_processors': [
                'django.core.context_processors.request',
                'django.contrib.auth.context_processors.auth',
                'django.core.context_processors.debug',
                'django.core.context_processors.i18n',
                'django.core.context_processors.media',
                'django.core.context_processors.static',
                'django.core.context_processors.tz',
                'django.contrib.messages.context_processors.messages',
                'social.apps.django_app.context_processors.backends',
                'social.apps.django_app.context_processors.login_redirect',
                'tenant_extras.context_processors.conf_settings',
                'tenant_extras.context_processors.tenant_properties'
            ],
        },
    },
]

MIDDLEWARE_CLASSES = (
    'django.middleware.cache.UpdateCacheMiddleware',
    'bluebottle.bluebottle_drf2.middleware.MethodOverrideMiddleware',
    'tenant_schemas.middleware.TenantMiddleware',
    'bluebottle.clients.middleware.TenantPropertiesMiddleware',
    'bluebottle.clients.middleware.MediaMiddleware',
    'tenant_extras.middleware.TenantLocaleMiddleware',
    'bluebottle.redirects.middleware.RedirectFallbackMiddleware',
    'bluebottle.auth.middleware.UserJwtTokenMiddleware',
    'bluebottle.utils.middleware.SubDomainSessionMiddleware',
    'bluebottle.auth.middleware.AdminOnlySessionMiddleware',
    'bluebottle.auth.middleware.AdminOnlyCsrf',
    'bluebottle.auth.middleware.AdminOnlyAuthenticationMiddleware',
    'corsheaders.middleware.CorsMiddleware',
    'django.middleware.common.CommonMiddleware',
    'bluebottle.auth.middleware.LockdownMiddleware',
    'django.contrib.messages.middleware.MessageMiddleware',
    'django.middleware.clickjacking.XFrameOptionsMiddleware',
    'django_tools.middlewares.ThreadLocal.ThreadLocalMiddleware',
    'bluebottle.auth.middleware.SlidingJwtTokenMiddleware',
    'django.middleware.cache.FetchFromCacheMiddleware',
)

REST_FRAMEWORK = {
    'DEFAULT_FILTER_BACKENDS': ('rest_framework.filters.DjangoFilterBackend',),
    'FILTER_BACKEND': 'rest_framework.filters.DjangoFilterBackend',
    'DEFAULT_AUTHENTICATION_CLASSES': (
        'rest_framework_jwt.authentication.JSONWebTokenAuthentication',
        'rest_framework.authentication.SessionAuthentication',
        'rest_framework.authentication.TokenAuthentication',
    ),
    'DEFAULT_PERMISSION_CLASSES': (
        'tenant_extras.drf_permissions.TenantConditionalOpenClose',
    ),
}

JWT_AUTH = {
    'JWT_EXPIRATION_DELTA': datetime.timedelta(days=7),
    'JWT_LEEWAY': 0,
    'JWT_VERIFY': True,
    'JWT_VERIFY_EXPIRATION': True,
    'JWT_ALLOW_TOKEN_RENEWAL': True,
    # After the renewal limit it isn't possible to request a token refresh
    # => time token first created + renewal limit.
    'JWT_TOKEN_RENEWAL_LIMIT': datetime.timedelta(days=90),

    # Override the JWT token handlers, use tenant aware ones.
    'JWT_ENCODE_HANDLER':
    'tenant_extras.jwt_utils.jwt_encode_handler',

    'JWT_DECODE_HANDLER':
    'tenant_extras.jwt_utils.jwt_decode_handler',
}


# Time between attempts to refresh the jwt token automatically on standard request
# TODO: move this setting into the JWT_AUTH settings.
JWT_TOKEN_RENEWAL_DELTA = datetime.timedelta(minutes=30)

# List of paths to ignore for locale redirects
<<<<<<< HEAD
LOCALE_REDIRECT_IGNORE = ('/docs', '/go', '/api', '/payments_docdata', '/payments_mock', '/payments_interswitch', '/media')
=======
LOCALE_REDIRECT_IGNORE = ('/docs', '/go', '/api', '/payments_docdata',
                          '/payments_mock', '/media', '/surveys')
>>>>>>> 4aa62152

SOCIAL_AUTH_STRATEGY = 'social.strategies.django_strategy.DjangoStrategy'
SOCIAL_AUTH_STORAGE = 'social.apps.django_app.default.models.DjangoStorage'

AUTHENTICATION_BACKENDS = (
    'bluebottle.social.backends.NoStateFacebookOAuth2',
    'social.backends.facebook.FacebookAppOAuth2',
    'django.contrib.auth.backends.ModelBackend',
)

SOCIAL_AUTH_PIPELINE = (
    'bluebottle.auth.utils.user_from_request',
    'social.pipeline.social_auth.social_details',
    'social.pipeline.social_auth.social_uid',
    'social.pipeline.social_auth.auth_allowed',
    'social.pipeline.social_auth.social_user',
    'bluebottle.auth.utils.fallback_email',
    'social.pipeline.user.get_username',
    'social.pipeline.social_auth.associate_by_email',
    'social.pipeline.user.create_user',
    'social.pipeline.social_auth.associate_user',
    'social.pipeline.social_auth.load_extra_data',
    'social.pipeline.user.user_details',
    'bluebottle.auth.utils.refresh',
    'bluebottle.auth.utils.set_language',
    'bluebottle.auth.utils.save_profile_picture',
    'bluebottle.auth.utils.get_extra_facebook_data',
)

AFOM_ENABLED = False

SOCIAL_AUTH_USER_FIELDS = ('username', 'email', 'first_name', 'last_name',)
SOCIAL_AUTH_PROTECTED_USER_FIELDS = ['email', ]
SOCIAL_AUTH_USERNAME_IS_FULL_EMAIL = True

SHARED_APPS = (
    'tenant_schemas',
    'bluebottle.clients',  # you must list the app where your tenant model resides in

    # Django apps
    'django.contrib.sessions',
    'django.contrib.messages',
    'django.contrib.staticfiles',

    # 3rd party apps
    'django_extensions',
    'raven.contrib.django.raven_compat',
    'djcelery',
    'micawber.contrib.mcdjango',  # Embedding videos
    'rest_framework',
    'loginas',
    'geoposition',
    'tenant_extras',
    'localflavor',
    'filetransfers',
    'rest_framework_swagger',
    'lockdown',
    'corsheaders',
    'djmoney_rates'

)

TENANT_APPS = (
    'polymorphic',
    'modeltranslation',

    'social.apps.django_app.default',
    'django.contrib.contenttypes',
    # Allow the Bluebottle common app to override the admin branding
    'bluebottle.common',
    'token_auth',

    'admin_tools',
    'admin_tools.theming',
    'admin_tools.menu',
    'admin_tools.dashboard',

    # Thumbnails
    'sorl.thumbnail',

    # FB Auth
    'bluebottle.auth',

    'django.contrib.admin',
    'django.contrib.sites',
    'django.contrib.admindocs',
    'django.contrib.auth',

    'bb_salesforce',

    #Widget
    'bluebottle.widget',

    'rest_framework.authtoken',

    # Newly moved BB apps
    'bluebottle.members',
    'bluebottle.projects',
    'bluebottle.organizations',
    'bluebottle.tasks',
    'bluebottle.hbtemplates',
    'bluebottle.bluebottle_dashboard',
    'bluebottle.homepage',
    'bluebottle.recurring_donations',
    'bluebottle.payouts',
    'bluebottle.surveys',

    # Plain Bluebottle apps
    'bluebottle.wallposts',
    'bluebottle.utils',
    'bluebottle.analytics',
    'bluebottle.categories',
    'bluebottle.contentplugins',
    'bluebottle.contact',
    'bluebottle.geo',
    'bluebottle.pages',
    'bluebottle.news',
    'bluebottle.slides',
    'bluebottle.quotes',
    'bluebottle.payments',
    'bluebottle.payments_docdata',
    'bluebottle.payments_interswitch',
    'bluebottle.payments_pledge',
    'bluebottle.payments_logger',
    'bluebottle.payments_voucher',
    'bluebottle.payments_manual',
    'bluebottle.redirects',
    'bluebottle.statistics',
    'bluebottle.suggestions',
    'bluebottle.terms',
    'bluebottle.votes',
    'bluebottle.social',
    'bluebottle.accounting',
    'bluebottle.journals',
    'bluebottle.csvimport',
    'bluebottle.rewards',

    # Custom dashboard
    'fluent_dashboard',

    # Bluebottle apps with abstract models
    'bluebottle.bb_accounts',
    'bluebottle.bb_organizations',
    'bluebottle.bb_projects',
    'bluebottle.bb_tasks',
    'bluebottle.bb_fundraisers',
    'bluebottle.bb_donations',
    'bluebottle.bb_orders',
    'bluebottle.bb_payouts',
    'bluebottle.bb_follow',

    # Basic Bb implementations
    'bluebottle.fundraisers',
    'bluebottle.donations',
    'bluebottle.orders',

    # CMS page contents
    'fluent_contents',
    'fluent_contents.plugins.text',
    'fluent_contents.plugins.oembeditem',
    'fluent_contents.plugins.rawhtml',
    'django_wysiwyg',
    'tinymce',
    'exportdb',
    'django.contrib.humanize',
    'django_tools',
    'taggit',
)

INSTALLED_APPS = list(SHARED_APPS) + [app for app in TENANT_APPS if app not in SHARED_APPS]

TENANT_MODEL = "clients.Client"
TENANT_PROPERTIES = "bluebottle.clients.properties"

SESSION_SERIALIZER = 'django.contrib.sessions.serializers.JSONSerializer'


THUMBNAIL_DEBUG = False
THUMBNAIL_QUALITY = 85
THUMBNAIL_DUMMY=True


# A sample logging configuration. The only tangible logging
# performed by this configuration is to send an email to
# the site admins on every HTTP 500 error when DEBUG=False.
# See http://docs.djangoproject.com/en/dev/topics/logging for
# more details on how to customize your logging configuration.
LOGGING = {
    'version': 1,
    'disable_existing_loggers': False,
    'formatters': {
        'verbose': {
            'format': '%(levelname)s %(asctime)s %(module)s %(process)d %(thread)d %(message)s'
        },
        'simple': {
            'format': '%(levelname)s %(message)s'
        },
    },
    'filters': {
        'require_debug_false': {
            '()': 'django.utils.log.RequireDebugFalse'
        }
    },
    'handlers': {
        'null': {
            'level': 'DEBUG',
            'class': 'logging.NullHandler',
        },
        'console': {
            'level': 'DEBUG',
            'class': 'logging.StreamHandler',
            'formatter': 'simple'
        },
        'mail_admins': {
            'level': 'ERROR',
            'filters': ['require_debug_false'],
            'class': 'django.utils.log.AdminEmailHandler'
        },
        'sentry': {
            'level': 'INFO',
            'class': 'raven.contrib.django.raven_compat.handlers.SentryHandler',
        },
        'payment_logs': {
            'level': 'INFO',
            'class': 'bluebottle.payments_logger.handlers.PaymentLogHandler',
        }
    },
    'loggers': {
        'null': {
            'handlers': ['null'],
            'propagate': True,
            'level': 'INFO',
        },
        'console': {
            'handlers': ['console'],
            'propagate': True,
            'level': 'INFO',
        },
        'bluebottle.recurring_donations': {
            'handlers': ['console'],
            'propagate': True,
            'level': 'INFO',
        },
        'bluebottle.salesforce': {
            'handlers': ['mail_admins'],
            'level': 'ERROR',
            'propagate': True,
        },
        'payments.payment': {
            'handlers': ['mail_admins', 'payment_logs', 'sentry'],
            'level': 'INFO',
            'propagate': True,
        },
        'django.request': {
            'handlers': ['mail_admins'],
            'level': 'ERROR',
            'propagate': True,
        },
    }
}


# Custom User model
AUTH_USER_MODEL = 'members.Member'

SOCIAL_AUTH_USER_MODEL = 'members.Member'
SOCIAL_AUTH_FACEBOOK_SCOPE = ['email', 'user_friends', 'public_profile', 'user_birthday']
SOCIAL_AUTH_FACEBOOK_EXTRA_DATA = [('birthday', 'birthday')]

# Default Client properties
RECURRING_DONATIONS_ENABLED = False
DONATIONS_ENABLED = True

# Analytics Service
ANALYTICS_ENABLED = False
ANALYTICS_BACKENDS = {
    'default': {
        'handler_class': 'bluebottle.analytics.backends.InfluxExporter',
        'host': 'localhost',
        'port': 8086,
        'username': '',
        'password': '',
        'database': 'platform_v1',
        'measurement': 'saas',
        'ssl': True
    }
}

# PROJECT_TYPES = ['sourcing', 'funding'] or ['sourcing'] or ['funding']
# PROJECT_CREATE_FLOW = 'combined' or 'choice'
# If only one project type is set then project create should be set to 'combined'
PROJECT_CREATE_TYPES = ['funding']
PROJECT_CREATE_FLOW = 'combined'

# For building frontend code
BB_APPS = []

# Twitter handles, per language
TWITTER_HANDLES = {
    'nl': '1procentclub',
    'en': '1percentclub',
}

DEFAULT_TWITTER_HANDLE = TWITTER_HANDLES['nl']

# Used when creating default payment address
DEFAULT_COUNTRY_CODE = 'NL'

# E-MAILS
CONTACT_EMAIL = 'contact@my-bluebottle-project.com'

# Registration
ACCOUNT_ACTIVATION_DAYS = 7
HTML_ACTIVATION_EMAIL = False

SEND_WELCOME_MAIL = True

EMAIL_BACKEND = 'bluebottle.utils.email_backend.TestMailBackend'

SWAGGER_SETTINGS = {
    'api_version': '1.1',
    'resource_url_prefix': 'api/',
    'resource_access_handler': 'bluebottle.auth.handlers.resource_access_handler',
    'is_authenticated': True
}

# and provide a default (without it django-rest-framework-jwt will default
# to SECRET_KEY. Even better, provide one in a client's properties.py file
TENANT_JWT_SECRET = 'global-tenant-secret'

# email properties
TENANT_MAIL_PROPERTIES = {
    'logo':'',
    'address':'',
    'sender':'',
    'footer':'',
    'website':'',
}


CLOSED_SITE = False
PARTNER_LOGIN = False

EXPOSED_TENANT_PROPERTIES = ['closed_site', 'mixpanel', 'analytics', 'maps_api_key',
                             'git_commit', 'social_auth_facebook_key', 'date_format',
                             'bb_apps', 'donation_amounts', 'facebook_sharing_reviewed',
                             'project_create_flow', 'project_create_types', 'project_contact_types',
                             'closed_site', 'partner_login', 'share_options', 'sso_url',
                             'project_suggestions', 'readOnlyFields', 'search_options']

DEFAULT_FILE_STORAGE = 'bluebottle.utils.storage.TenantFileSystemStorage'

PROJECT_PAYOUT_FEES = {
    'beneath_threshold': 1,
    'fully_funded': .05,
    'not_fully_funded': .05
}

CURRENCIES_ENABLED = [
    {
        'code': 'EUR',
        'name': 'Euro',
        'symbol': u"\u20AC"
    }
]

LIVE_PAYMENTS_ENABLED = False
MINIMAL_PAYOUT_AMOUNT = 20

CELERY_MAIL = False
SEND_MAIL = False

DJANGO_WYSIWYG_FLAVOR = "tinymce_advanced"

# Sometimes images crash projects
# Error: Exception Value: image file is truncated (26 bytes not processed)
# This fixes it
# TODO: properly investigate

ImageFile.LOAD_TRUNCATED_IMAGES = True

IMAGE_ALLOWED_MIME_TYPES = ('image/png', 'image/jpeg', 'image/gif', )

EXPORTDB_EXPORT_CONF = {
    'models': OrderedDict([
        (AUTH_USER_MODEL, {
            'fields': (
                ('id', 'User ID'),
                ('remote_id', 'Remote ID'),
                ('get_full_name', 'Name'),
                ('email', 'Email'),
                ('location__name', 'Location'),
                ('project_count', 'Projects initiated'),
                ('projects_supported', 'Projects supported'),
                ('funding', 'Funding'),
                ('sourcing', 'Sourcing'),
                ('date_joined', 'Date joined'),
                ('updated', 'Last update'),
            ),
            'resource_class': 'bluebottle.exports.resources.UserResource',
            'title': 'Members',
        }),
        ('projects.Project', {
            'fields': (
                ('id', 'Project ID'),
                ('owner__id', 'User ID'),
                ('owner__remote_id', 'Remote ID'),
                ('status__name', 'Status'),
                ('title', 'Title'),
                ('owner__email', 'Email'),
                ('location', 'Location'),
                ('location__group', 'Region'),
                ('region', 'Region'),
                ('theme', 'Theme'),
                ('supporters', 'Supporters'),
                ('funding', 'Funding'),
                ('sourcing', 'Sourcing'),
                ('amount_asked', 'Amount asked'),
                ('task_count', 'Task Count'),
                ('realized_task_count', 'Realized Task Count'),
                ('time_spent', 'Time Spent'),
                ('from_suggestion', 'Submitted Suggestion'),
                ('vote_count', 'Vote Counts'),
                ('created', 'Date created'),
                ('deadline', 'Deadline'),
                ('updated', 'Last update'),
                ('date_submitted', 'Date Submitted'),
                ('campaign_started', 'Campaign Started'),
                ('campaign_ended', 'Campaign Ended'),
                ('campaign_funded', 'Campaign Funded'),
            ),
            'resource_class': 'bluebottle.exports.resources.ProjectResource',
            'title': 'Projects',
        }),
        ('tasks.Task', {
            'fields': (
                ('project__id', 'Project ID'),
                ('id', 'Task ID'),
                ('author__id', 'User ID'),
                ('author__remote_id', 'Remote ID'),
                ('get_status_display', 'Status'),
                ('title', 'Title'),
                ('project__title', 'Project Title'),
                ('author__email', 'Email'),
                ('location', 'Task location'),
                ('location__group', 'Task Region'),
                ('type', 'Type'),
                ('skill', 'Skill Needed'),
                ('people_needed', 'People needed'),
                ('time_needed', 'Time needed'),
                ('people_applied', 'People applied'),
                ('time_spent', 'Time Spent'),
                ('created', 'Date created'),
                ('updated', 'Last update'),
            ),
            'resource_class': 'bluebottle.exports.resources.TaskResource',
            'title': 'Tasks',
        }),
        ('donations.Donation', {
            'fields': (
                ('order__user__id', 'User ID'),
                ('order__user__remote_id', 'Remote ID'),
                ('project__id', 'Project ID'),
                ('fundraiser__id', 'Fundraiser ID'),
                ('user__get_full_name', 'Name'),
                ('order__user__email', 'Email'),
                ('order__user__location', 'Location'),
                ('order__user__location__group', 'Region'),
                ('status', 'Status'),
                ('amount', 'Amount'),
                ('created', 'Date'),
            ),
            'resource_class': 'bluebottle.exports.resources.DonationResource',
            'title': 'Supporters (Funding)',
        }),
        ('tasks.TaskMember', {
            'fields': (
                ('member__id', 'User ID'),
                ('member__remote_id', 'Remote ID'),
                ('task__project__id', 'Project ID'),
                ('task__id', 'Task ID'),
                ('member__get_full_name', 'Name'),
                ('member__email', 'Email'),
                ('member__location', 'Location'),
                ('member__location__group', 'Region'),
                ('get_status_display', 'Status'),
                ('task__time_needed', 'Time pledged'),
                ('time_spent', 'Time Spent'),
                ('externals', 'Partners'),
                ('created', 'Date'),
            ),
            'resource_class': 'bluebottle.exports.resources.TaskMemberResource',
            'title': 'Supporters (Sourcing)',
        }),
        # ('suggestions.Suggestion', {
        #     'fields': (
        #         'id',
        #         ('get_status_display', 'Status'),
        #         'title',
        #         'org_email',
        #         'project__location',
        #         'created',
        #         'updated',
        #     ),
        #     'title': 'Suggestions',
        # })
    ])
}
EXPORTDB_CONFIRM_FORM = 'bluebottle.exports.forms.ExportDBForm'
EXPORTDB_EXPORT_ROOT = os.path.join(MEDIA_ROOT, '%s', 'exports')

# maximum delta between from/to date for exports
EXPORT_MAX_DAYS = 366

TOKEN_AUTH_SETTINGS = 'bluebottle.clients.properties'

# FIXME: When caching is made tenant aware, re-enable fluent caching
FLUENT_CONTENTS_CACHE_OUTPUT = False

CACHE_MIDDLEWARE_SECONDS = 0

# Amounts shown in donation modal
DONATION_AMOUNTS = {
    'EUR': (25, 50, 75, 100),
    'USD': (20, 50, 100, 200),
    'NGN': (2000, 5000, 10000, 25000),
    'XOF': (500, 1000, 2000, 5000),
}

# By default we do not show suggestion on the start-project page
PROJECT_SUGGESTIONS = False

# Social share options in project/fundraiser detail
SHARE_OPTIONS = {
    'twitter': True,
    'facebook': True,
    'linkedin': False,
    'embedded': False,
    'link': False,
    'flyer': False
}

SHOW_DONATION_AMOUNTS = True

EXPORTDB_PERMISSION = rules.is_group_member('Staff') | rules.is_superuser

# Salesforce connection settings
SALESFORCE_QUERY_TIMEOUT = 15
REQUESTS_MAX_RETRIES = 0
SF_LAZY_CONNECT = True

SOCIAL_AUTH_FACEBOOK_PROFILE_EXTRA_PARAMS = {
    'fields': 'id,name,email,first_name,last_name,link', # needed starting from protocol v2.4
}

<<<<<<< HEAD
DJANGO_MONEY_RATES = {
    'DEFAULT_BACKEND': 'djmoney_rates.backends.OpenExchangeBackend',
    'OPENEXCHANGE_URL': 'http://openexchangerates.org/api/latest.json',
    'OPENEXCHANGE_APP_ID': '3e53678e72c140b4857dc5bb1deb59dc',
    'OPENEXCHANGE_BASE_CURRENCY': 'USD',
}
AUTO_CONVERT_MONEY = False
=======

SURVEYGIZMO_API_TOKEN = ''
SURVEYGIZMO_API_SECRET = ''
>>>>>>> 4aa62152
<|MERGE_RESOLUTION|>--- conflicted
+++ resolved
@@ -194,12 +194,9 @@
 JWT_TOKEN_RENEWAL_DELTA = datetime.timedelta(minutes=30)
 
 # List of paths to ignore for locale redirects
-<<<<<<< HEAD
-LOCALE_REDIRECT_IGNORE = ('/docs', '/go', '/api', '/payments_docdata', '/payments_mock', '/payments_interswitch', '/media')
-=======
 LOCALE_REDIRECT_IGNORE = ('/docs', '/go', '/api', '/payments_docdata',
-                          '/payments_mock', '/media', '/surveys')
->>>>>>> 4aa62152
+                          '/payments_mock', '/payments_interswitch',
+                          '/media', '/surveys')
 
 SOCIAL_AUTH_STRATEGY = 'social.strategies.django_strategy.DjangoStrategy'
 SOCIAL_AUTH_STORAGE = 'social.apps.django_app.default.models.DjangoStorage'
@@ -755,16 +752,14 @@
     'fields': 'id,name,email,first_name,last_name,link', # needed starting from protocol v2.4
 }
 
-<<<<<<< HEAD
+
+SURVEYGIZMO_API_TOKEN = ''
+SURVEYGIZMO_API_SECRET = ''
+
 DJANGO_MONEY_RATES = {
     'DEFAULT_BACKEND': 'djmoney_rates.backends.OpenExchangeBackend',
     'OPENEXCHANGE_URL': 'http://openexchangerates.org/api/latest.json',
     'OPENEXCHANGE_APP_ID': '3e53678e72c140b4857dc5bb1deb59dc',
     'OPENEXCHANGE_BASE_CURRENCY': 'USD',
 }
-AUTO_CONVERT_MONEY = False
-=======
-
-SURVEYGIZMO_API_TOKEN = ''
-SURVEYGIZMO_API_SECRET = ''
->>>>>>> 4aa62152
+AUTO_CONVERT_MONEY = False