import os
import datetime
from collections import OrderedDict
import rules
from PIL import ImageFile

from .payments import *  # noqa
from .admin_dashboard import *  # noqa

BASE_DIR = os.path.abspath(os.path.join(
    os.path.dirname(__file__), os.path.pardir, os.path.pardir))
PROJECT_ROOT = BASE_DIR

DEBUG = True
COMPRESS_ENABLED = False
COMPRESS_TEMPLATES = False

INCLUDE_TEST_MODELS = True

ADMINS = (
    # ('Your Name', 'your_email@example.com'),
)

MANAGERS = ADMINS

# Hosts/domain names that are valid for this site; required if DEBUG is False
# See https://docs.djangoproject.com/en/1.5/ref/settings/#allowed-hosts
ALLOWED_HOSTS = ['localhost', '127.0.0.1']

# Local time zone for this installation. Choices can be found here:
# http://en.wikipedia.org/wiki/List_of_tz_zones_by_name
# although not all choices may be available on all operating systems.
# In a Windows environment this must be set to your system time zone.
TIME_ZONE = 'Europe/Amsterdam'

# Available user interface translations
# Ref: https://docs.djangoproject.com/en/1.4/ref/settings/#languages
#
# Default language code for this installation. All choices can be found here:
# http://www.i18nguy.com/unicode/language-identifiers.html
LANGUAGE_CODE = 'en'

# This is defined here as a do-nothing function because we can't import
# django.utils.translation -- that module depends on the settings.
gettext_noop = lambda s: s

SITE_ID = 1

# If you set this to False, Django will make some optimizations so as not
# to load the internationalization machinery.
USE_I18N = True

# If you set this to False, Django will not format dates, numbers and
# calendars according to the current locale.
USE_L10N = True

# If you set this to False, Django will not use timezone-aware datetimes.
USE_TZ = True

# Absolute filesystem path to the directory that will hold user-uploaded files.
# Example: "/var/www/example.com/media/"
MEDIA_ROOT = os.path.join(PROJECT_ROOT, 'static', 'media')

TENANT_BASE = os.path.join(PROJECT_ROOT, 'static', 'media')

# Absolute filesystem path to the directory that will hold PRIVATE user-uploaded files.
PRIVATE_MEDIA_ROOT = os.path.join(PROJECT_ROOT, 'private', 'media')

# URL that handles the media served from MEDIA_ROOT. Make sure to use a
# trailing slash.
# Examples: "http://example.com/media/", "http://media.example.com/"
MEDIA_URL = '/media/'

# Absolute path to the directory static files should be collected to.
# Don't put anything in this directory yourself; store your static files
# in apps' "static/" subdirectories and in STATICFILES_DIRS.
# Example: "/var/www/example.com/static/"
STATIC_ROOT = os.path.join(PROJECT_ROOT, 'static', 'assets')

# URL prefix for static files.
# Example: "http://example.com/static/", "http://static.example.com/"
STATIC_URL = '/static/assets/'

STATICFILES_DIRS = (
    # Put strings here, like "/home/html/static" or "C:/www/django/static".
    # Always use forward slashes, even on Windows.
    # Don't forget to use absolute paths, not relative paths.
    # You can also name this tuple like: ('css', '/path/to/css')
)

ROOT_URLCONF = 'bluebottle.urls'

MULTI_TENANT_DIR = os.path.join(PROJECT_ROOT, 'tenants')

COMPRESS_OUTPUT_DIR = 'compressed'

# List of finder classes that know how to find static files in
# various locations.
STATICFILES_FINDERS = (
    'django.contrib.staticfiles.finders.FileSystemFinder',
    'django.contrib.staticfiles.finders.AppDirectoriesFinder',
    'tenant_extras.staticfiles_finders.TenantStaticFilesFinder'
)

# List of callables that know how to import templates from various sources.

TEMPLATES = [
    {
        'BACKEND': 'django.template.backends.django.DjangoTemplates',
        'OPTIONS': {
            'debug': DEBUG,
            'loaders': [
                'tenant_extras.template_loaders.FilesystemLoader',
                'django.template.loaders.filesystem.Loader',
                'django.template.loaders.app_directories.Loader',
                'django.template.loaders.eggs.Loader',
                'admin_tools.template_loaders.Loader',
            ],
            'context_processors': [
                'django.template.context_processors.request',
                'django.contrib.auth.context_processors.auth',
                'django.template.context_processors.debug',
                'django.template.context_processors.i18n',
                'django.template.context_processors.media',
                'django.template.context_processors.static',
                'django.template.context_processors.tz',
                'django.contrib.messages.context_processors.messages',
                'social.apps.django_app.context_processors.backends',
                'social.apps.django_app.context_processors.login_redirect',
                'tenant_extras.context_processors.conf_settings',
                'tenant_extras.context_processors.tenant_properties'
            ],
        },
    },
]

MIDDLEWARE_CLASSES = (
    'django.middleware.cache.UpdateCacheMiddleware',
    'bluebottle.bluebottle_drf2.middleware.MethodOverrideMiddleware',
    'tenant_schemas.middleware.TenantMiddleware',
    'bluebottle.clients.middleware.TenantPropertiesMiddleware',
    'bluebottle.clients.middleware.MediaMiddleware',
    'tenant_extras.middleware.TenantLocaleMiddleware',
    'bluebottle.redirects.middleware.RedirectFallbackMiddleware',
    'bluebottle.auth.middleware.UserJwtTokenMiddleware',
    'bluebottle.utils.middleware.SubDomainSessionMiddleware',
    'bluebottle.utils.middleware.APILanguageMiddleware',
    'bluebottle.auth.middleware.AdminOnlySessionMiddleware',
    'bluebottle.auth.middleware.AdminOnlyCsrf',
    'bluebottle.auth.middleware.AdminOnlyAuthenticationMiddleware',
    'corsheaders.middleware.CorsMiddleware',
    'django.middleware.common.CommonMiddleware',
    'bluebottle.auth.middleware.LockdownMiddleware',
    'django.contrib.messages.middleware.MessageMiddleware',
    'django.middleware.clickjacking.XFrameOptionsMiddleware',
    'django_tools.middlewares.ThreadLocal.ThreadLocalMiddleware',
    'bluebottle.auth.middleware.SlidingJwtTokenMiddleware',
    'django.middleware.cache.FetchFromCacheMiddleware',
    'bluebottle.auth.middleware.LogAuthFailureMiddleWare',
)

REST_FRAMEWORK = {
    'DEFAULT_FILTER_BACKENDS': ('rest_framework.filters.DjangoFilterBackend',),
    'FILTER_BACKEND': 'rest_framework.filters.DjangoFilterBackend',
    'DEFAULT_AUTHENTICATION_CLASSES': (
        'rest_framework_jwt.authentication.JSONWebTokenAuthentication',
        'rest_framework.authentication.SessionAuthentication',
        'rest_framework.authentication.TokenAuthentication',
    ),
    'DEFAULT_PERMISSION_CLASSES': (
        'tenant_extras.drf_permissions.TenantConditionalOpenClose',
    ),
}

JWT_AUTH = {
    'JWT_EXPIRATION_DELTA': datetime.timedelta(days=7),
    'JWT_LEEWAY': 0,
    'JWT_VERIFY': True,
    'JWT_VERIFY_EXPIRATION': True,
    'JWT_ALLOW_TOKEN_RENEWAL': True,
    # After the renewal limit it isn't possible to request a token refresh
    # => time token first created + renewal limit.
    'JWT_TOKEN_RENEWAL_LIMIT': datetime.timedelta(days=90),

    # Override the JWT token handlers, use tenant aware ones.
    'JWT_ENCODE_HANDLER':
        'tenant_extras.jwt_utils.jwt_encode_handler',

    'JWT_DECODE_HANDLER':
        'tenant_extras.jwt_utils.jwt_decode_handler',
}

# Time between attempts to refresh the jwt token automatically on standard request
# TODO: move this setting into the JWT_AUTH settings.
JWT_TOKEN_RENEWAL_DELTA = datetime.timedelta(minutes=30)

# List of paths to ignore for locale redirects
LOCALE_REDIRECT_IGNORE = ('/docs', '/go', '/api', '/payments_docdata',
                          '/payments_mock', '/payments_interswitch',
                          '/payments_vitepay', '/media', '/surveys')

SOCIAL_AUTH_STRATEGY = 'social.strategies.django_strategy.DjangoStrategy'
SOCIAL_AUTH_STORAGE = 'social.apps.django_app.default.models.DjangoStorage'

AUTHENTICATION_BACKENDS = (
    'bluebottle.social.backends.NoStateFacebookOAuth2',
    'social.backends.facebook.FacebookAppOAuth2',
    'django.contrib.auth.backends.ModelBackend',
)

SOCIAL_AUTH_PIPELINE = (
    'bluebottle.auth.utils.user_from_request',
    'social.pipeline.social_auth.social_details',
    'social.pipeline.social_auth.social_uid',
    'social.pipeline.social_auth.auth_allowed',
    'social.pipeline.social_auth.social_user',
    'bluebottle.auth.utils.fallback_email',
    'social.pipeline.user.get_username',
    'social.pipeline.social_auth.associate_by_email',
    'social.pipeline.user.create_user',
    'social.pipeline.social_auth.associate_user',
    'social.pipeline.social_auth.load_extra_data',
    'social.pipeline.user.user_details',
    'bluebottle.auth.utils.refresh',
    'bluebottle.auth.utils.set_language',
    'bluebottle.auth.utils.save_profile_picture',
    'bluebottle.auth.utils.get_extra_facebook_data',
)

AFOM_ENABLED = False

SOCIAL_AUTH_USER_FIELDS = ('username', 'email', 'first_name', 'last_name',)
SOCIAL_AUTH_PROTECTED_USER_FIELDS = ['email', ]
SOCIAL_AUTH_USERNAME_IS_FULL_EMAIL = True

SHARED_APPS = (
    'tenant_schemas',
    'bluebottle.clients',  # you must list the app where your tenant model resides in

    # Django apps
    'django.contrib.sessions',
    'django.contrib.messages',
    'django.contrib.staticfiles',

    # 3rd party apps
    'lockdown',
    'django_extensions',
    'raven.contrib.django.raven_compat',
    'djcelery',
    'micawber.contrib.mcdjango',  # Embedding videos
    'rest_framework',
    'loginas',
    'geoposition',
    'tenant_extras',
    'localflavor',
    'filetransfers',
    'corsheaders',
    'djmoney_rates',
    'parler',
    'daterange_filter',
    'adminsortable'

)

TENANT_APPS = (
    'polymorphic',
    'modeltranslation',

    'social.apps.django_app.default',
    'django.contrib.contenttypes',
    # Allow the Bluebottle common app to override the admin branding
    'bluebottle.common',
    'token_auth',

    'admin_tools',
    'admin_tools.theming',
    'admin_tools.menu',
    'admin_tools.dashboard',

    # Thumbnails
    'sorl.thumbnail',

    # FB Auth
    'bluebottle.auth',

    'django.contrib.admin',
    'django.contrib.sites',
    'django.contrib.admindocs',
    'django.contrib.auth',

    'bb_salesforce',

    # Widget
    'bluebottle.widget',

    'rest_framework.authtoken',

    # Newly moved BB apps
    'bluebottle.members',
    'bluebottle.projects',
    'bluebottle.organizations',
    'bluebottle.tasks',
    'bluebottle.bluebottle_dashboard',
    'bluebottle.homepage',
    'bluebottle.recurring_donations',
    'bluebottle.payouts',
    'bluebottle.surveys',

    # Plain Bluebottle apps
    'bluebottle.wallposts',
    'bluebottle.utils',
    'bluebottle.analytics',
    'bluebottle.categories',
    'bluebottle.contentplugins',
    'bluebottle.contact',
    'bluebottle.geo',
    'bluebottle.pages',
    'bluebottle.news',
    'bluebottle.slides',
    'bluebottle.quotes',
    'bluebottle.payments',
    'bluebottle.payments_docdata',
    'bluebottle.payments_interswitch',
    'bluebottle.payments_flutterwave',
    'bluebottle.payments_vitepay',
    'bluebottle.payments_pledge',
    'bluebottle.payments_logger',
    'bluebottle.payments_voucher',
    'bluebottle.redirects',
    'bluebottle.statistics',
    'bluebottle.suggestions',
    'bluebottle.terms',
    'bluebottle.votes',
    'bluebottle.social',
    'bluebottle.csvimport',
    'bluebottle.rewards',

    # Custom dashboard
    'fluent_dashboard',

    # Bluebottle apps with abstract models
    'bluebottle.bb_accounts',
    'bluebottle.bb_organizations',
    'bluebottle.bb_projects',
    'bluebottle.bb_tasks',
    'bluebottle.bb_fundraisers',
    'bluebottle.bb_donations',
    'bluebottle.bb_orders',
    'bluebottle.bb_payouts',
    'bluebottle.bb_follow',

    # Basic Bb implementations
    'bluebottle.fundraisers',
    'bluebottle.donations',
    'bluebottle.orders',

    # CMS page contents
    'fluent_contents',
    'fluent_contents.plugins.text',
    'fluent_contents.plugins.oembeditem',
    'fluent_contents.plugins.rawhtml',
    'django_wysiwyg',
    'tinymce',
    'exportdb',
    'django.contrib.humanize',
    'django_tools',
    'taggit',

    'bluebottle.cms',
)

INSTALLED_APPS = list(SHARED_APPS) + [app for app in TENANT_APPS if app not in SHARED_APPS]

CSRF_COOKIE_SECURE = True
CSRF_COOKIE_HTTPONLY = True

TENANT_MODEL = "clients.Client"
TENANT_PROPERTIES = "bluebottle.clients.properties"

SESSION_SERIALIZER = 'django.contrib.sessions.serializers.JSONSerializer'

THUMBNAIL_DEBUG = False
THUMBNAIL_QUALITY = 85
THUMBNAIL_DUMMY = True

DATA_UPLOAD_MAX_MEMORY_SIZE = 52428800  # 50MB

# A sample logging configuration. The only tangible logging
# performed by this configuration is to send an email to
# the site admins on every HTTP 500 error when DEBUG=False.
# See http://docs.djangoproject.com/en/dev/topics/logging for
# more details on how to customize your logging configuration.
LOGGING = {
    'version': 1,
    'disable_existing_loggers': False,
    'formatters': {
        'verbose': {
            'format': '%(asctime)s %(levelname)s %(name) %(module)s %(process)d %(thread)d %(message)s'
        },
        'simple': {
            'format': '%(asctime)s %(levelname)s %(name)s %(message)s'
        },
        'json': {
            '()': 'bluebottle.utils.formatters.JsonFormatter'
        },
    },
    'filters': {
        'require_debug_false': {
            '()': 'django.utils.log.RequireDebugFalse'
        }
    },
    'handlers': {
        'null': {
            'level': 'DEBUG',
            'class': 'logging.NullHandler',
        },
        'console': {
            'level': 'DEBUG',
            'class': 'logging.StreamHandler',
            'formatter': 'simple'
        },
        'mail_admins': {
            'level': 'ERROR',
            'filters': ['require_debug_false'],
            'class': 'django.utils.log.AdminEmailHandler'
        },
        'sentry': {
            'level': 'INFO',
            'class': 'raven.contrib.django.raven_compat.handlers.SentryHandler',
        },
        'payment_logs': {
            'level': 'INFO',
            'class': 'bluebottle.payments_logger.handlers.PaymentLogHandler',
        },
<<<<<<< HEAD
        'json': {
            'level': 'DEBUG',
            'class': 'logging.StreamHandler',
            'formatter': 'json'
        },
=======
        'default': {
            'level': 'INFO',
            'class': 'logging.StreamHandler',
            'formatter': 'verbose'
        }
>>>>>>> 50b05bc8
    },
    'loggers': {
        'null': {
            'handlers': ['null'],
            'propagate': True,
            'level': 'INFO',
        },
        'bluebottle': {
            'handlers': ['default'],
            'propagate': True,
            'level': 'INFO',
        },
        'console': {
            'handlers': ['console'],
            'propagate': True,
            'level': 'INFO',
        },
        'json': {
            'handlers': ['json'],
            'propagate': True,
            'level': 'DEBUG',
        },
        'bluebottle.auth.middleware': {
            'handlers': ['console'],
            'propagate': False,
            'level': 'ERROR',
        },
        'bluebottle.analytics': {
            'handlers': ['console'],
            'propagate': False,
            'level': 'INFO',
        },
        'bluebottle.recurring_donations': {
            'handlers': ['console'],
            'propagate': True,
            'level': 'INFO',
        },
        'bluebottle.salesforce': {
            'handlers': ['mail_admins'],
            'level': 'ERROR',
            'propagate': True,
        },
        'payments.payment': {
            'handlers': ['mail_admins', 'payment_logs', 'sentry'],
            'level': 'INFO',
            'propagate': True,
        },
        'django.request': {
            'handlers': ['mail_admins'],
            'level': 'ERROR',
            'propagate': True,
        },
    }
}

# Custom User model
AUTH_USER_MODEL = 'members.Member'

SOCIAL_AUTH_USER_MODEL = 'members.Member'
SOCIAL_AUTH_FACEBOOK_SCOPE = ['email', 'user_friends', 'public_profile', 'user_birthday']
SOCIAL_AUTH_FACEBOOK_EXTRA_DATA = [('birthday', 'birthday')]

# Default Client properties
RECURRING_DONATIONS_ENABLED = False
DONATIONS_ENABLED = True

# Analytics Service
ANALYTICS_ENABLED = False
ANALYTICS_BACKENDS = {
    'influxdb': {
        'handler_class': 'bluebottle.analytics.backends.InfluxExporter',
        'host': 'localhost',
        'port': 8086,
        'username': '',
        'password': '',
        'database': 'platform_v1',
        'measurement': 'saas',
        'ssl': True
    },
    'file': {
        'handler_class': 'bluebottle.analytics.backends.FileExporter',
        'base_dir': os.path.join(PROJECT_ROOT, 'analytics'),
        'measurement': 'saas',
    }
}
ANALYTICS_FRONTEND = 'https://analytics.onepercentclub.com'
ANALYTICS_BACKOFFICE_ENABLED = True

# PROJECT_TYPES = ['sourcing', 'funding'] or ['sourcing'] or ['funding']
# PROJECT_CREATE_FLOW = 'combined' or 'choice'
# If only one project type is set then project create should be set to 'combined'
PROJECT_CREATE_TYPES = ['funding']
PROJECT_CREATE_FLOW = 'combined'

# For building frontend code
BB_APPS = []

# Twitter handles, per language
TWITTER_HANDLES = {
    'nl': '1procentclub',
    'en': '1percentclub',
}

DEFAULT_TWITTER_HANDLE = TWITTER_HANDLES['nl']

# Used when creating default payment address
DEFAULT_COUNTRY_CODE = 'NL'

# E-MAILS
CONTACT_EMAIL = 'contact@my-bluebottle-project.com'

# Registration
ACCOUNT_ACTIVATION_DAYS = 7
HTML_ACTIVATION_EMAIL = False

SEND_WELCOME_MAIL = True

EMAIL_BACKEND = 'bluebottle.utils.email_backend.TestMailBackend'

# and provide a default (without it django-rest-framework-jwt will default
# to SECRET_KEY. Even better, provide one in a client's properties.py file
TENANT_JWT_SECRET = 'global-tenant-secret'

# email properties
TENANT_MAIL_PROPERTIES = {
    'logo': '',
    'address': '',
    'sender': '',
    'footer': '',
    'website': '',
}

CLOSED_SITE = False
PARTNER_LOGIN = False

EXPOSED_TENANT_PROPERTIES = ['closed_site', 'mixpanel', 'analytics', 'maps_api_key',
                             'git_commit', 'social_auth_facebook_key', 'date_format',
                             'bb_apps', 'donation_amounts', 'facebook_sharing_reviewed',
                             'project_create_flow', 'project_create_types', 'project_contact_types',
                             'closed_site', 'partner_login', 'share_options', 'sso_url',
                             'project_suggestions', 'readOnlyFields', 'search_options']

DEFAULT_FILE_STORAGE = 'bluebottle.utils.storage.TenantFileSystemStorage'

PROJECT_PAYOUT_FEES = {
    'beneath_threshold': 1,
    'fully_funded': .05,
    'not_fully_funded': .05
}

LIVE_PAYMENTS_ENABLED = False
MINIMAL_PAYOUT_AMOUNT = 20

CELERY_MAIL = False
SEND_MAIL = False

DJANGO_WYSIWYG_FLAVOR = "tinymce_advanced"

# Sometimes images crash projects
# Error: Exception Value: image file is truncated (26 bytes not processed)
# This fixes it
# TODO: properly investigate

ImageFile.LOAD_TRUNCATED_IMAGES = True

IMAGE_ALLOWED_MIME_TYPES = ('image/png', 'image/jpeg', 'image/gif',)

EXPORTDB_EXPORT_CONF = {
    'models': OrderedDict([
        (AUTH_USER_MODEL, {
            'fields': (
                ('id', 'User ID'),
                ('remote_id', 'Remote ID'),
                ('get_full_name', 'Name'),
                ('email', 'Email'),
                ('location__name', 'Location'),
                ('project_count', 'Projects initiated'),
                ('projects_supported', 'Projects supported'),
                ('funding', 'Funding'),
                ('sourcing', 'Sourcing'),
                ('date_joined', 'Date joined'),
                ('updated', 'Last update'),
            ),
            'resource_class': 'bluebottle.exports.resources.UserResource',
            'title': 'Members',
        }),
        ('projects.Project', {
            'fields': (
                ('id', 'Project ID'),
                ('owner__id', 'User ID'),
                ('owner__remote_id', 'Remote ID'),
                ('status__name', 'Status'),
                ('title', 'Title'),
                ('owner__email', 'Email'),
                ('location', 'Location'),
                ('location__group', 'Region'),
                ('region', 'Region'),
                ('theme', 'Theme'),
                ('supporters', 'Supporters'),
                ('funding', 'Funding'),
                ('sourcing', 'Sourcing'),
                ('amount_asked', 'Amount asked'),
                ('amount_donated', 'Amount raised'),
                ('amount_extra', 'Amount matched'),
                ('task_count', 'Task Count'),
                ('has_survey', 'Has Survey'),
                ('realized_task_count', 'Realized Task Count'),
                ('time_spent', 'Time Spent'),
                ('from_suggestion', 'Submitted Suggestion'),
                ('vote_count', 'Vote Counts'),
                ('created', 'Date created'),
                ('deadline', 'Deadline'),
                ('updated', 'Last update'),
                ('date_submitted', 'Date Submitted'),
                ('campaign_started', 'Campaign Started'),
                ('campaign_ended', 'Campaign Ended'),
                ('campaign_funded', 'Campaign Funded'),
                ('organization__name', 'organization'),
            ),
            'resource_class': 'bluebottle.exports.resources.ProjectResource',
            'title': 'Projects',
        }),
        ('tasks.Task', {
            'fields': (
                ('project__id', 'Project ID'),
                ('id', 'Task ID'),
                ('author__id', 'User ID'),
                ('author__remote_id', 'Remote ID'),
                ('get_status_display', 'Status'),
                ('title', 'Title'),
                ('project__title', 'Project Title'),
                ('author__email', 'Email'),
                ('location', 'Task location'),
                ('location__group', 'Task Region'),
                ('type', 'Type'),
                ('skill', 'Skill Needed'),
                ('people_needed', 'People needed'),
                ('time_needed', 'Time needed'),
                ('people_applied', 'People applied'),
                ('time_spent', 'Time Spent'),
                ('created', 'Date created'),
                ('updated', 'Last update'),
            ),
            'resource_class': 'bluebottle.exports.resources.TaskResource',
            'title': 'Tasks',
        }),
        ('donations.Donation', {
            'fields': (
                ('order__user__id', 'User ID'),
                ('order__user__remote_id', 'Remote ID'),
                ('project__id', 'Project ID'),
                ('fundraiser__id', 'Fundraiser ID'),
                ('user__get_full_name', 'Name'),
                ('order__user__email', 'Email'),
                ('order__user__location', 'Location'),
                ('order__user__location__group', 'Region'),
                ('status', 'Status'),
                ('amount', 'Amount'),
                ('created', 'Date'),
            ),
            'resource_class': 'bluebottle.exports.resources.DonationResource',
            'title': 'Supporters (Funding)',
        }),
        ('tasks.TaskMember', {
            'fields': (
                ('member__id', 'User ID'),
                ('member__remote_id', 'Remote ID'),
                ('task__project__id', 'Project ID'),
                ('task__project__location', 'Project Location'),
                ('task__project__location__group', 'Project Region'),
                ('task__id', 'Task ID'),
                ('member__get_full_name', 'Name'),
                ('member__email', 'Email'),
                ('member__location', 'Location'),
                ('member__location__group', 'Region'),
                ('get_status_display', 'Status'),
                ('task__time_needed', 'Time pledged'),
                ('time_spent', 'Time Spent'),
                ('externals', 'Partners'),
                ('created', 'Date'),
            ),
            'resource_class': 'bluebottle.exports.resources.TaskMemberResource',
            'title': 'Supporters (Sourcing)',
        }),
        # ('suggestions.Suggestion', {
        #     'fields': (
        #         'id',
        #         ('get_status_display', 'Status'),
        #         'title',
        #         'org_email',
        #         'project__location',
        #         'created',
        #         'updated',
        #     ),
        #     'title': 'Suggestions',
        # })
    ])
}
EXPORTDB_CONFIRM_FORM = 'bluebottle.exports.forms.ExportDBForm'
EXPORTDB_EXPORT_ROOT = os.path.join(MEDIA_ROOT, '%s', 'exports')

# maximum delta between from/to date for exports
EXPORT_MAX_DAYS = 366

TOKEN_AUTH_SETTINGS = 'bluebottle.clients.properties'

# FIXME: When caching is made tenant aware, re-enable fluent caching
FLUENT_CONTENTS_CACHE_OUTPUT = False

CACHE_MIDDLEWARE_SECONDS = 0

# Amounts shown in donation modal
DONATION_AMOUNTS = {
    'EUR': (25, 50, 75, 100),
    'USD': (20, 50, 100, 200),
    'NGN': (2000, 5000, 10000, 25000),
    'XOF': (500, 1000, 2000, 5000),
}

DEFAULT_CURRENCY = 'EUR'

# By default we do not show suggestion on the start-project page
PROJECT_SUGGESTIONS = False

# Social share options in project/fundraiser detail
SHARE_OPTIONS = {
    'twitter': True,
    'facebook': True,
    'linkedin': False,
    'embedded': False,
    'link': False,
    'flyer': False
}

SHOW_DONATION_AMOUNTS = True

EXPORTDB_PERMISSION = rules.is_group_member('Staff') | rules.is_superuser

# Salesforce connection settings
SALESFORCE_QUERY_TIMEOUT = 15
REQUESTS_MAX_RETRIES = 0
SF_LAZY_CONNECT = True

SOCIAL_AUTH_FACEBOOK_PROFILE_EXTRA_PARAMS = {
    'fields': 'id,name,email,first_name,last_name,link',  # needed starting from protocol v2.4
}

SURVEYGIZMO_API_TOKEN = ''
SURVEYGIZMO_API_SECRET = ''

GEOPOSITION_GOOGLE_MAPS_API_KEY = ''

DJANGO_MONEY_RATES = {
    'DEFAULT_BACKEND': 'djmoney_rates.backends.OpenExchangeBackend',
    'OPENEXCHANGE_URL': 'http://openexchangerates.org/api/latest.json',
    'OPENEXCHANGE_APP_ID': '3e53678e72c140b4857dc5bb1deb59dc',
    'OPENEXCHANGE_BASE_CURRENCY': 'USD',
}
AUTO_CONVERT_MONEY = False

LOCKDOWN_URL_EXCEPTIONS = [r'^/payments_vitepay/status_update/']
THUMBNAIL_ENGINE = 'sorl_watermarker.engines.pil_engine.Engine'
THUMBNAIL_WATERMARK_ALWAYS = False<|MERGE_RESOLUTION|>--- conflicted
+++ resolved
@@ -432,19 +432,16 @@
             'level': 'INFO',
             'class': 'bluebottle.payments_logger.handlers.PaymentLogHandler',
         },
-<<<<<<< HEAD
         'json': {
             'level': 'DEBUG',
             'class': 'logging.StreamHandler',
             'formatter': 'json'
         },
-=======
         'default': {
             'level': 'INFO',
             'class': 'logging.StreamHandler',
             'formatter': 'verbose'
         }
->>>>>>> 50b05bc8
     },
     'loggers': {
         'null': {
