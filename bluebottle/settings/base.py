# Django settings for BlueBottle project.

import os
import datetime

PROJECT_ROOT = os.path.abspath(os.path.join(
    os.path.dirname(__file__), os.path.pardir, os.path.pardir))

DEBUG = True
TEMPLATE_DEBUG = DEBUG
COMPRESS_ENABLED = False
INCLUDE_TEST_MODELS = True

ADMINS = (
    # ('Your Name', 'your_email@example.com'),
)

MANAGERS = ADMINS

# Hosts/domain names that are valid for this site; required if DEBUG is False
# See https://docs.djangoproject.com/en/1.5/ref/settings/#allowed-hosts
ALLOWED_HOSTS = []

# Local time zone for this installation. Choices can be found here:
# http://en.wikipedia.org/wiki/List_of_tz_zones_by_name
# although not all choices may be available on all operating systems.
# In a Windows environment this must be set to your system time zone.
TIME_ZONE = 'Europe/Amsterdam'

# Available user interface translations
# Ref: https://docs.djangoproject.com/en/1.4/ref/settings/#languages
#
# Default language code for this installation. All choices can be found here:
# http://www.i18nguy.com/unicode/language-identifiers.html
LANGUAGE_CODE = 'en'

# This is defined here as a do-nothing function because we can't import
# django.utils.translation -- that module depends on the settings.
gettext_noop = lambda s: s

LANGUAGES = (
    ('nl', gettext_noop('Dutch')),
    ('en', gettext_noop('English')),
)

SITE_ID = 1

# If you set this to False, Django will make some optimizations so as not
# to load the internationalization machinery.
USE_I18N = True

# If you set this to False, Django will not format dates, numbers and
# calendars according to the current locale.
USE_L10N = True

# If you set this to False, Django will not use timezone-aware datetimes.
USE_TZ = True

# Absolute filesystem path to the directory that will hold user-uploaded files.
# Example: "/var/www/example.com/media/"
MEDIA_ROOT = os.path.join(PROJECT_ROOT, 'static', 'media')

# Absolute filesystem path to the directory that will hold PRIVATE user-uploaded files.
PRIVATE_MEDIA_ROOT = os.path.join(PROJECT_ROOT, 'private', 'media')

# URL that handles the media served from MEDIA_ROOT. Make sure to use a
# trailing slash.
# Examples: "http://example.com/media/", "http://media.example.com/"
MEDIA_URL = '/media/'

# Absolute path to the directory static files should be collected to.
# Don't put anything in this directory yourself; store your static files
# in apps' "static/" subdirectories and in STATICFILES_DIRS.
# Example: "/var/www/example.com/static/"
STATIC_ROOT = os.path.join(PROJECT_ROOT, 'static', 'assets')

# URL prefix for static files.
# Example: "http://example.com/static/", "http://static.example.com/"
STATIC_URL = '/static/assets/'

STATICFILES_DIRS = (
    # Put strings here, like "/home/html/static" or "C:/www/django/static".
    # Always use forward slashes, even on Windows.
    # Don't forget to use absolute paths, not relative paths.
    # You can also name this tuple like: ('css', '/path/to/css')
    ("app", os.path.join(PROJECT_ROOT, 'frontend', 'app')),
    ("vendor", os.path.join(PROJECT_ROOT, 'frontend', 'static', 'vendor')),
    ("css", os.path.join(PROJECT_ROOT, 'frontend', 'static', 'css')),
    ("images", os.path.join(PROJECT_ROOT, 'frontend', 'static', 'images')),
    ("fonts", os.path.join(PROJECT_ROOT, 'frontend', 'static', 'fonts'))
)

# List of finder classes that know how to find static files in
# various locations.
STATICFILES_FINDERS = (
    'django.contrib.staticfiles.finders.FileSystemFinder',
    'django.contrib.staticfiles.finders.AppDirectoriesFinder',
    # 'django.contrib.staticfiles.finders.DefaultStorageFinder',
)

# List of callables that know how to import templates from various sources.
TEMPLATE_LOADERS = (
    'django.template.loaders.filesystem.Loader',
    'django.template.loaders.app_directories.Loader',
    # 'django.template.loaders.eggs.Loader',
)

TEMPLATE_DIRS = (
    (os.path.join(PROJECT_ROOT, 'templates')),
    (os.path.join(PROJECT_ROOT, 'frontend', 'app', 'templates'))
)

MIDDLEWARE_CLASSES = (
    'tenant_schemas.middleware.TenantMiddleware',
    'bluebottle.auth.middleware.UserJwtTokenMiddleware',
    'bluebottle.auth.middleware.AdminOnlyCsrf',
    'bluebottle.utils.middleware.SubDomainSessionMiddleware',
    'bluebottle.utils.middleware.LocaleMiddleware',
    'django.middleware.common.CommonMiddleware',
    'bluebottle.auth.middleware.AdminOnlySessionMiddleware',
    'bluebottle.auth.middleware.AdminOnlyAuthenticationMiddleware',
    'bluebottle.bb_accounts.middleware.LocaleMiddleware',
    'django.contrib.messages.middleware.MessageMiddleware',
    'django.middleware.clickjacking.XFrameOptionsMiddleware',
    'django.middleware.transaction.TransactionMiddleware',
    'django_tools.middlewares.ThreadLocal.ThreadLocalMiddleware',
    'bluebottle.auth.middleware.SlidingJwtTokenMiddleware'
)

REST_FRAMEWORK = {
    # Don't do basic authentication.
    'DEFAULT_FILTER_BACKENDS': ('rest_framework.filters.DjangoFilterBackend',),
    'DEFAULT_AUTHENTICATION_CLASSES': (
        'rest_framework.authentication.SessionAuthentication',
    )
}

JWT_AUTH = {
    'JWT_EXPIRATION_DELTA': datetime.timedelta(hours=12)
}

JWT_TOKEN_RENEWAL_DELTA = datetime.timedelta(minutes=30)

SWAGGER_SETTINGS = {
  'api_version': '1.1',
  'resource_url_prefix': 'api/',
  'resource_access_handler': 'bluebottle.auth.handlers.resource_access_handler',
  'is_authenticated': True
}

SHARED_APPS = (
<<<<<<< HEAD
    'bluebottle.clients',  
    'bluebottle.accounting',
    
=======
    'bluebottle.clients',
    # you must list the app where your tenant model resides in

>>>>>>> e8d15515
    # Django apps
    'south',
    'django.contrib.auth',
    'django.contrib.contenttypes',
    'django.contrib.sessions',
    'django.contrib.messages',
    'django.contrib.staticfiles',

    # 3rd party apps
    'django_extensions',
    'django_extensions.tests',
    'raven.contrib.django.raven_compat',
    'djcelery',
    'compressor',
    'sorl.thumbnail',
    'taggit',
    'taggit_autocomplete_modified',
    'micawber.contrib.mcdjango',  # Embedding videos
    'templatetag_handlebars',
    'rest_framework',
    'filetransfers',
    'loginas',
)

TENANT_APPS = (
    'south',
    'polymorphic',

    # 'social_auth',
    'social.apps.django_app.default',

    # Custom dashboard
    'fluent_dashboard',

    'admin_tools',
    'admin_tools.theming',
    'admin_tools.menu',
    'admin_tools.dashboard',

    'django.contrib.admin',
    'django.contrib.admindocs',
    'django.contrib.auth',
    'django.contrib.contenttypes',

    # FB Auth
    'bluebottle.auth',

    # Widget
    'bluebottle.widget',

    'rest_framework.authtoken',

    # Newly moved BB apps
    'bluebottle.members',
    'bluebottle.projects',
    'bluebottle.partners',
    'bluebottle.organizations',
    'bluebottle.tasks',
    'bluebottle.hbtemplates',
    'bluebottle.bluebottle_dashboard',
    'bluebottle.statistics',
    'bluebottle.homepage',
    'bluebottle.recurring_donations',
    'bluebottle.payouts',

    # Plain Bluebottle apps
    'bluebottle.wallposts',
    'bluebottle.utils',
    'bluebottle.common',
    'bluebottle.contentplugins',
    'bluebottle.contact',
    'bluebottle.geo',
    'bluebottle.pages',
    'bluebottle.news',
    'bluebottle.slides',
    'bluebottle.quotes',
    'bluebottle.payments',
    'bluebottle.payments_docdata',
    'bluebottle.payments_logger',
    'bluebottle.payments_manual',
    'bluebottle.payments_voucher',
    'bluebottle.redirects',
<<<<<<< HEAD
    'bluebottle.journals',
    'bluebottle.accounting',
    'bluebottle.csvimport',
=======
>>>>>>> e8d15515
    'bluebottle.votes',

    # Bluebottle apps with abstract models
    'bluebottle.bb_accounts',
    'bluebottle.bb_organizations',
    'bluebottle.bb_projects',
    'bluebottle.bb_tasks',
    'bluebottle.bb_fundraisers',
    'bluebottle.bb_donations',
    'bluebottle.bb_orders',
    'bluebottle.bb_payouts',
    'bluebottle.bb_follow',

    # Basic Bb implementations
    'bluebottle.fundraisers',
    'bluebottle.donations',
    'bluebottle.orders',
    'bluebottle.suggestions',

    # CMS page contents
    'fluent_contents',
    'fluent_contents.plugins.text',
    'fluent_contents.plugins.oembeditem',
    'fluent_contents.plugins.rawhtml',
    'django_wysiwyg',
    'tinymce',
    'django.contrib.humanize',
    'django_tools',
)

INSTALLED_APPS = TENANT_APPS + SHARED_APPS + ('rest_framework_swagger', 'tenant_schemas',)

TENANT_MODEL = "clients.Client"
TENANT_PROPERTIES = "bluebottle.clients.properties"

SOUTH_DATABASE_ADAPTERS = {
    'default': 'south.db.postgresql_psycopg2',
}

SOUTH_MIGRATION_MODULES = {
    'taggit': 'taggit.south_migrations',
}

TEMPLATE_CONTEXT_PROCESSORS = (
    'django.core.context_processors.request',
    'django.contrib.auth.context_processors.auth',
    'django.core.context_processors.debug',
    'django.core.context_processors.i18n',
    'django.core.context_processors.media',
    'django.core.context_processors.static',
    'django.core.context_processors.tz',
    'django.contrib.messages.context_processors.messages',
)

SESSION_SERIALIZER = 'django.contrib.sessions.serializers.JSONSerializer'

THUMBNAIL_DEBUG = True
THUMBNAIL_QUALITY = 85


# A sample logging configuration. The only tangible logging
# performed by this configuration is to send an email to
# the site admins on every HTTP 500 error when DEBUG=False.
# See http://docs.djangoproject.com/en/dev/topics/logging for
# more details on how to customize your logging configuration.
LOGGING = {
    'version': 1,
    'disable_existing_loggers': False,
    'formatters': {
        'verbose': {
            'format': '%(levelname)s %(asctime)s %(module)s %(process)d %(thread)d %(message)s'
        },
        'simple': {
            'format': '%(levelname)s %(message)s'
        },
    },
    'filters': {
        'require_debug_false': {
            '()': 'django.utils.log.RequireDebugFalse'
        }
    },
    'handlers': {
        'null': {
            'level': 'DEBUG',
            'class': 'logging.NullHandler',
        },
        'console': {
            'level': 'DEBUG',
            'class': 'logging.StreamHandler',
            'formatter': 'simple'
        },
        'mail_admins': {
            'level': 'ERROR',
            'filters': ['require_debug_false'],
            'class': 'django.utils.log.AdminEmailHandler'
        },
        'sentry': {
            'level': 'INFO',
            'class': 'raven.contrib.django.raven_compat.handlers.SentryHandler',
        },
        'payment_logs': {
            'level': 'INFO',
            'class': 'bluebottle.payments_logger.handlers.PaymentLogHandler',
        }
    },
    'loggers': {
        'null': {
            'handlers': ['null'],
            'propagate': True,
            'level': 'INFO',
        },
        'console': {
            'handlers': ['console'],
            'propagate': True,
            'level': 'INFO',
        },
        'recurring_donations': {
            'handlers': ['console'],
            'propagate': True,
            'level': 'INFO',
        },
        'bluebottle.salesforce': {
            'handlers': ['mail_admins'],
            'level': 'ERROR',
            'propagate': True,
        },
        'payments.payment': {
            'handlers': ['mail_admins', 'payment_logs', 'sentry'],
            'level': 'INFO',
            'propagate': True,
        },
        'django.request': {
            'handlers': ['mail_admins'],
            'level': 'ERROR',
            'propagate': True,
        },
    }
}

# Custom User model
AUTH_USER_MODEL = 'members.Member'

PROJECTS_PROJECT_MODEL = 'projects.Project'
PROJECT_DOCUMENT_MODEL = 'projects.ProjectDocument'
PROJECTS_PHASELOG_MODEL = 'projects.ProjectPhaseLog'

FUNDRAISERS_FUNDRAISER_MODEL = 'fundraisers.Fundraiser'

TASKS_TASK_MODEL = 'tasks.Task'
TASKS_SKILL_MODEL = 'tasks.Skill'
TASKS_TASKMEMBER_MODEL = 'tasks.TaskMember'
TASKS_TASKFILE_MODEL = 'tasks.TaskFile'

ORGANIZATIONS_ORGANIZATION_MODEL = 'organizations.Organization'
ORGANIZATIONS_MEMBER_MODEL = 'organizations.OrganizationMember'

ORDERS_ORDER_MODEL = 'orders.Order'
DONATIONS_DONATION_MODEL = 'donations.Donation'

PAYOUTS_PROJECTPAYOUT_MODEL = 'payouts.ProjectPayout'
PAYOUTS_ORGANIZATIONPAYOUT_MODEL = 'payouts.OrganizationPayout'


# Default Client properties
RECURRING_DONATIONS_ENABLED = False
DONATIONS_ENABLED = True


# For building frontend code
<<<<<<< HEAD
BB_APPS = ['wallposts', 'utils', 'contacts', 'geo', 'pages', 'news', 
           'slides', 'quotes', 'payments', 'payments-docdata', 
           'payments-voucher', 'payments-mock', 'members', 
           'organizations', 'projects', 'tasks', 'fundraisers', 
           'donations', 'orders', 'homepage', 'recurring-donations', 
           'partners']
=======
BB_APPS = ['wallposts', 'utils', 'contacts', 'geo', 'pages', 'news', 'slides',
           'quotes',
           'payments', 'payments-docdata', 'payments-voucher', 'payments-mock',
           'members', 'organizations',
           'projects', 'tasks', 'fundraisers', 'donations', 'orders',
           'homepage', 'recurring-donations', 'partners']
>>>>>>> e8d15515

MINIMAL_PAYOUT_AMOUNT = 21.00
VAT_RATE = '0.21'

# Required for handlebars_template to work properly
USE_EMBER_STYLE_ATTRS = True

# Twitter handles, per language
TWITTER_HANDLES = {
    'nl': '1procentclub',
    'en': '1percentclub',
}

DEFAULT_TWITTER_HANDLE = TWITTER_HANDLES['nl']

# Used when creating default payment address
DEFAULT_COUNTRY_CODE = 'NL'

# E-MAILS
CONTACT_EMAIL = 'contact@my-bluebottle-project.com'

# Registration
ACCOUNT_ACTIVATION_DAYS = 7
HTML_ACTIVATION_EMAIL = True

SEND_WELCOME_MAIL = False

TENANT_MAIL_PROPERTIES = {}

MULTI_TENANT_DIR = os.path.join(PROJECT_ROOT, 'clients')

TENANT_BASE = os.path.join(PROJECT_ROOT, 'static', 'media')

PROJECT_PAYOUT_FEES = {
    'beneath_threshold': 1,
    'fully_funded': .05,
    'not_fully_funded': .05
}

EXPOSED_TENANT_PROPERTIES = ['mixpanel', 'analytics', 'maps_api_key',
                             'git_commit', 'debug', 'compress_templates',
                             'facebook_auth_id', 'installed_apps', 'bb_apps']

MIXPANEL = ''
MAPS_API_KEY = ''
ANALYTICS = ''
GIT_COMMIT = ''
DEBUG = True
COMPRESS_TEMPLATES = False
FACEBOOK_AUTH_ID = ''

CELERY_MAIL = False
SEND_MAIL = True

IMAGE_ALLOWED_MIME_TYPES = ('image/png', 'image/jpeg', 'image/gif',)

CLOSED_SITE = False

SOCIAL_AUTH_PIPELINE = (
    'bluebottle.auth.utils.user_from_request',
    'social.pipeline.social_auth.social_details',
    'social.pipeline.social_auth.social_uid',
    'social.pipeline.social_auth.auth_allowed',
    'social.pipeline.social_auth.social_user',
    'social.pipeline.user.get_username',
    'social.pipeline.social_auth.associate_by_email',
    'social.pipeline.user.create_user',
    'social.pipeline.social_auth.associate_user',
    'social.pipeline.social_auth.load_extra_data',
    'social.pipeline.user.user_details',
    'bluebottle.auth.utils.set_language',
    'bluebottle.auth.utils.save_profile_picture',
    'bluebottle.auth.utils.get_extra_facebook_data',
    'bluebottle.auth.utils.send_welcome_mail_pipe'
)

AUTHENTICATION_BACKENDS = (
    'bluebottle.social.backends.NoStateFacebookOAuth2',
    'social.backends.facebook.FacebookAppOAuth2',
    'django.contrib.auth.backends.ModelBackend',
)<|MERGE_RESOLUTION|>--- conflicted
+++ resolved
@@ -149,15 +149,9 @@
 }
 
 SHARED_APPS = (
-<<<<<<< HEAD
     'bluebottle.clients',  
     'bluebottle.accounting',
     
-=======
-    'bluebottle.clients',
-    # you must list the app where your tenant model resides in
-
->>>>>>> e8d15515
     # Django apps
     'south',
     'django.contrib.auth',
@@ -240,12 +234,10 @@
     'bluebottle.payments_manual',
     'bluebottle.payments_voucher',
     'bluebottle.redirects',
-<<<<<<< HEAD
+    'bluebottle.votes',
     'bluebottle.journals',
     'bluebottle.accounting',
     'bluebottle.csvimport',
-=======
->>>>>>> e8d15515
     'bluebottle.votes',
 
     # Bluebottle apps with abstract models
@@ -415,21 +407,10 @@
 
 
 # For building frontend code
-<<<<<<< HEAD
-BB_APPS = ['wallposts', 'utils', 'contacts', 'geo', 'pages', 'news', 
-           'slides', 'quotes', 'payments', 'payments-docdata', 
-           'payments-voucher', 'payments-mock', 'members', 
-           'organizations', 'projects', 'tasks', 'fundraisers', 
-           'donations', 'orders', 'homepage', 'recurring-donations', 
-           'partners']
-=======
-BB_APPS = ['wallposts', 'utils', 'contacts', 'geo', 'pages', 'news', 'slides',
-           'quotes',
-           'payments', 'payments-docdata', 'payments-voucher', 'payments-mock',
-           'members', 'organizations',
+BB_APPS = ['wallposts', 'utils', 'contacts', 'geo', 'pages', 'news', 'slides', 'quotes',
+           'payments', 'payments-docdata', 'payments-voucher', 'payments-mock', 'members', 'organizations',
            'projects', 'tasks', 'fundraisers', 'donations', 'orders',
            'homepage', 'recurring-donations', 'partners']
->>>>>>> e8d15515
 
 MINIMAL_PAYOUT_AMOUNT = 21.00
 VAT_RATE = '0.21'
