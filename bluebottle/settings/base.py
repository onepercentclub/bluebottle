--- conflicted
+++ resolved
@@ -153,9 +153,9 @@
 }
 
 SHARED_APPS = (
-    'bluebottle.clients',  
+    'bluebottle.clients',
     'bluebottle.accounting',
-    
+
     # Django apps
     'south',
     'django.contrib.auth',
@@ -239,14 +239,11 @@
     'bluebottle.payments_voucher',
     'bluebottle.redirects',
     'bluebottle.votes',
-<<<<<<< HEAD
-    'bluebottle.rewards',
-=======
     'bluebottle.journals',
     'bluebottle.accounting',
     'bluebottle.csvimport',
     'bluebottle.votes',
->>>>>>> d5ace8f9
+    'bluebottle.rewards',
 
     # Bluebottle apps with abstract models
     'bluebottle.bb_accounts',
