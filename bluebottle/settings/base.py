--- conflicted
+++ resolved
@@ -198,11 +198,8 @@
 LOCALE_REDIRECT_IGNORE = ('/docs', '/go', '/api', '/payments_docdata',
                           '/payments_mock', '/payments_interswitch',
                           '/payments_vitepay', '/payments_flutterwave',
-<<<<<<< HEAD
-                          '/payments_lipisha', '/media', '/surveys')
-=======
-                          '/media', '/surveys', '/token')
->>>>>>> 08ddd12b
+                          '/payments_lipisha', '/media',
+                          '/surveys', '/token')
 
 SOCIAL_AUTH_STRATEGY = 'social.strategies.django_strategy.DjangoStrategy'
 SOCIAL_AUTH_STORAGE = 'social.apps.django_app.default.models.DjangoStorage'
