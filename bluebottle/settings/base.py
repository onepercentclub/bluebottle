import datetime
import os
from collections import OrderedDict

from .payments import *  # noqa
from .admin_dashboard import *  # noqa
from django.utils.translation import ugettext_lazy as _

import rules
from PIL import ImageFile

BASE_DIR = os.path.abspath(os.path.join(
    os.path.dirname(__file__), os.path.pardir, os.path.pardir))
PROJECT_ROOT = BASE_DIR


DEBUG = True
COMPRESS_ENABLED = False
COMPRESS_TEMPLATES = False

INCLUDE_TEST_MODELS = False

ADMINS = (
    # ('Your Name', 'your_email@example.com'),
)

MANAGERS = ADMINS

# Hosts/domain names that are valid for this site; required if DEBUG is False
# See https://docs.djangoproject.com/en/1.5/ref/settings/#allowed-hosts
ALLOWED_HOSTS = ['localhost', '127.0.0.1']

# Local time zone for this installation. Choices can be found here:
# http://en.wikipedia.org/wiki/List_of_tz_zones_by_name
# although not all choices may be available on all operating systems.
# In a Windows environment this must be set to your system time zone.
TIME_ZONE = 'Europe/Amsterdam'

# Available user interface translations
# Ref: https://docs.djangoproject.com/en/1.4/ref/settings/#languages
#
# Default language code for this installation. All choices can be found here:
# http://www.i18nguy.com/unicode/language-identifiers.html
LANGUAGE_CODE = 'en'

# This is defined here as a do-nothing function because we can't import
# django.utils.translation -- that module depends on the settings.
gettext_noop = lambda s: s

SITE_ID = 1

# If you set this to False, Django will make some optimizations so as not
# to load the internationalization machinery.
USE_I18N = True

# If you set this to False, Django will not format dates, numbers and
# calendars according to the current locale.
USE_L10N = True

# If you set this to False, Django will not use timezone-aware datetimes.
USE_TZ = True

# Absolute filesystem path to the directory that will hold user-uploaded files.
# Example: "/var/www/example.com/media/"
MEDIA_ROOT = os.path.join(PROJECT_ROOT, 'static', 'media')

TENANT_BASE = os.path.join(PROJECT_ROOT, 'static', 'media')

# Absolute filesystem path to the directory that will hold PRIVATE user-uploaded files.
PRIVATE_MEDIA_ROOT = os.path.join(PROJECT_ROOT, 'private', 'media')

# URL that handles the media served from MEDIA_ROOT. Make sure to use a
# trailing slash.
# Examples: "http://example.com/media/", "http://media.example.com/"
MEDIA_URL = '/media/'

# Absolute path to the directory static files should be collected to.
# Don't put anything in this directory yourself; store your static files
# in apps' "static/" subdirectories and in STATICFILES_DIRS.
# Example: "/var/www/example.com/static/"
STATIC_ROOT = os.path.join(PROJECT_ROOT, 'static', 'assets')

# URL prefix for static files.
# Example: "http://example.com/static/", "http://static.example.com/"
STATIC_URL = '/static/assets/'

STATICFILES_DIRS = (
    os.path.join(BASE_DIR, 'bluebottle/static'),
    # Put strings here, like "/home/html/static" or "C:/www/django/static".
    # Always use forward slashes, even on Windows.
    # Don't forget to use absolute paths, not relative paths.
    # You can also name this tuple like: ('css', '/path/to/css')
)

ROOT_URLCONF = 'bluebottle.urls'

MULTI_TENANT_DIR = os.path.join(PROJECT_ROOT, 'tenants')

COMPRESS_OUTPUT_DIR = 'compressed'

FILE_UPLOAD_PERMISSIONS = 0o644

# List of finder classes that know how to find static files in
# various locations.
STATICFILES_FINDERS = (
    'django.contrib.staticfiles.finders.FileSystemFinder',
    'django.contrib.staticfiles.finders.AppDirectoriesFinder',
    'tenant_extras.staticfiles_finders.TenantStaticFilesFinder'
)

# List of callables that know how to import templates from various sources.

TEMPLATES = [
    {
        'BACKEND': 'django.template.backends.django.DjangoTemplates',
        'OPTIONS': {
            'debug': DEBUG,
            'loaders': [
                'tenant_extras.template_loaders.FilesystemLoader',
                'django.template.loaders.filesystem.Loader',
                'django.template.loaders.app_directories.Loader',
                'django.template.loaders.eggs.Loader',
                'admin_tools.template_loaders.Loader',
            ],
            'context_processors': [
                'bluebottle.clients.context_processors.tenant',
                'django.template.context_processors.request',
                'django.contrib.auth.context_processors.auth',
                'django.template.context_processors.debug',
                'django.template.context_processors.i18n',
                'django.template.context_processors.media',
                'django.template.context_processors.static',
                'django.template.context_processors.tz',
                'django.contrib.messages.context_processors.messages',
                'social_django.context_processors.backends',
                'social_django.context_processors.login_redirect',
                'tenant_extras.context_processors.conf_settings',
                'tenant_extras.context_processors.tenant_properties'
            ],
        },
    },
]

FORM_RENDERER = 'django.forms.renderers.TemplatesSetting'

MIDDLEWARE_CLASSES = (
    'django.middleware.cache.UpdateCacheMiddleware',
    'bluebottle.bluebottle_drf2.middleware.MethodOverrideMiddleware',
    'tenant_schemas.middleware.TenantMiddleware',
    'bluebottle.clients.middleware.MediaMiddleware',
    'tenant_extras.middleware.TenantLocaleMiddleware',
    'bluebottle.redirects.middleware.RedirectFallbackMiddleware',
    'bluebottle.auth.middleware.UserJwtTokenMiddleware',
    'bluebottle.utils.middleware.SubDomainSessionMiddleware',
    'bluebottle.utils.middleware.APILanguageMiddleware',
    'bluebottle.auth.middleware.AdminOnlySessionMiddleware',
    'bluebottle.auth.middleware.AdminOnlyCsrf',
    'bluebottle.auth.middleware.AdminOnlyAuthenticationMiddleware',
    'corsheaders.middleware.CorsMiddleware',
    'django.middleware.common.CommonMiddleware',
    'bluebottle.auth.middleware.LockdownMiddleware',
    'django.contrib.messages.middleware.MessageMiddleware',
    'django.middleware.clickjacking.XFrameOptionsMiddleware',
    'django_tools.middlewares.ThreadLocal.ThreadLocalMiddleware',
    'bluebottle.auth.middleware.SlidingJwtTokenMiddleware',
    'django.middleware.cache.FetchFromCacheMiddleware',
    'bluebottle.auth.middleware.LogAuthFailureMiddleWare',
)

REST_FRAMEWORK = {
    'DEFAULT_FILTER_BACKENDS': ('django_filters.rest_framework.DjangoFilterBackend',),
    'DEFAULT_AUTHENTICATION_CLASSES': (
        'rest_framework_jwt.authentication.JSONWebTokenAuthentication',
        'rest_framework.authentication.SessionAuthentication',
        'rest_framework.authentication.TokenAuthentication'
    ),
    'DEFAULT_RENDERER_CLASSES': (
        'rest_framework.renderers.JSONRenderer',
    ),
    'DEFAULT_PERMISSION_CLASSES': (
        'bluebottle.utils.permissions.TenantConditionalOpenClose',
    ),
}

JWT_AUTH = {
    'JWT_EXPIRATION_DELTA': datetime.timedelta(days=7),
    'JWT_LEEWAY': 0,
    'JWT_VERIFY': True,
    'JWT_VERIFY_EXPIRATION': True,
    'JWT_ALLOW_TOKEN_RENEWAL': True,
    # After the renewal limit it isn't possible to request a token refresh
    # => time token first created + renewal limit.
    'JWT_TOKEN_RENEWAL_LIMIT': datetime.timedelta(days=90),
    'JWT_GET_USER_SECRET_KEY': 'bluebottle.members.utils.get_jwt_secret',

}

# Time between attempts to refresh the jwt token automatically on standard request
# TODO: move this setting into the JWT_AUTH settings.
JWT_TOKEN_RENEWAL_DELTA = datetime.timedelta(minutes=30)

# List of paths to ignore for locale redirects
LOCALE_REDIRECT_IGNORE = ('/docs', '/go', '/api', '/payments_docdata',
                          '/payments_mock', '/payments_interswitch',
                          '/payments_vitepay', '/payments_flutterwave',
                          '/payments_lipisha', '/payments_beyonic',
                          '/payments_stripe', '/payouts_stripe',
                          '/media', '/downloads', '/login-with',
                          '/surveys', '/token', '/jet')

SOCIAL_AUTH_STRATEGY = 'social.strategies.django_strategy.DjangoStrategy'
SOCIAL_AUTH_STORAGE = 'social_django.models.DjangoStorage'


PASSWORD_HASHERS = (
    'django.contrib.auth.hashers.PBKDF2PasswordHasher',
    'django.contrib.auth.hashers.PBKDF2SHA1PasswordHasher',
    'django.contrib.auth.hashers.BCryptSHA256PasswordHasher',
    'django.contrib.auth.hashers.BCryptPasswordHasher',
    'django.contrib.auth.hashers.SHA1PasswordHasher',
    'django.contrib.auth.hashers.MD5PasswordHasher',
    'django.contrib.auth.hashers.CryptPasswordHasher',
    'hashers_passlib.phpass',
)

AUTHENTICATION_BACKENDS = (
    'axes.backends.AxesModelBackend',
    'bluebottle.social.backends.NoStateFacebookOAuth2',
    'social.backends.facebook.FacebookAppOAuth2',
    'django.contrib.auth.backends.ModelBackend',
    'bluebottle.utils.backends.AnonymousAuthenticationBackend'
)


AUTH_PASSWORD_VALIDATORS = [
    {
        'NAME': 'django.contrib.auth.password_validation.MinimumLengthValidator',
        'OPTIONS': {
            'min_length': 8,
        }
    },
]

SOCIAL_AUTH_PIPELINE = (
    'bluebottle.auth.utils.user_from_request',
    'social.pipeline.social_auth.social_details',
    'social.pipeline.social_auth.social_uid',
    'social.pipeline.social_auth.auth_allowed',
    'social.pipeline.social_auth.social_user',
    'bluebottle.auth.utils.fallback_email',
    'social.pipeline.user.get_username',
    'social.pipeline.social_auth.associate_by_email',
    'social.pipeline.user.create_user',
    'social.pipeline.social_auth.associate_user',
    'social.pipeline.social_auth.load_extra_data',
    'social.pipeline.user.user_details',
    'bluebottle.auth.utils.refresh',
    'bluebottle.auth.utils.set_language',
    'bluebottle.auth.utils.save_profile_picture',
    'bluebottle.auth.utils.get_extra_facebook_data',
)

AFOM_ENABLED = False

SHARED_APPS = (
    'tenant_schemas',
    'bluebottle.clients',  # you must list the app where your tenant model resides in

    # Django apps
    'django.contrib.sessions',
    'django.contrib.messages',
    'django.contrib.staticfiles',
    'django.contrib.postgres',

    'mapwidgets',

    # 3rd party apps
    'lockdown',
    'django_extensions',
    'raven.contrib.django',
    'djcelery',
    'micawber.contrib.mcdjango',  # Embedding videos
    'loginas',
    'geoposition',
    'tenant_extras',
    'localflavor',
    'filetransfers',
    'corsheaders',
    'djmoney_rates',
    'parler',
    'daterange_filter',
    'adminsortable',
    'django_summernote',
    'django_singleton_admin',
    'django_filters',
    'multiselectfield',
)

TENANT_APPS = (
    'polymorphic',
    'modeltranslation',

    'social_django',
    'django.contrib.contenttypes',
    # Allow the Bluebottle common app to override the admin branding
    'bluebottle.common',
    'bluebottle.token_auth',

    'bluebottle.bluebottle_dashboard',
    'jet',
    'jet.dashboard',

    'rest_framework',

    'admin_tools',
    # 'admin_tools.theming',
    # 'admin_tools.menu',
    # 'admin_tools.dashboard',

    # Thumbnails
    'sorl.thumbnail',

    # FB Auth
    'bluebottle.auth',

    'django.contrib.admin',
    'django.contrib.sites',
    'django.contrib.admindocs',
    'django.contrib.auth',

    'bb_salesforce',

    'rest_framework.authtoken',
    'django_elasticsearch_dsl',

    'bluebottle.fsm',
    'bluebottle.looker',
    'bluebottle.exports',

    'bluebottle.members',
    'bluebottle.projects',
    'bluebottle.organizations',

    'bluebottle.transitions',
    'bluebottle.files',
    'bluebottle.follow',
    'bluebottle.initiatives',
    'bluebottle.activities',
    'bluebottle.events',
    'bluebottle.assignments',
    'bluebottle.funding',
    'bluebottle.funding_pledge',
    'bluebottle.funding_stripe',
    'bluebottle.funding_vitepay',
    'bluebottle.funding_flutterwave',
    'bluebottle.funding_lipisha',

    'bluebottle.tasks',
    'bluebottle.homepage',
    'bluebottle.payouts',
    'bluebottle.payouts_dorado',
    'bluebottle.surveys',
    'bluebottle.wallposts',
    'bluebottle.utils',
    'bluebottle.analytics',
    'bluebottle.categories',
    'bluebottle.contentplugins',
    'bluebottle.contact',
    'bluebottle.geo',
    'bluebottle.pages',
    'bluebottle.mails',
    'bluebottle.notifications',
    'bluebottle.news',
    'bluebottle.slides',
    'bluebottle.quotes',
    'bluebottle.payments',
    'bluebottle.payments_beyonic',
    'bluebottle.payments_docdata',
    'bluebottle.payments_external',
    'bluebottle.payments_flutterwave',
    'bluebottle.payments_interswitch',
    'bluebottle.payments_lipisha',
    'bluebottle.payments_logger',
    'bluebottle.payments_pledge',
    'bluebottle.payments_stripe',
    'bluebottle.payments_telesom',
    'bluebottle.payments_vitepay',
    'bluebottle.payments_voucher',
    'bluebottle.redirects',
    'bluebottle.statistics',
    'bluebottle.suggestions',
    'bluebottle.terms',
    'bluebottle.votes',
    'bluebottle.social',
    'bluebottle.rewards',
    'bluebottle.scim',

    # Custom dashboard
    # 'fluent_dashboard',

    # Bluebottle apps with abstract models
    'bluebottle.bb_accounts',
    'bluebottle.bb_projects',
    'bluebottle.bb_tasks',
    'bluebottle.bb_fundraisers',
    'bluebottle.bb_orders',
    'bluebottle.bb_payouts',
    'bluebottle.bb_follow',

    # Basic Bb implementations
    'bluebottle.fundraisers',
    'bluebottle.donations',
    'bluebottle.orders',

    # CMS page contents
    'fluent_contents',
    'fluent_contents.plugins.text',
    'fluent_contents.plugins.oembeditem',
    'fluent_contents.plugins.rawhtml',
    'django_wysiwyg',
    'tinymce',
    'django.contrib.humanize',
    'django_tools',
    'taggit',

    'bluebottle.cms',

    # Note: Fixes the incorrect formatting of money values in the back-office
    # https://github.com/django-money/django-money/issues/232
    'djmoney',
    'django_singleton_admin',
    'nested_inline',
    'permissions_widget',
    'django.forms',
    'axes',
    'captcha',
)


INSTALLED_APPS = list(SHARED_APPS) + [app for app in TENANT_APPS if app not in SHARED_APPS]

CSRF_USE_SESSIONS = True
SESSION_COOKIE_SECURE = True

TENANT_MODEL = "clients.Client"
TENANT_PROPERTIES = "bluebottle.clients.properties"

SESSION_SERIALIZER = 'django.contrib.sessions.serializers.JSONSerializer'
SESSION_ENGINE = 'bluebottle.clients.session_backends'

THUMBNAIL_DEBUG = False
THUMBNAIL_QUALITY = 85
THUMBNAIL_PRESERVE_FORMAT = True

DATA_UPLOAD_MAX_MEMORY_SIZE = 52428800  # 50MB
DATA_UPLOAD_MAX_NUMBER_FIELDS = 10240

LOGGING = {
    'version': 1,
    'disable_existing_loggers': False,
    'formatters': {
        'verbose': {
            'format': '%(asctime)s %(levelname)s %(name) %(module)s %(process)d %(thread)d %(message)s'
        },
        'simple': {
            'format': '%(asctime)s %(levelname)s %(name)s %(message)s'
        },
        'json': {
            '()': 'bluebottle.utils.formatters.JsonFormatter'
        },
    },
    'filters': {
        'require_debug_false': {
            '()': 'django.utils.log.RequireDebugFalse'
        },
        'require_debug_true': {
            '()': 'django.utils.log.RequireDebugTrue'
        }
    },
    'handlers': {
        'null': {
            'level': 'DEBUG',
            'class': 'logging.NullHandler',
        },
        'console': {
            'level': 'DEBUG',
            'filters': ['require_debug_true'],
            'class': 'logging.StreamHandler',
            'formatter': 'simple'
        },
        'mail_admins': {
            'level': 'ERROR',
            'filters': ['require_debug_false'],
            'class': 'django.utils.log.AdminEmailHandler'
        },
        'sentry': {
            'level': 'INFO',
            'class': 'raven.contrib.django.raven_compat.handlers.SentryHandler',
        },
        'payment_logs': {
            'level': 'INFO',
            'class': 'bluebottle.payments_logger.handlers.PaymentLogHandler',
        },
        'json': {
            'level': 'INFO',
            'class': 'logging.handlers.TimedRotatingFileHandler',
            'filename': os.path.join(PROJECT_ROOT, 'logs', 'api-json.log'),
            'formatter': 'json',
            'when': 'midnight',
        },
        'syslog': {
            'level': 'INFO',
            'class': 'logging.handlers.SysLogHandler',
            'formatter': 'verbose',
            'facility': 'local0',
        },
        'default': {
            'level': 'INFO',
            'class': 'logging.StreamHandler',
            'formatter': 'verbose'
        }
    },
    'loggers': {
        'django.request': {
            'handlers': ['mail_admins'],
            'propagate': True,
            'level': 'ERROR',
        },
        'bluebottle': {
            'handlers': ['console', 'syslog'],
            'propagate': True,
            'level': 'INFO',
        },
        'bluebottle.salesforce': {
            'handlers': ['mail_admins'],
            'propagate': True,
            'level': 'ERROR',
        },
        'payments.payment': {
            'handlers': ['mail_admins', 'payment_logs', 'sentry'],
            'propagate': False,
            'level': 'INFO',
        },
    }
}

# Custom User model
AUTH_USER_MODEL = 'members.Member'

SOCIAL_AUTH_USER_FIELDS = ('username', 'email', 'first_name', 'last_name',)
SOCIAL_AUTH_PROTECTED_USER_FIELDS = ['email', ]
SOCIAL_AUTH_USERNAME_IS_FULL_EMAIL = True
SOCIAL_AUTH_USER_MODEL = 'members.Member'
SOCIAL_AUTH_FACEBOOK_SCOPE = ['email', 'user_friends', 'public_profile', 'user_birthday']
SOCIAL_AUTH_FACEBOOK_EXTRA_DATA = [('birthday', 'birthday')]

# Default Client properties
DONATIONS_ENABLED = True

# Analytics Service
ANALYTICS_ENABLED = False
ANALYTICS_BACKENDS = {
    # 'influxdb': {
    #     'handler_class': 'bluebottle.analytics.backends.InfluxExporter',
    #     'host': 'localhost',
    #     'port': 8086,
    #     'username': '',
    #     'password': '',
    #     'database': 'platform_v1',
    #     'measurement': 'saas',
    #     'ssl': True
    # },
    # 'file': {
    #     'handler_class': 'bluebottle.analytics.backends.FileExporter',
    #     'base_dir': os.path.join(PROJECT_ROOT, 'analytics'),
    #     'measurement': 'saas',
    # }
}

ANALYTICS_FRONTEND = ''
ANALYTICS_BACKOFFICE_ENABLED = True
REPORTING_BACKOFFICE_ENABLED = False
PARTICIPATION_BACKOFFICE_ENABLED = False
REPORT_SQL_DIR = ''

# PROJECT_TYPES = ['sourcing', 'funding'] or ['sourcing'] or ['funding']
# PROJECT_CREATE_FLOW = 'combined' or 'choice'
# If only one project type is set then project create should be set to 'combined'
PROJECT_CREATE_TYPES = ['funding']
PROJECT_CREATE_FLOW = 'combined'
PROJECT_CONTACT_TYPES = [
    'organization',
]
PROJECT_CONTACT_METHOD = 'mail'

# For building frontend code
BB_APPS = []

# Twitter handles, per language
TWITTER_HANDLES = {
    'nl': '1procentclub',
    'en': '1percentclub',
}

DEFAULT_TWITTER_HANDLE = TWITTER_HANDLES['nl']

# Used when creating default payment address
DEFAULT_COUNTRY_CODE = 'NL'

# E-MAILS
CONTACT_EMAIL = 'contact@my-bluebottle-project.com'

# Registration
ACCOUNT_ACTIVATION_DAYS = 7
HTML_ACTIVATION_EMAIL = False

SEND_WELCOME_MAIL = True

EMAIL_BACKEND = 'bluebottle.utils.email_backend.TestMailBackend'

# and provide a default (without it django-rest-framework-jwt will default
# to SECRET_KEY. Even better, provide one in a client's properties.py file
TENANT_JWT_SECRET = 'global-tenant-secret'

# email properties
TENANT_MAIL_PROPERTIES = {
    'logo': '',
    'address': '',
    'sender': '',
    'footer': '',
    'website': '',
}

CLOSED_SITE = False
PARTNER_LOGIN = False

EXPOSED_TENANT_PROPERTIES = [
    'mixpanel', 'analytics', 'maps_api_key', 'git_commit',
    'social_auth_facebook_key', 'date_format', 'bb_apps', 'donation_amounts',
    'facebook_sharing_reviewed', 'project_create_flow', 'project_create_types',
    'project_contact_types', 'project_contact_method', 'closed_site',
    'partner_login', 'share_options', 'sso_url', 'project_suggestions',
    'readOnlyFields', 'search_options', 'tasks'
]

DEFAULT_FILE_STORAGE = 'bluebottle.utils.storage.TenantFileSystemStorage'

PROJECT_PAYOUT_FEES = {
    'beneath_threshold': 1,
    'fully_funded': .05,
    'not_fully_funded': .05
}

LIVE_PAYMENTS_ENABLED = False
MINIMAL_PAYOUT_AMOUNT = 20

CELERY_MAIL = False
SEND_MAIL = False

DJANGO_WYSIWYG_FLAVOR = "tinymce_advanced"

# Sometimes images crash projects
# Error: Exception Value: image file is truncated (26 bytes not processed)
# This fixes it
# TODO: properly investigate

ImageFile.LOAD_TRUNCATED_IMAGES = True

IMAGE_ALLOWED_MIME_TYPES = ('image/png', 'image/jpeg', 'image/gif', 'image/svg+xml')

EXPORTDB_EXPORT_CONF = {
    'models': OrderedDict([
        ('members.Member', {
            'fields': (
                ('id', 'User ID'),
                ('remote_id', 'Remote ID'),
                ('get_full_name', 'Name'),
                ('first_name', 'First Name'),
                ('last_name', 'Last Name'),
                ('email', 'Email'),
                ('location__name', _('Office location')),
                ('place__locality', 'Location'),
                ('place__country__name', 'Country'),
                ('date_joined', 'Date joined'),
                ('updated', 'Last update'),
            ),
            'resource_class': 'bluebottle.exports.resources.UserResource',
            'title': _('Users'),
        }),
        ('initiatives.Initiative', {
            'fields': (
                ('id', 'Initiative ID'),
                ('owner__id', 'User ID'),
                ('owner__remote_id', 'Remote ID'),
                ('owner__email', 'Email'),
                ('reviewer__id', 'Reviewer ID'),
                ('status', 'Status'),
                ('title', 'Title'),
                ('theme__name', 'Theme'),
                ('location', _('Office location')),
                ('location__group', 'Region'),
                ('place__locality', 'Location'),
                ('place__country__name', 'Country'),
                ('place__country__alpha2_code', 'Country Code'),
                ('pitch', 'Pitch'),
                ('story', 'Story'),
                ('image__file', 'Image'),

                ('created', 'Date created'),
                ('updated', 'Last update'),
            ),
            'resource_class': 'bluebottle.exports.resources.InitiativeResource',
            'title': _('Initiatives'),
        }),
        ('assignments.Assignment', {
            'fields': (
                ('id', 'Task ID'),
                ('initiative__title', 'Initiative Title'),
                ('initiative__id', 'Initiative ID'),
                ('owner__id', 'User ID'),
                ('owner__remote_id', 'Remote ID'),
                ('owner__email', 'Email'),
                ('title', 'Title'),
                ('description', 'Description'),
                ('status', 'Status'),
                ('location__locality', 'Location'),
                ('location__country__name', 'Country'),
                ('location__country__alpha2_code', 'Country Code'),

                ('location', 'Task location'),
                ('skill', 'Expertise'),
                ('capacity', 'People needed'),
                ('duration', 'Time needed'),
                ('preparation', 'Preparation time'),
                ('start_time', 'Start time'),
                ('people_applied', 'People applied'),
                ('date', 'End date'),
                ('end_date_type', 'End date type'),

                ('created', 'Date created'),
                ('updated', 'Last update'),
            ),
            'resource_class': 'bluebottle.exports.resources.AssignmentResource',
            'title': _('Tasks'),
        }),
        ('assignments.Applicant', {
            'fields': (
                ('id', 'Contribution ID'),
                ('activity__title', 'Activity Title'),
                ('activity__id', 'Activity ID'),
                ('user__id', 'User ID'),
                ('user__remote_id', 'Remote ID'),
                ('user__email', 'Email'),
                ('status', 'Status'),

                ('time_spent', 'Time spent'),

                ('created', 'Date created'),
                ('updated', 'Last update'),
            ),
            'resource_class': 'bluebottle.exports.resources.ApplicantResource',
            'title': _('Task contributions'),
        }),
        ('events.Event', {
            'fields': (
                ('id', 'Task ID'),
                ('initiative__title', 'Initiative Title'),
                ('initiative__id', 'Initiative ID'),
                ('owner__id', 'User ID'),
                ('owner__remote_id', 'Remote ID'),
                ('owner__email', 'Email'),
                ('title', 'Title'),
                ('description', 'Description'),
                ('status', 'Status'),

                ('location__locality', 'Location'),
                ('location__country__name', 'Country'),
                ('location__country__alpha2_code', 'Country Code'),

                ('capacity', 'People needed'),
                ('start', 'Start'),
                ('duration', 'Time needed'),
                ('created', 'Date created'),
                ('updated', 'Last update'),
            ),
            'resource_class': 'bluebottle.exports.resources.EventResource',
            'title': _('Events'),
        }),
        ('events.Participant', {
            'fields': (
                ('id', 'Contribution ID'),
                ('activity__title', 'Activity Title'),
                ('activity__id', 'Activity ID'),
                ('user__id', 'User ID'),
                ('user__remote_id', 'Remote ID'),
                ('user__email', 'Email'),
                ('status', 'Status'),

                ('time_spent', 'Time spent'),

                ('created', 'Date created'),
                ('updated', 'Last update'),
            ),
            'resource_class': 'bluebottle.exports.resources.ParticipantResource',
            'title': _('Event contributions'),
        }),
        ('funding.Funding', {
            'fields': (
                ('id', 'Funding ID'),
                ('initiative__title', 'Initiative Title'),
                ('initiative__id', 'Initiative ID'),
                ('owner__id', 'User ID'),
                ('owner__remote_id', 'Remote ID'),
                ('owner__email', 'Email'),
                ('title', 'Title'),
                ('description', 'Description'),
                ('status', 'Status'),

                ('target', 'Target'),
                ('amount_matching', 'Amount matching'),
                ('amount_donated', 'Amount donated'),
                ('deadline', 'Deadline'),

                ('created', 'Date created'),
                ('updated', 'Last update'),
            ),
            'resource_class': 'bluebottle.exports.resources.EventResource',
            'title': _('Funding activities'),
        }),
        ('funding.Donation', {
            'fields': (
                ('id', 'Contribution ID'),
                ('activity__title', 'Activity Title'),
                ('activity__id', 'Activity ID'),
                ('user__id', 'User ID'),
                ('user__remote_id', 'Remote ID'),
                ('user__email', 'Email'),
                ('status', 'Status'),

                ('amount', 'Amount'),
                ('anonymous', 'Anonymous'),
                ('reward__name', 'Reward'),
                ('name', 'Name'),

                ('created', 'Date created'),
                ('updated', 'Last update'),
            ),
            'resource_class': 'bluebottle.exports.resources.DonationResource',
            'title': _('Funding contributions'),
        }),
    ])
}
EXPORTDB_CONFIRM_FORM = 'bluebottle.exports.forms.ExportDBForm'
EXPORTDB_EXPORT_ROOT = os.path.join(MEDIA_ROOT, '%s', 'exports')
EXPORTDB_PERMISSION = rules.is_group_member('Staff') | rules.is_superuser
EXPORTDB_USE_CELERY = True
EXPORTDB_EXPORT_MEDIA_URL = os.path.join(MEDIA_URL, 'exports')

# maximum delta between from/to date for exports
EXPORT_MAX_DAYS = 366 * 3

TOKEN_AUTH_SETTINGS = 'bluebottle.clients.properties'

# FIXME: When caching is made tenant aware, re-enable fluent caching
FLUENT_CONTENTS_CACHE_OUTPUT = False

CACHE_MIDDLEWARE_SECONDS = 0

# Amounts shown in donation modal
DONATION_AMOUNTS = {
    'EUR': (25, 50, 75, 100),
    'USD': (20, 50, 100, 200),
    'NGN': (2000, 5000, 10000, 25000),
    'XOF': (500, 1000, 2000, 5000),
}

DEFAULT_CURRENCY = 'EUR'

# By default we do not show suggestion on the start-project page
PROJECT_SUGGESTIONS = False

# Social share options in project/fundraiser detail
SHARE_OPTIONS = {
    'twitter': True,
    'facebook': True,
    'linkedin': False,
    'embedded': False,
    'link': False,
    'flyer': False
}

SHOW_DONATION_AMOUNTS = True

# Salesforce connection settings
SALESFORCE_QUERY_TIMEOUT = 15
REQUESTS_MAX_RETRIES = 0
SF_LAZY_CONNECT = True

SOCIAL_AUTH_FACEBOOK_PROFILE_EXTRA_PARAMS = {
    'fields': 'id,name,email,first_name,last_name,link',  # needed starting from protocol v2.4
}

SURVEYGIZMO_API_TOKEN = ''
SURVEYGIZMO_API_SECRET = ''

GEOPOSITION_GOOGLE_MAPS_API_KEY = ''

DJANGO_MONEY_RATES = {
    'DEFAULT_BACKEND': 'djmoney_rates.backends.OpenExchangeBackend',
    'OPENEXCHANGE_URL': 'http://openexchangerates.org/api/latest.json',
    'OPENEXCHANGE_APP_ID': '3e53678e72c140b4857dc5bb1deb59dc',
    'OPENEXCHANGE_BASE_CURRENCY': 'USD',
}
AUTO_CONVERT_MONEY = False

LOCKDOWN_URL_EXCEPTIONS = [
    r'^/api/funding/vitepay/webhook/'
    r'^/api/scim/v2/'
]
<<<<<<< HEAD
=======

>>>>>>> b640e0c9
THUMBNAIL_ENGINE = 'sorl_watermarker.engines.pil_engine.Engine'
THUMBNAIL_WATERMARK_ALWAYS = False

REMINDER_MAIL_DELAY = 60 * 24 * 3  # Three days

SEARCH_OPTIONS = {
    'filters': {
        'projects': [
            {
                'name': 'status'
            },
            {
                'name': 'location'
            },
            {
                'name': 'theme'
            }
        ]
    }
}

TASKS = {
    'cv_upload': 'disabled',  # allowed, required or disabled
    'accepting': 'manual',
    'plus_one': False,
    'show_accepting': True
}

ENABLE_REFUNDS = False


def static_url(url):
    return os.path.join(STATIC_URL, url)


SUMMERNOTE_CONFIG = {
    # Using SummernoteWidget - iframe mode
    'toolbar': [
        ['style', ['style']],
        ['style', ['bold', 'italic', 'underline', 'clear']],
        ['para', ['ul', 'ol']],
        ['insert', ['link', 'picture']],
        ['view', ['codeview']],
    ],
    'disable_upload': False,
    'attachment_model': 'projects.ProjectImage',
    'attachment_upload_to': 'project_images/',
    'summernote': {
        'disableResizeImage': True
    },
    'default_css': (
        static_url('rest_framework/css/bootstrap.min.css'),
        static_url('django_summernote/summernote.css'),
        static_url('django_summernote/django_summernote.css'),
    ),
    'default_js': (
        static_url('admin/js/vendor/jquery/jquery.min.js'),
        static_url('rest_framework/js/bootstrap.min.js'),
        static_url('django_summernote/jquery.ui.widget.js'),
        static_url('django_summernote/jquery.iframe-transport.js'),
        static_url('django_summernote/jquery.fileupload.js'),
        static_url('django_summernote/summernote.min.js'),
        static_url('django_summernote/ResizeSensor.js'),
    ),

}

HOMEPAGE = {}
ELASTICSEARCH_DSL = {
    'default': {
        'hosts': 'localhost:9200'
    },
}

LOGOUT_REDIRECT_URL = 'admin:index'
LOGIN_REDIRECT_URL = 'admin:index'

TINYMCE_INCLUDE_JQUERY = False

LOOKER_SESSION_LENGTH = 60 * 60
TOKEN_LOGIN_TIMEOUT = 30

JSON_API_FORMAT_FIELD_NAMES = 'dasherize'
JSON_API_UNIFORM_EXCEPTIONS = True

# Don't show url warnings
SILENCED_SYSTEM_CHECKS = ['urls.W002', 'captcha.recaptcha_test_key_error']

AXES_LOCKOUT_URL = '/admin/locked/'
AXES_FAILURE_LIMIT = 10
AXES_COOLOFF_TIME = datetime.timedelta(minutes=10)
AXES_META_PRECEDENCE_ORDER = [
    'HTTP_X_FORWARDED_FOR',
    'REMOTE_ADDR',
]

RECAPTCHA_PRIVATE_KEY = "6LdJvSUTAAAAALYWDHKOyhRkSt8MOAOW9ScSPcjS"
RECAPTCHA_PUBLIC_KEY = "6LdJvSUTAAAAAMLwr45uU-qD7IScJM3US0J_RZQM"<|MERGE_RESOLUTION|>--- conflicted
+++ resolved
@@ -917,10 +917,7 @@
     r'^/api/funding/vitepay/webhook/'
     r'^/api/scim/v2/'
 ]
-<<<<<<< HEAD
-=======
-
->>>>>>> b640e0c9
+
 THUMBNAIL_ENGINE = 'sorl_watermarker.engines.pil_engine.Engine'
 THUMBNAIL_WATERMARK_ALWAYS = False
 
