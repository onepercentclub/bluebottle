--- conflicted
+++ resolved
@@ -253,10 +253,6 @@
     'tenant_extras',
     'localflavor',
     'filetransfers',
-<<<<<<< HEAD
-    'lockdown',
-=======
->>>>>>> a8249f9d
     'corsheaders',
     'djmoney_rates',
     'parler',
