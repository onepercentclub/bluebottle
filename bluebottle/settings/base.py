--- conflicted
+++ resolved
@@ -201,11 +201,7 @@
                           '/payments_vitepay', '/payments_flutterwave',
                           '/payments_lipisha', '/payments_beyonic',
                           '/media', '/downloads',
-<<<<<<< HEAD
-                          '/surveys', '/token')
-=======
                           '/surveys', '/token', '/jet')
->>>>>>> 930efd51
 
 SOCIAL_AUTH_STRATEGY = 'social.strategies.django_strategy.DjangoStrategy'
 SOCIAL_AUTH_STORAGE = 'social.apps.django_app.default.models.DjangoStorage'
@@ -318,11 +314,8 @@
 
     'rest_framework.authtoken',
 
-<<<<<<< HEAD
-=======
     'bluebottle.looker',
 
->>>>>>> 930efd51
     'bluebottle.members',
     'bluebottle.projects',
     'bluebottle.organizations',
