--- conflicted
+++ resolved
@@ -277,11 +277,7 @@
     'daterange_filter',
     'adminsortable',
     'django_summernote',
-<<<<<<< HEAD
-=======
     'django_singleton_admin'
-
->>>>>>> ba52a7df
 )
 
 TENANT_APPS = (
