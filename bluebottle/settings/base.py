# Django settings for BlueBottle project.

import os, datetime
from collections import OrderedDict
import rules
from PIL import ImageFile

from .payments import *
from .admin_dashboard import *

BASE_DIR = os.path.abspath(os.path.join(
    os.path.dirname(__file__), os.path.pardir, os.path.pardir))
PROJECT_ROOT = BASE_DIR

DEBUG = True
COMPRESS_ENABLED = False
COMPRESS_TEMPLATES = False

INCLUDE_TEST_MODELS = True

ADMINS = (
    # ('Your Name', 'your_email@example.com'),
)

MANAGERS = ADMINS

# Hosts/domain names that are valid for this site; required if DEBUG is False
# See https://docs.djangoproject.com/en/1.5/ref/settings/#allowed-hosts
ALLOWED_HOSTS = ['localhost', '127.0.0.1']

# Local time zone for this installation. Choices can be found here:
# http://en.wikipedia.org/wiki/List_of_tz_zones_by_name
# although not all choices may be available on all operating systems.
# In a Windows environment this must be set to your system time zone.
TIME_ZONE = 'Europe/Amsterdam'

# Available user interface translations
# Ref: https://docs.djangoproject.com/en/1.4/ref/settings/#languages
#
# Default language code for this installation. All choices can be found here:
# http://www.i18nguy.com/unicode/language-identifiers.html
LANGUAGE_CODE = 'en'

# This is defined here as a do-nothing function because we can't import
# django.utils.translation -- that module depends on the settings.
gettext_noop = lambda s: s

SITE_ID = 1

# If you set this to False, Django will make some optimizations so as not
# to load the internationalization machinery.
USE_I18N = True

# If you set this to False, Django will not format dates, numbers and
# calendars according to the current locale.
USE_L10N = True

# If you set this to False, Django will not use timezone-aware datetimes.
USE_TZ = True

# Absolute filesystem path to the directory that will hold user-uploaded files.
# Example: "/var/www/example.com/media/"
MEDIA_ROOT = os.path.join(PROJECT_ROOT, 'static', 'media')

TENANT_BASE = os.path.join(PROJECT_ROOT, 'static', 'media')

# Absolute filesystem path to the directory that will hold PRIVATE user-uploaded files.
PRIVATE_MEDIA_ROOT = os.path.join(PROJECT_ROOT, 'private', 'media')

# URL that handles the media served from MEDIA_ROOT. Make sure to use a
# trailing slash.
# Examples: "http://example.com/media/", "http://media.example.com/"
MEDIA_URL = '/media/'

# Absolute path to the directory static files should be collected to.
# Don't put anything in this directory yourself; store your static files
# in apps' "static/" subdirectories and in STATICFILES_DIRS.
# Example: "/var/www/example.com/static/"
STATIC_ROOT = os.path.join(PROJECT_ROOT, 'static', 'assets')

# URL prefix for static files.
# Example: "http://example.com/static/", "http://static.example.com/"
STATIC_URL = '/static/assets/'

STATICFILES_DIRS = (
    # Put strings here, like "/home/html/static" or "C:/www/django/static".
    # Always use forward slashes, even on Windows.
    # Don't forget to use absolute paths, not relative paths.
    # You can also name this tuple like: ('css', '/path/to/css')
)

ROOT_URLCONF = 'bluebottle.urls'

MULTI_TENANT_DIR = os.path.join(PROJECT_ROOT, 'tenants')

COMPRESS_OUTPUT_DIR = 'compressed'

# List of finder classes that know how to find static files in
# various locations.
STATICFILES_FINDERS = (
    'django.contrib.staticfiles.finders.FileSystemFinder',
    'django.contrib.staticfiles.finders.AppDirectoriesFinder',
)

# List of callables that know how to import templates from various sources.

TEMPLATES = [
    {
        'BACKEND': 'django.template.backends.django.DjangoTemplates',
        'OPTIONS': {
            'debug': DEBUG,
            'loaders': [
                'tenant_extras.template_loaders.FilesystemLoader',
                'django.template.loaders.filesystem.Loader',
                'django.template.loaders.app_directories.Loader',
                'django.template.loaders.eggs.Loader',
                'admin_tools.template_loaders.Loader',
            ],
            'context_processors': [
                'django.template.context_processors.request',
                'django.contrib.auth.context_processors.auth',
                'django.template.context_processors.debug',
                'django.template.context_processors.i18n',
                'django.template.context_processors.media',
                'django.template.context_processors.static',
                'django.template.context_processors.tz',
                'django.contrib.messages.context_processors.messages',
                'social.apps.django_app.context_processors.backends',
                'social.apps.django_app.context_processors.login_redirect',
                'tenant_extras.context_processors.conf_settings',
                'tenant_extras.context_processors.tenant_properties'
            ],
        },
    },
]

MIDDLEWARE_CLASSES = (
    'django.middleware.cache.UpdateCacheMiddleware',
    'bluebottle.bluebottle_drf2.middleware.MethodOverrideMiddleware',
    'tenant_schemas.middleware.TenantMiddleware',
    'bluebottle.clients.middleware.TenantPropertiesMiddleware',
    'bluebottle.clients.middleware.MediaMiddleware',
    'tenant_extras.middleware.TenantLocaleMiddleware',
    'bluebottle.redirects.middleware.RedirectFallbackMiddleware',
    'bluebottle.auth.middleware.UserJwtTokenMiddleware',
    'bluebottle.utils.middleware.SubDomainSessionMiddleware',
    'bluebottle.auth.middleware.AdminOnlySessionMiddleware',
    'bluebottle.auth.middleware.AdminOnlyCsrf',
    'bluebottle.auth.middleware.AdminOnlyAuthenticationMiddleware',
    'corsheaders.middleware.CorsMiddleware',
    'django.middleware.common.CommonMiddleware',
    'bluebottle.auth.middleware.LockdownMiddleware',
    'django.contrib.messages.middleware.MessageMiddleware',
    'django.middleware.clickjacking.XFrameOptionsMiddleware',
    'django_tools.middlewares.ThreadLocal.ThreadLocalMiddleware',
    'bluebottle.auth.middleware.SlidingJwtTokenMiddleware',
    'django.middleware.cache.FetchFromCacheMiddleware',
    'bluebottle.auth.middleware.LogAuthFailureMiddleWare',
)

REST_FRAMEWORK = {
    'DEFAULT_FILTER_BACKENDS': ('rest_framework.filters.DjangoFilterBackend',),
    'FILTER_BACKEND': 'rest_framework.filters.DjangoFilterBackend',
    'DEFAULT_AUTHENTICATION_CLASSES': (
        'rest_framework_jwt.authentication.JSONWebTokenAuthentication',
        'rest_framework.authentication.SessionAuthentication',
        'rest_framework.authentication.TokenAuthentication',
    ),
    'DEFAULT_PERMISSION_CLASSES': (
        'tenant_extras.drf_permissions.TenantConditionalOpenClose',
    ),
}

JWT_AUTH = {
    'JWT_EXPIRATION_DELTA': datetime.timedelta(days=7),
    'JWT_LEEWAY': 0,
    'JWT_VERIFY': True,
    'JWT_VERIFY_EXPIRATION': True,
    'JWT_ALLOW_TOKEN_RENEWAL': True,
    # After the renewal limit it isn't possible to request a token refresh
    # => time token first created + renewal limit.
    'JWT_TOKEN_RENEWAL_LIMIT': datetime.timedelta(days=90),

    # Override the JWT token handlers, use tenant aware ones.
    'JWT_ENCODE_HANDLER':
    'tenant_extras.jwt_utils.jwt_encode_handler',

    'JWT_DECODE_HANDLER':
    'tenant_extras.jwt_utils.jwt_decode_handler',
}


# Time between attempts to refresh the jwt token automatically on standard request
# TODO: move this setting into the JWT_AUTH settings.
JWT_TOKEN_RENEWAL_DELTA = datetime.timedelta(minutes=30)

# List of paths to ignore for locale redirects
LOCALE_REDIRECT_IGNORE = ('/docs', '/go', '/api', '/payments_docdata',
                          '/payments_mock', '/payments_interswitch',
                          '/payments_vitepay', '/media', '/surveys')

SOCIAL_AUTH_STRATEGY = 'social.strategies.django_strategy.DjangoStrategy'
SOCIAL_AUTH_STORAGE = 'social.apps.django_app.default.models.DjangoStorage'

AUTHENTICATION_BACKENDS = (
    'bluebottle.social.backends.NoStateFacebookOAuth2',
    'social.backends.facebook.FacebookAppOAuth2',
    'django.contrib.auth.backends.ModelBackend',
)

SOCIAL_AUTH_PIPELINE = (
    'bluebottle.auth.utils.user_from_request',
    'social.pipeline.social_auth.social_details',
    'social.pipeline.social_auth.social_uid',
    'social.pipeline.social_auth.auth_allowed',
    'social.pipeline.social_auth.social_user',
    'bluebottle.auth.utils.fallback_email',
    'social.pipeline.user.get_username',
    'social.pipeline.social_auth.associate_by_email',
    'social.pipeline.user.create_user',
    'social.pipeline.social_auth.associate_user',
    'social.pipeline.social_auth.load_extra_data',
    'social.pipeline.user.user_details',
    'bluebottle.auth.utils.refresh',
    'bluebottle.auth.utils.set_language',
    'bluebottle.auth.utils.save_profile_picture',
    'bluebottle.auth.utils.get_extra_facebook_data',
)

AFOM_ENABLED = False

SOCIAL_AUTH_USER_FIELDS = ('username', 'email', 'first_name', 'last_name',)
SOCIAL_AUTH_PROTECTED_USER_FIELDS = ['email', ]
SOCIAL_AUTH_USERNAME_IS_FULL_EMAIL = True

SHARED_APPS = (
    'tenant_schemas',
    'bluebottle.clients',  # you must list the app where your tenant model resides in

    # Django apps
    'django.contrib.sessions',
    'django.contrib.messages',
    'django.contrib.staticfiles',

    # 3rd party apps
    'lockdown',
    'django_extensions',
    'raven.contrib.django.raven_compat',
    'djcelery',
    'micawber.contrib.mcdjango',  # Embedding videos
    'rest_framework',
    'loginas',
    'geoposition',
    'tenant_extras',
    'localflavor',
    'filetransfers',
    'corsheaders',
    'djmoney_rates',
<<<<<<< HEAD
    'parler'
=======
    'daterange_filter',
    'adminsortable'
>>>>>>> 74cf465a

)

TENANT_APPS = (
    'polymorphic',
    'modeltranslation',

    'social.apps.django_app.default',
    'django.contrib.contenttypes',
    # Allow the Bluebottle common app to override the admin branding
    'bluebottle.common',
    'token_auth',

    'admin_tools',
    'admin_tools.theming',
    'admin_tools.menu',
    'admin_tools.dashboard',

    # Thumbnails
    'sorl.thumbnail',

    # FB Auth
    'bluebottle.auth',

    'django.contrib.admin',
    'django.contrib.sites',
    'django.contrib.admindocs',
    'django.contrib.auth',

    'bb_salesforce',

    #Widget
    'bluebottle.widget',

    'rest_framework.authtoken',

    # Newly moved BB apps
    'bluebottle.members',
    'bluebottle.projects',
    'bluebottle.organizations',
    'bluebottle.tasks',
    'bluebottle.bluebottle_dashboard',
    'bluebottle.homepage',
    'bluebottle.recurring_donations',
    'bluebottle.payouts',
    'bluebottle.surveys',

    # Plain Bluebottle apps
    'bluebottle.wallposts',
    'bluebottle.utils',
    'bluebottle.analytics',
    'bluebottle.categories',
    'bluebottle.contentplugins',
    'bluebottle.contact',
    'bluebottle.geo',
    'bluebottle.pages',
    'bluebottle.news',
    'bluebottle.slides',
    'bluebottle.quotes',
    'bluebottle.payments',
    'bluebottle.payments_docdata',
    'bluebottle.payments_interswitch',
    'bluebottle.payments_vitepay',
    'bluebottle.payments_pledge',
    'bluebottle.payments_logger',
    'bluebottle.payments_voucher',
    'bluebottle.payments_manual',
    'bluebottle.redirects',
    'bluebottle.statistics',
    'bluebottle.suggestions',
    'bluebottle.terms',
    'bluebottle.votes',
    'bluebottle.social',
    'bluebottle.accounting',
    'bluebottle.journals',
    'bluebottle.csvimport',
    'bluebottle.rewards',

    # Custom dashboard
    'fluent_dashboard',

    # Bluebottle apps with abstract models
    'bluebottle.bb_accounts',
    'bluebottle.bb_organizations',
    'bluebottle.bb_projects',
    'bluebottle.bb_tasks',
    'bluebottle.bb_fundraisers',
    'bluebottle.bb_donations',
    'bluebottle.bb_orders',
    'bluebottle.bb_payouts',
    'bluebottle.bb_follow',

    # Basic Bb implementations
    'bluebottle.fundraisers',
    'bluebottle.donations',
    'bluebottle.orders',

    # CMS page contents
    'fluent_contents',
    'fluent_contents.plugins.text',
    'fluent_contents.plugins.oembeditem',
    'fluent_contents.plugins.rawhtml',
    'django_wysiwyg',
    'tinymce',
    'exportdb',
    'django.contrib.humanize',
    'django_tools',
    'taggit',

    'bluebottle.cms',
)

INSTALLED_APPS = list(SHARED_APPS) + [app for app in TENANT_APPS if app not in SHARED_APPS]

CSRF_COOKIE_SECURE = True
CSRF_COOKIE_HTTPONLY = True

TENANT_MODEL = "clients.Client"
TENANT_PROPERTIES = "bluebottle.clients.properties"

SESSION_SERIALIZER = 'django.contrib.sessions.serializers.JSONSerializer'


THUMBNAIL_DEBUG = False
THUMBNAIL_QUALITY = 85
THUMBNAIL_DUMMY=True

DATA_UPLOAD_MAX_MEMORY_SIZE = 52428800 # 50MB

# A sample logging configuration. The only tangible logging
# performed by this configuration is to send an email to
# the site admins on every HTTP 500 error when DEBUG=False.
# See http://docs.djangoproject.com/en/dev/topics/logging for
# more details on how to customize your logging configuration.
LOGGING = {
    'version': 1,
    'disable_existing_loggers': False,
    'formatters': {
        'verbose': {
            'format': '%(asctime)s %(levelname)s %(module)s %(process)d %(thread)d %(message)s'
        },
        'simple': {
            'format': '%(asctime)s %(levelname)s %(message)s'
        },
    },
    'filters': {
        'require_debug_false': {
            '()': 'django.utils.log.RequireDebugFalse'
        }
    },
    'handlers': {
        'null': {
            'level': 'DEBUG',
            'class': 'logging.NullHandler',
        },
        'console': {
            'level': 'DEBUG',
            'class': 'logging.StreamHandler',
            'formatter': 'simple'
        },
        'mail_admins': {
            'level': 'ERROR',
            'filters': ['require_debug_false'],
            'class': 'django.utils.log.AdminEmailHandler'
        },
        'sentry': {
            'level': 'INFO',
            'class': 'raven.contrib.django.raven_compat.handlers.SentryHandler',
        },
        'payment_logs': {
            'level': 'INFO',
            'class': 'bluebottle.payments_logger.handlers.PaymentLogHandler',
        }
    },
    'loggers': {
        'null': {
            'handlers': ['null'],
            'propagate': True,
            'level': 'INFO',
        },
        'console': {
            'handlers': ['console'],
            'propagate': True,
            'level': 'INFO',
        },
        'bluebottle.auth.middleware': {
            'handlers': ['console'],
            'propagate': False,
            'level': 'ERROR',
        },
        'bluebottle.recurring_donations': {
            'handlers': ['console'],
            'propagate': True,
            'level': 'INFO',
        },
        'bluebottle.salesforce': {
            'handlers': ['mail_admins'],
            'level': 'ERROR',
            'propagate': True,
        },
        'payments.payment': {
            'handlers': ['mail_admins', 'payment_logs', 'sentry'],
            'level': 'INFO',
            'propagate': True,
        },
        'django.request': {
            'handlers': ['mail_admins'],
            'level': 'ERROR',
            'propagate': True,
        },
    }
}


# Custom User model
AUTH_USER_MODEL = 'members.Member'

SOCIAL_AUTH_USER_MODEL = 'members.Member'
SOCIAL_AUTH_FACEBOOK_SCOPE = ['email', 'user_friends', 'public_profile', 'user_birthday']
SOCIAL_AUTH_FACEBOOK_EXTRA_DATA = [('birthday', 'birthday')]

# Default Client properties
RECURRING_DONATIONS_ENABLED = False
DONATIONS_ENABLED = True

# Analytics Service
ANALYTICS_ENABLED = False
ANALYTICS_BACKENDS = {
    'default': {
        'handler_class': 'bluebottle.analytics.backends.InfluxExporter',
        'host': 'localhost',
        'port': 8086,
        'username': '',
        'password': '',
        'database': 'platform_v1',
        'measurement': 'saas',
        'ssl': True
    }
}

# PROJECT_TYPES = ['sourcing', 'funding'] or ['sourcing'] or ['funding']
# PROJECT_CREATE_FLOW = 'combined' or 'choice'
# If only one project type is set then project create should be set to 'combined'
PROJECT_CREATE_TYPES = ['funding']
PROJECT_CREATE_FLOW = 'combined'

# For building frontend code
BB_APPS = []

# Twitter handles, per language
TWITTER_HANDLES = {
    'nl': '1procentclub',
    'en': '1percentclub',
}

DEFAULT_TWITTER_HANDLE = TWITTER_HANDLES['nl']

# Used when creating default payment address
DEFAULT_COUNTRY_CODE = 'NL'

# E-MAILS
CONTACT_EMAIL = 'contact@my-bluebottle-project.com'

# Registration
ACCOUNT_ACTIVATION_DAYS = 7
HTML_ACTIVATION_EMAIL = False

SEND_WELCOME_MAIL = True

EMAIL_BACKEND = 'bluebottle.utils.email_backend.TestMailBackend'

# and provide a default (without it django-rest-framework-jwt will default
# to SECRET_KEY. Even better, provide one in a client's properties.py file
TENANT_JWT_SECRET = 'global-tenant-secret'

# email properties
TENANT_MAIL_PROPERTIES = {
    'logo':'',
    'address':'',
    'sender':'',
    'footer':'',
    'website':'',
}


CLOSED_SITE = False
PARTNER_LOGIN = False

EXPOSED_TENANT_PROPERTIES = ['closed_site', 'mixpanel', 'analytics', 'maps_api_key',
                             'git_commit', 'social_auth_facebook_key', 'date_format',
                             'bb_apps', 'donation_amounts', 'facebook_sharing_reviewed',
                             'project_create_flow', 'project_create_types', 'project_contact_types',
                             'closed_site', 'partner_login', 'share_options', 'sso_url',
                             'project_suggestions', 'readOnlyFields', 'search_options']

DEFAULT_FILE_STORAGE = 'bluebottle.utils.storage.TenantFileSystemStorage'

PROJECT_PAYOUT_FEES = {
    'beneath_threshold': 1,
    'fully_funded': .05,
    'not_fully_funded': .05
}

LIVE_PAYMENTS_ENABLED = False
MINIMAL_PAYOUT_AMOUNT = 20

CELERY_MAIL = False
SEND_MAIL = False

DJANGO_WYSIWYG_FLAVOR = "tinymce_advanced"

# Sometimes images crash projects
# Error: Exception Value: image file is truncated (26 bytes not processed)
# This fixes it
# TODO: properly investigate

ImageFile.LOAD_TRUNCATED_IMAGES = True

IMAGE_ALLOWED_MIME_TYPES = ('image/png', 'image/jpeg', 'image/gif', )

EXPORTDB_EXPORT_CONF = {
    'models': OrderedDict([
        (AUTH_USER_MODEL, {
            'fields': (
                ('id', 'User ID'),
                ('remote_id', 'Remote ID'),
                ('get_full_name', 'Name'),
                ('email', 'Email'),
                ('location__name', 'Location'),
                ('project_count', 'Projects initiated'),
                ('projects_supported', 'Projects supported'),
                ('funding', 'Funding'),
                ('sourcing', 'Sourcing'),
                ('date_joined', 'Date joined'),
                ('updated', 'Last update'),
            ),
            'resource_class': 'bluebottle.exports.resources.UserResource',
            'title': 'Members',
        }),
        ('projects.Project', {
            'fields': (
                ('id', 'Project ID'),
                ('owner__id', 'User ID'),
                ('owner__remote_id', 'Remote ID'),
                ('status__name', 'Status'),
                ('title', 'Title'),
                ('owner__email', 'Email'),
                ('location', 'Location'),
                ('location__group', 'Region'),
                ('region', 'Region'),
                ('theme', 'Theme'),
                ('supporters', 'Supporters'),
                ('funding', 'Funding'),
                ('sourcing', 'Sourcing'),
                ('amount_asked', 'Amount asked'),
                ('task_count', 'Task Count'),
                ('has_survey', 'Has Survey'),
                ('realized_task_count', 'Realized Task Count'),
                ('time_spent', 'Time Spent'),
                ('from_suggestion', 'Submitted Suggestion'),
                ('vote_count', 'Vote Counts'),
                ('created', 'Date created'),
                ('deadline', 'Deadline'),
                ('updated', 'Last update'),
                ('date_submitted', 'Date Submitted'),
                ('campaign_started', 'Campaign Started'),
                ('campaign_ended', 'Campaign Ended'),
                ('campaign_funded', 'Campaign Funded'),
            ),
            'resource_class': 'bluebottle.exports.resources.ProjectResource',
            'title': 'Projects',
        }),
        ('tasks.Task', {
            'fields': (
                ('project__id', 'Project ID'),
                ('id', 'Task ID'),
                ('author__id', 'User ID'),
                ('author__remote_id', 'Remote ID'),
                ('get_status_display', 'Status'),
                ('title', 'Title'),
                ('project__title', 'Project Title'),
                ('author__email', 'Email'),
                ('location', 'Task location'),
                ('location__group', 'Task Region'),
                ('type', 'Type'),
                ('skill', 'Skill Needed'),
                ('people_needed', 'People needed'),
                ('time_needed', 'Time needed'),
                ('people_applied', 'People applied'),
                ('time_spent', 'Time Spent'),
                ('created', 'Date created'),
                ('updated', 'Last update'),
            ),
            'resource_class': 'bluebottle.exports.resources.TaskResource',
            'title': 'Tasks',
        }),
        ('donations.Donation', {
            'fields': (
                ('order__user__id', 'User ID'),
                ('order__user__remote_id', 'Remote ID'),
                ('project__id', 'Project ID'),
                ('fundraiser__id', 'Fundraiser ID'),
                ('user__get_full_name', 'Name'),
                ('order__user__email', 'Email'),
                ('order__user__location', 'Location'),
                ('order__user__location__group', 'Region'),
                ('status', 'Status'),
                ('amount', 'Amount'),
                ('created', 'Date'),
            ),
            'resource_class': 'bluebottle.exports.resources.DonationResource',
            'title': 'Supporters (Funding)',
        }),
        ('tasks.TaskMember', {
            'fields': (
                ('member__id', 'User ID'),
                ('member__remote_id', 'Remote ID'),
                ('task__project__id', 'Project ID'),
                ('task__project__location', 'Project Location'),
                ('task__project__location__group', 'Project Region'),
                ('task__id', 'Task ID'),
                ('member__get_full_name', 'Name'),
                ('member__email', 'Email'),
                ('member__location', 'Location'),
                ('member__location__group', 'Region'),
                ('get_status_display', 'Status'),
                ('task__time_needed', 'Time pledged'),
                ('time_spent', 'Time Spent'),
                ('externals', 'Partners'),
                ('created', 'Date'),
            ),
            'resource_class': 'bluebottle.exports.resources.TaskMemberResource',
            'title': 'Supporters (Sourcing)',
        }),
        # ('suggestions.Suggestion', {
        #     'fields': (
        #         'id',
        #         ('get_status_display', 'Status'),
        #         'title',
        #         'org_email',
        #         'project__location',
        #         'created',
        #         'updated',
        #     ),
        #     'title': 'Suggestions',
        # })
    ])
}
EXPORTDB_CONFIRM_FORM = 'bluebottle.exports.forms.ExportDBForm'
EXPORTDB_EXPORT_ROOT = os.path.join(MEDIA_ROOT, '%s', 'exports')

# maximum delta between from/to date for exports
EXPORT_MAX_DAYS = 366

TOKEN_AUTH_SETTINGS = 'bluebottle.clients.properties'

# FIXME: When caching is made tenant aware, re-enable fluent caching
FLUENT_CONTENTS_CACHE_OUTPUT = False

CACHE_MIDDLEWARE_SECONDS = 0

# Amounts shown in donation modal
DONATION_AMOUNTS = {
    'EUR': (25, 50, 75, 100),
    'USD': (20, 50, 100, 200),
    'NGN': (2000, 5000, 10000, 25000),
    'XOF': (500, 1000, 2000, 5000),
}

DEFAULT_CURRENCY = 'EUR'

# By default we do not show suggestion on the start-project page
PROJECT_SUGGESTIONS = False

# Social share options in project/fundraiser detail
SHARE_OPTIONS = {
    'twitter': True,
    'facebook': True,
    'linkedin': False,
    'embedded': False,
    'link': False,
    'flyer': False
}

SHOW_DONATION_AMOUNTS = True

EXPORTDB_PERMISSION = rules.is_group_member('Staff') | rules.is_superuser

# Salesforce connection settings
SALESFORCE_QUERY_TIMEOUT = 15
REQUESTS_MAX_RETRIES = 0
SF_LAZY_CONNECT = True

SOCIAL_AUTH_FACEBOOK_PROFILE_EXTRA_PARAMS = {
    'fields': 'id,name,email,first_name,last_name,link', # needed starting from protocol v2.4
}


SURVEYGIZMO_API_TOKEN = ''
SURVEYGIZMO_API_SECRET = ''

GEOPOSITION_GOOGLE_MAPS_API_KEY = ''

DJANGO_MONEY_RATES = {
    'DEFAULT_BACKEND': 'djmoney_rates.backends.OpenExchangeBackend',
    'OPENEXCHANGE_URL': 'http://openexchangerates.org/api/latest.json',
    'OPENEXCHANGE_APP_ID': '3e53678e72c140b4857dc5bb1deb59dc',
    'OPENEXCHANGE_BASE_CURRENCY': 'USD',
}
AUTO_CONVERT_MONEY = False

LOCKDOWN_URL_EXCEPTIONS = [r'^/payments_vitepay/status_update/']<|MERGE_RESOLUTION|>--- conflicted
+++ resolved
@@ -256,13 +256,9 @@
     'filetransfers',
     'corsheaders',
     'djmoney_rates',
-<<<<<<< HEAD
     'parler'
-=======
     'daterange_filter',
     'adminsortable'
->>>>>>> 74cf465a
-
 )
 
 TENANT_APPS = (
