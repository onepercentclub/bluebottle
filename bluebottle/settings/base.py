import os
import datetime
from collections import OrderedDict
import rules
from PIL import ImageFile

from .payments import *  # noqa
from .admin_dashboard import *  # noqa

BASE_DIR = os.path.abspath(os.path.join(
    os.path.dirname(__file__), os.path.pardir, os.path.pardir))
PROJECT_ROOT = BASE_DIR

DEBUG = True
COMPRESS_ENABLED = False
COMPRESS_TEMPLATES = False

INCLUDE_TEST_MODELS = True

ADMINS = (
    # ('Your Name', 'your_email@example.com'),
)

MANAGERS = ADMINS

# Hosts/domain names that are valid for this site; required if DEBUG is False
# See https://docs.djangoproject.com/en/1.5/ref/settings/#allowed-hosts
ALLOWED_HOSTS = ['localhost', '127.0.0.1']

# Local time zone for this installation. Choices can be found here:
# http://en.wikipedia.org/wiki/List_of_tz_zones_by_name
# although not all choices may be available on all operating systems.
# In a Windows environment this must be set to your system time zone.
TIME_ZONE = 'Europe/Amsterdam'

# Available user interface translations
# Ref: https://docs.djangoproject.com/en/1.4/ref/settings/#languages
#
# Default language code for this installation. All choices can be found here:
# http://www.i18nguy.com/unicode/language-identifiers.html
LANGUAGE_CODE = 'en'

# This is defined here as a do-nothing function because we can't import
# django.utils.translation -- that module depends on the settings.
gettext_noop = lambda s: s

SITE_ID = 1

# If you set this to False, Django will make some optimizations so as not
# to load the internationalization machinery.
USE_I18N = True

# If you set this to False, Django will not format dates, numbers and
# calendars according to the current locale.
USE_L10N = True

# If you set this to False, Django will not use timezone-aware datetimes.
USE_TZ = True

# Absolute filesystem path to the directory that will hold user-uploaded files.
# Example: "/var/www/example.com/media/"
MEDIA_ROOT = os.path.join(PROJECT_ROOT, 'static', 'media')

TENANT_BASE = os.path.join(PROJECT_ROOT, 'static', 'media')

# Absolute filesystem path to the directory that will hold PRIVATE user-uploaded files.
PRIVATE_MEDIA_ROOT = os.path.join(PROJECT_ROOT, 'private', 'media')

# URL that handles the media served from MEDIA_ROOT. Make sure to use a
# trailing slash.
# Examples: "http://example.com/media/", "http://media.example.com/"
MEDIA_URL = '/media/'

# Absolute path to the directory static files should be collected to.
# Don't put anything in this directory yourself; store your static files
# in apps' "static/" subdirectories and in STATICFILES_DIRS.
# Example: "/var/www/example.com/static/"
STATIC_ROOT = os.path.join(PROJECT_ROOT, 'static', 'assets')

# URL prefix for static files.
# Example: "http://example.com/static/", "http://static.example.com/"
STATIC_URL = '/static/assets/'

STATICFILES_DIRS = (
    # Put strings here, like "/home/html/static" or "C:/www/django/static".
    # Always use forward slashes, even on Windows.
    # Don't forget to use absolute paths, not relative paths.
    # You can also name this tuple like: ('css', '/path/to/css')
)

ROOT_URLCONF = 'bluebottle.urls'

MULTI_TENANT_DIR = os.path.join(PROJECT_ROOT, 'tenants')

COMPRESS_OUTPUT_DIR = 'compressed'

# List of finder classes that know how to find static files in
# various locations.
STATICFILES_FINDERS = (
    'django.contrib.staticfiles.finders.FileSystemFinder',
    'django.contrib.staticfiles.finders.AppDirectoriesFinder',
    'tenant_extras.staticfiles_finders.TenantStaticFilesFinder'
)

# List of callables that know how to import templates from various sources.

TEMPLATES = [
    {
        'BACKEND': 'django.template.backends.django.DjangoTemplates',
        'OPTIONS': {
            'debug': DEBUG,
            'loaders': [
                'tenant_extras.template_loaders.FilesystemLoader',
                'django.template.loaders.filesystem.Loader',
                'django.template.loaders.app_directories.Loader',
                'django.template.loaders.eggs.Loader',
                'admin_tools.template_loaders.Loader',
            ],
            'context_processors': [
                'django.template.context_processors.request',
                'django.contrib.auth.context_processors.auth',
                'django.template.context_processors.debug',
                'django.template.context_processors.i18n',
                'django.template.context_processors.media',
                'django.template.context_processors.static',
                'django.template.context_processors.tz',
                'django.contrib.messages.context_processors.messages',
                'social.apps.django_app.context_processors.backends',
                'social.apps.django_app.context_processors.login_redirect',
                'tenant_extras.context_processors.conf_settings',
                'tenant_extras.context_processors.tenant_properties'
            ],
        },
    },
]

MIDDLEWARE_CLASSES = (
    'django.middleware.cache.UpdateCacheMiddleware',
    'bluebottle.bluebottle_drf2.middleware.MethodOverrideMiddleware',
    'tenant_schemas.middleware.TenantMiddleware',
    'bluebottle.clients.middleware.TenantPropertiesMiddleware',
    'bluebottle.clients.middleware.MediaMiddleware',
    'tenant_extras.middleware.TenantLocaleMiddleware',
    'bluebottle.redirects.middleware.RedirectFallbackMiddleware',
    'bluebottle.auth.middleware.UserJwtTokenMiddleware',
    'bluebottle.utils.middleware.SubDomainSessionMiddleware',
    'bluebottle.utils.middleware.APILanguageMiddleware',
    'bluebottle.auth.middleware.AdminOnlySessionMiddleware',
    'bluebottle.auth.middleware.AdminOnlyCsrf',
    'bluebottle.auth.middleware.AdminOnlyAuthenticationMiddleware',
    'corsheaders.middleware.CorsMiddleware',
    'django.middleware.common.CommonMiddleware',
    'bluebottle.auth.middleware.LockdownMiddleware',
    'django.contrib.messages.middleware.MessageMiddleware',
    'django.middleware.clickjacking.XFrameOptionsMiddleware',
    'django_tools.middlewares.ThreadLocal.ThreadLocalMiddleware',
    'bluebottle.auth.middleware.SlidingJwtTokenMiddleware',
    'django.middleware.cache.FetchFromCacheMiddleware',
    'bluebottle.auth.middleware.LogAuthFailureMiddleWare',
)

REST_FRAMEWORK = {
    'DEFAULT_FILTER_BACKENDS': ('rest_framework.filters.DjangoFilterBackend',),
    'FILTER_BACKEND': 'rest_framework.filters.DjangoFilterBackend',
    'DEFAULT_AUTHENTICATION_CLASSES': (
        'rest_framework_jwt.authentication.JSONWebTokenAuthentication',
        'rest_framework.authentication.SessionAuthentication',
        'rest_framework.authentication.TokenAuthentication',
    ),
    'DEFAULT_PERMISSION_CLASSES': (
        'tenant_extras.drf_permissions.TenantConditionalOpenClose',
    ),
}

JWT_AUTH = {
    'JWT_EXPIRATION_DELTA': datetime.timedelta(days=7),
    'JWT_LEEWAY': 0,
    'JWT_VERIFY': True,
    'JWT_VERIFY_EXPIRATION': True,
    'JWT_ALLOW_TOKEN_RENEWAL': True,
    # After the renewal limit it isn't possible to request a token refresh
    # => time token first created + renewal limit.
    'JWT_TOKEN_RENEWAL_LIMIT': datetime.timedelta(days=90),

    # Override the JWT token handlers, use tenant aware ones.
    'JWT_ENCODE_HANDLER':
        'tenant_extras.jwt_utils.jwt_encode_handler',

    'JWT_DECODE_HANDLER':
        'tenant_extras.jwt_utils.jwt_decode_handler',
}

# Time between attempts to refresh the jwt token automatically on standard request
# TODO: move this setting into the JWT_AUTH settings.
JWT_TOKEN_RENEWAL_DELTA = datetime.timedelta(minutes=30)

# List of paths to ignore for locale redirects
LOCALE_REDIRECT_IGNORE = ('/docs', '/go', '/api', '/payments_docdata',
                          '/payments_mock', '/payments_interswitch',
                          '/payments_vitepay', '/media', '/surveys')

SOCIAL_AUTH_STRATEGY = 'social.strategies.django_strategy.DjangoStrategy'
SOCIAL_AUTH_STORAGE = 'social.apps.django_app.default.models.DjangoStorage'

AUTHENTICATION_BACKENDS = (
    'bluebottle.social.backends.NoStateFacebookOAuth2',
    'social.backends.facebook.FacebookAppOAuth2',
    'django.contrib.auth.backends.ModelBackend',
)

SOCIAL_AUTH_PIPELINE = (
    'bluebottle.auth.utils.user_from_request',
    'social.pipeline.social_auth.social_details',
    'social.pipeline.social_auth.social_uid',
    'social.pipeline.social_auth.auth_allowed',
    'social.pipeline.social_auth.social_user',
    'bluebottle.auth.utils.fallback_email',
    'social.pipeline.user.get_username',
    'social.pipeline.social_auth.associate_by_email',
    'social.pipeline.user.create_user',
    'social.pipeline.social_auth.associate_user',
    'social.pipeline.social_auth.load_extra_data',
    'social.pipeline.user.user_details',
    'bluebottle.auth.utils.refresh',
    'bluebottle.auth.utils.set_language',
    'bluebottle.auth.utils.save_profile_picture',
    'bluebottle.auth.utils.get_extra_facebook_data',
)

AFOM_ENABLED = False

SOCIAL_AUTH_USER_FIELDS = ('username', 'email', 'first_name', 'last_name',)
SOCIAL_AUTH_PROTECTED_USER_FIELDS = ['email', ]
SOCIAL_AUTH_USERNAME_IS_FULL_EMAIL = True

SHARED_APPS = (
    'tenant_schemas',
    'bluebottle.clients',  # you must list the app where your tenant model resides in

    # Django apps
    'django.contrib.sessions',
    'django.contrib.messages',
    'django.contrib.staticfiles',

    # 3rd party apps
    'lockdown',
    'django_extensions',
    'raven.contrib.django.raven_compat',
    'djcelery',
    'micawber.contrib.mcdjango',  # Embedding videos
    'rest_framework',
    'loginas',
    'geoposition',
    'tenant_extras',
    'localflavor',
    'filetransfers',
    'corsheaders',
    'djmoney_rates',
    'parler',
    'daterange_filter',
    'adminsortable'

)

TENANT_APPS = (
    'polymorphic',
    'modeltranslation',

    'social.apps.django_app.default',
    'django.contrib.contenttypes',
    # Allow the Bluebottle common app to override the admin branding
    'bluebottle.common',
    'token_auth',

    'admin_tools',
    'admin_tools.theming',
    'admin_tools.menu',
    'admin_tools.dashboard',

    # Thumbnails
    'sorl.thumbnail',

    # FB Auth
    'bluebottle.auth',

    'django.contrib.admin',
    'django.contrib.sites',
    'django.contrib.admindocs',
    'django.contrib.auth',

    'bb_salesforce',

    # Widget
    'bluebottle.widget',

    'rest_framework.authtoken',

    # Newly moved BB apps
    'bluebottle.members',
    'bluebottle.projects',
    'bluebottle.organizations',
    'bluebottle.tasks',
    'bluebottle.bluebottle_dashboard',
    'bluebottle.homepage',
    'bluebottle.recurring_donations',
    'bluebottle.payouts',
    'bluebottle.surveys',

    # Plain Bluebottle apps
    'bluebottle.wallposts',
    'bluebottle.utils',
    'bluebottle.analytics',
    'bluebottle.categories',
    'bluebottle.contentplugins',
    'bluebottle.contact',
    'bluebottle.geo',
    'bluebottle.pages',
    'bluebottle.news',
    'bluebottle.slides',
    'bluebottle.quotes',
    'bluebottle.payments',
    'bluebottle.payments_docdata',
    'bluebottle.payments_interswitch',
    'bluebottle.payments_flutterwave',
    'bluebottle.payments_vitepay',
    'bluebottle.payments_pledge',
    'bluebottle.payments_logger',
    'bluebottle.payments_voucher',
    'bluebottle.redirects',
    'bluebottle.statistics',
    'bluebottle.suggestions',
    'bluebottle.terms',
    'bluebottle.votes',
    'bluebottle.social',
    'bluebottle.csvimport',
    'bluebottle.rewards',

    # Custom dashboard
    'fluent_dashboard',

    # Bluebottle apps with abstract models
    'bluebottle.bb_accounts',
    'bluebottle.bb_organizations',
    'bluebottle.bb_projects',
    'bluebottle.bb_tasks',
    'bluebottle.bb_fundraisers',
    'bluebottle.bb_donations',
    'bluebottle.bb_orders',
    'bluebottle.bb_payouts',
    'bluebottle.bb_follow',

    # Basic Bb implementations
    'bluebottle.fundraisers',
    'bluebottle.donations',
    'bluebottle.orders',

    # CMS page contents
    'fluent_contents',
    'fluent_contents.plugins.text',
    'fluent_contents.plugins.oembeditem',
    'fluent_contents.plugins.rawhtml',
    'django_wysiwyg',
    'tinymce',
    'exportdb',
    'django.contrib.humanize',
    'django_tools',
    'taggit',

    'bluebottle.cms',
)

INSTALLED_APPS = list(SHARED_APPS) + [app for app in TENANT_APPS if app not in SHARED_APPS]

CSRF_COOKIE_SECURE = True
CSRF_COOKIE_HTTPONLY = True

TENANT_MODEL = "clients.Client"
TENANT_PROPERTIES = "bluebottle.clients.properties"

SESSION_SERIALIZER = 'django.contrib.sessions.serializers.JSONSerializer'

THUMBNAIL_DEBUG = False
THUMBNAIL_QUALITY = 85
THUMBNAIL_DUMMY = True

DATA_UPLOAD_MAX_MEMORY_SIZE = 52428800  # 50MB

# A sample logging configuration. The only tangible logging
# performed by this configuration is to send an email to
# the site admins on every HTTP 500 error when DEBUG=False.
# See http://docs.djangoproject.com/en/dev/topics/logging for
# more details on how to customize your logging configuration.
LOGGING = {
    'version': 1,
    'disable_existing_loggers': False,
    'formatters': {
        'verbose': {
            'format': '%(asctime)s %(levelname)s %(name) %(module)s %(process)d %(thread)d %(message)s'
        },
        'simple': {
            'format': '%(asctime)s %(levelname)s %(name)s %(message)s'
        },
        'json': {
            '()': 'bluebottle.utils.formatters.JsonFormatter'
        },
    },
    'filters': {
        'require_debug_false': {
            '()': 'django.utils.log.RequireDebugFalse'
        },
        'require_debug_true': {
            '()': 'django.utils.log.RequireDebugTrue'
        }
    },
    'handlers': {
        'null': {
            'level': 'DEBUG',
            'class': 'logging.NullHandler',
        },
        'console': {
            'level': 'DEBUG',
            'filters': ['require_debug_true'],
            'class': 'logging.StreamHandler',
            'formatter': 'simple'
        },
        'mail_admins': {
            'level': 'ERROR',
            'filters': ['require_debug_false'],
            'class': 'django.utils.log.AdminEmailHandler'
        },
        'sentry': {
            'level': 'INFO',
            'class': 'raven.contrib.django.raven_compat.handlers.SentryHandler',
        },
        'payment_logs': {
            'level': 'INFO',
            'class': 'bluebottle.payments_logger.handlers.PaymentLogHandler',
        },
        'json': {
<<<<<<< HEAD
            'level': 'INFO',
            'class': 'logging.handlers.TimedRotatingFileHandler',
            'filename': os.path.join(PROJECT_ROOT, 'logs', 'api-json.log'),
            'formatter': 'json',
            'when': 'midnight',
        },
        'file': {
            'level': 'INFO',
            'class': 'logging.handlers.TimedRotatingFileHandler',
            'filename': os.path.join(PROJECT_ROOT, 'logs', 'api.log'),
            'formatter': 'simple',
            'when': 'midnight',
=======
            'level': 'DEBUG',
            'class': 'logging.StreamHandler',
            'formatter': 'json'
>>>>>>> b9f09b84
        },
        'default': {
            'level': 'INFO',
            'class': 'logging.StreamHandler',
            'formatter': 'verbose'
        }
    },
    'loggers': {
        'django.request': {
            'handlers': ['mail_admins'],
            'propagate': True,
<<<<<<< HEAD
            'level': 'ERROR',
=======
            'level': 'INFO',
        },
        'json': {
            'handlers': ['json'],
            'propagate': True,
            'level': 'DEBUG',
        },
        'bluebottle.auth.middleware': {
            'handlers': ['console'],
            'propagate': False,
            'level': 'ERROR',
        },
        'bluebottle.analytics': {
            'handlers': ['console'],
            'propagate': False,
            'level': 'INFO',
>>>>>>> b9f09b84
        },
        'bluebottle': {
            'handlers': ['console', 'file'],
            'propagate': True,
            'level': 'INFO',
        },
        'bluebottle.salesforce': {
            'handlers': ['mail_admins'],
            'propagate': True,
            'level': 'ERROR',
        },
        'payments.payment': {
            'handlers': ['mail_admins', 'payment_logs', 'sentry'],
            'propagate': True,
            'level': 'INFO',
        },
    }
}

# Custom User model
AUTH_USER_MODEL = 'members.Member'

SOCIAL_AUTH_USER_MODEL = 'members.Member'
SOCIAL_AUTH_FACEBOOK_SCOPE = ['email', 'user_friends', 'public_profile', 'user_birthday']
SOCIAL_AUTH_FACEBOOK_EXTRA_DATA = [('birthday', 'birthday')]

# Default Client properties
RECURRING_DONATIONS_ENABLED = False
DONATIONS_ENABLED = True

# Analytics Service
ANALYTICS_ENABLED = False
ANALYTICS_BACKENDS = {
    'influxdb': {
        'handler_class': 'bluebottle.analytics.backends.InfluxExporter',
        'host': 'localhost',
        'port': 8086,
        'username': '',
        'password': '',
        'database': 'platform_v1',
        'measurement': 'saas',
        'ssl': True
    },
    'file': {
        'handler_class': 'bluebottle.analytics.backends.FileExporter',
        'base_dir': os.path.join(PROJECT_ROOT, 'analytics'),
        'measurement': 'saas',
    }
}
<<<<<<< HEAD
ANALYTICS_FRONTEND = 'https://analytics.onepercentclub.com'
=======
ANALYTICS_FRONTEND = ''
ANALYTICS_BACKOFFICE_ENABLED = True
>>>>>>> b9f09b84

# PROJECT_TYPES = ['sourcing', 'funding'] or ['sourcing'] or ['funding']
# PROJECT_CREATE_FLOW = 'combined' or 'choice'
# If only one project type is set then project create should be set to 'combined'
PROJECT_CREATE_TYPES = ['funding']
PROJECT_CREATE_FLOW = 'combined'

# For building frontend code
BB_APPS = []

# Twitter handles, per language
TWITTER_HANDLES = {
    'nl': '1procentclub',
    'en': '1percentclub',
}

DEFAULT_TWITTER_HANDLE = TWITTER_HANDLES['nl']

# Used when creating default payment address
DEFAULT_COUNTRY_CODE = 'NL'

# E-MAILS
CONTACT_EMAIL = 'contact@my-bluebottle-project.com'

# Registration
ACCOUNT_ACTIVATION_DAYS = 7
HTML_ACTIVATION_EMAIL = False

SEND_WELCOME_MAIL = True

EMAIL_BACKEND = 'bluebottle.utils.email_backend.TestMailBackend'

# and provide a default (without it django-rest-framework-jwt will default
# to SECRET_KEY. Even better, provide one in a client's properties.py file
TENANT_JWT_SECRET = 'global-tenant-secret'

# email properties
TENANT_MAIL_PROPERTIES = {
    'logo': '',
    'address': '',
    'sender': '',
    'footer': '',
    'website': '',
}

CLOSED_SITE = False
PARTNER_LOGIN = False

EXPOSED_TENANT_PROPERTIES = ['closed_site', 'mixpanel', 'analytics', 'maps_api_key',
                             'git_commit', 'social_auth_facebook_key', 'date_format',
                             'bb_apps', 'donation_amounts', 'facebook_sharing_reviewed',
                             'project_create_flow', 'project_create_types', 'project_contact_types',
                             'closed_site', 'partner_login', 'share_options', 'sso_url',
                             'project_suggestions', 'readOnlyFields', 'search_options']

DEFAULT_FILE_STORAGE = 'bluebottle.utils.storage.TenantFileSystemStorage'

PROJECT_PAYOUT_FEES = {
    'beneath_threshold': 1,
    'fully_funded': .05,
    'not_fully_funded': .05
}

LIVE_PAYMENTS_ENABLED = False
MINIMAL_PAYOUT_AMOUNT = 20

CELERY_MAIL = False
SEND_MAIL = False

DJANGO_WYSIWYG_FLAVOR = "tinymce_advanced"

# Sometimes images crash projects
# Error: Exception Value: image file is truncated (26 bytes not processed)
# This fixes it
# TODO: properly investigate

ImageFile.LOAD_TRUNCATED_IMAGES = True

IMAGE_ALLOWED_MIME_TYPES = ('image/png', 'image/jpeg', 'image/gif',)

EXPORTDB_EXPORT_CONF = {
    'models': OrderedDict([
        (AUTH_USER_MODEL, {
            'fields': (
                ('id', 'User ID'),
                ('remote_id', 'Remote ID'),
                ('get_full_name', 'Name'),
                ('email', 'Email'),
                ('location__name', 'Location'),
                ('project_count', 'Projects initiated'),
                ('projects_supported', 'Projects supported'),
                ('funding', 'Funding'),
                ('sourcing', 'Sourcing'),
                ('date_joined', 'Date joined'),
                ('updated', 'Last update'),
            ),
            'resource_class': 'bluebottle.exports.resources.UserResource',
            'title': 'Members',
        }),
        ('projects.Project', {
            'fields': (
                ('id', 'Project ID'),
                ('owner__id', 'User ID'),
                ('owner__remote_id', 'Remote ID'),
                ('status__name', 'Status'),
                ('title', 'Title'),
                ('owner__email', 'Email'),
                ('location', 'Location'),
                ('location__group', 'Region'),
                ('region', 'Region'),
                ('theme', 'Theme'),
                ('supporters', 'Supporters'),
                ('funding', 'Funding'),
                ('sourcing', 'Sourcing'),
                ('amount_asked', 'Amount asked'),
                ('amount_donated', 'Amount raised'),
                ('amount_extra', 'Amount matched'),
                ('task_count', 'Task Count'),
                ('has_survey', 'Has Survey'),
                ('realized_task_count', 'Realized Task Count'),
                ('time_spent', 'Time Spent'),
                ('from_suggestion', 'Submitted Suggestion'),
                ('vote_count', 'Vote Counts'),
                ('created', 'Date created'),
                ('deadline', 'Deadline'),
                ('updated', 'Last update'),
                ('date_submitted', 'Date Submitted'),
                ('campaign_started', 'Campaign Started'),
                ('campaign_ended', 'Campaign Ended'),
                ('campaign_funded', 'Campaign Funded'),
                ('organization__name', 'organization'),
            ),
            'resource_class': 'bluebottle.exports.resources.ProjectResource',
            'title': 'Projects',
        }),
        ('tasks.Task', {
            'fields': (
                ('project__id', 'Project ID'),
                ('id', 'Task ID'),
                ('author__id', 'User ID'),
                ('author__remote_id', 'Remote ID'),
                ('get_status_display', 'Status'),
                ('title', 'Title'),
                ('project__title', 'Project Title'),
                ('author__email', 'Email'),
                ('location', 'Task location'),
                ('location__group', 'Task Region'),
                ('type', 'Type'),
                ('skill', 'Skill Needed'),
                ('people_needed', 'People needed'),
                ('time_needed', 'Time needed'),
                ('people_applied', 'People applied'),
                ('time_spent', 'Time Spent'),
                ('created', 'Date created'),
                ('updated', 'Last update'),
            ),
            'resource_class': 'bluebottle.exports.resources.TaskResource',
            'title': 'Tasks',
        }),
        ('donations.Donation', {
            'fields': (
                ('order__user__id', 'User ID'),
                ('order__user__remote_id', 'Remote ID'),
                ('project__id', 'Project ID'),
                ('fundraiser__id', 'Fundraiser ID'),
                ('user__get_full_name', 'Name'),
                ('order__user__email', 'Email'),
                ('order__user__location', 'Location'),
                ('order__user__location__group', 'Region'),
                ('status', 'Status'),
                ('amount', 'Amount'),
                ('created', 'Date'),
            ),
            'resource_class': 'bluebottle.exports.resources.DonationResource',
            'title': 'Supporters (Funding)',
        }),
        ('tasks.TaskMember', {
            'fields': (
                ('member__id', 'User ID'),
                ('member__remote_id', 'Remote ID'),
                ('task__project__id', 'Project ID'),
                ('task__project__location', 'Project Location'),
                ('task__project__location__group', 'Project Region'),
                ('task__id', 'Task ID'),
                ('member__get_full_name', 'Name'),
                ('member__email', 'Email'),
                ('member__location', 'Location'),
                ('member__location__group', 'Region'),
                ('get_status_display', 'Status'),
                ('task__time_needed', 'Time pledged'),
                ('time_spent', 'Time Spent'),
                ('externals', 'Partners'),
                ('created', 'Date'),
            ),
            'resource_class': 'bluebottle.exports.resources.TaskMemberResource',
            'title': 'Supporters (Sourcing)',
        }),
        # ('suggestions.Suggestion', {
        #     'fields': (
        #         'id',
        #         ('get_status_display', 'Status'),
        #         'title',
        #         'org_email',
        #         'project__location',
        #         'created',
        #         'updated',
        #     ),
        #     'title': 'Suggestions',
        # })
    ])
}
EXPORTDB_CONFIRM_FORM = 'bluebottle.exports.forms.ExportDBForm'
EXPORTDB_EXPORT_ROOT = os.path.join(MEDIA_ROOT, '%s', 'exports')

# maximum delta between from/to date for exports
EXPORT_MAX_DAYS = 366

TOKEN_AUTH_SETTINGS = 'bluebottle.clients.properties'

# FIXME: When caching is made tenant aware, re-enable fluent caching
FLUENT_CONTENTS_CACHE_OUTPUT = False

CACHE_MIDDLEWARE_SECONDS = 0

# Amounts shown in donation modal
DONATION_AMOUNTS = {
    'EUR': (25, 50, 75, 100),
    'USD': (20, 50, 100, 200),
    'NGN': (2000, 5000, 10000, 25000),
    'XOF': (500, 1000, 2000, 5000),
}

DEFAULT_CURRENCY = 'EUR'

# By default we do not show suggestion on the start-project page
PROJECT_SUGGESTIONS = False

# Social share options in project/fundraiser detail
SHARE_OPTIONS = {
    'twitter': True,
    'facebook': True,
    'linkedin': False,
    'embedded': False,
    'link': False,
    'flyer': False
}

SHOW_DONATION_AMOUNTS = True

EXPORTDB_PERMISSION = rules.is_group_member('Staff') | rules.is_superuser

# Salesforce connection settings
SALESFORCE_QUERY_TIMEOUT = 15
REQUESTS_MAX_RETRIES = 0
SF_LAZY_CONNECT = True

SOCIAL_AUTH_FACEBOOK_PROFILE_EXTRA_PARAMS = {
    'fields': 'id,name,email,first_name,last_name,link',  # needed starting from protocol v2.4
}

SURVEYGIZMO_API_TOKEN = ''
SURVEYGIZMO_API_SECRET = ''

GEOPOSITION_GOOGLE_MAPS_API_KEY = ''

DJANGO_MONEY_RATES = {
    'DEFAULT_BACKEND': 'djmoney_rates.backends.OpenExchangeBackend',
    'OPENEXCHANGE_URL': 'http://openexchangerates.org/api/latest.json',
    'OPENEXCHANGE_APP_ID': '3e53678e72c140b4857dc5bb1deb59dc',
    'OPENEXCHANGE_BASE_CURRENCY': 'USD',
}
AUTO_CONVERT_MONEY = False

LOCKDOWN_URL_EXCEPTIONS = [r'^/payments_vitepay/status_update/']
THUMBNAIL_ENGINE = 'sorl_watermarker.engines.pil_engine.Engine'
THUMBNAIL_WATERMARK_ALWAYS = False<|MERGE_RESOLUTION|>--- conflicted
+++ resolved
@@ -437,7 +437,6 @@
             'class': 'bluebottle.payments_logger.handlers.PaymentLogHandler',
         },
         'json': {
-<<<<<<< HEAD
             'level': 'INFO',
             'class': 'logging.handlers.TimedRotatingFileHandler',
             'filename': os.path.join(PROJECT_ROOT, 'logs', 'api-json.log'),
@@ -450,11 +449,6 @@
             'filename': os.path.join(PROJECT_ROOT, 'logs', 'api.log'),
             'formatter': 'simple',
             'when': 'midnight',
-=======
-            'level': 'DEBUG',
-            'class': 'logging.StreamHandler',
-            'formatter': 'json'
->>>>>>> b9f09b84
         },
         'default': {
             'level': 'INFO',
@@ -466,26 +460,7 @@
         'django.request': {
             'handlers': ['mail_admins'],
             'propagate': True,
-<<<<<<< HEAD
             'level': 'ERROR',
-=======
-            'level': 'INFO',
-        },
-        'json': {
-            'handlers': ['json'],
-            'propagate': True,
-            'level': 'DEBUG',
-        },
-        'bluebottle.auth.middleware': {
-            'handlers': ['console'],
-            'propagate': False,
-            'level': 'ERROR',
-        },
-        'bluebottle.analytics': {
-            'handlers': ['console'],
-            'propagate': False,
-            'level': 'INFO',
->>>>>>> b9f09b84
         },
         'bluebottle': {
             'handlers': ['console', 'file'],
@@ -535,12 +510,8 @@
         'measurement': 'saas',
     }
 }
-<<<<<<< HEAD
-ANALYTICS_FRONTEND = 'https://analytics.onepercentclub.com'
-=======
 ANALYTICS_FRONTEND = ''
 ANALYTICS_BACKOFFICE_ENABLED = True
->>>>>>> b9f09b84
 
 # PROJECT_TYPES = ['sourcing', 'funding'] or ['sourcing'] or ['funding']
 # PROJECT_CREATE_FLOW = 'combined' or 'choice'
