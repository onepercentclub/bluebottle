--- conflicted
+++ resolved
@@ -828,9 +828,7 @@
     'show_accepting': True
 }
 
-<<<<<<< HEAD
 ENABLE_REFUNDS = True
-=======
 
 SUMMERNOTE_CONFIG = {
     # Using SummernoteWidget - iframe mode
@@ -841,5 +839,4 @@
         ['insert', ['link', 'picture']],
     ],
     'disable_upload': True,
-}
->>>>>>> 9363fdbf
+}