--- conflicted
+++ resolved
@@ -432,19 +432,11 @@
             'level': 'INFO',
             'class': 'bluebottle.payments_logger.handlers.PaymentLogHandler',
         },
-<<<<<<< HEAD
         'default': {
             'level': 'INFO',
             'class': 'logging.StreamHandler',
             'formatter': 'verbose'
         }
-=======
-        'json': {
-            'level': 'DEBUG',
-            'class': 'logging.StreamHandler',
-            'formatter': 'json'
-        },
->>>>>>> 578370c6
     },
     'loggers': {
         'null': {
@@ -472,17 +464,10 @@
             'propagate': False,
             'level': 'ERROR',
         },
-<<<<<<< HEAD
-        'bluebottle.analytics.tasks': {
-            'handlers': ['console'],
-            'propagate': False,
-            'level': 'ERROR',
-=======
         'bluebottle.analytics': {
             'handlers': ['console'],
             'propagate': False,
             'level': 'INFO',
->>>>>>> 578370c6
         },
         'bluebottle.recurring_donations': {
             'handlers': ['console'],
