# Django settings for BlueBottle project.

import os, datetime
from collections import OrderedDict
import rules
from PIL import ImageFile

from .payments import *
from .admin_dashboard import *

BASE_DIR = os.path.abspath(os.path.join(
    os.path.dirname(__file__), os.path.pardir, os.path.pardir))
PROJECT_ROOT = BASE_DIR

DEBUG = True
TEMPLATE_DEBUG = DEBUG
COMPRESS_ENABLED = False
COMPRESS_TEMPLATES = False

INCLUDE_TEST_MODELS = True

ADMINS = (
    # ('Your Name', 'your_email@example.com'),
)

MANAGERS = ADMINS

# Hosts/domain names that are valid for this site; required if DEBUG is False
# See https://docs.djangoproject.com/en/1.5/ref/settings/#allowed-hosts
ALLOWED_HOSTS = ['localhost', '127.0.0.1']

# Local time zone for this installation. Choices can be found here:
# http://en.wikipedia.org/wiki/List_of_tz_zones_by_name
# although not all choices may be available on all operating systems.
# In a Windows environment this must be set to your system time zone.
TIME_ZONE = 'Europe/Amsterdam'

# Available user interface translations
# Ref: https://docs.djangoproject.com/en/1.4/ref/settings/#languages
#
# Default language code for this installation. All choices can be found here:
# http://www.i18nguy.com/unicode/language-identifiers.html
LANGUAGE_CODE = 'en'

# This is defined here as a do-nothing function because we can't import
# django.utils.translation -- that module depends on the settings.
gettext_noop = lambda s: s

SITE_ID = 1

# If you set this to False, Django will make some optimizations so as not
# to load the internationalization machinery.
USE_I18N = True

# If you set this to False, Django will not format dates, numbers and
# calendars according to the current locale.
USE_L10N = True

# If you set this to False, Django will not use timezone-aware datetimes.
USE_TZ = True

# Absolute filesystem path to the directory that will hold user-uploaded files.
# Example: "/var/www/example.com/media/"
MEDIA_ROOT = os.path.join(PROJECT_ROOT, 'static', 'media')

TENANT_BASE = os.path.join(PROJECT_ROOT, 'static', 'media')

# Absolute filesystem path to the directory that will hold PRIVATE user-uploaded files.
PRIVATE_MEDIA_ROOT = os.path.join(PROJECT_ROOT, 'private', 'media')

# URL that handles the media served from MEDIA_ROOT. Make sure to use a
# trailing slash.
# Examples: "http://example.com/media/", "http://media.example.com/"
MEDIA_URL = '/media/'

# Absolute path to the directory static files should be collected to.
# Don't put anything in this directory yourself; store your static files
# in apps' "static/" subdirectories and in STATICFILES_DIRS.
# Example: "/var/www/example.com/static/"
STATIC_ROOT = os.path.join(PROJECT_ROOT, 'static', 'assets')

# URL prefix for static files.
# Example: "http://example.com/static/", "http://static.example.com/"
STATIC_URL = '/static/assets/'

STATICFILES_DIRS = (
    # Put strings here, like "/home/html/static" or "C:/www/django/static".
    # Always use forward slashes, even on Windows.
    # Don't forget to use absolute paths, not relative paths.
    # You can also name this tuple like: ('css', '/path/to/css')
)

ROOT_URLCONF = 'bluebottle.urls'

MULTI_TENANT_DIR = os.path.join(PROJECT_ROOT, 'tenants')

COMPRESS_OUTPUT_DIR = 'compressed'

# List of finder classes that know how to find static files in
# various locations.
STATICFILES_FINDERS = (
    'django.contrib.staticfiles.finders.FileSystemFinder',
    'django.contrib.staticfiles.finders.AppDirectoriesFinder',
)

# List of callables that know how to import templates from various sources.

TEMPLATES = [
    {
        'BACKEND': 'django.template.backends.django.DjangoTemplates',
        'OPTIONS': {
            'loaders': [
                'tenant_extras.template_loaders.FilesystemLoader',
                'django.template.loaders.filesystem.Loader',
                'django.template.loaders.app_directories.Loader',
                'django.template.loaders.eggs.Loader',
                'admin_tools.template_loaders.Loader',
            ],
            'context_processors': [
                'django.core.context_processors.request',
                'django.contrib.auth.context_processors.auth',
                'django.core.context_processors.debug',
                'django.core.context_processors.i18n',
                'django.core.context_processors.media',
                'django.core.context_processors.static',
                'django.core.context_processors.tz',
                'django.contrib.messages.context_processors.messages',
                'social.apps.django_app.context_processors.backends',
                'social.apps.django_app.context_processors.login_redirect',
                'tenant_extras.context_processors.conf_settings',
                'tenant_extras.context_processors.tenant_properties'
            ],
        },
    },
]

MIDDLEWARE_CLASSES = (
    'django.middleware.cache.UpdateCacheMiddleware',
    'bluebottle.bluebottle_drf2.middleware.MethodOverrideMiddleware',
    'tenant_schemas.middleware.TenantMiddleware',
    'bluebottle.clients.middleware.TenantPropertiesMiddleware',
    'bluebottle.clients.middleware.MediaMiddleware',
    'tenant_extras.middleware.TenantLocaleMiddleware',
    'bluebottle.redirects.middleware.RedirectFallbackMiddleware',
    'bluebottle.auth.middleware.UserJwtTokenMiddleware',
    'bluebottle.utils.middleware.SubDomainSessionMiddleware',
    'bluebottle.auth.middleware.AdminOnlySessionMiddleware',
    'bluebottle.auth.middleware.AdminOnlyCsrf',
    'bluebottle.auth.middleware.AdminOnlyAuthenticationMiddleware',
    'corsheaders.middleware.CorsMiddleware',
    'django.middleware.common.CommonMiddleware',
    'bluebottle.auth.middleware.LockdownMiddleware',
    'django.contrib.messages.middleware.MessageMiddleware',
    'django.middleware.clickjacking.XFrameOptionsMiddleware',
    'django_tools.middlewares.ThreadLocal.ThreadLocalMiddleware',
    'bluebottle.auth.middleware.SlidingJwtTokenMiddleware',
    'django.middleware.cache.FetchFromCacheMiddleware',
)

REST_FRAMEWORK = {
    'DEFAULT_FILTER_BACKENDS': ('rest_framework.filters.DjangoFilterBackend',),
    'FILTER_BACKEND': 'rest_framework.filters.DjangoFilterBackend',
    'DEFAULT_AUTHENTICATION_CLASSES': (
        'rest_framework_jwt.authentication.JSONWebTokenAuthentication',
        'rest_framework.authentication.SessionAuthentication',
        'rest_framework.authentication.TokenAuthentication',
    ),
    'DEFAULT_PERMISSION_CLASSES': (
        'tenant_extras.drf_permissions.TenantConditionalOpenClose',
    ),
}

JWT_AUTH = {
    'JWT_EXPIRATION_DELTA': datetime.timedelta(days=7),
    'JWT_LEEWAY': 0,
    'JWT_VERIFY': True,
    'JWT_VERIFY_EXPIRATION': True,
    'JWT_ALLOW_TOKEN_RENEWAL': True,
    # After the renewal limit it isn't possible to request a token refresh
    # => time token first created + renewal limit.
    'JWT_TOKEN_RENEWAL_LIMIT': datetime.timedelta(days=90),

    # Override the JWT token handlers, use tenant aware ones.
    'JWT_ENCODE_HANDLER':
    'tenant_extras.jwt_utils.jwt_encode_handler',

    'JWT_DECODE_HANDLER':
    'tenant_extras.jwt_utils.jwt_decode_handler',
}


# Time between attempts to refresh the jwt token automatically on standard request
# TODO: move this setting into the JWT_AUTH settings.
JWT_TOKEN_RENEWAL_DELTA = datetime.timedelta(minutes=30)

# List of paths to ignore for locale redirects
<<<<<<< HEAD
LOCALE_REDIRECT_IGNORE = ('/docs', '/go', '/api', '/payments_docdata', '/payments_mock', '/payments_interswitch', '/media')
=======
LOCALE_REDIRECT_IGNORE = ('/docs', '/go', '/api', '/payments_docdata',
                          '/payments_mock', '/media', '/surveys')
>>>>>>> 599011f7

SOCIAL_AUTH_STRATEGY = 'social.strategies.django_strategy.DjangoStrategy'
SOCIAL_AUTH_STORAGE = 'social.apps.django_app.default.models.DjangoStorage'

AUTHENTICATION_BACKENDS = (
    'bluebottle.social.backends.NoStateFacebookOAuth2',
    'social.backends.facebook.FacebookAppOAuth2',
    'django.contrib.auth.backends.ModelBackend',
)

SOCIAL_AUTH_PIPELINE = (
    'bluebottle.auth.utils.user_from_request',
    'social.pipeline.social_auth.social_details',
    'social.pipeline.social_auth.social_uid',
    'social.pipeline.social_auth.auth_allowed',
    'social.pipeline.social_auth.social_user',
    'bluebottle.auth.utils.fallback_email',
    'social.pipeline.user.get_username',
    'social.pipeline.social_auth.associate_by_email',
    'social.pipeline.user.create_user',
    'social.pipeline.social_auth.associate_user',
    'social.pipeline.social_auth.load_extra_data',
    'social.pipeline.user.user_details',
    'bluebottle.auth.utils.refresh',
    'bluebottle.auth.utils.set_language',
    'bluebottle.auth.utils.save_profile_picture',
    'bluebottle.auth.utils.get_extra_facebook_data',
)

AFOM_ENABLED = False

SOCIAL_AUTH_USER_FIELDS = ('username', 'email', 'first_name', 'last_name',)
SOCIAL_AUTH_PROTECTED_USER_FIELDS = ['email', ]
SOCIAL_AUTH_USERNAME_IS_FULL_EMAIL = True

SHARED_APPS = (
    'tenant_schemas',
    'bluebottle.clients',  # you must list the app where your tenant model resides in

    # Django apps
    'django.contrib.sessions',
    'django.contrib.messages',
    'django.contrib.staticfiles',

    # 3rd party apps
    'django_extensions',
    'raven.contrib.django.raven_compat',
    'djcelery',
    'micawber.contrib.mcdjango',  # Embedding videos
    'rest_framework',
    'loginas',
    'geoposition',
    'tenant_extras',
    'localflavor',
    'filetransfers',
    'rest_framework_swagger',
    'lockdown',
    'corsheaders',
    'djmoney_rates'

)

TENANT_APPS = (
    'polymorphic',
    'modeltranslation',

    'social.apps.django_app.default',
    'django.contrib.contenttypes',
    # Allow the Bluebottle common app to override the admin branding
    'bluebottle.common',
    'token_auth',

    'admin_tools',
    'admin_tools.theming',
    'admin_tools.menu',
    'admin_tools.dashboard',

    # Thumbnails
    'sorl.thumbnail',

    # FB Auth
    'bluebottle.auth',

    'django.contrib.admin',
    'django.contrib.sites',
    'django.contrib.admindocs',
    'django.contrib.auth',

    'bb_salesforce',

    #Widget
    'bluebottle.widget',

    'rest_framework.authtoken',

    # Newly moved BB apps
    'bluebottle.members',
    'bluebottle.projects',
    'bluebottle.organizations',
    'bluebottle.tasks',
    'bluebottle.hbtemplates',
    'bluebottle.bluebottle_dashboard',
    'bluebottle.homepage',
    'bluebottle.recurring_donations',
    'bluebottle.payouts',
    'bluebottle.surveys',

    # Plain Bluebottle apps
    'bluebottle.wallposts',
    'bluebottle.utils',
    'bluebottle.analytics',
    'bluebottle.categories',
    'bluebottle.contentplugins',
    'bluebottle.contact',
    'bluebottle.geo',
    'bluebottle.pages',
    'bluebottle.news',
    'bluebottle.slides',
    'bluebottle.quotes',
    'bluebottle.payments',
    'bluebottle.payments_docdata',
    'bluebottle.payments_interswitch',
    'bluebottle.payments_pledge',
    'bluebottle.payments_logger',
    'bluebottle.payments_voucher',
    'bluebottle.payments_manual',
    'bluebottle.redirects',
    'bluebottle.statistics',
    'bluebottle.suggestions',
    'bluebottle.terms',
    'bluebottle.votes',
    'bluebottle.social',
    'bluebottle.accounting',
    'bluebottle.journals',
    'bluebottle.csvimport',
    'bluebottle.rewards',

    # Custom dashboard
    'fluent_dashboard',

    # Bluebottle apps with abstract models
    'bluebottle.bb_accounts',
    'bluebottle.bb_organizations',
    'bluebottle.bb_projects',
    'bluebottle.bb_tasks',
    'bluebottle.bb_fundraisers',
    'bluebottle.bb_donations',
    'bluebottle.bb_orders',
    'bluebottle.bb_payouts',
    'bluebottle.bb_follow',

    # Basic Bb implementations
    'bluebottle.fundraisers',
    'bluebottle.donations',
    'bluebottle.orders',

    # CMS page contents
    'fluent_contents',
    'fluent_contents.plugins.text',
    'fluent_contents.plugins.oembeditem',
    'fluent_contents.plugins.rawhtml',
    'django_wysiwyg',
    'tinymce',
    'exportdb',
    'django.contrib.humanize',
    'django_tools',
    'taggit',
)

INSTALLED_APPS = list(SHARED_APPS) + [app for app in TENANT_APPS if app not in SHARED_APPS]

TENANT_MODEL = "clients.Client"
TENANT_PROPERTIES = "bluebottle.clients.properties"

SESSION_SERIALIZER = 'django.contrib.sessions.serializers.JSONSerializer'


THUMBNAIL_DEBUG = False
THUMBNAIL_QUALITY = 85
THUMBNAIL_DUMMY=True


# A sample logging configuration. The only tangible logging
# performed by this configuration is to send an email to
# the site admins on every HTTP 500 error when DEBUG=False.
# See http://docs.djangoproject.com/en/dev/topics/logging for
# more details on how to customize your logging configuration.
LOGGING = {
    'version': 1,
    'disable_existing_loggers': False,
    'formatters': {
        'verbose': {
            'format': '%(levelname)s %(asctime)s %(module)s %(process)d %(thread)d %(message)s'
        },
        'simple': {
            'format': '%(levelname)s %(message)s'
        },
    },
    'filters': {
        'require_debug_false': {
            '()': 'django.utils.log.RequireDebugFalse'
        }
    },
    'handlers': {
        'null': {
            'level': 'DEBUG',
            'class': 'logging.NullHandler',
        },
        'console': {
            'level': 'DEBUG',
            'class': 'logging.StreamHandler',
            'formatter': 'simple'
        },
        'mail_admins': {
            'level': 'ERROR',
            'filters': ['require_debug_false'],
            'class': 'django.utils.log.AdminEmailHandler'
        },
        'sentry': {
            'level': 'INFO',
            'class': 'raven.contrib.django.raven_compat.handlers.SentryHandler',
        },
        'payment_logs': {
            'level': 'INFO',
            'class': 'bluebottle.payments_logger.handlers.PaymentLogHandler',
        }
    },
    'loggers': {
        'null': {
            'handlers': ['null'],
            'propagate': True,
            'level': 'INFO',
        },
        'console': {
            'handlers': ['console'],
            'propagate': True,
            'level': 'INFO',
        },
        'bluebottle.recurring_donations': {
            'handlers': ['console'],
            'propagate': True,
            'level': 'INFO',
        },
        'bluebottle.salesforce': {
            'handlers': ['mail_admins'],
            'level': 'ERROR',
            'propagate': True,
        },
        'payments.payment': {
            'handlers': ['mail_admins', 'payment_logs', 'sentry'],
            'level': 'INFO',
            'propagate': True,
        },
        'django.request': {
            'handlers': ['mail_admins'],
            'level': 'ERROR',
            'propagate': True,
        },
    }
}


# Custom User model
AUTH_USER_MODEL = 'members.Member'

SOCIAL_AUTH_USER_MODEL = 'members.Member'
SOCIAL_AUTH_FACEBOOK_SCOPE = ['email', 'user_friends', 'public_profile', 'user_birthday']
SOCIAL_AUTH_FACEBOOK_EXTRA_DATA = [('birthday', 'birthday')]

# Default Client properties
RECURRING_DONATIONS_ENABLED = False
DONATIONS_ENABLED = True

# Analytics Service
ANALYTICS_ENABLED = False
ANALYTICS_BACKENDS = {
    'default': {
        'handler_class': 'bluebottle.analytics.backends.InfluxExporter',
        'host': 'localhost',
        'port': 8086,
        'username': '',
        'password': '',
        'database': 'platform_v1',
        'measurement': 'saas',
        'ssl': True
    }
}

# PROJECT_TYPES = ['sourcing', 'funding'] or ['sourcing'] or ['funding']
# PROJECT_CREATE_FLOW = 'combined' or 'choice'
# If only one project type is set then project create should be set to 'combined'
PROJECT_CREATE_TYPES = ['funding']
PROJECT_CREATE_FLOW = 'combined'

# For building frontend code
BB_APPS = []

# Twitter handles, per language
TWITTER_HANDLES = {
    'nl': '1procentclub',
    'en': '1percentclub',
}

DEFAULT_TWITTER_HANDLE = TWITTER_HANDLES['nl']

# Used when creating default payment address
DEFAULT_COUNTRY_CODE = 'NL'

# E-MAILS
CONTACT_EMAIL = 'contact@my-bluebottle-project.com'

# Registration
ACCOUNT_ACTIVATION_DAYS = 7
HTML_ACTIVATION_EMAIL = False

SEND_WELCOME_MAIL = True

EMAIL_BACKEND = 'bluebottle.utils.email_backend.TestMailBackend'

SWAGGER_SETTINGS = {
    'api_version': '1.1',
    'resource_url_prefix': 'api/',
    'resource_access_handler': 'bluebottle.auth.handlers.resource_access_handler',
    'is_authenticated': True
}

# and provide a default (without it django-rest-framework-jwt will default
# to SECRET_KEY. Even better, provide one in a client's properties.py file
TENANT_JWT_SECRET = 'global-tenant-secret'

# email properties
TENANT_MAIL_PROPERTIES = {
    'logo':'',
    'address':'',
    'sender':'',
    'footer':'',
    'website':'',
}


CLOSED_SITE = False
PARTNER_LOGIN = False

EXPOSED_TENANT_PROPERTIES = ['closed_site', 'mixpanel', 'analytics', 'maps_api_key',
                             'git_commit', 'social_auth_facebook_key', 'date_format',
                             'bb_apps', 'donation_amounts', 'facebook_sharing_reviewed',
                             'project_create_flow', 'project_create_types', 'project_contact_types',
                             'closed_site', 'partner_login', 'share_options', 'sso_url',
                             'project_suggestions', 'readOnlyFields', 'search_options']

DEFAULT_FILE_STORAGE = 'bluebottle.utils.storage.TenantFileSystemStorage'

PROJECT_PAYOUT_FEES = {
    'beneath_threshold': 1,
    'fully_funded': .05,
    'not_fully_funded': .05
}

CURRENCIES_ENABLED = [
    {
        'code': 'EUR',
        'name': 'Euro',
        'symbol': u"\u20AC"
    }
]

LIVE_PAYMENTS_ENABLED = False
MINIMAL_PAYOUT_AMOUNT = 20

CELERY_MAIL = False
SEND_MAIL = False

DJANGO_WYSIWYG_FLAVOR = "tinymce_advanced"

# Sometimes images crash projects
# Error: Exception Value: image file is truncated (26 bytes not processed)
# This fixes it
# TODO: properly investigate

ImageFile.LOAD_TRUNCATED_IMAGES = True

IMAGE_ALLOWED_MIME_TYPES = ('image/png', 'image/jpeg', 'image/gif', )

EXPORTDB_EXPORT_CONF = {
    'models': OrderedDict([
        (AUTH_USER_MODEL, {
            'fields': (
                ('id', 'User ID'),
                ('remote_id', 'Remote ID'),
                ('get_full_name', 'Name'),
                ('email', 'Email'),
                ('location__name', 'Location'),
                ('project_count', 'Projects initiated'),
                ('projects_supported', 'Projects supported'),
                ('funding', 'Funding'),
                ('sourcing', 'Sourcing'),
                ('date_joined', 'Date joined'),
                ('updated', 'Last update'),
            ),
            'resource_class': 'bluebottle.exports.resources.UserResource',
            'title': 'Members',
        }),
        ('projects.Project', {
            'fields': (
                ('id', 'Project ID'),
                ('owner__id', 'User ID'),
                ('owner__remote_id', 'Remote ID'),
                ('status__name', 'Status'),
                ('title', 'Title'),
                ('owner__email', 'Email'),
                ('location', 'Location'),
                ('location__group', 'Region'),
                ('region', 'Region'),
                ('theme', 'Theme'),
                ('supporters', 'Supporters'),
                ('funding', 'Funding'),
                ('sourcing', 'Sourcing'),
                ('amount_asked', 'Amount asked'),
                ('task_count', 'Task Count'),
                ('realized_task_count', 'Realized Task Count'),
                ('time_spent', 'Time Spent'),
                ('from_suggestion', 'Submitted Suggestion'),
                ('vote_count', 'Vote Counts'),
                ('created', 'Date created'),
                ('deadline', 'Deadline'),
                ('updated', 'Last update'),
                ('date_submitted', 'Date Submitted'),
                ('campaign_started', 'Campaign Started'),
                ('campaign_ended', 'Campaign Ended'),
                ('campaign_funded', 'Campaign Funded'),
            ),
            'resource_class': 'bluebottle.exports.resources.ProjectResource',
            'title': 'Projects',
        }),
        ('tasks.Task', {
            'fields': (
                ('project__id', 'Project ID'),
                ('id', 'Task ID'),
                ('author__id', 'User ID'),
                ('author__remote_id', 'Remote ID'),
                ('get_status_display', 'Status'),
                ('title', 'Title'),
                ('project__title', 'Project Title'),
                ('author__email', 'Email'),
                ('location', 'Task location'),
                ('location__group', 'Task Region'),
                ('type', 'Type'),
                ('skill', 'Skill Needed'),
                ('people_needed', 'People needed'),
                ('time_needed', 'Time needed'),
                ('people_applied', 'People applied'),
                ('time_spent', 'Time Spent'),
                ('created', 'Date created'),
                ('updated', 'Last update'),
            ),
            'resource_class': 'bluebottle.exports.resources.TaskResource',
            'title': 'Tasks',
        }),
        ('donations.Donation', {
            'fields': (
                ('order__user__id', 'User ID'),
                ('order__user__remote_id', 'Remote ID'),
                ('project__id', 'Project ID'),
                ('fundraiser__id', 'Fundraiser ID'),
                ('user__get_full_name', 'Name'),
                ('order__user__email', 'Email'),
                ('order__user__location', 'Location'),
                ('order__user__location__group', 'Region'),
                ('status', 'Status'),
                ('amount', 'Amount'),
                ('created', 'Date'),
            ),
            'resource_class': 'bluebottle.exports.resources.DonationResource',
            'title': 'Supporters (Funding)',
        }),
        ('tasks.TaskMember', {
            'fields': (
                ('member__id', 'User ID'),
                ('member__remote_id', 'Remote ID'),
                ('task__project__id', 'Project ID'),
                ('task__id', 'Task ID'),
                ('member__get_full_name', 'Name'),
                ('member__email', 'Email'),
                ('member__location', 'Location'),
                ('member__location__group', 'Region'),
                ('get_status_display', 'Status'),
                ('task__time_needed', 'Time pledged'),
                ('time_spent', 'Time Spent'),
                ('externals', 'Partners'),
                ('created', 'Date'),
            ),
            'resource_class': 'bluebottle.exports.resources.TaskMemberResource',
            'title': 'Supporters (Sourcing)',
        }),
        # ('suggestions.Suggestion', {
        #     'fields': (
        #         'id',
        #         ('get_status_display', 'Status'),
        #         'title',
        #         'org_email',
        #         'project__location',
        #         'created',
        #         'updated',
        #     ),
        #     'title': 'Suggestions',
        # })
    ])
}
EXPORTDB_CONFIRM_FORM = 'bluebottle.exports.forms.ExportDBForm'
EXPORTDB_EXPORT_ROOT = os.path.join(MEDIA_ROOT, '%s', 'exports')

# maximum delta between from/to date for exports
EXPORT_MAX_DAYS = 366

TOKEN_AUTH_SETTINGS = 'bluebottle.clients.properties'

# FIXME: When caching is made tenant aware, re-enable fluent caching
FLUENT_CONTENTS_CACHE_OUTPUT = False

CACHE_MIDDLEWARE_SECONDS = 0

# Amounts shown in donation modal
DONATION_AMOUNTS = {
    'EUR': (25, 50, 75, 100),
    'USD': (20, 50, 100, 200),
    'NGN': (2000, 5000, 10000, 25000),
    'XOF': (500, 1000, 2000, 5000),
}

# By default we do not show suggestion on the start-project page
PROJECT_SUGGESTIONS = False

# Social share options in project/fundraiser detail
SHARE_OPTIONS = {
    'twitter': True,
    'facebook': True,
    'linkedin': False,
    'embedded': False,
    'link': False,
    'flyer': False
}

SHOW_DONATION_AMOUNTS = True

EXPORTDB_PERMISSION = rules.is_group_member('Staff') | rules.is_superuser

# Salesforce connection settings
SALESFORCE_QUERY_TIMEOUT = 15
REQUESTS_MAX_RETRIES = 0
SF_LAZY_CONNECT = True

SOCIAL_AUTH_FACEBOOK_PROFILE_EXTRA_PARAMS = {
    'fields': 'id,name,email,first_name,last_name,link', # needed starting from protocol v2.4
}

<<<<<<< HEAD
DJANGO_MONEY_RATES = {
    'DEFAULT_BACKEND': 'djmoney_rates.backends.OpenExchangeBackend',
    'OPENEXCHANGE_URL': 'http://openexchangerates.org/api/latest.json',
    'OPENEXCHANGE_APP_ID': '3e53678e72c140b4857dc5bb1deb59dc',
    'OPENEXCHANGE_BASE_CURRENCY': 'USD',
}
AUTO_CONVERT_MONEY = False
=======

SURVEYGIZMO_API_TOKEN = ''
SURVEYGIZMO_API_SECRET = ''
>>>>>>> 599011f7
<|MERGE_RESOLUTION|>--- conflicted
+++ resolved
@@ -194,12 +194,9 @@
 JWT_TOKEN_RENEWAL_DELTA = datetime.timedelta(minutes=30)
 
 # List of paths to ignore for locale redirects
-<<<<<<< HEAD
-LOCALE_REDIRECT_IGNORE = ('/docs', '/go', '/api', '/payments_docdata', '/payments_mock', '/payments_interswitch', '/media')
-=======
 LOCALE_REDIRECT_IGNORE = ('/docs', '/go', '/api', '/payments_docdata',
-                          '/payments_mock', '/media', '/surveys')
->>>>>>> 599011f7
+                          '/payments_mock', '/payments_interswitch',
+                          '/media', '/surveys')
 
 SOCIAL_AUTH_STRATEGY = 'social.strategies.django_strategy.DjangoStrategy'
 SOCIAL_AUTH_STORAGE = 'social.apps.django_app.default.models.DjangoStorage'
@@ -755,7 +752,6 @@
     'fields': 'id,name,email,first_name,last_name,link', # needed starting from protocol v2.4
 }
 
-<<<<<<< HEAD
 DJANGO_MONEY_RATES = {
     'DEFAULT_BACKEND': 'djmoney_rates.backends.OpenExchangeBackend',
     'OPENEXCHANGE_URL': 'http://openexchangerates.org/api/latest.json',
@@ -763,8 +759,6 @@
     'OPENEXCHANGE_BASE_CURRENCY': 'USD',
 }
 AUTO_CONVERT_MONEY = False
-=======
 
 SURVEYGIZMO_API_TOKEN = ''
 SURVEYGIZMO_API_SECRET = ''
->>>>>>> 599011f7
