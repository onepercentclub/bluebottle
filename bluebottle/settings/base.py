--- conflicted
+++ resolved
@@ -436,9 +436,16 @@
             'level': 'INFO',
             'class': 'bluebottle.payments_logger.handlers.PaymentLogHandler',
         },
-<<<<<<< HEAD
         'json': {
-=======
+            'level': 'INFO',
+            'class': 'logging.handlers.TimedRotatingFileHandler',
+            'filename': os.path.join(PROJECT_ROOT, 'logs', 'api-json.log'),
+            'formatter': 'json',
+            'when': 'midnight',
+        },
+        'file': {
+            'level': 'INFO',
+        },
         'default': {
             'level': 'INFO',
             'class': 'logging.StreamHandler',
@@ -446,53 +453,13 @@
         }
     },
     'loggers': {
-        'null': {
-            'handlers': ['null'],
-            'propagate': True,
->>>>>>> 055f32be
-            'level': 'INFO',
-            'class': 'logging.handlers.TimedRotatingFileHandler',
-            'filename': os.path.join(PROJECT_ROOT, 'logs', 'api-json.log'),
-            'formatter': 'json',
-            'when': 'midnight',
-        },
-<<<<<<< HEAD
-        'file': {
-=======
-        'bluebottle': {
-            'handlers': ['default'],
-            'propagate': True,
-            'level': 'INFO',
-        },
-        'console': {
-            'handlers': ['console'],
-            'propagate': True,
->>>>>>> 055f32be
-            'level': 'INFO',
-            'class': 'logging.handlers.TimedRotatingFileHandler',
-            'filename': os.path.join(PROJECT_ROOT, 'logs', 'api.log'),
-            'formatter': 'simple',
-            'when': 'midnight',
-        },
-    },
-    'loggers': {
         'django.request': {
             'handlers': ['mail_admins'],
             'propagate': True,
             'level': 'ERROR',
         },
-<<<<<<< HEAD
         'bluebottle': {
             'handlers': ['console', 'file'],
-=======
-        'bluebottle.analytics.tasks': {
-            'handlers': ['console'],
-            'propagate': False,
-            'level': 'ERROR',
-        },
-        'bluebottle.recurring_donations': {
-            'handlers': ['console'],
->>>>>>> 055f32be
             'propagate': True,
             'level': 'INFO',
         },
