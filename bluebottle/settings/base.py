# Django settings for BlueBottle project.

import os, datetime

PROJECT_ROOT = os.path.abspath(os.path.join(
    os.path.dirname(__file__), os.path.pardir, os.path.pardir))

DEBUG = True
TEMPLATE_DEBUG = DEBUG
COMPRESS_ENABLED = False


ADMINS = (
    # ('Your Name', 'your_email@example.com'),
)

MANAGERS = ADMINS

# Hosts/domain names that are valid for this site; required if DEBUG is False
# See https://docs.djangoproject.com/en/1.5/ref/settings/#allowed-hosts
ALLOWED_HOSTS = []

# Local time zone for this installation. Choices can be found here:
# http://en.wikipedia.org/wiki/List_of_tz_zones_by_name
# although not all choices may be available on all operating systems.
# In a Windows environment this must be set to your system time zone.
TIME_ZONE = 'Europe/Amsterdam'

# Available user interface translations
# Ref: https://docs.djangoproject.com/en/1.4/ref/settings/#languages
#
# Default language code for this installation. All choices can be found here:
# http://www.i18nguy.com/unicode/language-identifiers.html
LANGUAGE_CODE = 'en'

# This is defined here as a do-nothing function because we can't import
# django.utils.translation -- that module depends on the settings.
gettext_noop = lambda s: s

LANGUAGES = (
    ('nl', gettext_noop('Dutch')),
    ('en', gettext_noop('English')),
)

SITE_ID = 1

# If you set this to False, Django will make some optimizations so as not
# to load the internationalization machinery.
USE_I18N = True

# If you set this to False, Django will not format dates, numbers and
# calendars according to the current locale.
USE_L10N = True

# If you set this to False, Django will not use timezone-aware datetimes.
USE_TZ = True

# Absolute filesystem path to the directory that will hold user-uploaded files.
# Example: "/var/www/example.com/media/"
MEDIA_ROOT = os.path.join(PROJECT_ROOT, 'static', 'media')

# Absolute filesystem path to the directory that will hold PRIVATE user-uploaded files.
PRIVATE_MEDIA_ROOT = os.path.join(PROJECT_ROOT, 'private', 'media')

# URL that handles the media served from MEDIA_ROOT. Make sure to use a
# trailing slash.
# Examples: "http://example.com/media/", "http://media.example.com/"
MEDIA_URL = '/media/'

# Absolute path to the directory static files should be collected to.
# Don't put anything in this directory yourself; store your static files
# in apps' "static/" subdirectories and in STATICFILES_DIRS.
# Example: "/var/www/example.com/static/"
STATIC_ROOT = os.path.join(PROJECT_ROOT, 'static', 'assets')

# URL prefix for static files.
# Example: "http://example.com/static/", "http://static.example.com/"
STATIC_URL = '/static/assets/'

STATICFILES_DIRS = (
    # Put strings here, like "/home/html/static" or "C:/www/django/static".
    # Always use forward slashes, even on Windows.
    # Don't forget to use absolute paths, not relative paths.
    # You can also name this tuple like: ('css', '/path/to/css')
    (os.path.join(PROJECT_ROOT, 'static', 'global')),
)

# List of finder classes that know how to find static files in
# various locations.
STATICFILES_FINDERS = (
    'django.contrib.staticfiles.finders.FileSystemFinder',
    'django.contrib.staticfiles.finders.AppDirectoriesFinder',
    # 'django.contrib.staticfiles.finders.DefaultStorageFinder',
)

# List of callables that know how to import templates from various sources.
TEMPLATE_LOADERS = (
    'django.template.loaders.filesystem.Loader',
    'django.template.loaders.app_directories.Loader',
    # 'django.template.loaders.eggs.Loader',
)

TEMPLATE_DIRS = (
    (os.path.join(PROJECT_ROOT, 'templates')),
)


MIDDLEWARE_CLASSES = (
    'bluebottle.auth.middleware.UserJwtTokenMiddleware',
    'bluebottle.auth.middleware.AdminOnlyCsrf',
    'bluebottle.utils.middleware.SubDomainSessionMiddleware',
    'django.middleware.locale.LocaleMiddleware',
    'django.middleware.common.CommonMiddleware',
    'bluebottle.auth.middleware.AdminOnlySessionMiddleware',
    'bluebottle.auth.middleware.AdminOnlyAuthenticationMiddleware',
    'bluebottle.bb_accounts.middleware.LocaleMiddleware',
    'django.contrib.messages.middleware.MessageMiddleware',
    'django.middleware.clickjacking.XFrameOptionsMiddleware',
    'django.middleware.transaction.TransactionMiddleware',
    'django_tools.middlewares.ThreadLocal.ThreadLocalMiddleware',
    'bluebottle.auth.middleware.SlidingJwtTokenMiddleware'
)

# REST_FRAMEWORK = {
#     'DEFAULT_FILTER_BACKENDS': ('rest_framework.filters.DjangoFilterBackend',)
# }

REST_FRAMEWORK = {
    # Don't do basic authentication.
    'DEFAULT_FILTER_BACKENDS': ('rest_framework.filters.DjangoFilterBackend',),
    'DEFAULT_AUTHENTICATION_CLASSES': (
        'rest_framework_jwt.authentication.JSONWebTokenAuthentication',
    ),
}

JWT_AUTH = {
    'JWT_EXPIRATION_DELTA': datetime.timedelta(hours=12)
}

JWT_TOKEN_RENEWAL_DELTA = datetime.timedelta(minutes=30)

INSTALLED_APPS = (
    'django.contrib.auth',
    'django.contrib.contenttypes',
    'django.contrib.sessions',
    'django.contrib.sites',
    'django.contrib.messages',
    'django.contrib.staticfiles',
    # Uncomment the next line to enable the admin:
    'django.contrib.admin',
    # Uncomment the next line to enable admin documentation:
    # 'django.contrib.admindocs',

    # BlueBottle dependencies.
    'compressor',
    'registration',
    'rest_framework',
    'taggit',
    'south',
    'sorl.thumbnail',

    # BlueBottle applications.
    'bluebottle.bb_accounts',
    'bluebottle.bb_organizations',
    'bluebottle.bb_projects',
    'bluebottle.bb_tasks',

    # Test Bb implementations
    'bluebottle.test',

    # Basic Bb implementations
    'bluebottle.fundraisers',
    'bluebottle.bb_orders',
    'bluebottle.bb_donations',

    # Other Bb apps
    'bluebottle.common',
    'bluebottle.contact',
    'bluebottle.contentplugins',
    'bluebottle.geo',
    'bluebottle.news',
    'bluebottle.pages',
    'bluebottle.quotes',
    'bluebottle.slides',
    'bluebottle.redirects',
<<<<<<< HEAD
=======

    'bluebottle.bb_fundraisers',
    'bluebottle.bb_orders',
    'bluebottle.bb_donations',
>>>>>>> 4a430be7
    'bluebottle.payments',
    'bluebottle.payments_adyen',
    'bluebottle.payments_docdata',


    # Basic Bb implementations
    'bluebottle.fundraisers',
    'bluebottle.orders',
    'bluebottle.donations',

    # mock
    'bluebottle.payments_mock',

    # miss test
    'bluebottle.utils',
    'bluebottle.wallposts',


    'bluebottle.test',

    # Modules required by BlueBottle
    'fluent_contents',
    'fluent_contents.plugins.text',
    'fluent_contents.plugins.oembeditem',
    'fluent_contents.plugins.rawhtml',

    'django_wysiwyg',
    'templatetag_handlebars',
)


TEMPLATE_CONTEXT_PROCESSORS = (
    'django.contrib.auth.context_processors.auth',
    'django.core.context_processors.debug',
    'django.core.context_processors.i18n',
    'django.core.context_processors.media',
    'django.core.context_processors.static',
    'django.core.context_processors.tz',
    'django.contrib.messages.context_processors.messages',
    'bluebottle.utils.context_processors.installed_apps_context_processor',
)

SESSION_SERIALIZER = 'django.contrib.sessions.serializers.JSONSerializer'


THUMBNAIL_DEBUG = True
THUMBNAIL_QUALITY = 85


# A sample logging configuration. The only tangible logging
# performed by this configuration is to send an email to
# the site admins on every HTTP 500 error when DEBUG=False.
# See http://docs.djangoproject.com/en/dev/topics/logging for
# more details on how to customize your logging configuration.
LOGGING = {
    'version': 1,
    'disable_existing_loggers': False,
    'filters': {
        'require_debug_false': {
            '()': 'django.utils.log.RequireDebugFalse'
        }
    },
    'handlers': {
        'mail_admins': {
            'level': 'ERROR',
            'filters': ['require_debug_false'],
            'class': 'django.utils.log.AdminEmailHandler'
        }
    },
    'loggers': {
        'django.request': {
            'handlers': ['mail_admins'],
            'level': 'ERROR',
            'propagate': True,
        },
    }
}


# Define the models to use for testing
AUTH_USER_MODEL = 'test.TestBaseUser'

PROJECTS_PROJECT_MODEL = 'test.TestBaseProject'
PROJECTS_PHASELOG_MODEL = 'test.TestBaseProjectPhaseLog'

FUNDRAISERS_FUNDRAISER_MODEL = 'fundraisers.FundRaiser'

TASKS_TASK_MODEL = 'test.TestTask'
TASKS_SKILL_MODEL = 'test.TestSkill'
TASKS_TASKMEMBER_MODEL = 'test.TestTaskMember'
TASKS_TASKFILE_MODEL = 'test.TestTaskFile'

ORGANIZATIONS_ORGANIZATION_MODEL = 'test.TestOrganization'
ORGANIZATIONS_DOCUMENT_MODEL = 'test.TestOrganizationDocument'
ORGANIZATIONS_MEMBER_MODEL = 'test.TestOrganizationMember'

DONATIONS_DONATION_MODEL = 'donations.Donation'
ORDERS_ORDER_MODEL = 'orders.Order'


# Required for handlebars_template to work properly
USE_EMBER_STYLE_ATTRS = True


PROJECT_PHASES = (
    ('Plan', (
        ('plan-new', 'Plan - New'),
        ('plan-submitted', 'Plan - Submitted'),
        ('plan-needs-work', 'Plan - Needs work'),
        ('plan-rejected', 'Plan - Rejected'),
        ('plan-approved', 'Plan - Approved'),
    )),
    ('Campaign', (
        ('campaign-running', 'Campaign - Running'),
        ('campaign-stopped', 'Campaign - Stopped'),
    )),
    ('Done', (
        ('done-completed', 'Done - Completed'),
        ('done-incomplete', 'Done - Incomplete'),
        ('done-stopped', 'Done - Stopped'),
    )),
)

# Twitter handles, per language
TWITTER_HANDLES = {
    'nl': '1procentclub',
    'en': '1percentclub',
}

DEFAULT_TWITTER_HANDLE = TWITTER_HANDLES['nl']

# E-MAILS
CONTACT_EMAIL = 'contact@my-bluebottle-project.com'

# Registration
ACCOUNT_ACTIVATION_DAYS = 7
HTML_ACTIVATION_EMAIL = True

SEND_WELCOME_MAIL = False

# Include the tests models
INCLUDE_TEST_MODELS = True
<|MERGE_RESOLUTION|>--- conflicted
+++ resolved
@@ -8,7 +8,6 @@
 DEBUG = True
 TEMPLATE_DEBUG = DEBUG
 COMPRESS_ENABLED = False
-
 
 ADMINS = (
     # ('Your Name', 'your_email@example.com'),
@@ -164,14 +163,17 @@
     'bluebottle.bb_organizations',
     'bluebottle.bb_projects',
     'bluebottle.bb_tasks',
+    'bluebottle.bb_fundraisers',
+    'bluebottle.bb_orders',
+    'bluebottle.bb_donations',
 
     # Test Bb implementations
     'bluebottle.test',
 
     # Basic Bb implementations
     'bluebottle.fundraisers',
-    'bluebottle.bb_orders',
-    'bluebottle.bb_donations',
+    'bluebottle.orders',
+    'bluebottle.donations',
 
     # Other Bb apps
     'bluebottle.common',
@@ -183,13 +185,7 @@
     'bluebottle.quotes',
     'bluebottle.slides',
     'bluebottle.redirects',
-<<<<<<< HEAD
-=======
-
-    'bluebottle.bb_fundraisers',
-    'bluebottle.bb_orders',
-    'bluebottle.bb_donations',
->>>>>>> 4a430be7
+
     'bluebottle.payments',
     'bluebottle.payments_adyen',
     'bluebottle.payments_docdata',
@@ -328,7 +324,4 @@
 ACCOUNT_ACTIVATION_DAYS = 7
 HTML_ACTIVATION_EMAIL = True
 
-SEND_WELCOME_MAIL = False
-
-# Include the tests models
-INCLUDE_TEST_MODELS = True
+SEND_WELCOME_MAIL = False