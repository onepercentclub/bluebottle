--- conflicted
+++ resolved
@@ -142,19 +142,12 @@
 ELASTICSEARCH_DSL_AUTOSYNC = False
 
 STRIPE = {
-<<<<<<< HEAD
     'private': {
         'api_key': 'test-key',
-        'webhook_secret': 'test-webhook-secret'
+        'webhook_secret': 'test-webhook-secret',
+        'webhook_secret_connect': 'test-webhook-secret-connect',
     },
     'public': {
         'publishable_key': 'test-pub-key'
     }
-
-=======
-    'secret_key': 'test-key',
-    'webhook_secret': 'test-webhook-secret',
-    'webhook_secret_connect': 'test-webhook-secret-connect',
-    'publishable_key': 'test-pub-key'
->>>>>>> 9d7887b4
 }