# flake8: noqa

SECRET_KEY = '1, 2, this is just a test!'

from .base import *
from bluebottle.payments_docdata.settings import *

import warnings

# Raise exception on naive datetime...
warnings.filterwarnings(
    'error',
    r"DateTimeField .* received a naive datetime",
    RuntimeWarning, r'django\.db\.models\.fields')

MERCHANT_ACCOUNTS = [
    {
        'merchant': 'docdata',
        'merchant_name': 'merchant_name',
        'merchant_password': 'merchant_password',
        'currency': 'EUR'
    },
]

# Set up a proper testing email backend
EMAIL_BACKEND = 'django.core.mail.backends.locmem.EmailBackend'
COMPRESS_ENABLED = False

# Include the tests models
INCLUDE_TEST_MODELS = True

INSTALLED_APPS += ('bluebottle.payments_mock',)

# Yes, activate the South migrations. Otherwise, we'll never notice if our
# code screwed up the database synchronization
SOUTH_TESTS_MIGRATE = False

ROOT_URLCONF = 'bluebottle.urls'

SKIP_IP_LOOKUP = True

# Graphviz
GRAPH_MODELS = {
    'all_applications': True,
    'group_models': True,
}

DEFAULT_DB_ALIAS = 'default'
DATABASES = {
    'default': {
        'ENGINE': 'tenant_schemas.postgresql_backend',
        'HOST': '',
        'PORT': '',
        'NAME': 'bluebottle_test',
        'USER': '',
        'PASSWORD': ''
    }
}

DATABASE_ROUTERS = (
    'tenant_schemas.routers.TenantSyncRouter',
)

TENANT_APPS += (
    'bluebottle.payments_mock',
)

from bluebottle.payments_mock.settings import MOCK_PAYMENT_METHODS

PAYMENT_METHODS = MOCK_PAYMENT_METHODS
MINIMAL_PAYOUT_AMOUNT = 10
DOCDATA_FEES = {
    'transaction': 0.15,
    'payment_methods': {
        'ideal': 0.25,
        'mastercard': '2.5%',
        'visa': '2.5%',
        'amex': '2.5%',
        'sepa_direct_debit': 0.13
    }
}

RECURRING_DONATIONS_ENABLED = True

SEND_WELCOME_MAIL = False
SEND_MAIL = True

<<<<<<< HEAD

PAYOUT_METHODS = [
    {
        'method': 'duckbank',
        'payment_methods': [
            'duck-directdebit',
            'duck-creditcard',
            'duck-ideal'
        ],
        'currencies': ['EUR'],
        'account_name': "Dagobert Duck",
        'account_bic': "DUCKNL2U",
        'account_iban': "NL12DUCK0123456789"
    },
    {
        'method': 'excel',
        'payment_methods': [
            'vitepay-orangemoney',
            'interswitch-webpay',
            'pledge-standard'
        ],
        'currencies': ['XOF', 'CFA', 'USD', 'EUR']
    }
]

PAYOUT_SERVICE = {
    'service': 'dorado',
    'url': 'test'
}


=======
>>>>>>> a8249f9d
TEST_RUNNER = 'bluebottle.test.test_runner.MultiTenantRunner'<|MERGE_RESOLUTION|>--- conflicted
+++ resolved
@@ -85,7 +85,6 @@
 SEND_WELCOME_MAIL = False
 SEND_MAIL = True
 
-<<<<<<< HEAD
 
 PAYOUT_METHODS = [
     {
@@ -117,6 +116,4 @@
 }
 
 
-=======
->>>>>>> a8249f9d
 TEST_RUNNER = 'bluebottle.test.test_runner.MultiTenantRunner'