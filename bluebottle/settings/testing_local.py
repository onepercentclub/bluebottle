--- conflicted
+++ resolved
@@ -9,8 +9,6 @@
         'USER': 'postgres',
         'PASSWORD': 'postgres',
         'DISABLE_SERVER_SIDE_CURSORS': True # this prevents issues with connection pooling
-<<<<<<< HEAD
-=======
     },
 
 }
@@ -18,7 +16,6 @@
 ELASTICSEARCH_DSL = {
     'default': {
         'hosts': 'elasticsearch:9200'
->>>>>>> 985a3304
     },
 
 }
