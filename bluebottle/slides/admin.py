<<<<<<< HEAD
from django.db import models
=======
import json

from fluent_contents.models import Placeholder
from fluent_contents.rendering import render_content_items

from django.db import models
from django.conf import settings
from django.conf.urls import url
>>>>>>> 182c9d97
from django.contrib import admin
from django.utils.timezone import now
from django.utils.translation import ugettext_lazy as _
from bluebottle.utils.widgets import SecureAdminURLFieldWidget
<<<<<<< HEAD
=======
from django.views.decorators.clickjacking import xframe_options_sameorigin
>>>>>>> 182c9d97

from .models import Slide


class SlideAdmin(admin.ModelAdmin):
    list_display = (
        'title', 'sequence', 'status', 'modification_date', 'language')
    list_filter = ('status', 'language')
    date_hierarchy = 'publication_date'
    search_fields = ('slug', 'title')
    actions = ['make_published']
    model = Slide
    ordering = ('language', 'sequence', 'title')

    formfield_overrides = {
        models.URLField: {'widget': SecureAdminURLFieldWidget()},
    }

    fieldsets = (
        (None, {
            'fields': ('language', 'sequence', 'tab_text'),
        }),
        (_('Contents'), {
            'fields': (
                'title', 'body', 'image', 'background_image', 'video_url',
                'link_text', 'link_url', 'style'),
        }),
        (_('Publication settings'), {
            'fields': ('status', 'publication_date', 'publication_end_date'),
        }),
    )

    radio_fields = {
        'status': admin.HORIZONTAL,
        'language': admin.HORIZONTAL,
    }

    def get_base_object(self, pk):
        pk = long(pk)
        if pk:
            return Slide.objects.get(pk=pk)
        else:
            return Slide()

    def _get_formset_objects(self, formset):
        all_objects = []

        def dummy_save_base(*args, **kwargs):
            pass

        # Based on BaseModelFormSet.save_existing_objects()
        # +  BaseModelFormSet.save_new_objects()
        for form in formset.initial_forms + formset.extra_forms:
            if formset.can_delete and formset._should_delete_form(form):
                continue

            if not form.is_valid():
                object = form.instance  # Keep old data
                # TODO: merge validated fields into object.
                # Before Django 1.5 that means manually constructing the
                # values as form.cleaned_data is removed.
            else:
                object = form.save(commit=False)
                # Disable actual saving code.
                object.save_base = dummy_save_base
                # Trigger any pre-save code (e.g. fetch OEmbedItem,
                # render CodeItem)
                object.save()

            all_objects.append(object)

        return all_objects

    def save_model(self, request, obj, form, change):
        # Automatically store the user in the author field.
        if not change:
            obj.author = request.user

        if not obj.publication_date:
            # auto_now_add makes the field uneditable.
            # default fills the field before the post is written (too early)
            obj.publication_date = now()
        obj.save()

    STATUS_ICONS = {
        Slide.SlideStatus.published: 'icon-yes.gif',
        Slide.SlideStatus.draft: 'icon-unknown.gif',
    }

    def make_published(self, request, queryset):
        rows_updated = queryset.update(status=Slide.PostStatus.published)

        if rows_updated == 1:
            message = "1 entry was marked as published."
        else:
            message = "{0} entries were marked as published.".format(
                rows_updated)
        self.message_user(request, message)

    make_published.short_description = _("Mark selected entries as published")


admin.site.register(Slide, SlideAdmin)<|MERGE_RESOLUTION|>--- conflicted
+++ resolved
@@ -1,6 +1,3 @@
-<<<<<<< HEAD
-from django.db import models
-=======
 import json
 
 from fluent_contents.models import Placeholder
@@ -9,15 +6,13 @@
 from django.db import models
 from django.conf import settings
 from django.conf.urls import url
->>>>>>> 182c9d97
+from django.db import models
 from django.contrib import admin
 from django.utils.timezone import now
 from django.utils.translation import ugettext_lazy as _
 from bluebottle.utils.widgets import SecureAdminURLFieldWidget
-<<<<<<< HEAD
-=======
+from bluebottle.utils.widgets import SecureAdminURLFieldWidget
 from django.views.decorators.clickjacking import xframe_options_sameorigin
->>>>>>> 182c9d97
 
 from .models import Slide
 
