--- conflicted
+++ resolved
@@ -1,5 +1,3 @@
-<<<<<<< HEAD
-=======
 import json
 
 from fluent_contents.models import Placeholder
@@ -8,15 +6,11 @@
 from django.db import models
 from django.conf import settings
 from django.conf.urls import url
->>>>>>> 930efd51
 from django.contrib import admin
 from django.utils.timezone import now
 from django.utils.translation import ugettext_lazy as _
-<<<<<<< HEAD
-=======
 from bluebottle.utils.widgets import SecureAdminURLFieldWidget
 from django.views.decorators.clickjacking import xframe_options_sameorigin
->>>>>>> 930efd51
 
 from .models import Slide
 
