from builtins import object
from builtins import str

from django.conf import settings
from django.db import models
from django.utils.functional import lazy
from django.utils.translation import gettext_lazy as _
from djchoices import DjangoChoices, ChoiceItem
from future.utils import python_2_unicode_compatible

from bluebottle.files.validators import validate_video_file_size
from bluebottle.utils.fields import ImageField
from bluebottle.utils.models import PublishableModel, get_language_choices
from bluebottle.utils.validators import FileMimetypeValidator, validate_file_infection


@python_2_unicode_compatible
class Slide(PublishableModel):
    """
    Slides for homepage
    """

    class SlideStatus(DjangoChoices):
        published = ChoiceItem('published', label=_("Published"))
        draft = ChoiceItem('draft', label=_("Draft"))

    slug = models.SlugField(_("Slug"))
    language = models.CharField(
        _("language"), max_length=7,
        choices=lazy(get_language_choices, list)())
    tab_text = models.CharField(
        _("Tab text"), max_length=100,
        help_text=_("This is shown on tabs beneath the banner."))

    # Contents
    title = models.CharField(_("Title"), max_length=72, blank=True)
<<<<<<< HEAD
    body = models.TextField(_("Body text"), max_length=140, blank=True)
=======
    body = models.TextField(
        _("Body text"), max_length=140, blank=True,
        help_text=_('Body text has a limit of 140 characters.')
    )
>>>>>>> 208d10d1
    background_image = ImageField(
        _("Background image"), max_length=255,
        blank=True, null=True,
        help_text=_(
<<<<<<< HEAD
            "The ideal image will have an aspect ratio of 16:9 and be no larger than 2Mb. "
            "Sides of the image maybe cropped out on mobile screens."
=======
            "The ideal image will have an aspect ratio of 21:9 on large screens and 4:3 on mobile "
            "(Sides of the image maybe slightly cropped on mobile screens). "
            "Image should be no larger than 2Mb."
>>>>>>> 208d10d1
        ),
        upload_to='banner_slides/',
        validators=[
            FileMimetypeValidator(
                allowed_mimetypes=settings.IMAGE_ALLOWED_MIME_TYPES,
            ),
            validate_file_infection
        ]
    )
    video = models.FileField(
        _("Background video"), max_length=255,
        blank=True, null=True,
        validators=[
            validate_video_file_size,
            FileMimetypeValidator(
                allowed_mimetypes=settings.VIDEO_FILE_ALLOWED_MIME_TYPES
            )
        ],
        help_text=_(
            'This video will autoplay and loop in the background, '
            'without sound. Allowed formats are mp4, ogg, 3gp, avi, mov and webm. '
            'The file should be smaller than 10 MB. Adding a background video will '
            'replace the background image.'
        ),
        upload_to='banner_slides/')
    video_url = models.URLField(
        _("Video"),
        max_length=100, blank=True,
        help_text=_(
            "YouTube and Vimeo videos are supported, add the video by pasting their URL above. "
            "This will add a 'play' button to the slider. "
            "The video will play after the 'Play' button is selected."
        ),
        default='')
    link_text = models.CharField(
        _("Button label"), max_length=400, blank=True,
        help_text=_("This is the text displayed on the button."))
    link_url = models.CharField(
        _("Button URL"), max_length=400, blank=True,
        help_text=_("This is the URL to which the button links."))

    # Metadata
    sequence = models.IntegerField()

    @property
    def background_image_full_path(self):
        return "{0}{1}".format(settings.MEDIA_URL, str(self.background_image))

    def __str__(self):
        return self.title or str(_('-empty-'))

    class Meta(object):
        ordering = ('language', 'sequence')

    class JSONAPIMeta:
        resource_name = 'pages/blocks/slides/slides'<|MERGE_RESOLUTION|>--- conflicted
+++ resolved
@@ -34,26 +34,17 @@
 
     # Contents
     title = models.CharField(_("Title"), max_length=72, blank=True)
-<<<<<<< HEAD
-    body = models.TextField(_("Body text"), max_length=140, blank=True)
-=======
     body = models.TextField(
         _("Body text"), max_length=140, blank=True,
         help_text=_('Body text has a limit of 140 characters.')
     )
->>>>>>> 208d10d1
     background_image = ImageField(
         _("Background image"), max_length=255,
         blank=True, null=True,
         help_text=_(
-<<<<<<< HEAD
-            "The ideal image will have an aspect ratio of 16:9 and be no larger than 2Mb. "
-            "Sides of the image maybe cropped out on mobile screens."
-=======
             "The ideal image will have an aspect ratio of 21:9 on large screens and 4:3 on mobile "
             "(Sides of the image maybe slightly cropped on mobile screens). "
             "Image should be no larger than 2Mb."
->>>>>>> 208d10d1
         ),
         upload_to='banner_slides/',
         validators=[
