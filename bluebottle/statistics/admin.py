from adminsortable.admin import SortableAdmin
from django.contrib import admin
from django.db import connection
<<<<<<< HEAD
=======
from django import forms
>>>>>>> 0fb69aab
from django.shortcuts import redirect
from django.urls import reverse
from django.utils.html import format_html
from parler.admin import TranslatableAdmin
<<<<<<< HEAD
=======
from parler.forms import TranslatableModelForm
>>>>>>> 0fb69aab
from polymorphic.admin import PolymorphicParentModelAdmin, PolymorphicChildModelAdmin
from tenant_schemas.postgresql_backend.base import FakeTenant

from bluebottle.initiatives.models import InitiativePlatformSettings
from bluebottle.statistics.models import (
    BaseStatistic, ManualStatistic, DatabaseStatistic, ImpactStatistic
)


class StatisticsChildAdmin(PolymorphicChildModelAdmin):
    list_display = ('name', 'active')
    readonly_fields = ('icon_preview',)
    base_model = BaseStatistic

    def response_add(self, request, obj, post_url_continue=None):
        return redirect(reverse('admin:statistics_basestatistic_changelist'))

    def response_change(self, request, obj):
        return redirect(reverse('admin:statistics_basestatistic_changelist'))

    def response_delete(self, request, obj_display, obj_id):
        return redirect(reverse('admin:statistics_basestatistic_changelist'))

    def icon_preview(self, obj):
        if not obj.icon:
            return '-'
        return format_html(u'<img src="/goodicons/impact/{}-impact.svg">', obj.icon)


<<<<<<< HEAD
@admin.register(ManualStatistic)
class ManualStatisticChildAdmin(TranslatableAdmin, StatisticsChildAdmin):
    model = ManualStatistic
=======
class IconWidget(forms.RadioSelect):
    option_template_name = 'admin/impact/select_icon_option.html'
    template_name = 'admin/impact/select_icon.html'


class ManualStatisticForm(TranslatableModelForm):

    class Meta:
        model = ManualStatistic
        widgets = {
            'icon': IconWidget(),
        }
        exclude = []


@admin.register(ManualStatistic)
class ManualStatisticChildAdmin(TranslatableAdmin, StatisticsChildAdmin):
    model = ManualStatistic
    form = ManualStatisticForm
    fields = ('name', 'icon', 'active')
>>>>>>> 0fb69aab


@admin.register(DatabaseStatistic)
class DatabaseStatisticChildAdmin(TranslatableAdmin, StatisticsChildAdmin):
    model = DatabaseStatistic


@admin.register(ImpactStatistic)
class ImpactStatisticChildAdmin(StatisticsChildAdmin):
    model = ImpactStatistic


@admin.register(BaseStatistic)
class StatisticAdmin(SortableAdmin, PolymorphicParentModelAdmin):
    base_model = BaseStatistic
    list_display = ('name', 'polymorphic_ctype', 'active')
    list_editable = ('active', )
    child_models = (
        DatabaseStatistic,
        ManualStatistic,
        ImpactStatistic
    )

    def get_child_models(self):
        if not isinstance(connection.tenant, FakeTenant):
            if not InitiativePlatformSettings.load().enable_impact:
                return tuple(x for x in self.child_models if x != ImpactStatistic)
        return self.child_models

    # We need this because Django Polymorphic uses a calculated property to
    # override change_list_template instead of using get_changelist_template.
    # adminsortable tries to set that value and then fails.
    _change_list_template = 'adminsortable/change_list_with_sort_link.html'

    @property
    def change_list_template(self):
        return self._change_list_template

    @change_list_template.setter
    def change_list_template(self, value):
        self._change_list_template = value

    def name(self, obj):
        for child in self.child_models:
            try:
                return getattr(obj, child.__name__.lower()).name
            except child.DoesNotExist:
                pass
        return obj<|MERGE_RESOLUTION|>--- conflicted
+++ resolved
@@ -1,18 +1,12 @@
 from adminsortable.admin import SortableAdmin
 from django.contrib import admin
+from django import forms
 from django.db import connection
-<<<<<<< HEAD
-=======
-from django import forms
->>>>>>> 0fb69aab
 from django.shortcuts import redirect
 from django.urls import reverse
 from django.utils.html import format_html
 from parler.admin import TranslatableAdmin
-<<<<<<< HEAD
-=======
 from parler.forms import TranslatableModelForm
->>>>>>> 0fb69aab
 from polymorphic.admin import PolymorphicParentModelAdmin, PolymorphicChildModelAdmin
 from tenant_schemas.postgresql_backend.base import FakeTenant
 
@@ -42,11 +36,6 @@
         return format_html(u'<img src="/goodicons/impact/{}-impact.svg">', obj.icon)
 
 
-<<<<<<< HEAD
-@admin.register(ManualStatistic)
-class ManualStatisticChildAdmin(TranslatableAdmin, StatisticsChildAdmin):
-    model = ManualStatistic
-=======
 class IconWidget(forms.RadioSelect):
     option_template_name = 'admin/impact/select_icon_option.html'
     template_name = 'admin/impact/select_icon.html'
@@ -59,15 +48,13 @@
         widgets = {
             'icon': IconWidget(),
         }
-        exclude = []
+        fields = '__all__'
 
 
 @admin.register(ManualStatistic)
 class ManualStatisticChildAdmin(TranslatableAdmin, StatisticsChildAdmin):
     model = ManualStatistic
     form = ManualStatisticForm
-    fields = ('name', 'icon', 'active')
->>>>>>> 0fb69aab
 
 
 @admin.register(DatabaseStatistic)
