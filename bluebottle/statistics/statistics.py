from django.db.models import Q
from django.db.models.aggregates import Sum

from memoize import memoize

from moneyed.classes import Money

from bluebottle.clients import properties
from bluebottle.utils.exchange_rates import convert
from bluebottle.utils.utils import StatusDefinition

from bluebottle.donations.models import Donation
from bluebottle.fundraisers.models import Fundraiser
from bluebottle.members.models import Member
from bluebottle.orders.models import Order
from bluebottle.projects.models import Project, ProjectPhaseLog
from bluebottle.tasks.models import Task, TaskMember, TaskStatusLog, TaskMemberStatusLog
from bluebottle.votes.models import Vote


class Statistics(object):
    def __init__(self, start=None, end=None):
        self.start = start
        self.end = end

    timeout = 3600

    @property
    @memoize(timeout=timeout)
    def people_involved(self):
        """
        The (unique) total number of people that donated, fundraised, campaigned, or was a
        task owner or  member.
        """
        donor_ids = Order.objects.filter(
            self.date_filter('confirmed'),
            user_id__isnull=False,
            status__in=(StatusDefinition.PENDING, StatusDefinition.SUCCESS)
        ).order_by(
            'user__id'
        ).distinct('user').values_list('user_id', flat=True)

        fundraiser_owner_ids = Fundraiser.objects.filter(
            self.date_filter('deadline'),
        ).order_by(
            'owner__id'
        ).distinct('owner').values_list('owner_id', flat=True)

        project_owner_ids = Project.objects.filter(
            self.date_filter('created'),
            status__slug__in=(
                'voting', 'voting-done', 'to-be-continued', 'campaign', 'done-complete', 'done-incomplete'
            )
        ).order_by(
            'owner__id'
        ).distinct('owner').values_list('owner_id', flat=True)

        task_member_ids = TaskMember.objects.filter(
            self.date_filter('task__deadline'),
            status__in=('realized', 'accepted', 'applied')
        ).order_by('member__id').distinct(
            'member'
        ).values_list('member_id', flat=True)

        task_owner_ids = Task.objects.filter(
            self.date_filter()
        ).order_by('author__id').distinct(
            'author'
        ).values_list('author_id', flat=True)

        people_count = len(
            set(donor_ids) | set(fundraiser_owner_ids) | set(project_owner_ids) |
            set(task_member_ids) | set(task_owner_ids)
        )

        # Add anonymous donations
        people_count += len(Order.objects.filter(
            self.date_filter('completed'),
            user_id=None,
            status__in=(StatusDefinition.PENDING, StatusDefinition.SUCCESS)
        ))
        # Add donations on behalve of another person
        people_count += len(Order.objects.filter(
            self.date_filter('completed'),
            user__isnull=False,
            donations__name__isnull=False,
            status__in=(StatusDefinition.PENDING, StatusDefinition.SUCCESS)
        ).order_by('donations__name').distinct('donations__name'))

        # Add "plus one"
        people_count += TaskMember.objects.filter(
            self.date_filter('task__deadline'),
            status__in=['accepted', 'realized']
        ).aggregate(
            externals=Sum('externals')
        )['externals'] or 0

        return people_count

    def date_filter(self, field='created'):
        if self.start and self.end:
            filter_args = {'{}__range'.format(field): (self.start, self.end)}
        elif self.start:
            filter_args = {'{}__gte'.format(field): self.start}
        elif self.end:
            filter_args = {'{}__lte'.format(field): self.end}
        else:
            filter_args = {}

        return Q(**filter_args)

    @property
    @memoize(timeout=timeout)
    def tasks_realized(self):
        """ Total number of realized tasks """
        """
        Reference:
        SELECT
            DISTINCT ON ("tasks_taskstatuslog"."task_id") "tasks_taskstatuslog"."id",
                         "tasks_taskstatuslog"."task_id", "tasks_taskstatuslog"."status",
                         "tasks_taskstatuslog"."start"
            FROM "tasks_taskstatuslog"
            WHERE "tasks_taskstatuslog"."start" BETWEEN '2017-01-01 00:00:00' AND '2017-12-31 23:59:59'
            ORDER BY "tasks_taskstatuslog"."task_id" DESC, "tasks_taskstatuslog"."start" DESC
        """
        logs = TaskStatusLog.objects\
            .filter(self.date_filter('start'))\
            .distinct('task__id')\
            .order_by('-task__id', '-start')

        # TODO: Refactor to use django filters for sub-queries
        count = 0
        for log in logs:
            if log.status == 'realized':
                count += 1
        return count

    @property
    @memoize(timeout=timeout)
    def projects_realized(self):
        """ Total number of realized (done-complete and incomplete) projects """
        """
        Reference:
        SELECT DISTINCT ON ("projects_projectphaselog"."project_id") "projects_projectphaselog"."id",
        "projects_projectphaselog"."project_id",
        "projects_projectphaselog"."status_id", "projects_projectphaselog"."start"
        FROM "projects_projectphaselog"
        WHERE "projects_projectphaselog"."start" BETWEEN '2017-01-01 00:00:00' AND '2017-12-31 23:59:59'
        ORDER BY "projects_projectphaselog"."project_id" DESC, "projects_projectphaselog"."start" DESC

        This will get the last status log entry for all project phase logs
        """

        phase_logs = ProjectPhaseLog.objects.filter(
            self.date_filter('start')
        ).filter(
            status__slug__in=['done-complete', 'done-incomplete', 'voting-done'],
            project__status__slug__in=['done-complete', 'done-incomplete', 'voting-done'],

        ).distinct(
            'project__id'
        ).order_by(
            '-project__id', '-start'
        )
        return len(phase_logs)

    @property
    @memoize(timeout=timeout)
    def projects_online(self):
        """ Total number of projects that have been in campaign mode"""
        return Project.objects.filter(self.date_filter('campaign_started'),
                                      status__slug__in=('voting', 'campaign')).count()

    @property
    @memoize(timeout=timeout)
    def donated_total(self):
        """ Total amount donated to all projects"""
        donations = Donation.objects.filter(
            self.date_filter('order__created'),
            order__status__in=['pending', 'success', 'pledged']
        )
        totals = donations.values('amount_currency').annotate(total=Sum('amount'))
        amounts = [Money(total['total'], total['amount_currency']) for total in totals]
        if totals:
            donated = sum([convert(amount, properties.DEFAULT_CURRENCY) for amount in amounts])
        else:
            donated = Money(0, properties.DEFAULT_CURRENCY)

        return donated

    @property
    @memoize(timeout=timeout)
    def votes_cast(self):
        return len(Vote.objects.filter(self.date_filter()))

    @property
    @memoize(timeout=timeout)
    def time_spent(self):
        """ Total amount of time spent on realized tasks """
        logs = TaskMemberStatusLog.objects\
            .filter(self.date_filter('start')) \
            .distinct('task_member__id') \
            .order_by('-task_member__id', '-start') \

        # TODO: Refactor to use django filters for sub-queries
        count = 0
        for log in logs:
            if log.status == 'realized':
                count += log.task_member.time_spent

        return count

    @property
<<<<<<< HEAD
=======
    @memoize(timeout=timeout)
>>>>>>> 1e7551d0
    def amount_matched(self):
        """ Total amount matched on realized (done and incomplete) projects """
        totals = Project.objects.filter(
            self.date_filter('campaign_ended')
<<<<<<< HEAD
=======
        ).filter(
            amount_extra__gt=0
>>>>>>> 1e7551d0
        ).values('amount_extra_currency').annotate(total=Sum('amount_extra'))

        amounts = [Money(total['total'], total['amount_extra_currency']) for total in totals]
        if totals:
            return sum([convert(amount, properties.DEFAULT_CURRENCY) for amount in amounts])
        else:
            return Money(0, properties.DEFAULT_CURRENCY)

    @property
    @memoize(timeout=timeout)
    def projects_complete(self):
        """ Total number of projects with the status complete """
        logs = ProjectPhaseLog.objects\
            .filter(self.date_filter('start'))\
            .distinct('project__id')\
            .order_by('-project__id', '-start')

        # TODO: Refactor to use django filters for sub-queries
        count = 0
        for log in logs:
            if log.status.slug == 'done-complete':
                count += 1
        return count

    @property
    @memoize(timeout=timeout)
    def task_members(self):
        """ Total number of realized task members """
        logs = TaskMemberStatusLog.objects \
            .filter(self.date_filter('start')) \
            .distinct('task_member__id') \
            .order_by('-task_member__id', '-start')

        # TODO: Refactor to use django filters for sub-queries
        count = 0
        for log in logs:
            if log.status == 'realized':
                count += 1
        return count

    @property
    @memoize(timeout=timeout)
    def participants(self):
        """ Total numbers of participants (members that started a project, or where a realized task member) """
        project_owner_ids = Project.objects.filter(
            self.date_filter('created'),
            status__slug__in=(
                'voting', 'voting-done', 'to-be-continued', 'campaign', 'done-complete', 'done-incomplete'
            )
        ).order_by(
            'owner__id'
        ).distinct('owner').values_list('owner_id', flat=True)

        task_member_ids = TaskMember.objects.filter(
            self.date_filter('task__deadline'),
            status='realized'
        ).order_by('member__id').distinct(
            'member'
        ).values_list('member_id', flat=True)

        return len(set(task_member_ids) | set(project_owner_ids))

    @property
    @memoize(timeout=timeout)
    def pledged_total(self):
        """ Total amount of pledged donations """
        donations = Donation.objects.filter(
            self.date_filter('order__confirmed'),
            order__status='pledged'
        )
        totals = donations.values('amount_currency').annotate(total=Sum('amount'))
        amounts = [Money(total['total'], total['amount_currency']) for total in totals]
        if totals:
            donated = sum([convert(amount, properties.DEFAULT_CURRENCY) for amount in amounts])
        else:
            donated = Money(0, properties.DEFAULT_CURRENCY)

        return donated

    @property
    @memoize(timeout=timeout)
    def members(self):
        """ Total amount of members."""
        members = Member.objects.filter(
            self.date_filter('created'),
            is_active=True
        )
        return len(members)

    def __repr__(self):
        start = self.start.strftime('%s') if self.start else 'none'
        end = self.end.strftime('%s') if self.end else 'none'
        return 'Statistics({},{})'.format(start, end)<|MERGE_RESOLUTION|>--- conflicted
+++ resolved
@@ -211,19 +211,13 @@
         return count
 
     @property
-<<<<<<< HEAD
-=======
-    @memoize(timeout=timeout)
->>>>>>> 1e7551d0
+    @memoize(timeout=timeout)
     def amount_matched(self):
         """ Total amount matched on realized (done and incomplete) projects """
         totals = Project.objects.filter(
             self.date_filter('campaign_ended')
-<<<<<<< HEAD
-=======
         ).filter(
             amount_extra__gt=0
->>>>>>> 1e7551d0
         ).values('amount_extra_currency').annotate(total=Sum('amount_extra'))
 
         amounts = [Money(total['total'], total['amount_extra_currency']) for total in totals]
