from builtins import object
from django.db.models import Q
from django.db.models.aggregates import Sum

from memoize import memoize

from moneyed.classes import Money

from bluebottle.clients import properties

from bluebottle.initiatives.models import Initiative
from bluebottle.activities.models import Contributor, Activity
from bluebottle.members.models import Member
from bluebottle.events.models import Event, Participant
from bluebottle.assignments.models import Assignment, Applicant
from bluebottle.funding.models import Donor, Funding
from bluebottle.funding_pledge.models import PledgePayment
from bluebottle.utils.exchange_rates import convert


class Statistics(object):
    def __init__(self, start=None, end=None):
        self.start = start
        self.end = end

    timeout = 3600

    def date_filter(self, field='created'):
        if self.start and self.end:
            filter_args = {'{}__range'.format(field): (self.start, self.end)}
        elif self.start:
            filter_args = {'{}__gte'.format(field): self.start}
        elif self.end:
            filter_args = {'{}__lte'.format(field): self.end}
        else:
            filter_args = {}

        return Q(**filter_args)

    @property
    @memoize(timeout=timeout)
    def people_involved(self):
        """
        The (unique) total number of people that donated, fundraised, campaigned, or was a
        task owner or  member.
        """
        contributor_ids = Contributor.objects.filter(
            self.date_filter('contributor_date'),
            user_id__isnull=False,
            status__in=('new', 'accepted', 'active', 'succeeded')
        ).order_by(
            'user__id'
        ).distinct('user').values_list('user_id', flat=True)

        initiative_owner_ids = Initiative.objects.filter(
            self.date_filter('created'),
            status='approved'
        ).order_by(
            'owner__id'
        ).distinct('owner').values_list('owner_id', flat=True)

        activity_owner_ids = Activity.objects.filter(
            self.date_filter('created'),
            status__in=['open', 'full', 'running', 'succeeded', 'partially_funded']
        ).order_by(
            'owner__id'
        ).distinct('owner').values_list('owner_id', flat=True)

        people_count = len(set(contributor_ids) | set(initiative_owner_ids) | set(activity_owner_ids))

        # Add anonymous donations
        people_count += len(Contributor.objects.filter(
            self.date_filter('contributor_date'),
            user_id=None,
            status='succeeded'
        ))

        # Add donations on behalve of another person
<<<<<<< HEAD
        people_count += len(Donation.objects.filter(
=======
        people_count += len(Donor.objects.filter(
>>>>>>> b53ad681
            self.date_filter('contributor_date'),
            user_id__isnull=False,
            status='succeeded',
            name__isnull=False,
        ).order_by('name').distinct('name'))

        return people_count

    @property
    @memoize(timeout=timeout)
    def assignments_succeeded(self):
        """ Total number of succeeded tasks """
        tasks = Assignment.objects.filter(
            self.date_filter('transition_date'),
            status='succeeded'
        )
        return len(tasks)

    @property
    @memoize(timeout=timeout)
    def events_succeeded(self):
        """ Total number of succeeded tasks """
        tasks = Event.objects.filter(
            self.date_filter('transition_date'),
            status='succeeded'
        )
        return len(tasks)

    @property
    @memoize(timeout=timeout)
    def fundings_succeeded(self):
        """ Total number of succeeded tasks """
        tasks = Funding.objects.filter(
            self.date_filter('transition_date'),
            status='succeeded'
        )
        return len(tasks)

    @property
    @memoize(timeout=timeout)
    def assignments_online(self):
        """ Total number of online tasks """
        tasks = Assignment.objects.filter(
            self.date_filter('transition_date'),
            status__in=('open', 'full', 'running')
        )
        return len(tasks)

    @property
    @memoize(timeout=timeout)
    def events_online(self):
        """ Total number of succeeded tasks """
        events = Event.objects.filter(
            self.date_filter('transition_date'),
            status__in=('open', 'full', 'running')
        )
        return len(events)

    @property
    @memoize(timeout=timeout)
    def fundings_online(self):
        """ Total number of succeeded tasks """
        fundings = Funding.objects.filter(
            self.date_filter('transition_date'),
            status='open'
        )
        return len(fundings)

    @property
    @memoize(timeout=timeout)
    def activities_succeeded(self):
        """ Total number of succeeded tasks """
        tasks = Activity.objects.filter(
            self.date_filter('transition_date'),
            status='succeeded'
        )
        return len(tasks)

    @property
    @memoize(timeout=timeout)
    def activities_online(self):
        """ Total number of activities that have been in campaign mode"""
        return Activity.objects.filter(
            self.date_filter('transition_date'),
            status__in=('open', 'full', 'running', )
        ).count()

    @property
    @memoize(timeout=timeout)
    def donated_total(self):
        """ Total amount donated to all activities"""
<<<<<<< HEAD
        donations = Donation.objects.filter(
=======
        donations = Donor.objects.filter(
>>>>>>> b53ad681
            self.date_filter('contributor_date'),
            status='succeeded'
        )
        totals = donations.order_by('amount_currency').values('amount_currency').annotate(total=Sum('amount'))
        amounts = [Money(total['total'], total['amount_currency']) for total in totals]
        if totals:
            donated = sum([convert(amount, properties.DEFAULT_CURRENCY) for amount in amounts])
        else:
            donated = Money(0, properties.DEFAULT_CURRENCY)

        return donated

    @property
    @memoize(timeout=timeout)
    def time_spent(self):
        """ Total amount of time spent on realized tasks """
        participants = Participant.objects.filter(
            self.date_filter('contributor_date'),
            status='succeeded'
        ).aggregate(total_time_spent=Sum('time_spent'))['total_time_spent'] or 0

        applicants = Applicant.objects.filter(
            self.date_filter('contributor_date'),
            status='succeeded'
        ).aggregate(total_time_spent=Sum('time_spent'))['total_time_spent'] or 0

        return participants + applicants

    @property
    @memoize(timeout=timeout)
    def event_members(self):
        """ Total number of realized task members """
        participants = Participant.objects.filter(
            self.date_filter('contributor_date'),
            status='succeeded'
        )

        return len(participants)

    @property
    @memoize(timeout=timeout)
    def assignment_members(self):
        """ Total number of realized task members """
        applicants = Applicant.objects.filter(
            self.date_filter('contributor_date'),
            status='succeeded'
        )

        return len(applicants)

    @property
    @memoize(timeout=timeout)
    def donations(self):
        """ Total number of realized task members """
<<<<<<< HEAD
        donations = Donation.objects.filter(
=======
        donations = Donor.objects.filter(
>>>>>>> b53ad681
            self.date_filter('contributor_date'),
            status='succeeded'
        )

        return len(donations)

    @property
    @memoize(timeout=timeout)
    def amount_matched(self):
        """ Total amount matched on realized (done and incomplete) activities """
        totals = Funding.objects.filter(
            self.date_filter('transition_date'),
            status__in=['succeeded', 'open', 'partial']
        ).filter(
            amount_matching__gt=0
        ).values('amount_matching_currency').annotate(total=Sum('amount_matching'))

        amounts = [Money(total['total'], total['amount_matching_currency']) for total in totals]
        if totals:
            return sum([convert(amount, properties.DEFAULT_CURRENCY) for amount in amounts])
        else:
            return Money(0, properties.DEFAULT_CURRENCY)

    @property
    @memoize(timeout=timeout)
    def participants(self):
        """ Total numbers of participants (members that started a initiative, or where a realized task member) """
        initiative_owner_count = len(
            Initiative.objects.filter(
                self.date_filter('created'),
                status='approved'
            ).order_by(
                'owner__id'
            ).distinct('owner').values_list('owner_id', flat=True)
        )

        return initiative_owner_count + self.event_members + self.assignment_members

    @property
    @memoize(timeout=timeout)
    def pledged_total(self):
        """ Total amount of pledged donations """
        donations = PledgePayment.objects.filter(
            self.date_filter('donation__contributor_date'),
            donation__status='succeeded'
        )
        totals = donations.values(
            'donation__amount_currency'
        ).annotate(total=Sum('donation__amount'))

        amounts = [Money(total['total'], total['donation__amount_currency']) for total in totals]
        if totals:
            donated = sum([convert(amount, properties.DEFAULT_CURRENCY) for amount in amounts])
        else:
            donated = Money(0, properties.DEFAULT_CURRENCY)

        return donated

    @property
    @memoize(timeout=timeout)
    def members(self):
        """ Total amount of members."""
        members = Member.objects.filter(
            self.date_filter('created'),
            is_active=True
        )
        return len(members)

    def __repr__(self):
        start = self.start.strftime('%s') if self.start else 'none'
        end = self.end.strftime('%s') if self.end else 'none'
        return 'Statistics({},{})'.format(start, end)<|MERGE_RESOLUTION|>--- conflicted
+++ resolved
@@ -76,11 +76,7 @@
         ))
 
         # Add donations on behalve of another person
-<<<<<<< HEAD
-        people_count += len(Donation.objects.filter(
-=======
         people_count += len(Donor.objects.filter(
->>>>>>> b53ad681
             self.date_filter('contributor_date'),
             user_id__isnull=False,
             status='succeeded',
@@ -172,11 +168,7 @@
     @memoize(timeout=timeout)
     def donated_total(self):
         """ Total amount donated to all activities"""
-<<<<<<< HEAD
-        donations = Donation.objects.filter(
-=======
         donations = Donor.objects.filter(
->>>>>>> b53ad681
             self.date_filter('contributor_date'),
             status='succeeded'
         )
@@ -231,11 +223,7 @@
     @memoize(timeout=timeout)
     def donations(self):
         """ Total number of realized task members """
-<<<<<<< HEAD
-        donations = Donation.objects.filter(
-=======
         donations = Donor.objects.filter(
->>>>>>> b53ad681
             self.date_filter('contributor_date'),
             status='succeeded'
         )
