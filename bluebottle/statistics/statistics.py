from django.db.models import Q
from django.db.models.aggregates import Sum

from memoize import memoize

from moneyed.classes import Money

from bluebottle.clients import properties
from bluebottle.utils.exchange_rates import convert
from bluebottle.utils.utils import StatusDefinition

from bluebottle.donations.models import Donation
from bluebottle.fundraisers.models import Fundraiser
from bluebottle.members.models import Member
from bluebottle.orders.models import Order
from bluebottle.projects.models import Project
from bluebottle.tasks.models import Task, TaskMember
from bluebottle.votes.models import Vote


class Statistics(object):
    def __init__(self, start=None, end=None):
        self.start = start
        self.end = end

    timeout = 3600

    @property
    @memoize(timeout=timeout)
    def people_involved(self):
        """
        The (unique) total number of people that donated, fundraised, campaigned, or was a
        task owner or  member.
        """
        donor_ids = Order.objects.filter(
            self.date_filter('confirmed'),
            user_id__isnull=False,
            status__in=(StatusDefinition.PENDING, StatusDefinition.SUCCESS)
        ).order_by(
            'user__id'
        ).distinct('user').values_list('user_id', flat=True)

        fundraiser_owner_ids = Fundraiser.objects.filter(
            self.date_filter('deadline'),
        ).order_by(
            'owner__id'
        ).distinct('owner').values_list('owner_id', flat=True)

        project_owner_ids = Project.objects.filter(
            self.date_filter('created'),
            status__slug__in=(
                'voting', 'voting-done', 'to-be-continued', 'campaign', 'done-complete', 'done-incomplete'
            )
        ).order_by(
            'owner__id'
        ).distinct('owner').values_list('owner_id', flat=True)

        task_member_ids = TaskMember.objects.filter(
            self.date_filter('task__deadline'),
            status__in=('realized', 'accepted', 'applied')
        ).order_by('member__id').distinct(
            'member'
        ).values_list('member_id', flat=True)

        task_owner_ids = Task.objects.filter(
            self.date_filter()
        ).order_by('author__id').distinct(
            'author'
        ).values_list('author_id', flat=True)

        people_count = len(
            set(donor_ids) | set(fundraiser_owner_ids) | set(project_owner_ids) |
            set(task_member_ids) | set(task_owner_ids)
        )

        # Add anonymous donations
        people_count += len(Order.objects.filter(
            self.date_filter('completed'),
            user_id=None,
            status__in=(StatusDefinition.PENDING, StatusDefinition.SUCCESS)
        ))
        # Add donations on behalve of another person
        people_count += len(Order.objects.filter(
            self.date_filter('completed'),
            user__isnull=False,
            donations__name__isnull=False,
            status__in=(StatusDefinition.PENDING, StatusDefinition.SUCCESS)
        ).order_by('donations__name').distinct('donations__name'))

        # Add "plus one"
        people_count += TaskMember.objects.filter(
            self.date_filter('task__deadline'),
            status__in=['accepted', 'realized']
        ).aggregate(
            externals=Sum('externals')
        )['externals'] or 0

        return people_count

    def date_filter(self, field='created'):
        if self.start and self.end:
            filter_args = {'{}__range'.format(field): (self.start, self.end)}
        elif self.start:
            filter_args = {'{}__gte'.format(field): self.start}
        elif self.end:
            filter_args = {'{}__lte'.format(field): self.end}
        else:
            filter_args = {}

        return Q(**filter_args)

    @property
    @memoize(timeout=timeout)
    def tasks_realized(self):
        """ Total number of realized tasks """
        tasks = Task.objects.filter(
            self.date_filter('deadline'),
            status='realized'
        )
        return len(tasks)

    @property
    @memoize(timeout=timeout)
    def projects_realized(self):
        """ Total number of realized (done-complete and incomplete) projects """
        projects = Project.objects.filter(
            self.date_filter('deadline'),
            status__slug__in=['done-complete', 'done-incomplete', 'voting-done'],
        )
        return len(projects)

    @property
    @memoize(timeout=timeout)
    def projects_online(self):
        """ Total number of projects that have been in campaign mode"""
        return Project.objects.filter(self.date_filter('campaign_started'),
                                      status__slug__in=('voting', 'campaign')).count()

    @property
    @memoize(timeout=timeout)
    def donated_total(self):
        """ Total amount donated to all projects"""
        donations = Donation.objects.filter(
            self.date_filter('order__created'),
            order__status__in=['pending', 'success', 'pledged']
        )
        totals = donations.values('amount_currency').annotate(total=Sum('amount'))
        amounts = [Money(total['total'], total['amount_currency']) for total in totals]
        if totals:
            donated = sum([convert(amount, properties.DEFAULT_CURRENCY) for amount in amounts])
        else:
            donated = Money(0, properties.DEFAULT_CURRENCY)

        return donated

    @property
    @memoize(timeout=timeout)
    def votes_cast(self):
        return len(Vote.objects.filter(self.date_filter()))

    @property
    @memoize(timeout=timeout)
    def time_spent(self):
        """ Total amount of time spent on realized tasks """
        members = TaskMember.objects.filter(
            self.date_filter('task__deadline'),
            status='realized'
        )
        return members.aggregate(total_time_spent=Sum('time_spent'))['total_time_spent']

    @property
<<<<<<< HEAD
=======
    @memoize(timeout=timeout)
>>>>>>> 930efd51
    def amount_matched(self):
        """ Total amount matched on realized (done and incomplete) projects """
        totals = Project.objects.filter(
            self.date_filter('campaign_ended')
<<<<<<< HEAD
=======
        ).filter(
            amount_extra__gt=0
>>>>>>> 930efd51
        ).values('amount_extra_currency').annotate(total=Sum('amount_extra'))

        amounts = [Money(total['total'], total['amount_extra_currency']) for total in totals]
        if totals:
            return sum([convert(amount, properties.DEFAULT_CURRENCY) for amount in amounts])
        else:
            return Money(0, properties.DEFAULT_CURRENCY)

    @property
    @memoize(timeout=timeout)
    def projects_complete(self):
        """ Total number of projects with the status complete """
        projects = Project.objects.filter(
            self.date_filter('deadline'),
            status__slug='done-complete'
        )
        return len(projects)

    @property
    @memoize(timeout=timeout)
    def task_members(self):
        """ Total number of realized task members """
        members = TaskMember.objects.filter(
            self.date_filter('task__deadline'),
            status='realized'
        )
        return len(members)

    @property
    @memoize(timeout=timeout)
    def participants(self):
        """ Total numbers of participants (members that started a project, or where a realized task member) """
        project_owner_ids = Project.objects.filter(
            self.date_filter('created'),
            status__slug__in=(
                'voting', 'voting-done', 'to-be-continued', 'campaign', 'done-complete', 'done-incomplete'
            )
        ).order_by(
            'owner__id'
        ).distinct('owner').values_list('owner_id', flat=True)

        task_member_ids = TaskMember.objects.filter(
            self.date_filter('task__deadline'),
            status='realized'
        ).order_by('member__id').distinct(
            'member'
        ).values_list('member_id', flat=True)

        return len(set(task_member_ids) | set(project_owner_ids))

    @property
    @memoize(timeout=timeout)
    def pledged_total(self):
        """ Total amount of pledged donations """
        donations = Donation.objects.filter(
            self.date_filter('order__confirmed'),
            order__status='pledged'
        )
        totals = donations.values('amount_currency').annotate(total=Sum('amount'))
        amounts = [Money(total['total'], total['amount_currency']) for total in totals]
        if totals:
            donated = sum([convert(amount, properties.DEFAULT_CURRENCY) for amount in amounts])
        else:
            donated = Money(0, properties.DEFAULT_CURRENCY)

        return donated

    @property
    @memoize(timeout=timeout)
    def members(self):
        """ Total amount of members."""
        members = Member.objects.filter(
            self.date_filter('created'),
            is_active=True
        )
        return len(members)

    def __repr__(self):
        start = self.start.strftime('%s') if self.start else 'none'
        end = self.end.strftime('%s') if self.end else 'none'
        return 'Statistics({},{})'.format(start, end)<|MERGE_RESOLUTION|>--- conflicted
+++ resolved
@@ -169,19 +169,13 @@
         return members.aggregate(total_time_spent=Sum('time_spent'))['total_time_spent']
 
     @property
-<<<<<<< HEAD
-=======
-    @memoize(timeout=timeout)
->>>>>>> 930efd51
+    @memoize(timeout=timeout)
     def amount_matched(self):
         """ Total amount matched on realized (done and incomplete) projects """
         totals = Project.objects.filter(
             self.date_filter('campaign_ended')
-<<<<<<< HEAD
-=======
         ).filter(
             amount_extra__gt=0
->>>>>>> 930efd51
         ).values('amount_extra_currency').annotate(total=Sum('amount_extra'))
 
         amounts = [Money(total['total'], total['amount_extra_currency']) for total in totals]
