from django.db.models import Q
from django.db.models.aggregates import Sum

from memoize import memoize

from moneyed.classes import Money

from bluebottle.clients import properties
from bluebottle.utils.exchange_rates import convert
from bluebottle.utils.utils import StatusDefinition

from bluebottle.donations.models import Donation
from bluebottle.fundraisers.models import Fundraiser
from bluebottle.orders.models import Order
from bluebottle.projects.models import Project
from bluebottle.tasks.models import Task, TaskMember
from bluebottle.votes.models import Vote


class Statistics(object):
    def __init__(self, start=None, end=None):
        self.start = start
        self.end = end

    @property
    @memoize(timeout=300)
    def people_involved(self):
        """
        Count all people who donated, fundraised, campaigned or was
        a task member. People should be unique across all categories.
        """
        donor_ids = Order.objects.filter(
            self.date_filter('confirmed'),
            user_id__isnull=False,
            status__in=(StatusDefinition.PENDING, StatusDefinition.SUCCESS)
        ).order_by(
            'user__id'
        ).distinct('user').values_list('user_id', flat=True)

        fundraiser_owner_ids = Fundraiser.objects.filter(
            self.date_filter('deadline'),
        ).order_by(
            'owner__id'
        ).distinct('owner').values_list('owner_id', flat=True)

        project_owner_ids = Project.objects.filter(
            self.date_filter('created'),
            status__slug__in=(
                'voting', 'voting-done', 'to-be-continued', 'campaign', 'done-complete', 'done-incomplete'
            )
        ).order_by(
            'owner__id'
        ).distinct('owner').values_list('owner_id', flat=True)

        task_member_ids = TaskMember.objects.filter(
            self.date_filter('task__deadline'),
            status__in=('realized', 'accepted', 'applied')
        ).order_by('member__id').distinct(
            'member'
        ).values_list('member_id', flat=True)

        task_owner_ids = Task.objects.filter(
            self.date_filter()
        ).order_by('author__id').distinct(
            'author'
        ).values_list('author_id', flat=True)

        people_count = len(
            set(donor_ids) | set(fundraiser_owner_ids) | set(project_owner_ids) |
            set(task_member_ids) | set(task_owner_ids)
        )

        # Add anonymous donations
        people_count += len(Order.objects.filter(
            self.date_filter('completed'),
            user_id=None,
            status__in=(StatusDefinition.PENDING, StatusDefinition.SUCCESS)
        ))

        # Add "plus one"
        people_count += TaskMember.objects.filter(
            self.date_filter('task__deadline'),
            status__in=['accepted', 'realized']
        ).aggregate(
            externals=Sum('externals')
        )['externals'] or 0

        return people_count

    def date_filter(self, field='created'):
        if self.start and self.end:
            filter_args = {'{}__range'.format(field): (self.start, self.end)}
        elif self.start:
            filter_args = {'{}__gte'.format(field): self.start}
        elif self.end:
            filter_args = {'{}__lte'.format(field): self.end}
        else:
            filter_args = {}

        return Q(**filter_args)

    @property
    @memoize(timeout=300)
    def tasks_realized(self):
        """ Count all realized tasks (status == realized) """
        return len(Task.objects.filter(self.date_filter('deadline'), status='realized'))

    @property
    @memoize(timeout=300)
    def projects_realized(self):
        """ Count all realized projects (status in done-complete
            or done-incomplete) """
        return len(Project.objects.filter(
            self.date_filter('campaign_ended'), status__slug__in=('done-complete', 'done-incomplete',)
        ))

    @property
    @memoize(timeout=300)
    def projects_online(self):
        """
        Count all running projects (status == campaign)
        """
        return len(
            Project.objects.filter(self.date_filter('campaign_started'), status__slug__in=('voting', 'campaign'))
        )

    @property
    @memoize(timeout=300)
    def donated_total(self):
        """ Add all donation amounts for all donations ever """
        donations = Donation.objects.filter(
            self.date_filter('order__confirmed'),
            order__status__in=['pending', 'success']
        )
        totals = donations.values('amount_currency').annotate(total=Sum('amount'))
        amounts = [Money(total['total'], total['amount_currency']) for total in totals]
        if totals:
            donated = sum([convert(amount, properties.DEFAULT_CURRENCY) for amount in amounts])
        else:
            donated = Money(0, properties.DEFAULT_CURRENCY)

        return donated

    @property
    @memoize(timeout=300)
    def votes_cast(self):
        return len(Vote.objects.filter(self.date_filter()))

    @property
    @memoize(timeout=300)
    def time_spent(self):
        return TaskMember.objects.filter(
            self.date_filter('task__deadline'),
            status='realized'
        ).aggregate(time_spent=Sum('time_spent'))['time_spent']

    @property
    @memoize(timeout=300)
    def amount_matched(self):
        totals = Project.objects.filter(
            self.date_filter('campaign_ended'), status__slug__in=('done-complete', 'done-incomplete',)
        ).values('amount_extra_currency').annotate(total=Sum('amount_extra'))

        amounts = [Money(total['total'], total['amount_extra_currency']) for total in totals]

        if totals:
            return sum([convert(amount, properties.DEFAULT_CURRENCY) for amount in amounts])
        else:
            return Money(0, properties.DEFAULT_CURRENCY)

    def __repr__(self):
<<<<<<< HEAD
        return 'Statistics'
=======
        start = self.start.strftime('%s') if self.start else 'none'
        end = self.end.strftime('%s') if self.end else 'none'
        return 'Statistics({},{})'.format(start, end)
>>>>>>> 2e6d898b
<|MERGE_RESOLUTION|>--- conflicted
+++ resolved
@@ -169,10 +169,6 @@
             return Money(0, properties.DEFAULT_CURRENCY)
 
     def __repr__(self):
-<<<<<<< HEAD
-        return 'Statistics'
-=======
         start = self.start.strftime('%s') if self.start else 'none'
         end = self.end.strftime('%s') if self.end else 'none'
-        return 'Statistics({},{})'.format(start, end)
->>>>>>> 2e6d898b
+        return 'Statistics({},{})'.format(start, end)