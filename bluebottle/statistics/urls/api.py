--- conflicted
+++ resolved
@@ -1,8 +1,4 @@
 from django.conf.urls import url
-<<<<<<< HEAD
-from surlex.dj import surl
-=======
->>>>>>> a8249f9d
 from ..views import StatisticDetail
 
 urlpatterns = [
