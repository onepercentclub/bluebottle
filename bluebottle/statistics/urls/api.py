from django.conf.urls import url
<<<<<<< HEAD
from surlex.dj import surl
=======
>>>>>>> 15241c3f
from ..views import StatisticDetail

urlpatterns = [
    url(r'^current$', StatisticDetail.as_view(),
        name='stats'),
]<|MERGE_RESOLUTION|>--- conflicted
+++ resolved
@@ -1,8 +1,4 @@
 from django.conf.urls import url
-<<<<<<< HEAD
-from surlex.dj import surl
-=======
->>>>>>> 15241c3f
 from ..views import StatisticDetail
 
 urlpatterns = [
