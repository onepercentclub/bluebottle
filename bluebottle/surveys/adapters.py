import json
import re

from django.utils import timezone
from django.utils.dateparse import parse_datetime

from bluebottle.tasks.models import Task

from bluebottle.clients import properties
from surveygizmo import SurveyGizmo

from bluebottle.projects.models import Project
from bluebottle.surveys.models import Survey, Question, Response, Answer, SubQuestion


class BaseAdapter(object):

    def get_surveys(self):
        return Survey.objects.all()

    def update_surveys(self):
        for survey in self.get_surveys():
            self.update_survey(survey)

    def update_survey(self, remote_id):
        raise NotImplementedError()

    def get_survey(self, remote_id):
        raise NotImplementedError()


class SurveyGizmoAdapter(BaseAdapter):

    question_properties = ['left_label', 'center_label', 'right_label',
                           'min_number', 'max_number']

    def __init__(self):
        self.client = SurveyGizmo(
            api_version='v4',
            api_token=properties.SURVEYGIZMO_API_TOKEN,
            api_token_secret=properties.SURVEYGIZMO_API_SECRET
        )

    def parse_answers(self, data):
        answers = {}
        question_re = re.compile("\[question\((\d+)\)\]")
        for key in data:
            match = question_re.match(key)
            if match:
                question = match.group(1)
                if bool(data[key]):
                    answers[question] = data[key]
        question_re = re.compile("\[question\((\d+)\)\,\ option.*\]")

        # Get question with multiple answers (return an array)
        for key in data:
            match = question_re.match(key)
            if match:
                question = match.group(1)
                if question not in answers:
                    answers[question] = []
                if data[key]:
                    answers[question].append(data[key])

        return answers

    def parse_query_params(self, data):
        params = {}
        query_param_re = re.compile("\[url\(\"(.+)\"\)]")
        for key in data:
            match = query_param_re.match(key)
            if match:
                param = match.group(1)
                params[param] = data[key]
        return params

    def get_paged_responses(self, survey, page):
        self.client.config.response_type = 'json'
        data = self.client.api.surveyresponse.filter(
            'status', '=', 'Complete'
        )
        if survey.last_synced:
            data = data.filter(
                'datesubmitted', '>=', str(survey.last_synced.date())
            )
        data = json.loads(data.list(survey.remote_id, page=page))

        if int(data['page']) < int(data['total_pages']):
            next_page = int(data['page']) + 1
        else:
            next_page = None

        self.client.config.response_type = None
<<<<<<< HEAD
        return data['data'], next_page

    def get_responses(self, survey):
        result, next_page = self.get_paged_responses(survey, 1)

        while next_page:
            paged_result, next_page = self.get_paged_responses(survey, next_page)
            result += paged_result

        return result
=======
        data = json.loads(data)
        # FIXME: Handle pagination BB-8029
        if int(data['total_count']) > 50:
            raise ImportWarning('There are more then 50 results, please also load page 2.')
        return data['data']
>>>>>>> a622ecbb

    def parse_question(self, data, survey):
        props = {}
        sub_questions = []
        if 'options' in data:
            props['options'] = [p['title']['English'] for p in data['options']]

        # Collect sub_questions
        if data['sub_question_skus']:
            for sub_id in data['sub_question_skus']:
                sub = self.client.api.surveyquestion.get(survey.remote_id, sub_id)

                sub_questions.append((sub_id, sub['data']['title']['English']))

        # Collect relevant properties (specified above)
        for p in self.question_properties:
            if p in data['properties'] and data['properties'][p]:
                props[p] = data['properties'][p]
            if p in data['properties']['messages'] and data['properties']['messages'][p]:
                props[p] = data['properties']['messages'][p]['English']

        question = {
            'title': data['title']['English'],
            'type': data['properties']['map_key'],
            'properties': props,
            'sub_questions': sub_questions
        }
        return question

    def update_survey(self, survey):
        data = self.get_survey(survey.remote_id)
        survey.specification = data
        survey.title = data['title']
        survey.link = data['links']['campaign']

        for page in data['pages']:
            for quest in page['questions']:
                if quest['_type'] == 'SurveyQuestion':
                    details = self.parse_question(quest, survey)
                    sub_questions = details.pop('sub_questions')
                    question, _created = Question.objects.update_or_create(
                        remote_id=quest['id'], survey=survey,
                        defaults=details
                    )
                    for sub_id, sub_title in sub_questions:
                        SubQuestion.objects.update_or_create(
                            question=question,
                            remote_id=sub_id,
                            defaults={'title': sub_title}
                        )

        for response in self.get_responses(survey):
            submitted = timezone.make_aware(
                parse_datetime(response['datesubmitted'])
            )
            resp, created = Response.objects.update_or_create(
                remote_id=response['responseID'],
                survey=survey,
                defaults={
                    'specification': response,
                    'submitted': submitted
                }
            )
            params = self.parse_query_params(response)
            # Store all params
            resp.params = params

            # Find and store project/task
            try:
                resp.project = Project.objects.get(pk=int(params['project_id']))
            except (KeyError, Project.DoesNotExist):
                pass
            try:
                resp.task = Task.objects.get(pk=int(params['task_id']))
            except (KeyError, Task.DoesNotExist):
                pass

            try:
                resp.user_type = params['user_type']
            except KeyError:
                pass

            resp.save()

            answers = self.parse_answers(response)
            for key in answers:
                question = None
                try:
                    question = Question.objects.get(remote_id=key, survey=survey)
                    # If it's a list then store it in options
                    if isinstance(answers[key], list):
                        answer_data = {'options': answers[key]}
                    else:
                        answer_data = {'value': answers[key]}
                    Answer.objects.update_or_create(response=resp, question=question,
                                                    defaults=answer_data)
                except Question.DoesNotExist:
                    try:
                        sub_question = SubQuestion.objects.get(remote_id=key, question__survey=survey)
                        answer, _c = Answer.objects.update_or_create(response=resp,
                                                                     question=sub_question.question)
                        options = answer.options or {}
                        options[sub_question.title] = int("0" + answers[key])
                        answer.options = options
                        answer.save()
                    except SubQuestion.DoesNotExist:
                        pass

        survey.last_synced = timezone.now()
        survey.aggregate()
        survey.save()

    def get_survey(self, remote_id):
        return self.client.api.survey.get(remote_id)['data']<|MERGE_RESOLUTION|>--- conflicted
+++ resolved
@@ -91,7 +91,7 @@
             next_page = None
 
         self.client.config.response_type = None
-<<<<<<< HEAD
+
         return data['data'], next_page
 
     def get_responses(self, survey):
@@ -102,13 +102,6 @@
             result += paged_result
 
         return result
-=======
-        data = json.loads(data)
-        # FIXME: Handle pagination BB-8029
-        if int(data['total_count']) > 50:
-            raise ImportWarning('There are more then 50 results, please also load page 2.')
-        return data['data']
->>>>>>> a622ecbb
 
     def parse_question(self, data, survey):
         props = {}
