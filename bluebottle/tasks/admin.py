from datetime import timedelta

from adminfilters.multiselect import UnionFieldListFilter
from django.contrib import admin
from django.core.urlresolvers import reverse
from django.utils.html import format_html
from django.utils.timezone import now
from django.utils.translation import ugettext_lazy as _

from parler.admin import TranslatableAdmin
from bluebottle.tasks.models import TaskMember, TaskFile, Task, Skill, TaskStatusLog
from bluebottle.utils.admin import export_as_csv_action
from bluebottle.utils.utils import reverse_signed


# Bulk actions for Task
def mark_as_open(modeladmin, request, queryset):
    queryset.update(status='open')


mark_as_open.short_description = _("Mark selected Tasks as Open")


def mark_as_in_progress(modeladmin, request, queryset):
    queryset.update(status='in progress')


mark_as_in_progress.short_description = _("Mark selected Tasks as Running")


def mark_as_closed(modeladmin, request, queryset):
    queryset.update(status='closed')


mark_as_closed.short_description = _("Mark selected Tasks as Done")


def mark_as_realized(modeladmin, request, queryset):
    queryset.update(status='realized')


mark_as_realized.short_description = _("Mark selected Tasks as Realised")


# Bulk actions for Task Member
def mark_as_applied(modeladmin, request, queryset):
    queryset.update(status='applied')


mark_as_applied.short_description = _("Mark selected Task Members as Applied")


def mark_as_accepted(modeladmin, request, queryset):
    queryset.update(status='accepted')


mark_as_accepted.short_description = _("Mark selected Task Members as Accepted")


def mark_as_rejected(modeladmin, request, queryset):
    queryset.update(status='rejected')


mark_as_rejected.short_description = _("Mark selected Task Members as Rejected")


def mark_as_stopped(modeladmin, request, queryset):
    queryset.update(status='stopped')


mark_as_stopped.short_description = _("Mark selected Task Members as Withdrew")


def mark_as_tm_realized(modeladmin, request, queryset):
    queryset.update(status='realized')


mark_as_tm_realized.short_description = _("Mark selected Task Members as Realised")


def resume_link(obj):
    if obj.resume:
        url = reverse_signed('task-member-resume', args=(obj.id, ))

        return format_html(
            u"<a href='{}'>{}</a>",
            str(url), _('Resume')
        )


class TaskMemberAdminInline(admin.TabularInline):
    model = TaskMember
    extra = 0
    raw_id_fields = ('member',)
<<<<<<< HEAD
    readonly_fields = ('created', 'resume_link')
    fields = readonly_fields + ('member', 'status', 'motivation',
                                'time_spent', 'externals')
=======
    readonly_fields = ('motivation', 'resume_link')
    fields = ('member', 'status', 'time_spent', 'externals', 'motivation', 'resume_link')
>>>>>>> 930efd51

    def resume_link(self, obj):
        return resume_link(obj)
    resume_link.short_description = _("resume link")


class TaskFileAdminInline(admin.StackedInline):
    model = TaskFile

    raw_id_fields = ('author',)
    readonly_fields = ('created',)
    fields = readonly_fields + ('author', 'file')
    extra = 0


class DeadlineFilter(admin.SimpleListFilter):
    title = _('deadline')
    parameter_name = 'deadline'

    def lookups(self, request, model_admin):
        return (
            ('7', 'Next 7 days'),
            ('30', 'Next 30 days'),
            ('0', 'Deadline passed')
        )

    def queryset(self, request, queryset):
        if self.value() is not None:
            days = int(self.value())
            if days > 0:
                return queryset.filter(
                    deadline_to_apply__gt=now(),
                    deadline_to_apply__lt=now() + timedelta(days=days)
                )
            else:
                return queryset.filter(
                    deadline_to_apply__lt=now()
                )
        else:
            return queryset


class DeadlineToApplyFilter(DeadlineFilter):
    title = _('deadline to apply')
    parameter_name = 'deadline_to_apply'


class OnlineOnLocationFilter(admin.SimpleListFilter):
    title = _('online / on location')
    parameter_name = 'online'

    def lookups(self, request, model_admin):
        return (
            ('online', 'Online'),
            ('on_location', 'On location'),
        )

    def queryset(self, request, queryset):
        value = self.value()

        if value == 'online':
            queryset = queryset.filter(location__isnull=True)

        if value == 'on_location':
            queryset = queryset.filter(location__isnull=False)

        return queryset


class ExpertiseBasedFilter(admin.SimpleListFilter):
    title = _('type')
    parameter_name = 'expertise'

    def lookups(self, request, model_admin):
        return (
            ('hands_on', 'Hands on'),
            ('expertise', 'Expertise based'),
        )

    def queryset(self, request, queryset):
        value = self.value()

        if value == 'hands_on':
            queryset = queryset.filter(skill__expertise=False)

        if value == 'expertise':
            queryset = queryset.filter(skill__expertise=True)

        return queryset


class TaskStatusLogInline(admin.TabularInline):
    model = TaskStatusLog
    can_delete = False
    ordering = ('-start',)
    extra = 0

    def has_add_permission(self, request):
        return False

    readonly_fields = ('status', 'start')
    fields = readonly_fields


class TaskAdmin(admin.ModelAdmin):
    date_hierarchy = 'created'

    inlines = (TaskMemberAdminInline, TaskFileAdminInline, TaskStatusLogInline)
    save_as = True

    raw_id_fields = ('author', 'project')
    list_filter = (
        'status',
        'type',
        ExpertiseBasedFilter,
        OnlineOnLocationFilter,
        ('skill', UnionFieldListFilter),
        DeadlineFilter,
        DeadlineToApplyFilter,
        'accepting'
    )
    list_display = (
        'title',
        'project_link',
        'status',
        'created_date',
        'deadline_date',
        'deadline_to_apply_date',
    )

    readonly_fields = ('date_status_change',)

    search_fields = (
        'title', 'description',
        'author__first_name', 'author__last_name'
    )

    export_fields = (
        ('title', 'title'),
        ('project', 'project'),
        ('type', 'type'),
        ('status', 'status'),
        ('deadline', 'deadline'),
        ('deadline_to_apply', 'deadline to apply'),
        ('accepting', 'accepting'),
        ('needs_motivation', 'needs_motivation'),
        ('date_realized', 'date realized'),
        ('skill', 'skill'),
        ('people_needed', 'people needed'),
        ('time_needed', 'time needed'),
        ('author', 'author'),
        ('author__remote_id', 'remote id')
    )

    actions = [mark_as_open, mark_as_in_progress, mark_as_closed,
               mark_as_realized, export_as_csv_action(fields=export_fields)]

    fieldsets = (
        (_('Main'), {'fields': [
            'project',
            'author',
            'title',
            'description',
        ]}),
        (_('Details'), {'fields': [
            'status',
            'people_needed',
            'time_needed',
            'skill',
            'deadline',
            'deadline_to_apply',
            'type',
            'location',
            'accepting',
            'needs_motivation',
            'date_status_change',
        ]}),
    )

    def created_date(self, obj):
        return obj.created.date()
    created_date.admin_order_field = 'created'
    created_date.short_description = _('Created')

    def deadline_date(self, obj):
        return obj.deadline.date()
    deadline_date.admin_order_field = 'deadline'
    deadline_date.short_description = _('Deadline')

    def deadline_to_apply_date(self, obj):
        return obj.deadline_to_apply.date()
    deadline_to_apply_date.admin_order_field = 'deadline_to_apply'
    deadline_to_apply_date.short_description = _('Deadline to apply')

    def project_link(self, obj):
        url = reverse('admin:projects_project_change', args=(obj.project.id,))
        title = obj.project.title
        title = (title[:30] + '&hellip;') if len(title) > 30 else title
        return format_html(u"<a href='{}'>{}</a>".format(url, title))
    project_link.short_description = _('Project link')


admin.site.register(Task, TaskAdmin)


class TaskAdminInline(admin.TabularInline):
    model = Task
    extra = 0
    show_change_link = True
    readonly_fields = (
        'title', 'project', 'status',
        'deadline', 'deadline_to_apply', 'time_needed')
    fields = readonly_fields

    def task_admin_link(self, obj):
        object = obj
        url = reverse('admin:{0}_{1}_change'.format(
            object._meta.app_label, object._meta.model_name),
            args=[object.id])
        return format_html(
            u"<a href='{}'>{}</a>",
            str(url), obj.title.encode("utf8")
        )


class TaskMemberAdmin(admin.ModelAdmin):
    date_hierarchy = 'created'

    raw_id_fields = ('member', 'task')
    list_filter = ('status',)
    list_display = ('member_email', 'task', 'status', 'updated')

    readonly_fields = ('updated', 'resume_link')

    search_fields = (
        'member__email',
    )

    fields = (
        'member', 'motivation',
        'status', 'updated',
        'time_spent', 'externals',
        'task', 'resume_link'
    )
    export_fields = (
        ('member__email', 'member_email'),
        ('member__remote_id', 'remote id'),
        ('task', 'task'),
        ('task__project', 'project'),
        ('task__project__location__name', 'location'),
        ('status', 'status'),
        ('updated', 'updated'),
        ('time_spent', 'time spent'),
        ('task__time_needed', 'time applied for')
    )

    actions = [mark_as_applied, mark_as_accepted, mark_as_rejected,
               mark_as_stopped, mark_as_tm_realized, export_as_csv_action(fields=export_fields)]

    def member_email(self, obj):
        return obj.member.email

    member_email.admin_order_field = 'member__email'
    member_email.short_description = "Member Email"

    def resume_link(self, obj):
        return resume_link(obj)
<<<<<<< HEAD
=======
    resume_link.short_description = _("resume link")
>>>>>>> 930efd51

    def lookup_allowed(self, key, value):
        if key in ('task__deadline__year',):
            return True

        return super(TaskMemberAdmin, self).lookup_allowed(key, value)


admin.site.register(TaskMember, TaskMemberAdmin)


class SkillAdmin(TranslatableAdmin):
    list_display = ('name', 'task_link', 'member_link')
    readonly_fields = ('task_link', 'member_link')
    fields = readonly_fields + ('name', 'disabled', 'description', 'expertise')

    def has_delete_permission(self, request, obj=None):
        if obj and obj.task_set.count() == 0:
            return True
        return False

    def task_link(self, obj):
        url = "{}?skill_filter={}".format(reverse('admin:tasks_task_changelist'), obj.id)
        return format_html("<a href='{}'>{} {}</a>".format(
            url, obj.task_set.count(), _('tasks')
        ))
    task_link.short_description = _('Tasks with this skill')

    def member_link(self, obj):
        url = "{}?skills__id__exact={}".format(reverse('admin:members_member_changelist'), obj.id)
        return format_html("<a href='{}'>{} {}</a>".format(
            url, obj.member_set.count(), _('users')
        ))
    member_link.short_description = _('Users with this skill')


admin.site.register(Skill, SkillAdmin)<|MERGE_RESOLUTION|>--- conflicted
+++ resolved
@@ -92,14 +92,8 @@
     model = TaskMember
     extra = 0
     raw_id_fields = ('member',)
-<<<<<<< HEAD
-    readonly_fields = ('created', 'resume_link')
-    fields = readonly_fields + ('member', 'status', 'motivation',
-                                'time_spent', 'externals')
-=======
     readonly_fields = ('motivation', 'resume_link')
     fields = ('member', 'status', 'time_spent', 'externals', 'motivation', 'resume_link')
->>>>>>> 930efd51
 
     def resume_link(self, obj):
         return resume_link(obj)
@@ -367,10 +361,7 @@
 
     def resume_link(self, obj):
         return resume_link(obj)
-<<<<<<< HEAD
-=======
     resume_link.short_description = _("resume link")
->>>>>>> 930efd51
 
     def lookup_allowed(self, key, value):
         if key in ('task__deadline__year',):
