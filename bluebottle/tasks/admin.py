from datetime import timedelta

from django.db.models import Q
from django.contrib import admin
from django.core.urlresolvers import reverse
from django.utils.html import format_html
from django.utils.timezone import now
from django.utils.translation import ugettext_lazy as _

from parler.admin import TranslatableAdmin

from bluebottle.geo.admin import PlaceInline
from bluebottle.tasks.models import TaskMember, TaskFile, Task, Skill, TaskStatusLog
from bluebottle.utils.admin import export_as_csv_action, TranslatedUnionFieldListFilter
from bluebottle.utils.utils import reverse_signed


# Bulk actions for Task
def mark_as_open(modeladmin, request, queryset):
    queryset.update(status='open')


mark_as_open.short_description = _("Mark selected Tasks as Open")


def mark_as_in_progress(modeladmin, request, queryset):
    queryset.update(status='in progress')


mark_as_in_progress.short_description = _("Mark selected Tasks as Running")


def mark_as_closed(modeladmin, request, queryset):
    queryset.update(status='closed')


mark_as_closed.short_description = _("Mark selected Tasks as Done")


def mark_as_realized(modeladmin, request, queryset):
    queryset.update(status='realized')


mark_as_realized.short_description = _("Mark selected Tasks as Realised")


# Bulk actions for Task Member
def mark_as_applied(modeladmin, request, queryset):
    queryset.update(status='applied')


mark_as_applied.short_description = _("Mark selected Task Members as Applied")


def mark_as_accepted(modeladmin, request, queryset):
    queryset.update(status='accepted')


mark_as_accepted.short_description = _("Mark selected Task Members as Accepted")


def mark_as_rejected(modeladmin, request, queryset):
    queryset.update(status='rejected')


mark_as_rejected.short_description = _("Mark selected Task Members as Rejected")


def mark_as_stopped(modeladmin, request, queryset):
    queryset.update(status='stopped')


mark_as_stopped.short_description = _("Mark selected Task Members as Withdrew")


def mark_as_tm_realized(modeladmin, request, queryset):
    queryset.update(status='realized')


mark_as_tm_realized.short_description = _("Mark selected Task Members as Realised")


def resume_link(obj):
    if obj.resume:
        url = reverse_signed('task-member-resume', args=(obj.id, ))

        return format_html(
            u"<a href='{}'>{}</a>",
            str(url), _('Resume')
        )


class TaskMemberAdminInline(admin.TabularInline):
    model = TaskMember
    extra = 0
    raw_id_fields = ('member',)
    readonly_fields = ('motivation', 'resume_link')
    fields = ('member', 'status', 'time_spent', 'externals', 'motivation', 'resume_link')

    def resume_link(self, obj):
        return resume_link(obj)
    resume_link.short_description = _("resume link")


class TaskFileAdminInline(admin.StackedInline):
    model = TaskFile

    raw_id_fields = ('author',)
    readonly_fields = ('created',)
    fields = readonly_fields + ('author', 'file')
    extra = 0


class DeadlineFilter(admin.SimpleListFilter):
    title = _('deadline')
    parameter_name = 'deadline'

    def lookups(self, request, model_admin):
        return (
            ('7', 'Next 7 days'),
            ('30', 'Next 30 days'),
            ('0', 'Deadline passed')
        )

    def queryset(self, request, queryset):
        if self.value() is not None:
            days = int(self.value())
            if days > 0:
                return queryset.filter(
                    deadline_to_apply__gt=now(),
                    deadline_to_apply__lt=now() + timedelta(days=days)
                )
            else:
                return queryset.filter(
                    deadline_to_apply__lt=now()
                )
        else:
            return queryset


class DeadlineToApplyFilter(DeadlineFilter):
    title = _('deadline to apply')
    parameter_name = 'deadline_to_apply'


class OnlineOnLocationFilter(admin.SimpleListFilter):
    title = _('online / on location')
    parameter_name = 'online'

    def lookups(self, request, model_admin):
        return (
            ('online', 'Online'),
            ('on_location', 'On location'),
        )

    def queryset(self, request, queryset):
        value = self.value()

        if value == 'online':
            queryset = queryset.filter(Q(location__isnull=True) | Q(location=''))

        if value == 'on_location':
            queryset = queryset.exclude(Q(location__isnull=True) | Q(location=''))

        return queryset


class ExpertiseBasedFilter(admin.SimpleListFilter):
    title = _('type')
    parameter_name = 'expertise'

    def lookups(self, request, model_admin):
        return (
            ('hands_on', 'Hands on'),
            ('expertise', 'Expertise based'),
        )

    def queryset(self, request, queryset):
        value = self.value()

        if value == 'hands_on':
            queryset = queryset.filter(skill__expertise=False)

        if value == 'expertise':
            queryset = queryset.filter(skill__expertise=True)

        return queryset


class TaskStatusLogInline(admin.TabularInline):
    model = TaskStatusLog
    can_delete = False
    ordering = ('-start',)
    extra = 0

    def has_add_permission(self, request):
        return False

    readonly_fields = ('status', 'start')
    fields = readonly_fields


class TaskAdmin(admin.ModelAdmin):
    date_hierarchy = 'deadline'
    inlines = (TaskMemberAdminInline, TaskFileAdminInline, TaskStatusLogInline, PlaceInline)
    save_as = True

    def lookup_allowed(self, key, value):
<<<<<<< HEAD
        if key in ('members__member_id',):
            return True

=======
        if key in ('members__member_id', ):
            return True
>>>>>>> 468ac7c9
        return super(TaskAdmin, self).lookup_allowed(key, value)

    raw_id_fields = ('author', 'project')
    list_filter = (
        'status',
        'type',
        ExpertiseBasedFilter,
        OnlineOnLocationFilter,
        ('skill', TranslatedUnionFieldListFilter),
        DeadlineFilter,
        DeadlineToApplyFilter,
        'accepting'
    )
    list_display = (
        'title',
        'project_link',
        'status',
        'created_date',
        'deadline_date',
        'deadline_to_apply_date',
    )

    readonly_fields = ('date_status_change',)

    search_fields = (
        'title', 'description',
        'author__first_name', 'author__last_name'
    )

    export_fields = (
        ('title', 'title'),
        ('project', 'project'),
        ('type', 'type'),
        ('status', 'status'),
        ('deadline', 'deadline'),
        ('deadline_to_apply', 'deadline to apply'),
        ('accepting', 'accepting'),
        ('needs_motivation', 'needs_motivation'),
        ('date_realized', 'date realized'),
        ('skill', 'skill'),
        ('people_needed', 'people needed'),
        ('time_needed', 'time needed'),
        ('author', 'author'),
        ('author__remote_id', 'remote id')
    )

    actions = [mark_as_open, mark_as_in_progress, mark_as_closed,
               mark_as_realized, export_as_csv_action(fields=export_fields)]

    fieldsets = (
        (_('Main'), {'fields': [
            'project',
            'author',
            'title',
            'description',
        ]}),
        (_('Details'), {'fields': [
            'status',
            'people_needed',
            'time_needed',
            'skill',
            'deadline',
            'deadline_to_apply',
            'type',
            'location',
            'accepting',
            'needs_motivation',
            'date_status_change',
        ]}),
    )

    def created_date(self, obj):
        return obj.created.date()
    created_date.admin_order_field = 'created'
    created_date.short_description = _('Created')

    def deadline_date(self, obj):
        return obj.deadline.date()
    deadline_date.admin_order_field = 'deadline'
    deadline_date.short_description = _('Deadline')

    def deadline_to_apply_date(self, obj):
        return obj.deadline_to_apply.date()
    deadline_to_apply_date.admin_order_field = 'deadline_to_apply'
    deadline_to_apply_date.short_description = _('Deadline to apply')

    def project_link(self, obj):
        url = reverse('admin:projects_project_change', args=(obj.project.id,))
        title = obj.project.title
        title = (title[:30] + '&hellip;') if len(title) > 30 else title
        return format_html(u"<a href='{}'>{}</a>", url, title)
    project_link.short_description = _('Project link')


admin.site.register(Task, TaskAdmin)


class TaskAdminInline(admin.TabularInline):
    model = Task
    extra = 0
    show_change_link = True
    readonly_fields = (
        'title', 'project', 'status',
        'deadline', 'deadline_to_apply', 'time_needed')
    fields = readonly_fields

    def task_admin_link(self, obj):
        object = obj
        url = reverse('admin:{0}_{1}_change'.format(
            object._meta.app_label, object._meta.model_name),
            args=[object.id])
        return format_html(
            u"<a href='{}'>{}</a>",
            str(url), obj.title.encode("utf8")
        )


class TaskMemberAdmin(admin.ModelAdmin):
    date_hierarchy = 'created'

    raw_id_fields = ('member', 'task')
    list_filter = ('status',)
    list_display = ('member_email', 'task', 'status', 'updated')

    readonly_fields = ('updated', 'resume_link')

    search_fields = (
        'member__email',
    )

    fields = (
        'member', 'motivation',
        'status', 'updated',
        'time_spent', 'externals',
        'task', 'resume_link'
    )
    export_fields = (
        ('member__email', 'member_email'),
        ('member__remote_id', 'remote id'),
        ('task', 'task'),
        ('task__project', 'project'),
        ('task__project__location__name', 'location'),
        ('status', 'status'),
        ('updated', 'updated'),
        ('time_spent', 'time spent'),
        ('task__time_needed', 'time applied for')
    )

    actions = [mark_as_applied, mark_as_accepted, mark_as_rejected,
               mark_as_stopped, mark_as_tm_realized, export_as_csv_action(fields=export_fields)]

    def member_email(self, obj):
        return obj.member.email

    member_email.admin_order_field = 'member__email'
    member_email.short_description = "Member Email"

    def resume_link(self, obj):
        return resume_link(obj)
    resume_link.short_description = _("resume link")

    def lookup_allowed(self, key, value):
        if key in ('task__deadline__year',):
            return True

        return super(TaskMemberAdmin, self).lookup_allowed(key, value)


admin.site.register(TaskMember, TaskMemberAdmin)


class SkillAdmin(TranslatableAdmin):
    list_display = ('name', 'task_link', 'member_link')
    readonly_fields = ('task_link', 'member_link')
    fields = readonly_fields + ('name', 'disabled', 'description', 'expertise')

    def has_delete_permission(self, request, obj=None):
        if obj and obj.task_set.count() == 0:
            return True
        return False

    def task_link(self, obj):
        url = "{}?skill_filter={}".format(reverse('admin:tasks_task_changelist'), obj.id)
        return format_html(
            "<a href='{}'>{} {}</a>",
            url, obj.task_set.count(), _('tasks')
        )
    task_link.short_description = _('Tasks with this skill')

    def member_link(self, obj):
        url = "{}?skills__id__exact={}".format(reverse('admin:members_member_changelist'), obj.id)
        return format_html(
            "<a href='{}'>{} {}</a>",
            url, obj.member_set.count(), _('users')
        )
    member_link.short_description = _('Users with this skill')


admin.site.register(Skill, SkillAdmin)<|MERGE_RESOLUTION|>--- conflicted
+++ resolved
@@ -206,14 +206,8 @@
     save_as = True
 
     def lookup_allowed(self, key, value):
-<<<<<<< HEAD
-        if key in ('members__member_id',):
-            return True
-
-=======
         if key in ('members__member_id', ):
             return True
->>>>>>> 468ac7c9
         return super(TaskAdmin, self).lookup_allowed(key, value)
 
     raw_id_fields = ('author', 'project')
