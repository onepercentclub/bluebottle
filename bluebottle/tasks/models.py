--- conflicted
+++ resolved
@@ -245,12 +245,8 @@
         if task.status == Task.TaskStatuses.open and \
                         task.people_needed <= members_accepted:
             task.set_in_progress()
-<<<<<<< HEAD
-        elif task.status == Task.TaskStatuses.in_progress and \
-=======
 
         if task.status == Task.TaskStatuses.in_progress and \
->>>>>>> 04e477d1
                         task.people_needed > members_accepted:
             task.set_open()
 
