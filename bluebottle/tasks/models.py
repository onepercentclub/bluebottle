from django.utils.translation import ugettext as _
from django.utils.timezone import now
from django.db.models.signals import pre_save

from bluebottle.bb_tasks.models import BaseTask, BaseTaskMember, BaseTaskFile, \
    BaseSkill
from bluebottle.bb_metrics.utils import bb_track
from bluebottle.clients import properties


GROUP_PERMS = {
    'Staff': {
        'perms': (
            'add_task', 'change_task', 'delete_task',
            'add_taskmember', 'change_taskmember', 'delete_taskmember',
        )
    }
}

class Task(BaseTask):
    def get_absolute_url(self):
        """ Get the URL for the current task. """
        return 'https://{}/tasks/{}'.format(properties.tenant.domain_url, self.id)

    # This could also belong to bb_tasks.models but we need the actual, non-abstract
    # model for the signal handling anyway. Eventually, tasks/bb_tasks will have to be
    # merged.
    def deadline_reached(self):
        """ The task deadline has been reached. Set it to realised and notify the
            owner """
        # send "The deadline of your task" - mail

        self.status = 'realized'
        self.save()

        data = {
            "Task": self.title,
            "Author": self.author.username
        }
        bb_track("Task Deadline Reached", data)

    def status_changed(self, oldstate, newstate):
        """ called by post_save signal handler, if status changed """
        # confirm everything with task owner

        if oldstate in ("in progress", "open") and newstate == "realized":

            if self.deadline < now():
                with TenantLanguage(self.author.primary_language):
                    subject = _("The deadline for task '{0}' has been reached").format(self.title)

                send_mail(
                    template_name="tasks/mails/task_deadline_reached.mail",
                    subject=subject,
                    title=self.title,
                    to=self.author,
                    site=tenant_url(),
                    link='/go/tasks/{0}'.format(self.id)
                )

            with TenantLanguage(self.author.primary_language):
                subject = _("You've set '{0}' to realized").format(self.title)

            send_mail(
                template_name="tasks/mails/task_status_realized.mail",
                subject=subject,
                title=self.title,
                to=self.author,
                site=tenant_url(),
                link='/go/tasks/{0}'.format(self.id)
            )

        if oldstate in ("in progress", "open") and newstate in ("realized", "closed"):
            data = {
                "Task": self.title,
                "Author": self.author.username,
                "Old status": oldstate,
                "New status": newstate
            }

            bb_track("Task Completed", data)

    def save(self, *args, **kwargs):
        if not self.author_id:
            self.author = self.project.owner
        super(Task, self).save(*args, **kwargs)

from django.db.models.signals import post_init, post_save
from django.dispatch import receiver


# post_init to store state on model
@receiver(post_init, sender=Task,
          dispatch_uid="bluebottle.tasks.Task.post_init")
def task_post_init(sender, instance, **kwargs):
    instance._init_status = instance.status


# post save to check if changed?
@receiver(post_save, sender=Task,
          dispatch_uid="bluebottle.tasks.Task.post_save")
def task_post_save(sender, instance, **kwargs):
    try:
        if instance._init_status != instance.status:
            instance.status_changed(instance._init_status, instance.status)
    except AttributeError:
        pass


class Skill(BaseSkill):
    pass


class TaskMember(BaseTaskMember):
    def save(self, *args, **kwargs):
        super(TaskMember, self).save(*args, **kwargs)
        self.check_number_of_members_needed(self.task)

    # TODO: refactor this to use a signal and move code to task model
    def check_number_of_members_needed(self, task):
        members = TaskMember.objects.filter(task=task,
                                                        status='accepted')
        total_externals = 0
        for member in members:
            total_externals += member.externals

        members_accepted = members.count() + total_externals

        if task.status == 'open' and task.people_needed <= members_accepted:
            task.set_in_progress()
        return members_accepted

    @property
<<<<<<< HEAD
    def member_email(self):
        if self.member.email:
            return self.member.email
        return _("No email address for this user")

    @property
    def time_applied_for(self):
        return self.task.time_needed

    @property
=======
    def time_applied_for(self):
        return self.task.time_needed

    @property
>>>>>>> 8ca27da1
    def project(self):
        return self.task.project


class TaskFile(BaseTaskFile):
    pass

@receiver(pre_save, weak=False, sender=TaskMember, dispatch_uid='set-hours-spent-taskmember')
def set_hours_spent_taskmember(sender, instance, **kwargs):
    if instance.status != instance._initial_status and instance.status == TaskMember.TaskMemberStatuses.realized:
        instance.time_spent = instance.task.time_needed

from bluebottle.bb_tasks.taskwallmails import *
from bluebottle.bb_tasks.taskmail import *<|MERGE_RESOLUTION|>--- conflicted
+++ resolved
@@ -131,23 +131,10 @@
         return members_accepted
 
     @property
-<<<<<<< HEAD
-    def member_email(self):
-        if self.member.email:
-            return self.member.email
-        return _("No email address for this user")
-
-    @property
     def time_applied_for(self):
         return self.task.time_needed
 
     @property
-=======
-    def time_applied_for(self):
-        return self.task.time_needed
-
-    @property
->>>>>>> 8ca27da1
     def project(self):
         return self.task.project
 
