import pytz
from datetime import datetime

from django.db import models
from django.utils.timezone import now
from django.utils.translation import ugettext_lazy as _

from django_extensions.db.fields import (
    ModificationDateTimeField, CreationDateTimeField)
from djchoices.choices import DjangoChoices, ChoiceItem

from bluebottle.bb_metrics.utils import bb_track
from bluebottle.clients import properties


GROUP_PERMS = {
    'Staff': {
        'perms': (
            'add_task', 'change_task', 'delete_task',
            'add_taskmember', 'change_taskmember', 'delete_taskmember',
        )
    }
}


class Task(models.Model):

    class TaskStatuses(DjangoChoices):
        open = ChoiceItem('open', label=_('Open'))
        in_progress = ChoiceItem('in progress', label=_('Running'))
        realized = ChoiceItem('realized', label=_('Realised'))
        closed = ChoiceItem('closed', label=_('Closed'))

    class TaskTypes(DjangoChoices):
        ongoing = ChoiceItem('ongoing', label=_('Ongoing (with deadline)'))
        event = ChoiceItem('event', label=_('Event (on set date)'))

    title = models.CharField(_('title'), max_length=100)
    description = models.TextField(_('description'))
    location = models.CharField(_('location'), max_length=200, null=True,
                                blank=True)
    people_needed = models.PositiveIntegerField(_('people needed'), default=1)

    project = models.ForeignKey('projects.Project')
    # See Django docs on issues with related name and an (abstract) base class:
    # https://docs.djangoproject.com/en/dev/topics/db/models/#be-careful-with-related-name
    author = models.ForeignKey('members.Member',
                               related_name='%(app_label)s_%(class)s_related')
    status = models.CharField(_('status'), max_length=20,
                              choices=TaskStatuses.choices,
                              default=TaskStatuses.open)
    type = models.CharField(_('type'), max_length=20,
                            choices=TaskTypes.choices,
                            default=TaskTypes.ongoing)

    date_status_change = models.DateTimeField(_('date status change'),
                                              blank=True, null=True)

    deadline = models.DateTimeField(_('date'), help_text=_('Deadline or event date'))

    objects = models.Manager()

    # required resources
    time_needed = models.FloatField(
        _('time_needed'),
        help_text=_('Estimated number of hours needed to perform this task.'))

    skill = models.ForeignKey('tasks.Skill',
                              verbose_name=_('Skill needed'), null=True)

    # internal usage
    created = CreationDateTimeField(
        _('created'), help_text=_('When this task was created?'))
    updated = ModificationDateTimeField(_('updated'))

    class Meta:
        verbose_name = _(u'task')
        verbose_name_plural = _(u'tasks')

        ordering = ['-created']

    def __init__(self, *args, **kwargs):
        super(Task, self).__init__(*args, **kwargs)
        self._original_status = self.status

    def __unicode__(self):
        return self.title

    def set_in_progress(self):
        self.status = self.TaskStatuses.in_progress
        self.save()

    @property
    def people_applied(self):
        return self.members.count()

    def get_absolute_url(self):
        """ Get the URL for the current task. """
        return 'https://{}/tasks/{}'.format(properties.tenant.domain_url, self.id)

    # This could also belong to bb_tasks.models but we need the actual, non-abstract
    # model for the signal handling anyway. Eventually, tasks/bb_tasks will have to be
    # merged.
    def deadline_reached(self):
        """ The task deadline has been reached. Set it to realised and notify the
            owner """
        # send "The deadline of your task" - mail

        if (self.status == 'in progress'):
            self.status = 'realized'
        else:
            self.status = 'closed'
        self.save()

        data = {
            "Task": self.title,
            "Author": self.author.username
        }
        bb_track("Task Deadline Reached", data)

    def status_changed(self, oldstate, newstate):
        """ called by post_save signal handler, if status changed """
        # confirm everything with task owner

        if oldstate in ("in progress", "open") and newstate == "realized":

            if self.deadline < now():
                with TenantLanguage(self.author.primary_language):
                    subject = _("The deadline for task '{0}' has been reached").format(self.title)

                send_mail(
                    template_name="tasks/mails/task_deadline_reached.mail",
                    subject=subject,
                    title=self.title,
                    to=self.author,
                    site=tenant_url(),
                    link='/go/tasks/{0}'.format(self.id)
                )

            with TenantLanguage(self.author.primary_language):
                subject = _("You've set '{0}' to realized").format(self.title)

            send_mail(
                template_name="tasks/mails/task_status_realized.mail",
                subject=subject,
                title=self.title,
                to=self.author,
                site=tenant_url(),
                link='/go/tasks/{0}'.format(self.id)
            )

        if oldstate in ("in progress", "open") and newstate in ("realized", "closed"):
            data = {
                "Task": self.title,
                "Author": self.author.username,
                "Old status": oldstate,
                "New status": newstate
            }

            bb_track("Task Completed", data)

    def save(self, *args, **kwargs):
        if not self.author_id:
            self.author = self.project.owner

        # Ensure deadline time is set to the end of the day
        self.deadline = pytz.utc.localize(datetime.combine(self.deadline, datetime.max.time()))

        super(Task, self).save(*args, **kwargs)


class Skill(models.Model):
    name = models.CharField(_('english name'), max_length=100, unique=True)
    description = models.TextField(_('description'), blank=True)
    disabled = models.BooleanField(_('disabled'), default=False)

    @property
    def localized_name(self):
        return _(self.name)

    def __unicode__(self):
<<<<<<< HEAD
        return str(self.localized_name)
=======
        return unicode(self.localized_name)
>>>>>>> c48910bc

    class Meta:
        ordering = ('id',)


class TaskMember(models.Model):
    class TaskMemberStatuses(DjangoChoices):
        applied = ChoiceItem('applied', label=_('Applied'))
        accepted = ChoiceItem('accepted', label=_('Accepted'))
        rejected = ChoiceItem('rejected', label=_('Rejected'))
        stopped = ChoiceItem('stopped', label=_('Withdrew'))
        realized = ChoiceItem('realized', label=_('Realised'))

    member = models.ForeignKey('members.Member',
                               related_name='%(app_label)s_%(class)s_related')
    task = models.ForeignKey('tasks.Task', related_name="members")
    status = models.CharField(_('status'), max_length=20,
                              choices=TaskMemberStatuses.choices,
                              default=TaskMemberStatuses.applied)
    motivation = models.TextField(
        _('Motivation'), help_text=_('Motivation by applicant.'), blank=True)
    comment = models.TextField(_('Comment'),
                               help_text=_('Comment by task owner.'),
                               blank=True)
    time_spent = models.PositiveSmallIntegerField(
        _('time spent'), default=0,
        help_text=_('Time spent executing this task.'))

    externals = models.PositiveSmallIntegerField(
        _('Externals'), default=0,
        help_text=_('External people helping for this task'))

    created = CreationDateTimeField(_('created'))
    updated = ModificationDateTimeField(_('updated'))

    _initial_status = None

    # objects = models.Manager()

    class Meta:
        verbose_name = _(u'task member')
        verbose_name_plural = _(u'task members')

    def save(self, *args, **kwargs):
        super(TaskMember, self).save(*args, **kwargs)
        self.check_number_of_members_needed(self.task)

    # TODO: refactor this to use a signal and move code to task model
    def check_number_of_members_needed(self, task):
        members = TaskMember.objects.filter(task=task,
                                            status='accepted')
        total_externals = 0
        for member in members:
            total_externals += member.externals

        members_accepted = members.count() + total_externals

        if task.status == 'open' and task.people_needed <= members_accepted:
            task.set_in_progress()
        return members_accepted

    @property
    def time_applied_for(self):
        return self.task.time_needed

    @property
    def project(self):
        return self.task.project


class TaskFile(models.Model):
    author = models.ForeignKey('members.Member',
                               related_name='%(app_label)s_%(class)s_related')
    title = models.CharField(max_length=255)
    file = models.FileField(_('file'), upload_to='task_files/')
    created = CreationDateTimeField(_('created'))
    updated = ModificationDateTimeField(_('Updated'))
    task = models.ForeignKey('tasks.Task', related_name="files")

    class Meta:
        verbose_name = _(u'task file')
        verbose_name_plural = _(u'task files')


from .taskmail import *
from .taskwallmails import *
from .signals import *<|MERGE_RESOLUTION|>--- conflicted
+++ resolved
@@ -179,11 +179,7 @@
         return _(self.name)
 
     def __unicode__(self):
-<<<<<<< HEAD
-        return str(self.localized_name)
-=======
         return unicode(self.localized_name)
->>>>>>> c48910bc
 
     class Meta:
         ordering = ('id',)
