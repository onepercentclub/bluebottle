--- conflicted
+++ resolved
@@ -105,13 +105,10 @@
         return self.author
 
     @property
-<<<<<<< HEAD
     def parent(self):
         return self.project
 
     @property
-=======
->>>>>>> 2e88c397
     def expertise_based(self):
         return self.skill.expertise if self.skill else False
 
