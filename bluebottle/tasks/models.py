from datetime import timedelta

from django.conf import settings
from django.contrib.contenttypes.fields import GenericRelation
from django.db import models, connection
from django.db.models import Sum
from django.utils import timezone
from django.utils.timezone import now
from django.utils.translation import ugettext, ugettext_lazy as _
from django_extensions.db.fields import ModificationDateTimeField, CreationDateTimeField
from djchoices.choices import DjangoChoices, ChoiceItem

from parler.models import TranslatableModel, TranslatedFields

from bluebottle.utils.models import MailLog
from tenant_extras.utils import TenantLanguage

from bluebottle.clients import properties
from bluebottle.clients.utils import tenant_url
from bluebottle.utils.fields import PrivateFileField
from bluebottle.utils.managers import UpdateSignalsQuerySet
from bluebottle.utils.utils import PreviousStatusMixin
from bluebottle.utils.email_backend import send_mail
from bluebottle.wallposts.models import Wallpost


class Task(models.Model, PreviousStatusMixin):
    class TaskStatuses(DjangoChoices):
        open = ChoiceItem('open', label=_('Open'))
        full = ChoiceItem('full', label=_('Full'))
        in_progress = ChoiceItem('in progress', label=_('Running'))
        realized = ChoiceItem('realized', label=_('Realised'))
        closed = ChoiceItem('closed', label=_('Closed'))

    class TaskTypes(DjangoChoices):
        ongoing = ChoiceItem('ongoing', label=_('Ongoing (with deadline)'))
        event = ChoiceItem('event', label=_('Event (on set date)'))

    class TaskAcceptingChoices(DjangoChoices):
        manual = ChoiceItem('manual', label=_('Manual'))
        automatic = ChoiceItem('automatic', label=_('Automatic'))

    title = models.CharField(_('title'), max_length=100)
    description = models.TextField(_('description'))
    location = models.CharField(_('location'),
                                help_text=_('Task location (leave empty for anywhere/online)'),
                                max_length=200,
                                null=True,
                                blank=True)
    people_needed = models.PositiveIntegerField(_('people needed'), default=1)
    project = models.ForeignKey('projects.Project')
    # See Django docs on issues with related name and an (abstract) base class:
    # https://docs.djangoproject.com/en/dev/topics/db/models/#be-careful-with-related-name

    author = models.ForeignKey('members.Member', related_name='%(app_label)s_%(class)s_related')
    status = models.CharField(_('status'),
                              max_length=20,
                              choices=TaskStatuses.choices,
                              default=TaskStatuses.open)
    type = models.CharField(_('ongoing / event'),
                            max_length=20,
                            choices=TaskTypes.choices,
                            default=TaskTypes.ongoing)

    accepting = models.CharField(_('accepting'),
                                 max_length=20,
                                 choices=TaskAcceptingChoices.choices,
                                 default=TaskAcceptingChoices.manual)

    needs_motivation = models.BooleanField(_('needs motivation'),
                                           default=False,
                                           help_text=_('Indicates if a task candidate needs to submit a motivation'))

    deadline = models.DateTimeField(_('deadline'), help_text=_('Deadline or event date'))
    deadline_to_apply = models.DateTimeField(_('deadline to apply'), help_text=_('Deadline to apply'))

    objects = UpdateSignalsQuerySet.as_manager()

    # required resources
    time_needed = models.FloatField(_('time needed'),
                                    help_text=_('Estimated number of hours needed to perform this task.'))

    skill = models.ForeignKey('tasks.Skill', verbose_name=_('expertise'), null=True)

    # internal usage
    created = CreationDateTimeField(_('created'), help_text=_('When this task was created?'))
    updated = ModificationDateTimeField(_('updated'))

    wallposts = GenericRelation(Wallpost, related_query_name='task_wallposts')
    mail_logs = GenericRelation(MailLog)

    def __unicode__(self):
        return self.title

    @property
    def owner(self):
        return self.author

    @property
    def parent(self):
        return self.project

    @property
    def expertise_based(self):
        return self.skill.expertise if self.skill else False

    @property
    def members_applied(self):
        return self.members.exclude(status__in=[TaskMember.TaskMemberStatuses.stopped,
                                                TaskMember.TaskMemberStatuses.withdrew])

    @property
    def members_realized(self):
        return self.members.filter(status=self.TaskStatuses.realized)

    @property
    def externals_applied(self):
        total_externals = 0

        for member in self.members_applied:
            total_externals += member.externals
        return total_externals

    @property
    def people_applied(self):
        return self.members_applied.count()

    @property
    def people_accepted(self):
        members = self.members.filter(status__in=[TaskMember.TaskMemberStatuses.accepted,
                                                  TaskMember.TaskMemberStatuses.realized])
        total_externals = 0
        for member in members:
            total_externals += member.externals
        return members.count() + total_externals

    @property
    def date_realized(self):
        """The start date (creation date) of the last realized status entry from task status log"""
        if self.status == self.TaskStatuses.realized:
            return TaskStatusLog.objects\
                .filter(task=self, status=self.TaskStatuses.realized)\
                .order_by('-start')\
                .first()\
                .start
        else:
            return None

    @property
    def time_spent(self):
        if self.status == self.TaskStatuses.realized:
            queryset = TaskMember.objects\
                .filter(task=self, status=TaskMember.TaskMemberStatuses.realized)\
                .aggregate(time_spent=Sum('time_spent'))
            return queryset.get('time_spent', 0)
        else:
            return None

    @property
    def days_left(self):
        delta = (self.deadline - now()).days
        if delta < 0:
            delta = 0
        return delta

    @property
    def date_status_change(self):
        return TaskStatusLog.objects.filter(task=self).order_by('-start').first().start

    def get_absolute_url(self):
        """ Get the URL for the current task. """
        return 'https://{}/tasks/{}'.format(properties.tenant.domain_url, self.id)

    def deadline_to_apply_reached(self):
        with TenantLanguage(self.author.primary_language):
            subject = ugettext(
                "The deadline to apply for your task '{0}' has passed"
            ).format(self.title)

        send_deadline_to_apply_passed_mail(self, subject, connection.tenant)

        if self.status == self.TaskStatuses.open:
            if self.people_applied:
                if self.people_applied + self.externals_applied < self.people_needed:
                    self.people_needed = self.people_applied
                if self.type == self.TaskTypes.ongoing:
                    self.status = self.TaskStatuses.in_progress
                else:
                    self.status = self.TaskStatuses.full
            else:
                self.status = self.TaskStatuses.closed
            self.save()

    def deadline_reached(self):
        if self.people_accepted:
            self.status = self.TaskStatuses.realized
        else:
            self.status = self.TaskStatuses.closed
            with TenantLanguage(self.author.primary_language):
                subject = _("The status of your task '{0}' is set to closed").format(self.title)
            send_mail(
                template_name="tasks/mails/task_status_closed.mail",
                subject=subject,
                title=self.title,
                to=self.author,
                site=tenant_url(),
                link='/tasks/{0}'.format(self.id)
            )

        self.save()

    def members_changed(self):
        people_accepted = self.people_accepted

        if (self.status == self.TaskStatuses.open and
                self.people_needed <= people_accepted):
            if self.type == self.TaskTypes.ongoing:
                self.status = self.TaskStatuses.in_progress
            else:
                self.status = self.TaskStatuses.full

        if (self.status in (self.TaskStatuses.in_progress, self.TaskStatuses.full) and
                self.people_needed > people_accepted and
                self.deadline_to_apply > timezone.now()):
            self.status = self.TaskStatuses.open

        if self.status == self.TaskStatuses.closed and self.members_realized:
            self.status = self.TaskStatuses.realized

        if self.status == self.TaskStatuses.realized and not self.members_realized:
            self.status = self.TaskStatuses.closed

        self.save()

    def status_changed(self, oldstate, newstate):
        """ called by post_save signal handler, if status changed """
        # confirm everything with task owner

        if oldstate in (self.TaskStatuses.in_progress,
                        self.TaskStatuses.open,
                        self.TaskStatuses.closed) and newstate == self.TaskStatuses.realized:
            self.project.check_task_status()

            with TenantLanguage(self.author.primary_language):
                subject = ugettext("The status of your task '{0}' is set to realized").format(self.title)
                second_subject = ugettext("Don't forget to confirm the participants of your task!")
                third_subject = ugettext("Last chance to confirm the participants of your task")

            # Immediately send email about realized task
            send_task_realized_mail(self, 'task_status_realized', subject, connection.tenant)

            if getattr(properties, 'CELERY_RESULT_BACKEND', None):
                #  And schedule two more mails (in  3 and 6 days)
                send_task_realized_mail.apply_async(
                    [self, 'task_status_realized_reminder', second_subject, connection.tenant],
                    eta=timezone.now() + timedelta(minutes=settings.REMINDER_MAIL_DELAY)
                )
                send_task_realized_mail.apply_async(
                    [self, 'task_status_realized_second_reminder', third_subject, connection.tenant],
                    eta=timezone.now() + timedelta(minutes=2 * settings.REMINDER_MAIL_DELAY)
                )

    def save(self, *args, **kwargs):
        if self.accepting == self.TaskAcceptingChoices.automatic and self.needs_motivation:
            self.needs_motivation = False
        if not self.author_id:
            self.author = self.project.owner

        super(Task, self).save(*args, **kwargs)

    class Meta:
        verbose_name = _(u'task')
        verbose_name_plural = _(u'tasks')
        ordering = ['-created']

        permissions = (
            ('api_read_task', 'Can view tasks through the API'),
            ('api_add_task', 'Can add tasks through the API'),
            ('api_change_task', 'Can change tasks through the API'),
            ('api_delete_task', 'Can delete tasks through the API'),

            ('api_read_own_task', 'Can view own tasks through the API'),
            ('api_add_own_task', 'Can add own tasks through the API'),
            ('api_change_own_task', 'Can change own tasks through the API'),
            ('api_delete_own_task', 'Can delete own tasks through the API'),
        )


class Skill(TranslatableModel):
<<<<<<< HEAD
    expertise = models.BooleanField(_('expertise'),
=======
    expertise = models.BooleanField(_('expertise based'),
>>>>>>> 6e4ab017
                                    help_text=_('Is this skill expertise based, or could anyone do it?'),
                                    default=True)
    disabled = models.BooleanField(_('disabled'), default=False)

    translations = TranslatedFields(
        name=models.CharField(_('name'), max_length=100, ),
        description=models.TextField(_('description'), blank=True)
    )

    def __unicode__(self):
        return self.name

    class Meta:
        ordering = ['translations__name']
        permissions = (
            ('api_read_skill', 'Can view skills through the API'),
        )
        verbose_name = _(u'Skill')
        verbose_name_plural = _(u'Skills')


class TaskMember(models.Model, PreviousStatusMixin):
    class TaskMemberStatuses(DjangoChoices):
        applied = ChoiceItem('applied', label=_('Applied'))
        accepted = ChoiceItem('accepted', label=_('Accepted'))
        rejected = ChoiceItem('rejected', label=_('Rejected'))
        stopped = ChoiceItem('stopped', label=_('Stopped'))
        withdrew = ChoiceItem('withdrew', label=_('Withdrew'))
        realized = ChoiceItem('realized', label=_('Realised'))
        absent = ChoiceItem('absent', label=_('Absent'))

    member = models.ForeignKey('members.Member', related_name='%(app_label)s_%(class)s_related')
    task = models.ForeignKey('tasks.Task', related_name="members")
    status = models.CharField(_('status'), max_length=20,
                              choices=TaskMemberStatuses.choices,
                              default=TaskMemberStatuses.applied)
    motivation = models.TextField(_('Motivation'), help_text=_('Motivation by applicant.'), blank=True)
    comment = models.TextField(_('Comment'), help_text=_('Comment by task owner.'), blank=True)
    time_spent = models.PositiveSmallIntegerField(_('time spent'),
                                                  default=0,
                                                  help_text=_('Time spent executing this task.'))

    externals = models.PositiveSmallIntegerField(_('Externals'),
                                                 default=0,
                                                 help_text=_('External people helping for this task'))

    resume = PrivateFileField(upload_to='task-members/resume', blank=True)

    created = CreationDateTimeField(_('created'))
    updated = ModificationDateTimeField(_('updated'))

    _initial_status = None

    objects = UpdateSignalsQuerySet.as_manager()

    class Meta:
        permissions = (
            ('api_read_taskmember', 'Can view taskmembers through the API'),
            ('api_add_taskmember', 'Can add taskmembers through the API'),
            ('api_change_taskmember', 'Can change taskmembers through the API'),
            ('api_delete_taskmember', 'Can delete taskmembers through the API'),

            ('api_read_own_taskmember', 'Can view own taskmembers through the API'),
            ('api_add_own_taskmember', 'Can add own taskmembers through the API'),
            ('api_change_own_taskmember', 'Can change own taskmembers through the API'),
            ('api_delete_own_taskmember', 'Can delete own taskmembers through the API'),

            ('api_read_taskmember_resume', 'Can read taskmembers resumes through the API'),
            ('api_read_own_taskmember_resume', 'Can read own taskmembers resumes through the API'),
        )
        verbose_name = _(u'task member')
        verbose_name_plural = _(u'task members')

    def delete(self, using=None, keep_parents=False):
        super(TaskMember, self).delete(using=using, keep_parents=keep_parents)

    @property
    def owner(self):
        return self.member

    @property
    def parent(self):
        return self.task

    @property
    def time_applied_for(self):
        return self.task.time_needed

    @property
    def project(self):
        return self.task.project

    def save(self, *args, **kwargs):
        if (self.status == self.TaskMemberStatuses.applied and
                self.task.accepting == self.task.TaskAcceptingChoices.automatic):
            self.status = self.TaskMemberStatuses.accepted

        if (self.status == self.TaskMemberStatuses.absent):
            self.time_spent = 0

        super(TaskMember, self).save(*args, **kwargs)


class TaskFile(models.Model):
    author = models.ForeignKey('members.Member', related_name='%(app_label)s_%(class)s_related')
    title = models.CharField(_('title'), max_length=255)
    file = models.FileField(_('file'), upload_to='task_files/')
    created = CreationDateTimeField(_('created'))
    updated = ModificationDateTimeField(_('Updated'))
    task = models.ForeignKey('tasks.Task', related_name="files")

    class Meta:
        verbose_name = _(u'task file')
        verbose_name_plural = _(u'task files')

    @property
    def owner(self):
        return self.author


class TaskStatusLog(models.Model):
    task = models.ForeignKey('tasks.Task')
    status = models.CharField(_('status'), max_length=20)
    start = CreationDateTimeField(_('created'), help_text=_('When this task entered in this status.'))

    class Meta:
        verbose_name = _(u'task status log')
        verbose_name_plural = _(u'task status logs')

    class Analytics:
        type = 'task'
        tags = {
            'id': 'task.id',
            'status': 'status',
            'theme': {
                'task.project.theme.name': {'translate': True}
            },
            'theme_slug': 'task.project.theme.slug',
            'location': 'task.project.location.name',
            'location_group': 'task.project.location.group.name',
            'country': 'task.project.country_name'
        }
        fields = {
            'id': 'task.id',
            'project_id': 'task.project.id',
            'user_id': 'task.author.id',
        }

        @staticmethod
        def timestamp(obj, created):
            return obj.start


class TaskMemberStatusLog(models.Model):
    task_member = models.ForeignKey('tasks.TaskMember')
    status = models.CharField(_('status'), max_length=20)
    start = CreationDateTimeField(_('created'), help_text=_('When this task member entered in this status.'))

    class Meta:
        verbose_name = _(u'task member status log')
        verbose_name_plural = _(u'task member status logs')

    class Analytics:
        type = 'task_member'
        tags = {
            'id': 'task_member.id',
            'status': 'status',
            'location': 'task_member.project.location.name',
            'location_group': 'task_member.project.location.group.name',
            'country': 'task_member.project.country_name',
            'theme': {
                'task_member.project.theme.name': {'translate': True}
            },
            'theme_slug': 'task_member.project.theme.slug',
        }
        fields = {
            'id': 'task_member.id',
            'task_id': 'task_member.task.id',
            'project_id': 'task_member.project.id',
            'user_id': 'task_member.member.id',
        }

        @staticmethod
        def extra_fields(obj, created):
            # Force the time_spent to an int.
            return {'hours': int(obj.task_member.time_spent)}

        @staticmethod
        def timestamp(obj, created):
            return obj.start


from .taskmail import send_task_realized_mail, send_deadline_to_apply_passed_mail  # noqa
from .taskwallmails import *  # noqa
from .signals import *  # noqa<|MERGE_RESOLUTION|>--- conflicted
+++ resolved
@@ -287,11 +287,7 @@
 
 
 class Skill(TranslatableModel):
-<<<<<<< HEAD
-    expertise = models.BooleanField(_('expertise'),
-=======
     expertise = models.BooleanField(_('expertise based'),
->>>>>>> 6e4ab017
                                     help_text=_('Is this skill expertise based, or could anyone do it?'),
                                     default=True)
     disabled = models.BooleanField(_('disabled'), default=False)
