from datetime import timedelta

from django.db import models, connection
from django.conf import settings
from django.utils import timezone
from django.utils.translation import ugettext_lazy as _

from django_extensions.db.fields import (
    ModificationDateTimeField, CreationDateTimeField)
from djchoices.choices import DjangoChoices, ChoiceItem
from tenant_extras.utils import TenantLanguage

from bluebottle.bb_metrics.utils import bb_track
from bluebottle.clients import properties
from bluebottle.clients.utils import tenant_url
from bluebottle.utils.managers import UpdateSignalsQuerySet
from bluebottle.utils.utils import PreviousStatusMixin
from bluebottle.utils.email_backend import send_mail


GROUP_PERMS = {
    'Staff': {
        'perms': (
            'add_task', 'change_task', 'delete_task',
            'add_taskmember', 'change_taskmember', 'delete_taskmember',
        )
    }
}


class Task(models.Model, PreviousStatusMixin):
    class TaskStatuses(DjangoChoices):
        open = ChoiceItem('open', label=_('Open'))
        in_progress = ChoiceItem('in progress', label=_('Running'))
        realized = ChoiceItem('realized', label=_('Realised'))
        closed = ChoiceItem('closed', label=_('Closed'))

    class TaskTypes(DjangoChoices):
        ongoing = ChoiceItem('ongoing', label=_('Ongoing (with deadline)'))
        event = ChoiceItem('event', label=_('Event (on set date)'))

    title = models.CharField(_('title'), max_length=100)
    description = models.TextField(_('description'))
    location = models.CharField(_('location'), max_length=200, null=True,
                                blank=True)
    people_needed = models.PositiveIntegerField(_('people needed'), default=1)

    project = models.ForeignKey('projects.Project')
    # See Django docs on issues with related name and an (abstract) base class:
    # https://docs.djangoproject.com/en/dev/topics/db/models/#be-careful-with-related-name
    author = models.ForeignKey('members.Member',
                               related_name='%(app_label)s_%(class)s_related')
    status = models.CharField(_('status'), max_length=20,
                              choices=TaskStatuses.choices,
                              default=TaskStatuses.open)
    type = models.CharField(_('type'), max_length=20,
                            choices=TaskTypes.choices,
                            default=TaskTypes.ongoing)

    date_status_change = models.DateTimeField(_('date status change'),
                                              blank=True, null=True)

    deadline = models.DateTimeField(_('deadline'), help_text=_('Deadline or event date'))

    objects = UpdateSignalsQuerySet.as_manager()

    # required resources
    time_needed = models.FloatField(
        _('time_needed'),
        help_text=_('Estimated number of hours needed to perform this task.'))

    skill = models.ForeignKey('tasks.Skill',
                              verbose_name=_('Skill needed'), null=True)

    # internal usage
    created = CreationDateTimeField(
        _('created'), help_text=_('When this task was created?'))
    updated = ModificationDateTimeField(_('updated'))

    class Meta:
        verbose_name = _(u'task')
        verbose_name_plural = _(u'tasks')

        ordering = ['-created']

    def __unicode__(self):
        return self.title

    def set_in_progress(self):
        self.status = self.TaskStatuses.in_progress
        self.save()

    def set_open(self):
        self.status = self.TaskStatuses.open
        self.save()

    def task_member_realized(self):
        """
        Called if a task member is realized. Now check if the other members
        are also realized and the deadline has expired. If so, then the task
        should also be realized. Members who are rejected, stopped, realized
        withdrew or applied can be ignored as these are not seen as active members.
        """
        if self.status == self.TaskStatuses.realized or self.deadline > timezone.now():
            return

        accepted_count = TaskMember.objects.filter(
            task=self,
            status__in=('accepted',)
        ).count()

        if accepted_count == 0:
            self.status = self.TaskStatuses.realized
            self.save()

    @property
    def members_applied(self):
        return self.members.exclude(status__in=['stopped', 'withdrew'])

    @property
    def people_applied(self):
        return self.members_applied.count()

    @property
    def people_accepted(self):
        members = self.members.filter(status__in=['accepted', 'realized'])
        total_externals = 0
        for member in members:
            total_externals += member.externals
        return members.count() + total_externals

    def get_absolute_url(self):
        """ Get the URL for the current task. """
        return 'https://{}/tasks/{}'.format(properties.tenant.domain_url, self.id)

    # This could also belong to bb_tasks.models but we need the actual, non-abstract
    # model for the signal handling anyway. Eventually, tasks/bb_tasks will have to be
    # merged.
    def deadline_reached(self):
        """
        The task deadline has been reached. Set it to realised and notify the
        owner
        """
        # send "The deadline of your task" - mail

        if self.status == 'in progress':
            self.status = 'realized'
        else:
            self.status = 'closed'
        self.save()

        data = {
            "Task": self.title,
            "Author": self.author.username
        }
        bb_track("Task Deadline Reached", data)

    def status_changed(self, oldstate, newstate):
        """ called by post_save signal handler, if status changed """
        # confirm everything with task owner

        if oldstate in ("in progress", "open", "closed") and newstate == "realized":
            self.project.check_task_status()

            with TenantLanguage(self.author.primary_language):
                subject = _("The status of your task '{0}' is set to realized").format(self.title)
                second_subject = _("(Don't forget to) confirm the participants of your task!")
                third_subject = _("Last chance to confirm the participants of your task")

            # Immediately send email about realized task
            send_task_realized_mail(self, 'task_status_realized', subject, connection.tenant)

            if getattr(settings, 'CELERY_RESULT_BACKEND', None):
                #  And schedule two more mails (in  3 and 6 days)
                send_task_realized_mail.apply_async(
                    [self, 'task_status_realized_reminder', second_subject, connection.tenant],
                    eta=timezone.now() + timedelta(days=3)
                )
                send_task_realized_mail.apply_async(
                    [self, 'task_status_realized_second_reminder', third_subject, connection.tenant],
                    eta=timezone.now() + timedelta(days=6)
                )

        if oldstate in ("in progress", "open") and newstate == "closed":
            with TenantLanguage(self.author.primary_language):
                subject = _("The status of your task '{0}' is set to closed").format(self.title)

            send_mail(
                template_name="tasks/mails/task_status_closed.mail",
                subject=subject,
                title=self.title,
                to=self.author,
                site=tenant_url(),
                link='/go/tasks/{0}'.format(self.id)
            )

        if oldstate in ("in progress", "open") and newstate in ("realized", "closed"):
            data = {
                "Task": self.title,
                "Author": self.author.username,
                "Old status": oldstate,
                "New status": newstate
            }

            bb_track("Task Completed", data)

    def save(self, *args, **kwargs):
        if not self.author_id:
            self.author = self.project.owner

        super(Task, self).save(*args, **kwargs)


class Skill(models.Model):
    name = models.CharField(_('english name'), max_length=100, unique=True)
    description = models.TextField(_('description'), blank=True)
    disabled = models.BooleanField(_('disabled'), default=False)

    @property
    def localized_name(self):
        return _(self.name)

    def __unicode__(self):
        return unicode(self.localized_name)

    class Meta:
        ordering = ('id',)


class TaskMember(models.Model, PreviousStatusMixin):
    class TaskMemberStatuses(DjangoChoices):
        applied = ChoiceItem('applied', label=_('Applied'))
        accepted = ChoiceItem('accepted', label=_('Accepted'))
        rejected = ChoiceItem('rejected', label=_('Rejected'))
        stopped = ChoiceItem('stopped', label=_('Stopped'))
        withdrew = ChoiceItem('withdrew', label=_('Withdrew'))
        realized = ChoiceItem('realized', label=_('Realised'))

    member = models.ForeignKey('members.Member',
                               related_name='%(app_label)s_%(class)s_related')
    task = models.ForeignKey('tasks.Task', related_name="members")
    status = models.CharField(_('status'), max_length=20,
                              choices=TaskMemberStatuses.choices,
                              default=TaskMemberStatuses.applied)
    motivation = models.TextField(
        _('Motivation'), help_text=_('Motivation by applicant.'), blank=True)
    comment = models.TextField(_('Comment'),
                               help_text=_('Comment by task owner.'),
                               blank=True)
    time_spent = models.PositiveSmallIntegerField(
        _('time spent'), default=0,
        help_text=_('Time spent executing this task.'))

    externals = models.PositiveSmallIntegerField(
        _('Externals'), default=0,
        help_text=_('External people helping for this task'))

    created = CreationDateTimeField(_('created'))
    updated = ModificationDateTimeField(_('updated'))

    _initial_status = None

    objects = UpdateSignalsQuerySet.as_manager()

    class Meta:
        verbose_name = _(u'task member')
        verbose_name_plural = _(u'task members')

<<<<<<< HEAD
    class Analytics:
        type = 'task_member'
        tags = {
            'status': 'status',
            'location': 'task.project.location.name',
            'location_group': 'task.project.location.group.name',
            'country': 'task.project.country_name',
            'theme': {
                'task.project.theme.name': {'translate': True}
            },
            'theme_slug': 'task.project.theme.slug'
        }
        fields = {
            'id': 'id',
            'task_id': 'task.id',
            'user_id': 'member.id'
        }

        def extra_fields(self, obj, created):
            fields = {}

            # Also set the hours since the task was realized if the task member
            # status is now realized.
            if (obj._original_status != obj.TaskMemberStatuses.realized and
               obj.status == obj.TaskMemberStatuses.realized and
               obj.task.status == obj.task.TaskStatuses.realized):
                # Use the last realized start time recorded in the task status logs as the base
                task_log = TaskStatusLog.objects.filter(task=obj.task, status=obj.task.TaskStatuses.realized).last()
                delta = obj.updated - task_log.start

                # add the hours since task realized
                fields['realized_duration'] = int(delta.total_seconds() / 60 / 60)

            # Force the time_spent to an int.
            fields['hours'] = int(obj.time_spent)

            return fields

=======
>>>>>>> b9f09b84
    def delete(self, using=None, keep_parents=False):
        super(TaskMember, self).delete(using=using, keep_parents=keep_parents)

    @property
    def time_applied_for(self):
        return self.task.time_needed

    @property
    def project(self):
        return self.task.project


class TaskFile(models.Model):
    author = models.ForeignKey('members.Member',
                               related_name='%(app_label)s_%(class)s_related')
    title = models.CharField(max_length=255)
    file = models.FileField(_('file'), upload_to='task_files/')
    created = CreationDateTimeField(_('created'))
    updated = ModificationDateTimeField(_('Updated'))
    task = models.ForeignKey('tasks.Task', related_name="files")

    class Meta:
        verbose_name = _(u'task file')
        verbose_name_plural = _(u'task files')


class TaskStatusLog(models.Model):
    task = models.ForeignKey('tasks.Task')
    status = models.CharField(_('status'), max_length=20)
    start = CreationDateTimeField(
        _('created'), help_text=_('When this task entered in this status.'))

    class Analytics:
<<<<<<< HEAD
        type = 'task_status_update'
=======
        type = 'task'
>>>>>>> b9f09b84
        tags = {
            'status': 'status',
            'theme': {
                'task.project.theme.name': {'translate': True}
            },
            'theme_slug': 'task.project.theme.slug',
            'location': 'task.project.location.name',
            'location_group': 'task.project.location.group.name',
            'country': 'task.project.country_name'
        }
        fields = {
<<<<<<< HEAD
            'id': 'id',
            'project_id': 'task.project.id',
            'user_id': 'task.author.id',
            'task_id': 'task.id'
        }

=======
            'id': 'task.id',
            'project_id': 'task.project.id',
            'user_id': 'task.author.id',
        }

        @staticmethod
        def timestamp(obj, created):
            return obj.start

>>>>>>> b9f09b84

class TaskMemberStatusLog(models.Model):
    task_member = models.ForeignKey('tasks.TaskMember')
    status = models.CharField(_('status'), max_length=20)
    start = CreationDateTimeField(
        _('created'), help_text=_('When this task member entered in this status.'))

    class Analytics:
<<<<<<< HEAD
        type = 'task_member_status_update'
        tags = {
            'status': 'status',
=======
        type = 'task_member'
        tags = {
            'status': 'status',
            'location': 'task_member.project.location.name',
            'location_group': 'task_member.project.location.group.name',
            'country': 'task_member.project.country_name',
>>>>>>> b9f09b84
            'theme': {
                'task_member.project.theme.name': {'translate': True}
            },
            'theme_slug': 'task_member.project.theme.slug',
<<<<<<< HEAD
            'location': 'task_member.project.location.name',
            'location_group': 'task_member.project.location.group.name',
            'country': 'task_member.project.country_name'
        }
        fields = {
            'id': 'id',
            'project_id': 'task_member.project.id',
            'user_id': 'task_member.member.id',
            'task_id': 'task_member.task.id'
        }

=======
        }
        fields = {
            'id': 'task_member.id',
            'task_id': 'task_member.task.id',
            'project_id': 'task_member.project.id',
            'user_id': 'task_member.member.id',
        }

        @staticmethod
        def extra_fields(obj, created):
            # Force the time_spent to an int.
            return {'hours': int(obj.task_member.time_spent)}

        @staticmethod
        def timestamp(obj, created):
            return obj.start

>>>>>>> b9f09b84

from .taskmail import send_task_realized_mail  # noqa
from .taskwallmails import *  # noqa
from .signals import *  # noqa<|MERGE_RESOLUTION|>--- conflicted
+++ resolved
@@ -266,7 +266,6 @@
         verbose_name = _(u'task member')
         verbose_name_plural = _(u'task members')
 
-<<<<<<< HEAD
     class Analytics:
         type = 'task_member'
         tags = {
@@ -305,8 +304,6 @@
 
             return fields
 
-=======
->>>>>>> b9f09b84
     def delete(self, using=None, keep_parents=False):
         super(TaskMember, self).delete(using=using, keep_parents=keep_parents)
 
@@ -340,11 +337,7 @@
         _('created'), help_text=_('When this task entered in this status.'))
 
     class Analytics:
-<<<<<<< HEAD
-        type = 'task_status_update'
-=======
         type = 'task'
->>>>>>> b9f09b84
         tags = {
             'status': 'status',
             'theme': {
@@ -356,14 +349,6 @@
             'country': 'task.project.country_name'
         }
         fields = {
-<<<<<<< HEAD
-            'id': 'id',
-            'project_id': 'task.project.id',
-            'user_id': 'task.author.id',
-            'task_id': 'task.id'
-        }
-
-=======
             'id': 'task.id',
             'project_id': 'task.project.id',
             'user_id': 'task.author.id',
@@ -373,7 +358,6 @@
         def timestamp(obj, created):
             return obj.start
 
->>>>>>> b9f09b84
 
 class TaskMemberStatusLog(models.Model):
     task_member = models.ForeignKey('tasks.TaskMember')
@@ -382,35 +366,16 @@
         _('created'), help_text=_('When this task member entered in this status.'))
 
     class Analytics:
-<<<<<<< HEAD
-        type = 'task_member_status_update'
-        tags = {
-            'status': 'status',
-=======
         type = 'task_member'
         tags = {
             'status': 'status',
             'location': 'task_member.project.location.name',
             'location_group': 'task_member.project.location.group.name',
             'country': 'task_member.project.country_name',
->>>>>>> b9f09b84
             'theme': {
                 'task_member.project.theme.name': {'translate': True}
             },
             'theme_slug': 'task_member.project.theme.slug',
-<<<<<<< HEAD
-            'location': 'task_member.project.location.name',
-            'location_group': 'task_member.project.location.group.name',
-            'country': 'task_member.project.country_name'
-        }
-        fields = {
-            'id': 'id',
-            'project_id': 'task_member.project.id',
-            'user_id': 'task_member.member.id',
-            'task_id': 'task_member.task.id'
-        }
-
-=======
         }
         fields = {
             'id': 'task_member.id',
@@ -428,8 +393,6 @@
         def timestamp(obj, created):
             return obj.start
 
->>>>>>> b9f09b84
-
 from .taskmail import send_task_realized_mail  # noqa
 from .taskwallmails import *  # noqa
 from .signals import *  # noqa