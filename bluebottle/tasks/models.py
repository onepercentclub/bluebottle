from django.db import models
from django.utils.translation import ugettext_lazy as _

from django_extensions.db.fields import (
    ModificationDateTimeField, CreationDateTimeField)
from djchoices.choices import DjangoChoices, ChoiceItem
from tenant_extras.utils import TenantLanguage

from bluebottle.bb_metrics.utils import bb_track
from bluebottle.clients import properties
from bluebottle.clients.utils import tenant_url
from bluebottle.utils.email_backend import send_mail
from bluebottle.utils.managers import UpdateSignalsQuerySet
from bluebottle.utils.utils import PreviousStatusMixin

GROUP_PERMS = {
    'Staff': {
        'perms': (
            'add_task', 'change_task', 'delete_task',
            'add_taskmember', 'change_taskmember', 'delete_taskmember',
        )
    }
}


class Task(models.Model, PreviousStatusMixin):

    class TaskStatuses(DjangoChoices):
        open = ChoiceItem('open', label=_('Open'))
        in_progress = ChoiceItem('in progress', label=_('Running'))
        realized = ChoiceItem('realized', label=_('Realised'))
        closed = ChoiceItem('closed', label=_('Closed'))

    class TaskTypes(DjangoChoices):
        ongoing = ChoiceItem('ongoing', label=_('Ongoing (with deadline)'))
        event = ChoiceItem('event', label=_('Event (on set date)'))

    title = models.CharField(_('title'), max_length=100)
    description = models.TextField(_('description'))
    location = models.CharField(_('location'), max_length=200, null=True,
                                blank=True)
    people_needed = models.PositiveIntegerField(_('people needed'), default=1)

    project = models.ForeignKey('projects.Project')
    # See Django docs on issues with related name and an (abstract) base class:
    # https://docs.djangoproject.com/en/dev/topics/db/models/#be-careful-with-related-name
    author = models.ForeignKey('members.Member',
                               related_name='%(app_label)s_%(class)s_related')
    status = models.CharField(_('status'), max_length=20,
                              choices=TaskStatuses.choices,
                              default=TaskStatuses.open)
    type = models.CharField(_('type'), max_length=20,
                            choices=TaskTypes.choices,
                            default=TaskTypes.ongoing)

    date_status_change = models.DateTimeField(_('date status change'),
                                              blank=True, null=True)

    deadline = models.DateTimeField(_('date'), help_text=_('Deadline or event date'))

    objects = UpdateSignalsQuerySet.as_manager()

    # required resources
    time_needed = models.FloatField(
        _('time_needed'),
        help_text=_('Estimated number of hours needed to perform this task.'))

    skill = models.ForeignKey('tasks.Skill',
                              verbose_name=_('Skill needed'), null=True)

    # internal usage
    created = CreationDateTimeField(
        _('created'), help_text=_('When this task was created?'))
    updated = ModificationDateTimeField(_('updated'))

    class Meta:
        verbose_name = _(u'task')
        verbose_name_plural = _(u'tasks')

        ordering = ['-created']

    class Analytics:
        type = 'task'
        tags = {
            'status': 'status',
            'location': 'project.location.name',
            'location_group': 'project.location.group.name',
            'theme': {
                'project.theme.name': {'translate': True}
            },
            'theme_slug': 'project.theme.slug'
        }
        fields = {
            'id': 'id',
            'user_id': 'author.id'
        }

    def __unicode__(self):
        return self.title

    def set_in_progress(self):
        self.status = self.TaskStatuses.in_progress
        self.save()

    def set_open(self):
        self.status = self.TaskStatuses.open
        self.save()

    def task_member_realized(self):
        # Called if a task member is realized. Now check if the other members 
        # are also realized and the deadline has expired. If so, then the task 
        # should also be realized. Members who are rejected, stopped, realized
        # or applied can be ignored as these are not seen as active members.
        if self.status == self.TaskStatuses.realized or self.deadline > timezone.now():
            return

        accepted_count = TaskMember.objects.filter(
            task=self,
            status__in=('accepted',)
        ).count()

        if accepted_count == 0:
            self.status = self.TaskStatuses.realized
            self.save()

    @property
    def members_applied(self):
        return self.members.exclude(status='withdrew')

    @property
    def people_applied(self):
<<<<<<< HEAD
        return self.members.count() 
=======
        return self.members.exclude(status='withdrew').count()

    @property
    def people_accepted(self):
        members = self.members.filter(status__in=['accepted', 'realized'])
        total_externals = 0
        for member in members:
            total_externals += member.externals
        return members.count() + total_externals
>>>>>>> e1985d71

    def get_absolute_url(self):
        """ Get the URL for the current task. """
        return 'https://{}/tasks/{}'.format(properties.tenant.domain_url, self.id)

    # This could also belong to bb_tasks.models but we need the actual, non-abstract
    # model for the signal handling anyway. Eventually, tasks/bb_tasks will have to be
    # merged.
    def deadline_reached(self):
        """ The task deadline has been reached. Set it to realised and notify the
            owner """
        # send "The deadline of your task" - mail

        if self.status == 'in progress':
            self.status = 'realized'
        else:
            self.status = 'closed'
        self.save()

        data = {
            "Task": self.title,
            "Author": self.author.username
        }
        bb_track("Task Deadline Reached", data)

    def status_changed(self, oldstate, newstate):
        """ called by post_save signal handler, if status changed """
        # confirm everything with task owner

        if oldstate in ("in progress", "open", "closed") and newstate == "realized":
            self.project.check_task_status()

            with TenantLanguage(self.author.primary_language):
                subject = _("The status of your task '{0}' is set to realized").format(self.title)

            send_mail(
                template_name="tasks/mails/task_status_realized.mail",
                subject=subject,
                title=self.title,
                to=self.author,
                site=tenant_url(),
                link='/go/tasks/{0}'.format(self.id)
            )

        if oldstate in ("in progress", "open") and newstate == "closed":

            with TenantLanguage(self.author.primary_language):
                subject = _("The status of your task '{0}' is set to closed").format(self.title)

            send_mail(
                template_name="tasks/mails/task_status_closed.mail",
                subject=subject,
                title=self.title,
                to=self.author,
                site=tenant_url(),
                link='/go/tasks/{0}'.format(self.id)
            )

        if oldstate in ("in progress", "open") and newstate in ("realized", "closed"):
            data = {
                "Task": self.title,
                "Author": self.author.username,
                "Old status": oldstate,
                "New status": newstate
            }

            bb_track("Task Completed", data)

    def save(self, *args, **kwargs):
        previous_status = None
        if self.pk:
            try:
                previous_status = self.__class__.objects.get(pk=self.pk).status
            except self.__class__.DoesNotExist:
                pass

        if not self.author_id:
            self.author = self.project.owner

        super(Task, self).save(*args, **kwargs)

        # Only log task status if the status has changed
        if self is not None and previous_status != self.status:
            TaskStatusLog.objects.create(
                task=self, status=self.status)


class Skill(models.Model):
    name = models.CharField(_('english name'), max_length=100, unique=True)
    description = models.TextField(_('description'), blank=True)
    disabled = models.BooleanField(_('disabled'), default=False)

    @property
    def localized_name(self):
        return _(self.name)

    def __unicode__(self):
        return unicode(self.localized_name)

    class Meta:
        ordering = ('id',)


class TaskMember(models.Model, PreviousStatusMixin):
    class TaskMemberStatuses(DjangoChoices):
        applied = ChoiceItem('applied', label=_('Applied'))
        accepted = ChoiceItem('accepted', label=_('Accepted'))
        rejected = ChoiceItem('rejected', label=_('Rejected'))
        withdrew = ChoiceItem('withdrew', label=_('Withdrew'))
        realized = ChoiceItem('realized', label=_('Realised'))

    member = models.ForeignKey('members.Member',
                               related_name='%(app_label)s_%(class)s_related')
    task = models.ForeignKey('tasks.Task', related_name="members")
    status = models.CharField(_('status'), max_length=20,
                              choices=TaskMemberStatuses.choices,
                              default=TaskMemberStatuses.applied)
    motivation = models.TextField(
        _('Motivation'), help_text=_('Motivation by applicant.'), blank=True)
    comment = models.TextField(_('Comment'),
                               help_text=_('Comment by task owner.'),
                               blank=True)
    time_spent = models.PositiveSmallIntegerField(
        _('time spent'), default=0,
        help_text=_('Time spent executing this task.'))

    externals = models.PositiveSmallIntegerField(
        _('Externals'), default=0,
        help_text=_('External people helping for this task'))

    created = CreationDateTimeField(_('created'))
    updated = ModificationDateTimeField(_('updated'))

    _initial_status = None

    objects = UpdateSignalsQuerySet.as_manager()

    class Meta:
        verbose_name = _(u'task member')
        verbose_name_plural = _(u'task members')

    class Analytics:
        type = 'task_member'
        tags = {
            'status': 'status',
            'location': 'task.project.location.name',
            'location_group': 'task.project.location.group.name',
            'theme': {
                'task.project.theme.name': {'translate': True}
            },
            'theme_slug': 'task.project.theme.slug'
        }
        fields = {
            'id': 'id',
            'hours': 'time_spent',
            'task_id': 'task.id',
            'user_id': 'member.id'
        }

    def save(self, *args, **kwargs):
        previous_status = None
        if self.pk:
            previous_status = self.__class__.objects.get(pk=self.pk).status

        super(TaskMember, self).save(*args, **kwargs)

        # Only log task member status if the status has changed
        if self is not None and previous_status != self.status:
            TaskMemberStatusLog.objects.create(
                task_member=self, status=self.status)

    def delete(self, using=None, keep_parents=False):
        super(TaskMember, self).delete(using=using, keep_parents=keep_parents)

    @property
    def time_applied_for(self):
        return self.task.time_needed

    @property
    def project(self):
        return self.task.project


class TaskFile(models.Model):
    author = models.ForeignKey('members.Member',
                               related_name='%(app_label)s_%(class)s_related')
    title = models.CharField(max_length=255)
    file = models.FileField(_('file'), upload_to='task_files/')
    created = CreationDateTimeField(_('created'))
    updated = ModificationDateTimeField(_('Updated'))
    task = models.ForeignKey('tasks.Task', related_name="files")

    class Meta:
        verbose_name = _(u'task file')
        verbose_name_plural = _(u'task files')


class TaskStatusLog(models.Model):
    task = models.ForeignKey('tasks.Task')
    status = models.CharField(_('status'), max_length=20)
    start = CreationDateTimeField(
        _('created'), help_text=_('When this task entered in this status.'))


class TaskMemberStatusLog(models.Model):
    task_member = models.ForeignKey('tasks.TaskMember')
    status = models.CharField(_('status'), max_length=20)
    start = CreationDateTimeField(
        _('created'), help_text=_('When this task member entered in this status.'))


from .taskmail import *  # noqa
from .taskwallmails import *  # noqa
from .signals import *  # noqa<|MERGE_RESOLUTION|>--- conflicted
+++ resolved
@@ -129,9 +129,6 @@
 
     @property
     def people_applied(self):
-<<<<<<< HEAD
-        return self.members.count() 
-=======
         return self.members.exclude(status='withdrew').count()
 
     @property
@@ -141,7 +138,6 @@
         for member in members:
             total_externals += member.externals
         return members.count() + total_externals
->>>>>>> e1985d71
 
     def get_absolute_url(self):
         """ Get the URL for the current task. """
