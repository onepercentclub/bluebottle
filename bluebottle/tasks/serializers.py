from rest_framework import serializers

from bluebottle.bluebottle_drf2.serializers import PrimaryKeyGenericRelatedField, TagSerializer, FileSerializer, TaggableSerializerMixin
from bluebottle.accounts.serializers import UserPreviewSerializer
from bluebottle.utils.serializers import MetaField, HumandReadableChoiceField
from bluebottle.projects.serializers import ProjectPreviewSerializer
from bluebottle.wallposts.serializers import TextWallPostSerializer

from . import get_task_model
from .models import TaskMember, TaskFile, Skill

BB_TASK_MODEL = get_task_model()


class TaskPreviewSerializer(serializers.ModelSerializer):
    author = UserPreviewSerializer()
    project = ProjectPreviewSerializer()
    skill = serializers.PrimaryKeyRelatedField()

    class Meta:
        model = BB_TASK_MODEL
        fields = ('id', 'title', 'description', 'location', 'skill', 'status', 'created', 'project', 'deadline', 'time_needed')


class TaskMemberSerializer(serializers.ModelSerializer):
    member = UserPreviewSerializer()
    task = serializers.PrimaryKeyRelatedField()
    status = serializers.ChoiceField(choices=TaskMember.TaskMemberStatuses.choices, required=False, default=TaskMember.TaskMemberStatuses.applied)
    motivation = serializers.CharField(required=False)

    class Meta:
        model = TaskMember
        fields = ('id', 'member', 'task', 'status', 'created', 'motivation')


class TaskFileSerializer(serializers.ModelSerializer):
    author = UserPreviewSerializer()
    task = serializers.PrimaryKeyRelatedField()
    file = FileSerializer()

    class Meta:
        model = TaskFile
        fields = ('id', 'author', 'task', 'file', 'created', 'title')


class TaskSerializer(TaggableSerializerMixin, serializers.ModelSerializer):
    members = TaskMemberSerializer(many=True, source='taskmember_set', read_only=True)
    files = TaskFileSerializer(many=True, source='taskfile_set', read_only=True)
    project = serializers.SlugRelatedField(slug_field='slug')
    skill = serializers.PrimaryKeyRelatedField()
    author = UserPreviewSerializer()
<<<<<<< HEAD
    status = HumandReadableChoiceField(choices=BB_TASK_MODEL.TaskStatuses.choices, default=BB_TASK_MODEL.TaskStatuses.open)

=======
    people_needed = serializers.IntegerField(required=False)
 
>>>>>>> df2788f0
    tags = TagSerializer()
    meta_data = MetaField(
        title = 'get_meta_title',
        fb_title = 'get_fb_title',
        tweet = 'get_tweet',
        image_source = 'project__projectplan__image',
        )

    def validate_people_needed(self, attrs, source):
        """Adds prettier error messages to the tasks"""
        
        try:
            int(attrs[source])
        except ValueError:
            raise serializers.ValidationError('The value must be a number')
        except TypeError:
            raise serializers.ValidationError('The value must be a number')

        return attrs

    class Meta:
        model = BB_TASK_MODEL
        fields = ('id', 'title', 'project', 'description', 'end_goal', 'members', 'files', 'location', 'skill',
                  'time_needed', 'author', 'status', 'created', 'deadline', 'tags', 'meta_data',
                  'people_needed'
        )


class SkillSerializer(serializers.ModelSerializer):

    class Meta:
        model = Skill
        fields = ('id', 'name')

class MyTaskPreviewSerializer(serializers.ModelSerializer):
    project = ProjectPreviewSerializer()
    skill = serializers.PrimaryKeyRelatedField()

    class Meta:
        model = BB_TASK_MODEL
        fields = ('id', 'title', 'skill', 'project', 'time_needed')


class MyTaskMemberSerializer(TaskMemberSerializer):
    task = MyTaskPreviewSerializer()
    member = serializers.PrimaryKeyRelatedField()

    class Meta(TaskMemberSerializer.Meta):
        fields = TaskMemberSerializer.Meta.fields + ('time_spent',)


# Task WallPost serializers

class TaskWallPostSerializer(TextWallPostSerializer):
    """ TextWallPostSerializer with task specific customizations. """

    url = serializers.HyperlinkedIdentityField(view_name='task-twallpost-detail')
    task = PrimaryKeyGenericRelatedField(BB_TASK_MODEL)

    class Meta(TextWallPostSerializer.Meta):
        # Add the project slug field.
        fields = TextWallPostSerializer.Meta.fields + ('task', )

<|MERGE_RESOLUTION|>--- conflicted
+++ resolved
@@ -2,7 +2,7 @@
 
 from bluebottle.bluebottle_drf2.serializers import PrimaryKeyGenericRelatedField, TagSerializer, FileSerializer, TaggableSerializerMixin
 from bluebottle.accounts.serializers import UserPreviewSerializer
-from bluebottle.utils.serializers import MetaField, HumandReadableChoiceField
+from bluebottle.utils.serializers import MetaField, HumanReadableChoiceField
 from bluebottle.projects.serializers import ProjectPreviewSerializer
 from bluebottle.wallposts.serializers import TextWallPostSerializer
 
@@ -49,13 +49,8 @@
     project = serializers.SlugRelatedField(slug_field='slug')
     skill = serializers.PrimaryKeyRelatedField()
     author = UserPreviewSerializer()
-<<<<<<< HEAD
-    status = HumandReadableChoiceField(choices=BB_TASK_MODEL.TaskStatuses.choices, default=BB_TASK_MODEL.TaskStatuses.open)
+    status = HumanReadableChoiceField(choices=BB_TASK_MODEL.TaskStatuses.choices, default=BB_TASK_MODEL.TaskStatuses.open)
 
-=======
-    people_needed = serializers.IntegerField(required=False)
- 
->>>>>>> df2788f0
     tags = TagSerializer()
     meta_data = MetaField(
         title = 'get_meta_title',
@@ -63,18 +58,6 @@
         tweet = 'get_tweet',
         image_source = 'project__projectplan__image',
         )
-
-    def validate_people_needed(self, attrs, source):
-        """Adds prettier error messages to the tasks"""
-        
-        try:
-            int(attrs[source])
-        except ValueError:
-            raise serializers.ValidationError('The value must be a number')
-        except TypeError:
-            raise serializers.ValidationError('The value must be a number')
-
-        return attrs
 
     class Meta:
         model = BB_TASK_MODEL
