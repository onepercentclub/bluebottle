--- conflicted
+++ resolved
@@ -66,8 +66,6 @@
         model = Skill
         fields = ('id', 'name')
 
-<<<<<<< HEAD
-
 class MyTaskPreviewSerializer(serializers.ModelSerializer):
     project = ProjectPreviewSerializer()
     skill = serializers.PrimaryKeyRelatedField()
@@ -85,8 +83,6 @@
         fields = TaskMemberSerializer.Meta.fields + ('time_spent',)
 
 
-=======
->>>>>>> aa38d96d
 # Task WallPost serializers
 
 class TaskWallPostSerializer(TextWallPostSerializer):
