from bluebottle.tasks.models import Task, TaskMember
from django.db.models.signals import post_init, post_save, pre_save
from django.dispatch import receiver


# post_init to store state on model
@receiver(post_init, sender=Task,
          dispatch_uid="bluebottle.tasks.Task.post_init")
def task_post_init(sender, instance, **kwargs):
    instance._init_status = instance.status


# post save to check if changed?
@receiver(post_save, sender=Task,
          dispatch_uid="bluebottle.tasks.Task.post_save")
def task_post_save(sender, instance, **kwargs):
    try:
        if instance._init_status != instance.status:
            instance.status_changed(instance._init_status, instance.status)
    except AttributeError:
        pass

<<<<<<< HEAD
@receiver(pre_save, weak=False, sender=TaskMember, 
=======

@receiver(pre_save, weak=False, sender=TaskMember,
>>>>>>> e1985d71
          dispatch_uid='set-hours-spent-taskmember')
def set_hours_spent_taskmember(sender, instance, **kwargs):
    if instance.status != instance._initial_status and instance.status == TaskMember.TaskMemberStatuses.realized:
        instance.time_spent = instance.task.time_needed

<<<<<<< HEAD
@receiver(post_save, weak=False, sender=TaskMember, 
          dispatch_uid='bluebottle.tasks.signals.check_task_status')
def check_task_status(sender, instance, **kwargs):
    if instance.status != instance._initial_status and instance.status == TaskMember.TaskMemberStatuses.realized:
        instance.task.task_member_realized()
=======

# post save members needed
@receiver(post_save, sender=TaskMember,
          dispatch_uid="bluebottle.tasks.TaskMember.post_save")
def calculate_members_needed(sender, instance, **kwargs):
    task = instance.task
    members = TaskMember.objects.filter(
        task=task,
        status__in=('accepted', 'realized')
    )
    total_externals = 0
    for member in members:
        total_externals += member.externals

    people_accepted = members.count() + total_externals

    if task.status == Task.TaskStatuses.open and task.people_needed <= people_accepted:
        task.set_in_progress()

    if task.status == Task.TaskStatuses.in_progress and task.people_needed > people_accepted:
        task.set_open()
    task.save()
>>>>>>> e1985d71
<|MERGE_RESOLUTION|>--- conflicted
+++ resolved
@@ -20,24 +20,13 @@
     except AttributeError:
         pass
 
-<<<<<<< HEAD
-@receiver(pre_save, weak=False, sender=TaskMember, 
-=======
 
 @receiver(pre_save, weak=False, sender=TaskMember,
->>>>>>> e1985d71
           dispatch_uid='set-hours-spent-taskmember')
 def set_hours_spent_taskmember(sender, instance, **kwargs):
     if instance.status != instance._initial_status and instance.status == TaskMember.TaskMemberStatuses.realized:
         instance.time_spent = instance.task.time_needed
 
-<<<<<<< HEAD
-@receiver(post_save, weak=False, sender=TaskMember, 
-          dispatch_uid='bluebottle.tasks.signals.check_task_status')
-def check_task_status(sender, instance, **kwargs):
-    if instance.status != instance._initial_status and instance.status == TaskMember.TaskMemberStatuses.realized:
-        instance.task.task_member_realized()
-=======
 
 # post save members needed
 @receiver(post_save, sender=TaskMember,
@@ -60,4 +49,11 @@
     if task.status == Task.TaskStatuses.in_progress and task.people_needed > people_accepted:
         task.set_open()
     task.save()
->>>>>>> e1985d71
+
+
+# Check task status after member realized
+@receiver(post_save, weak=False, sender=TaskMember, 
+          dispatch_uid='bluebottle.tasks.signals.check_task_status')
+def check_task_status(sender, instance, **kwargs):
+    if instance.status != instance._initial_status and instance.status == TaskMember.TaskMemberStatuses.realized:
+        instance.task.task_member_realized()