--- conflicted
+++ resolved
@@ -27,19 +27,11 @@
             'task': self.task,
             'message': message,
             'receiver': self.receiver,
-<<<<<<< HEAD
-            'sender': self.task_member.member,
-            'link': '/go/tasks/{0}'.format(self.task.id),
-            'site': tenant_url(),
-            'task_list': '/go/tasks',
-            'project_link': '/go/projects/{0}'.format(self.task.project.slug),
-=======
             'sender': self.sender,
             'link': '/go/tasks/{0}'.format(self.task.id),
             'site': tenant_url(),
             'project_list': '/projects',
             'project_link': '/projects/{0}'.format(self.task.project.slug),
->>>>>>> 3b1747c6
         }
 
     @property
