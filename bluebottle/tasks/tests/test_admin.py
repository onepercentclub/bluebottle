--- conflicted
+++ resolved
@@ -5,11 +5,7 @@
 from django.utils.timezone import now
 
 from bluebottle.tasks.models import Task
-<<<<<<< HEAD
-from bluebottle.tasks.admin import TaskAdmin, DeadlineToApplyFilter
-=======
 from bluebottle.tasks.admin import TaskAdmin, DeadlineToApplyFilter, DeadlineFilter
->>>>>>> 7c5988a3
 from bluebottle.test.factory_models.tasks import TaskFactory
 from bluebottle.test.utils import BluebottleTestCase
 
@@ -41,11 +37,7 @@
         request = self.request_factory.get('/')
         request.user = MockUser()
 
-<<<<<<< HEAD
-        self.assertIn('deadline', self.task_admin.get_list_filter(request))
-=======
         self.assertIn(DeadlineFilter, self.task_admin.get_list_filter(request))
->>>>>>> 7c5988a3
         self.assertIn(DeadlineToApplyFilter, self.task_admin.get_list_filter(request))
 
     def test_fields_appear(self):
