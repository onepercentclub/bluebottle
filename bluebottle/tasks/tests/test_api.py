from django.core.urlresolvers import reverse
from rest_framework.status import HTTP_200_OK, HTTP_201_CREATED, HTTP_204_NO_CONTENT

from bluebottle.tasks.models import Task
from bluebottle.test.utils import BluebottleTestCase
from bluebottle.test.factory_models.accounts import BlueBottleUserFactory
from bluebottle.test.factory_models.projects import ProjectFactory
from bluebottle.test.factory_models.tasks import TaskFactory, TaskMemberFactory

from bluebottle.bb_projects.models import ProjectPhase


class TaskApiTestcase(BluebottleTestCase):
    """ Tests tasks api """

    def setUp(self):
        super(TaskApiTestcase, self).setUp()

        self.init_projects()

        self.some_user = BlueBottleUserFactory.create()
        self.some_token = "JWT {0}".format(self.some_user.get_jwt_token())

        campaign_status = ProjectPhase.objects.get(slug='campaign')
        self.some_project = ProjectFactory.create(owner=self.some_user,
                                                  status=campaign_status)

        self.task1 = TaskFactory.create(
            status=Task.TaskStatuses.open,
            author=self.some_project.owner,
            project=self.some_project,
            people_needed=2
        )

        self.another_user = BlueBottleUserFactory.create()
        self.another_token = "JWT {0}".format(self.another_user.get_jwt_token())

        self.yet_another_user = BlueBottleUserFactory.create()
        self.yet_another_token = "JWT {0}".format(
            self.yet_another_user.get_jwt_token())

        self.previews_url = reverse('project_preview_list')
        self.task_preview_url = reverse('task_preview_list')
        self.tasks_url = reverse('task_list')
        self.task_member_url = reverse('task_member_list')

    def test_task_count(self):
        """
        Test various task_count values
        """

        # No task members assigned to a task of a project, so there is a task open
        response = self.client.get(self.previews_url,
                                   HTTP_AUTHORIZATION=self.some_token)
        self.assertEqual(response.data['results'][0]['task_count'], 1)

        task_member = TaskMemberFactory.create(member=self.another_user,
                                               task=self.task1,
                                               status='accepted')

        # The task has one task member and two people needed, still one task open
        response = self.client.get(self.previews_url,
                                   HTTP_AUTHORIZATION=self.some_token)
        self.assertEqual(response.data['results'][0]['task_count'], 1)

        task_member2 = TaskMemberFactory.create(member=self.yet_another_user,
                                                task=self.task1,
                                                status='accepted')

        # The task has two accepted task members for two people_needed, no more task open
        response = self.client.get(self.previews_url,
                                   HTTP_AUTHORIZATION=self.some_token)
        self.assertEqual(response.data['results'][0]['task_count'], 0)

        task_member2.status = 'applied'
        task_member2.save()

        # FIXME: Make sure task is marked as available in the code.
        # The task has one accepted task member and one applied member, still one open task
        # response = self.client.get(self.previews_url, HTTP_AUTHORIZATION=self.some_token)
        # self.assertEqual(response.data['results'][0]['task_count'], 1)

        self.task1.status = Task.TaskStatuses.closed
        self.task1.save()

        # The task is closed, so don't give a task_count
        response = self.client.get(self.previews_url,
                                   HTTP_AUTHORIZATION=self.some_token)
        self.assertEqual(response.data['results'][0]['task_count'], 0)

        self.task1.status = Task.TaskStatuses.realized
        self.task1.save()

        # The task is realized, so don't give a task_count
        response = self.client.get(self.previews_url,
                                   HTTP_AUTHORIZATION=self.some_token)
        self.assertEqual(response.data['results'][0]['task_count'], 0)

        self.task1.status = Task.TaskStatuses.open
        self.task1.save()

        task2 = TaskFactory.create(
            status=Task.TaskStatuses.open,
            author=self.some_project.owner,
            project=self.some_project,
            people_needed=2
        )

        # There are now two tasks for the same project, so task_count gives 2
        response = self.client.get(self.previews_url,
                                   HTTP_AUTHORIZATION=self.some_token)
        self.assertEqual(response.data['results'][0]['task_count'], 2)

    def test_status_task_preview_response(self):
        """ Test retrieval of task previews with correct status."""
        self.status_response(self.task_preview_url)

    def test_status_task_response(self):
        """ Test retrieval of tasks with correct status."""
        self.status_response(self.tasks_url)

    def status_response(self, url):
        self.task1.delete()

        task1 = TaskFactory.create(
            status=Task.TaskStatuses.open,
            author=self.some_project.owner,
            project=self.some_project,
            people_needed=2
        )

        task2 = TaskFactory.create(
            status=Task.TaskStatuses.closed,
            author=self.some_project.owner,
            project=self.some_project,
            people_needed=2
        )

        task3 = TaskFactory.create(
            status=Task.TaskStatuses.realized,
            author=self.some_project.owner,
            project=self.some_project,
            people_needed=2
        )

        task4 = TaskFactory.create(
            status=Task.TaskStatuses.in_progress,
            author=self.some_project.owner,
            project=self.some_project,
            people_needed=2
        )

        response = self.client.get(url,
                                   {'status': 'open'},
                                   HTTP_AUTHORIZATION=self.some_token)

        self.assertEqual(response.data['count'], 1)
        self.assertEqual(response.data['results'][0]['id'], task1.id)

        response = self.client.get(url,
                                   {'status': 'closed'},
                                   HTTP_AUTHORIZATION=self.some_token)

        self.assertEqual(response.data['count'], 1)
        self.assertEqual(response.data['results'][0]['id'], task2.id)

        response = self.client.get(url,
                                   {'status': 'realized'},
                                   HTTP_AUTHORIZATION=self.some_token)

        self.assertEqual(response.data['count'], 1)
        self.assertEqual(response.data['results'][0]['id'], task3.id)

        response = self.client.get(url,
                                   {'status': 'in progress'},
                                   HTTP_AUTHORIZATION=self.some_token)

        self.assertEqual(response.data['count'], 1)
        self.assertEqual(response.data['results'][0]['id'], task4.id)

    def test_task_status_changes(self):
        task = TaskFactory.create(
            status=Task.TaskStatuses.open,
            author=self.some_user,
            project=self.some_project,
            people_needed=1
        )

        task_url = reverse('task_detail', kwargs={'pk': task.id})
        task_member_data = {
            'task': task.id,
            'motivation': 'Pick me!'
        }

        # Task should have status 'open' at first.
        response = self.client.get(task_url)
        self.assertEqual(response.data['status'], 'open')

        # When a member applies and is accepted task status should change to 'in progress'
        response = self.client.post(self.task_member_url,
                                    task_member_data,
                                    HTTP_AUTHORIZATION=self.some_token)
        self.assertEqual(response.status_code, HTTP_201_CREATED)
        task_member_id = response.data['id']
        task_member_url = reverse('task_member_detail', kwargs={'pk': task_member_id})
        response = self.client.patch(task_member_url,
                                   {'status': 'accepted'},
                                   HTTP_AUTHORIZATION=self.some_token)
        self.assertEqual(response.status_code, HTTP_200_OK)
        response = self.client.get(task_url)
        self.assertEqual(response.data['status'], 'in progress')

        # When the accepted member is rejected task status should change back to 'open'
        response = self.client.patch(task_member_url,
                                   {'status': 'rejected'},
                                   HTTP_AUTHORIZATION=self.some_token)
        self.assertEqual(response.status_code, HTTP_200_OK)
        response = self.client.get(task_url)
        self.assertEqual(response.data['status'], 'open')

        # When a member is accepted task status should change to 'in progress'
        response = self.client.post(self.task_member_url,
                                    task_member_data,
                                    HTTP_AUTHORIZATION=self.some_token)
        self.assertEqual(response.status_code, HTTP_201_CREATED)
        task_member_id = response.data['id']
        task_member_url = reverse('task_member_detail', kwargs={'pk': task_member_id})
        response = self.client.patch(task_member_url,
                                   {'status': 'accepted'},
                                   HTTP_AUTHORIZATION=self.some_token)
        self.assertEqual(response.status_code, HTTP_200_OK)
        response = self.client.get(task_url)
        self.assertEqual(response.data['status'], 'in progress')

        # When a applied member is withdraws task status should change to 'open'
        response = self.client.delete(task_member_url,
                                      HTTP_AUTHORIZATION=self.some_token)
        self.assertEqual(response.status_code, HTTP_204_NO_CONTENT)
        response = self.client.get(task_url)
        self.assertEqual(response.data['status'], 'open')

<<<<<<< HEAD
=======
    def test_deadline_dates(self):
        """
        Test the setting of the deadline of a Task on save to the end of a day.
        """
        task_data = {
            'people_needed': 1,
            'deadline': '2016-08-09T12:45:14.134756',
            'project': self.some_project.slug,
            'title': 'Help me',
            'description': 'I need help',
            'location': '',
            'skill': 1,
            'time_needed': '4.00',
            'type': 'event'
        }

        # Task deadline time should changed be just before midnight after setting.
        response = self.client.post(self.tasks_url, task_data,
                                    HTTP_AUTHORIZATION=self.some_token)
        self.assertEqual(response.status_code, HTTP_201_CREATED)
        self.assertEqual(response.data['deadline'], '2016-08-09T23:59:59.999999+02:00')
>>>>>>> 04e477d1
<|MERGE_RESOLUTION|>--- conflicted
+++ resolved
@@ -239,8 +239,6 @@
         response = self.client.get(task_url)
         self.assertEqual(response.data['status'], 'open')
 
-<<<<<<< HEAD
-=======
     def test_deadline_dates(self):
         """
         Test the setting of the deadline of a Task on save to the end of a day.
@@ -262,4 +260,3 @@
                                     HTTP_AUTHORIZATION=self.some_token)
         self.assertEqual(response.status_code, HTTP_201_CREATED)
         self.assertEqual(response.data['deadline'], '2016-08-09T23:59:59.999999+02:00')
->>>>>>> 04e477d1
