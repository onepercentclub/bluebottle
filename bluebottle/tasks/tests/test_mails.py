from datetime import timedelta
from mock import patch

from django.db import connection
from django.core import mail
from django.core.management import call_command
from django.test.utils import override_settings
from django.utils.timezone import now

from bluebottle.bb_projects.models import ProjectPhase
from bluebottle.tasks.models import TaskMember
from bluebottle.tasks.taskmail import send_task_realized_mail
from bluebottle.tasks.tasks import send_task_reminder_mails
from bluebottle.test.factory_models.accounts import BlueBottleUserFactory
from bluebottle.test.factory_models.tasks import TaskFactory, TaskMemberFactory
from bluebottle.test.factory_models.projects import ProjectFactory
from bluebottle.test.factory_models.surveys import SurveyFactory
from bluebottle.test.utils import BluebottleTestCase

# import taskmail in order to properly register mail handlers. Without it tests mail fail
from bluebottle.tasks import taskmail  # noqa


@override_settings(SEND_WELCOME_MAIL=False)
class TaskMailTestBase(BluebottleTestCase):
    """
    Test the sending of email notifications when a Task' status changes
    """

    def setUp(self):
        super(TaskMailTestBase, self).setUp()

        self.init_projects()
        self.status_running = ProjectPhase.objects.get(slug='campaign')
        self.project = ProjectFactory.create(status=self.status_running)
        self.task = TaskFactory.create(project=self.project, deadline=now() + timedelta(days=2))


class TestTaskMemberMail(TaskMailTestBase):
    def test_member_applied_to_task_mail(self):
        """
        Test emails for realized task with a task member
        """
        self.task.status = "in progress"
        self.assertEquals(len(mail.outbox), 0)
        self.task.save()

        self.task_member = TaskMemberFactory.create(task=self.task,
                                                    status='applied')

        # Task owner receives email about new task member
        self.assertEquals(len(mail.outbox), 1)
        body = mail.outbox[0].body
        self.assertTrue('applied for your task' in body)
        self.assertFalse('with the following motivation' in body)
        self.assertTrue(self.task_member.member.full_name in body)
        self.assertEquals(mail.outbox[0].to[0], self.task.author.email)

        self.task_member.status = 'accepted'
        self.task_member.save()

        # Task member receives email that he is accepted
        self.assertEquals(len(mail.outbox), 2)
        self.assertNotEquals(mail.outbox[1].subject.find("assigned"), -1)
        self.assertEquals(mail.outbox[1].to[0], self.task_member.member.email)
        self.assertTrue(
            'Hi {}'.format(self.task_member.member.short_name) in mail.outbox[1].body
        )
        self.assertTrue(
            'initiator, {}'.format(self.task.author.short_name) in mail.outbox[1].body
        )

    def test_member_applied_to_task_mail_not_to_project_owner(self):
        """
        Test emails for realized task with a task member
        """
        self.project.owner = BlueBottleUserFactory()
        self.project.save()

        self.task.status = "in progress"
        self.assertEquals(len(mail.outbox), 0)
        self.task.save()

        self.task_member = TaskMemberFactory.create(task=self.task,
                                                    status='applied')

        # Task owner receives email about new task member
        self.assertEquals(len(mail.outbox), 1)
        body = mail.outbox[0].body
        self.assertTrue('applied for your task' in body)
        self.assertFalse('with the following motivation' in body)
        self.assertTrue(self.task_member.member.full_name in body)
        self.assertEquals(mail.outbox[0].to[0], self.task.author.email)

        self.task_member.status = 'accepted'
        self.task_member.save()

        # Task member receives email that he is accepted
        self.assertEquals(len(mail.outbox), 2)
        self.assertNotEquals(mail.outbox[1].subject.find("assigned"), -1)
        self.assertEquals(mail.outbox[1].to[0], self.task_member.member.email)

    def test_member_applied_with_motivation_to_task_mail(self):
        """
        Test emails for realized task with a task member
        """
        self.task.status = "in progress"
        self.assertEquals(len(mail.outbox), 0)
        self.task.save()

        self.task_member = TaskMemberFactory.create(
            task=self.task,
            motivation='Some motivation',
            status='applied'
        )

        # Task owner receives email about new task member
        self.assertEquals(len(mail.outbox), 1)
        body = mail.outbox[0].body
        self.assertTrue('applied for your task' in body)
        self.assertTrue('with the following motivation' in body)
        self.assertTrue('Some motivation' in body)

    def test_member_withdrew_to_task_mail(self):
        """
        Test emails for realized task with a task member
        """
        self.task_member = TaskMemberFactory.create(task=self.task,
                                                    status='withdrew')

        # Task owner receives email about new task member
        self.assertEquals(len(mail.outbox), 1)
        body = mail.outbox[0].body
        self.assertTrue('withdrew from the task' in body)
        self.assertTrue(self.task_member.member.full_name in body)
        self.assertEquals(mail.outbox[0].to[0], self.task.author.email)

    def test_member_realized_mail(self):
        task_member = TaskMemberFactory.create(
            task=self.task,
            status='accepted',
            time_spent=8
        )

        task_member.status = 'realized'
        task_member.save()

        self.assertEquals(len(mail.outbox), 2)

        email = mail.outbox[-1]

        self.assertNotEquals(email.subject.find("realised"), -1)
        self.assertTrue('spent {} hours'.format(task_member.time_spent) in email.body)
        self.assertEquals(email.to[0], task_member.member.email)

    def test_member_realized_mail_with_survey(self):
        survey = SurveyFactory(link='https://example.com/survey/1/', active=True)

        task_member = TaskMemberFactory.create(
            task=self.task,
            status='accepted'
        )

        task_member.status = 'realized'
        task_member.save()

        self.assertEquals(len(mail.outbox), 2)

        email = mail.outbox[-1]

        self.assertNotEquals(email.subject.find("realised"), -1)
        self.assertEquals(email.to[0], task_member.member.email)
        self.assertTrue(survey.url(self.task) in email.body)
        self.assertTrue('survey' in email.body)

    def test_member_realized_mail_with_inactive_survey(self):
        SurveyFactory(link='https://example.com/survey/1/', active=False)

        task_member = TaskMemberFactory.create(
            task=self.task,
            status='accepted'
        )

        task_member.status = 'realized'
        task_member.save()

        self.assertEquals(len(mail.outbox), 2)

        email = mail.outbox[-1]

        self.assertNotEquals(email.subject.find("realised"), -1)
        self.assertEquals(email.to[0], task_member.member.email)
        self.assertFalse('survey' in email.body)

    def test_member_realized_mail_not_sent_twice(self):
        task_member = TaskMemberFactory.create(
            task=self.task,
            status='accepted'
        )

        task_member.status = 'realized'
        task_member.save()

        self.assertEquals(len(mail.outbox), 2)

        # Make sure we reload the member, so that _original_status is correct
        task_member = TaskMember.objects.get(pk=task_member.pk)
        task_member.time_spent = 4
        task_member.save()

        self.assertEquals(len(mail.outbox), 2)


@override_settings(CELERY_RESULT_BACKEND='amqp')
class TestTaskStatusMail(TaskMailTestBase):
    def test_status_realized_mail(self):
        """
        Setting status to realized should trigger email
        """
        self.task.status = "in progress"
        self.task.save()
        self.assertEquals(len(mail.outbox), 0)

        with patch('bluebottle.tasks.taskmail.send_task_realized_mail.apply_async') as mock_task:
            self.task.status = "realized"
            self.task.save()

        # There should be one email send immediately
        self.assertEquals(len(mail.outbox), 1)
        self.assertTrue('set to realized' in mail.outbox[0].subject)
        self.assertTrue('Hello {}'.format(self.task.author.short_name) in mail.outbox[0].body)

        # And there should be 2 scheduled

        # One in 3 days
        (args1, kwargs1), (args2, kwargs2) = mock_task.call_args_list
        self.assertEqual(args1[0][0], self.task)
        self.assertEqual(args1[0][1], 'task_status_realized_reminder')
        self.assertTrue(
            now() + timedelta(days=3) - kwargs1['eta'] < timedelta(minutes=1)
        )

        # and one in 6 days
        self.assertEqual(args2[0][0], self.task)
        self.assertEqual(args2[0][1], 'task_status_realized_second_reminder')
        self.assertTrue(
            now() + timedelta(days=6) - kwargs2['eta'] < timedelta(minutes=1)
        )

    @override_settings(REMINDER_MAIL_DELAY=60)
    def test_status_realized_mail_override_delay(self):
        """
        Setting status to realized should trigger email
        """
        self.task.status = "in progress"
        self.task.save()
        self.assertEquals(len(mail.outbox), 0)

        with patch('bluebottle.tasks.taskmail.send_task_realized_mail.apply_async') as mock_task:
            self.task.status = "realized"
            self.task.save()

        # One mail should be scheduled in 60 minutes
        (args1, kwargs1), (args2, kwargs2) = mock_task.call_args_list
        self.assertTrue(
            now() + timedelta(minutes=60) - kwargs1['eta'] < timedelta(minutes=1)
        )

        # and one in 120 minutes
        self.assertTrue(
            now() + timedelta(minutes=120) - kwargs2['eta'] < timedelta(minutes=1)
        )

    def test_status_realized_mail_already_confirmed(self):
        """
        Setting status to realized should trigger no email if there is already somebody realized
        """
        self.task.status = "in progress"
        self.task.save()
        self.assertEquals(len(mail.outbox), 0)

        self.task_member = TaskMemberFactory.create(
            task=self.task,
            status='realized'
        )
        self.assertEquals(len(mail.outbox), 1)
        self.assertTrue('marked as realised' in mail.outbox[0].subject)

        with patch('bluebottle.tasks.taskmail.send_task_realized_mail.apply_async'):
            self.task.status = "realized"
            self.task.save()

        self.assertEquals(len(mail.outbox), 1)

    def test_status_realized_reminder(self):
        send_task_realized_mail(
            self.task,
            'task_status_realized_reminder',
            'test subject',
            connection.tenant
        )

        self.assertEquals(len(mail.outbox), 1)
        email = mail.outbox[0]
        self.assertEqual(email.subject, 'test subject')
        self.assertTrue('Hello {}'.format(self.task.author.short_name) in mail.outbox[0].body)
        self.assertTrue(
            'Hopefully your task "{}" was a great success'.format(self.task.title) in email.body
        )
        self.assertTrue(
            'https://testserver/go/tasks/{}'.format(self.task.pk) in email.body
        )

    def test_status_realized_second_reminder(self):
        send_task_realized_mail(
            self.task,
            'task_status_realized_second_reminder',
            'test subject',
            connection.tenant
        )

        self.assertEquals(len(mail.outbox), 1)
        email = mail.outbox[0]
        self.assertEqual(email.subject, 'test subject')
        self.assertTrue(
            'In case it slipped your mind' in email.body
        )
        self.assertTrue('Hello {}'.format(self.task.author.short_name) in mail.outbox[0].body)
        self.assertTrue(
            'https://testserver/go/tasks/{}'.format(self.task.pk) in email.body
        )

    def test_status_realized_to_ip(self):
        """
        A state change from realized to in progress should not trigger a mail
        """
        with patch('bluebottle.tasks.taskmail.send_task_realized_mail.apply_async'):
            self.task.status = "realized"
            self.task.save()

        mail.outbox[:] = []

        self.task.status = "in progress"
        self.task.save()

        self.assertEquals(len(mail.outbox), 0)


class TestDeadlineChangedEmail(TaskMailTestBase):
    def setUp(self):
        super(TestDeadlineChangedEmail, self).setUp()
        self.task_members = TaskMemberFactory.create_batch(4, task=self.task, status='applied')
        mail.outbox = []

    def test_deadline_changed_email(self):
        """
        Changing the deadline should trigger an email
        """
        self.task.deadline = now() + timedelta(days=4)
        self.task.save()

        # There should be 4 emails send
        self.assertEquals(len(mail.outbox), 4)
        self.assertTrue('deadline' in mail.outbox[0].subject)

    def test_deadline_changed_withdrew(self):
        self.task_members[0].status = 'withdrew'
        self.task_members[0].save()

        mail.outbox = []

        self.task.deadline = now() + timedelta(days=4)
        self.task.save()

        # There should be 3 emails send
        self.assertEquals(len(mail.outbox), 3)
        self.assertTrue('deadline' in mail.outbox[0].subject)


class TestDeadlineToApplyEmail(TaskMailTestBase):
    def setUp(self):
        super(TestDeadlineToApplyEmail, self).setUp()

        self.task.deadline = now() + timedelta(days=4)
        self.task.deadline_to_apply = now()
        self.task.people_needed = 10
        self.task.type = 'event'
        self.task.status = 'open'
        self.task.save()

    def test_deadline_to_apply_reached_event_target_reached_email(self):
        """
        Event task with enough people.
        Run status realised cron job should send mails and change task status.
        """
        TaskMemberFactory.create_batch(10, task=self.task, status='accepted')
        self.assertEquals(len(mail.outbox), 10)

        call_command('cron_status_realised')
        self.assertEquals(len(mail.outbox), 11)
        self.assertEquals(self.task.status, 'full')

        # running the status realised cron job should not send an new email
        call_command('cron_status_realised')
        self.assertEquals(len(mail.outbox), 11)

    def test_deadline_to_apply_reached_event_target_not_reached_email(self):
        """
        Event task without enough people.
        Run status realised cron job should send mails and change task status.
        """
        TaskMemberFactory.create_batch(4, task=self.task, status='accepted')
        self.assertEquals(len(mail.outbox), 4)

        call_command('cron_status_realised')
        self.assertEquals(len(mail.outbox), 5)
        self.assertEquals(self.task.status, 'open')

        # running the status realised cron job should not send an new email
        call_command('cron_status_realised')
        self.assertEquals(len(mail.outbox), 5)

    def test_deadline_to_apply_reached_ongoing_target_reached_email(self):
        """
        Ongoing task with enough people.
        Run status realised cron job should send mails and change task status.
        """
        self.task.type = 'ongoing'
        self.task.save()
        TaskMemberFactory.create_batch(10, task=self.task, status='accepted')
        self.assertEquals(len(mail.outbox), 10)

        call_command('cron_status_realised')
        self.assertEquals(len(mail.outbox), 11)
        self.assertEquals(self.task.status, 'in progress')

        # running the status realised cron job should not send an new email
        call_command('cron_status_realised')
        self.assertEquals(len(mail.outbox), 11)

    def test_deadline_to_apply_reached_ongoing_target_not_reached_email(self):
        """
        Ongoing task with enough people.
        Run status realised cron job should send mails and change task status.
        """
        self.task.type = 'ongoing'
        self.task.save()
        TaskMemberFactory.create_batch(4, task=self.task, status='accepted')
        self.assertEquals(len(mail.outbox), 4)

        call_command('cron_status_realised')
        self.assertEquals(len(mail.outbox), 5)
        self.assertEquals(self.task.status, 'open')

        # running the status realised cron job should not send an new email
        call_command('cron_status_realised')
        self.assertEquals(len(mail.outbox), 5)


class TestUpcomingDeadlineReminderEmail(TaskMailTestBase):

    def test_deadline_is_nigh(self):
        """
        Deadline in 5 days should trigger
        """
        self.task.deadline = now() + timedelta(days=5)
        self.task.people_needed = 3
        self.task.type = 'event'
        self.task.status = 'open'
        self.task.save()

        TaskMemberFactory.create_batch(3, task=self.task, status='accepted')
        self.assertEquals(len(mail.outbox), 3)
        # Empty
        mail.outbox = []

        # Run the (scheduled) task for reminder mails
        send_task_reminder_mails()

        # Now the outbox should have 3 new mails
        self.assertEquals(len(mail.outbox), 3)
        self.assertEquals(mail.outbox[0].subject, 'The task you subscribed to is due')
        self.assertTrue('will take place' in mail.outbox[0].body)

        # Running the task again shouldn't send the mails again
        send_task_reminder_mails()
        self.assertEquals(len(mail.outbox), 3)

    def test_event_is_nigh(self):
        """
        Deadline in 5 days should trigger
        """
        self.task.deadline = now() + timedelta(days=5)
        self.task.people_needed = 3
        self.task.type = 'ongoing'
        self.task.status = 'open'
        self.task.save()

        TaskMemberFactory.create_batch(3, task=self.task, status='accepted')
        self.assertEquals(len(mail.outbox), 3)
        # Empty
        mail.outbox = []

        # Run the (scheduled) task for reminder mails
        send_task_reminder_mails()

        # Now the outbox should have 3 new mails
        self.assertEquals(len(mail.outbox), 3)
        self.assertEquals(mail.outbox[0].subject, 'The task you subscribed to is due')
        self.assertTrue('days to complete your task' in mail.outbox[0].body)

        # Running the task again shouldn't send the mails again
        send_task_reminder_mails()
        self.assertEquals(len(mail.outbox), 3)

    def test_deadline_is_far(self):
        """
        Deadline in 5 days should trigger
        """
        self.task.deadline = now() + timedelta(days=10)
        self.task.people_needed = 3
        self.task.type = 'event'
        self.task.status = 'open'
        self.task.save()

        TaskMemberFactory.create_batch(3, task=self.task, status='accepted')
        self.assertEquals(len(mail.outbox), 3)

        # Empty
        mail.outbox = []

        # Run the (scheduled) task for reminder mails
        send_task_reminder_mails()

        # Now the outbox should not have new mails
<<<<<<< HEAD
=======
        self.assertEquals(len(mail.outbox), 0)

    def test_deadline_is_passed(self):
        """
        Deadline in 5 days should trigger
        """
        self.task.deadline = now() - timedelta(days=10)
        self.task.people_needed = 3
        self.task.type = 'event'
        self.task.status = 'open'
        self.task.save()

        TaskMemberFactory.create_batch(3, task=self.task, status='accepted')

        # Empty
        mail.outbox = []

        # Run the (scheduled) task for reminder mails
        send_task_reminder_mails()

        # Now the outbox should not have new mails
>>>>>>> 6f1454df
        self.assertEquals(len(mail.outbox), 0)<|MERGE_RESOLUTION|>--- conflicted
+++ resolved
@@ -533,8 +533,6 @@
         send_task_reminder_mails()
 
         # Now the outbox should not have new mails
-<<<<<<< HEAD
-=======
         self.assertEquals(len(mail.outbox), 0)
 
     def test_deadline_is_passed(self):
@@ -556,5 +554,4 @@
         send_task_reminder_mails()
 
         # Now the outbox should not have new mails
->>>>>>> 6f1454df
         self.assertEquals(len(mail.outbox), 0)