from bluebottle.test.utils import BluebottleTestCase
from bluebottle.test.factory_models.tasks import TaskFactory, TaskMemberFactory
<<<<<<< HEAD
from bluebottle.tasks.models import TaskMember, Task, TaskStatusLog, TaskMemberStatusLog


class TestTaskMemberCase(BluebottleTestCase):
    def setUp(self):
        self.init_projects()

    def test_task_realized_when_members_realized(self):
        """
        If all the task members are realized after the deadline for a task which
        is not yet realized (eg. closed) then the task should also be realized.
        """
        deadline = timezone.now() - timezone.timedelta(days=1)
        task = TaskFactory.create(deadline=deadline, status='closed', people_needed=2)
        task_member1 = TaskMemberFactory.create(task=task, status='accepted')
        task_member2 = TaskMemberFactory.create(task=task, status='accepted')

        task_member1.status = TaskMember.TaskMemberStatuses.realized
        task_member1.save()
        task_member2.status = TaskMember.TaskMemberStatuses.realized
        task_member2.save()

        self.assertEqual(task.status, Task.TaskStatuses.realized)

    def test_check_number_of_members_needed_no_externals_count(self):
        """ Test that 'check_number_of_members_needed' returns the right count without externals"""
        task = TaskFactory.create(status='open', people_needed=4)

        task_member1 = TaskMemberFactory.create(task=task, status='accepted')
        self.assertEqual(task_member1.check_number_of_members_needed(task), 1)

        task_member2 = TaskMemberFactory.create(task=task, status='accepted')
        self.assertEqual(task_member2.check_number_of_members_needed(task), 2)
        self.assertEqual(task_member1.check_number_of_members_needed(task), 2)

    def test_check_number_of_members_needed_with_externals_count(self):
        """ Test that 'check_number_of_members_needed' returns the right count with externals"""
        task = TaskFactory.create(status='open', people_needed=4)

        task_member1 = TaskMemberFactory.create(task=task, status='accepted',
                                                externals=1)
        self.assertEqual(task_member1.check_number_of_members_needed(task), 2)

        task_member2 = TaskMemberFactory.create(task=task, status='accepted',
                                                externals=2)
        self.assertEqual(task_member2.check_number_of_members_needed(task), 5)
        self.assertEqual(task_member1.check_number_of_members_needed(task), 5)

    def test_check_number_of_members_needed_set_in_progress(self):
        """ Test that the task status changes when enough people are accepted for a task. It shouldn't update 
            when insufficient people are accepted."""
        task = TaskFactory.create(status='open', people_needed=4)

        task_member1 = TaskMemberFactory.create(task=task, status='accepted',
                                                externals=1)

        self.assertEqual(task_member1.check_number_of_members_needed(task), 2)
        # Not enough people yet
        self.assertEqual(task.status, 'open')

        task_member2 = TaskMemberFactory.create(task=task, status='accepted',
                                                externals=2)

        self.assertEqual(task_member2.check_number_of_members_needed(task), 5)
        # More than people_needed have applied
        self.assertEqual(task.status, 'in progress')


class TestTaskCase(BluebottleTestCase):
    def setUp(self):
        self.init_projects()

    def test_save_check_status_update_insufficent_accepted_members(self):
        """ Check that the save method correctly sets the status of the task if not enough task members are 
            accepted for the task and the save method is called """
        task = TaskFactory.create(status='open', people_needed=4)
        task_member1 = TaskMemberFactory.create(task=task, status='accepted',
                                                externals=1)
        task.save()

        self.assertEqual(task.status, 'open')

        task_member2 = TaskMemberFactory.create(task=task, status='accepted')
        task.save()

        # Total of 3 out of 4 people. Task status should be open.
        self.assertEqual(task.status, 'open')

    def test_save_check_status_update_sufficent_accepted_members(self):
        """ Check that the save method correctly sets the status of the task if enough task members are 
            accepted for the task and the save method is called """
        task = TaskFactory.create(status='open', people_needed=2)
        task_member1 = TaskMemberFactory.create(task=task, status='accepted',
                                                externals=1)
        task.save()

        self.assertEqual(task.status, 'in progress')


class TestTaskSearchDate(BluebottleTestCase):

    def test_day_start_method(self):
        from bluebottle.bb_tasks.views import day_start

        date_str = '2016-08-09T15:45:29.275632Z'
        result = day_start(date_str)
        self.assertEqual(result.time(), timezone.datetime(2016, 8, 9, 0, 0).time())
        self.assertEqual(result.date(), timezone.datetime(2016, 8, 9, 0, 0).date())

        date_str = '2016-08-09T23:45:29.275632Z'
        result = day_start(date_str)
        self.assertEqual(result.time(), timezone.datetime(2016, 8, 9, 0, 0).time())
        self.assertEqual(result.date(), timezone.datetime(2016, 8, 9, 0, 0).date())

        date_str = '2016-08-09T00:15:29.275632Z'
        result = day_start(date_str)
        self.assertEqual(result.time(), timezone.datetime(2016, 8, 9, 0, 0).time())
        self.assertEqual(result.date(), timezone.datetime(2016, 8, 9, 0, 0).date())
=======
from bluebottle.tasks.models import TaskStatusLog, TaskMemberStatusLog
>>>>>>> e1985d71


class TestTaskStatusLog(BluebottleTestCase):
    def setUp(self):
        self.init_projects()

    def test_task_status_log_creation(self):
        task = TaskFactory.create(status='open', people_needed=4)
        task.save()
        log = TaskStatusLog.objects.first()

        self.assertEqual(TaskStatusLog.objects.count(), 1)
        self.assertEqual(log.status, 'open')
        self.assertEqual(log.task_id, task.id)


class TestTaskMemberStatusLog(BluebottleTestCase):
    def setUp(self):
        self.init_projects()

    def test_task_status_log_creation(self):
        task_member = TaskMemberFactory.create(status='applied')
        task_member.save()
        log = TaskMemberStatusLog.objects.first()

        self.assertEqual(TaskStatusLog.objects.count(), 1)
        self.assertEqual(log.status, 'applied')
        self.assertEqual(log.task_member_id, task_member.id)<|MERGE_RESOLUTION|>--- conflicted
+++ resolved
@@ -1,6 +1,5 @@
 from bluebottle.test.utils import BluebottleTestCase
 from bluebottle.test.factory_models.tasks import TaskFactory, TaskMemberFactory
-<<<<<<< HEAD
 from bluebottle.tasks.models import TaskMember, Task, TaskStatusLog, TaskMemberStatusLog
 
 
@@ -119,9 +118,6 @@
         result = day_start(date_str)
         self.assertEqual(result.time(), timezone.datetime(2016, 8, 9, 0, 0).time())
         self.assertEqual(result.date(), timezone.datetime(2016, 8, 9, 0, 0).date())
-=======
-from bluebottle.tasks.models import TaskStatusLog, TaskMemberStatusLog
->>>>>>> e1985d71
 
 
 class TestTaskStatusLog(BluebottleTestCase):
