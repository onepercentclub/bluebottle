--- conflicted
+++ resolved
@@ -1,19 +1,9 @@
-<<<<<<< HEAD
-from bluebottle.terms.views import TermsListView, CurrentTermsDetailView, \
-    TermsDetailView, TermsAgreementListView, \
-    TermsAgreementDetailView, CurrentTermsAgreementDetailView
-from django.conf.urls import url
-
-urlpatterns = [
-    url(r'^current$', CurrentTermsDetailView.as_view(), name='current-terms'),
-=======
 from django.conf.urls import url
 
 from bluebottle.terms.views import (
     CurrentTermsDetailView, TermsAgreementListView,
     CurrentTermsAgreementDetailView
 )
->>>>>>> a8249f9d
 
 urlpatterns = [
     url(r'^current$',
