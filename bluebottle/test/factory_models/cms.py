--- conflicted
+++ resolved
@@ -4,12 +4,8 @@
 from django.utils.timezone import now
 
 from bluebottle.cms.models import (
-<<<<<<< HEAD
-    ResultPage, HomePage, Stat, Quote, Slide
-=======
-    ResultPage, Stats, Stat, Quotes, Quote, Projects,
+    ResultPage, HomePage, Stat, Quote, Slide,
     SiteLinks, LinkGroup, Link, LinkPermission
->>>>>>> 57f46d1c
 )
 from bluebottle.test.factory_models.utils import LanguageFactory
 
@@ -48,10 +44,7 @@
 
 class SlideFactory(factory.DjangoModelFactory):
     class Meta(object):
-<<<<<<< HEAD
         model = Slide
-=======
-        model = Projects
 
 
 class SiteLinksFactory(factory.DjangoModelFactory):
@@ -80,5 +73,4 @@
 
 class LinkPermissionFactory(factory.DjangoModelFactory):
     class Meta(object):
-        model = LinkPermission
->>>>>>> 57f46d1c
+        model = LinkPermission