--- conflicted
+++ resolved
@@ -1,5 +1,3 @@
-from datetime import timedelta
-from django.utils.timezone import now
 import factory
 import factory.fuzzy
 from django.utils.timezone import now
@@ -11,11 +9,7 @@
 from .projects import ProjectFactory
 
 
-<<<<<<< HEAD
-class FundraiserFactory(factory.DjangoModelFactory):
-=======
 class FundRaiserFactory(factory.DjangoModelFactory):
->>>>>>> 34588c09
     FACTORY_FOR = FundRaiser
 
     owner = factory.SubFactory(BlueBottleUserFactory)
