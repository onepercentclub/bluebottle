--- conflicted
+++ resolved
@@ -1,10 +1,6 @@
 import factory
 
 from bluebottle.organizations.models import OrganizationContact, Organization
-<<<<<<< HEAD
-from .geo import CountryFactory
-=======
->>>>>>> 8ab449e5
 from .accounts import BlueBottleUserFactory
 
 
@@ -26,9 +22,4 @@
     name = factory.Sequence(lambda n: 'Contact_{0}'.format(n))
     phone = factory.Sequence(lambda n: '555-{0}'.format(n))
     email = factory.Sequence(lambda n: '{0}@example.com'.format(n))
-<<<<<<< HEAD
-    owner = factory.SubFactory(BlueBottleUserFactory)
-    organization = factory.SubFactory(OrganizationFactory)
-=======
-    owner = factory.SubFactory(BlueBottleUserFactory)
->>>>>>> 8ab449e5
+    owner = factory.SubFactory(BlueBottleUserFactory)