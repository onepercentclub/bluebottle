from datetime import timedelta

from bluebottle.test.factory_models.utils import LanguageFactory
from django.utils import timezone

import factory

from bluebottle.bb_projects.models import ProjectTheme, ProjectPhase
from bluebottle.projects.models import Project, ProjectLocation

from .accounts import BlueBottleUserFactory
from .geo import CountryFactory
from .organizations import OrganizationFactory


class ProjectThemeFactory(factory.DjangoModelFactory):
    class Meta(object):
        model = ProjectTheme
        django_get_or_create = ('slug',)

    name = factory.Sequence(lambda n: 'Theme_{0}'.format(n))
    slug = name
    description = 'ProjectTheme factory model'


class ProjectPhaseFactory(factory.DjangoModelFactory):
    class Meta(object):
        model = ProjectPhase
        django_get_or_create = ('sequence',)

    name = factory.Sequence(lambda n: 'Phase_{0}'.format(n))
    sequence = factory.Sequence(lambda n: n)


class ProjectLocationFactory(factory.DjangoModelFactory):

    class Meta(object):
        model = ProjectLocation

    latitude = 43.068620
    longitude = 23.676374


class ProjectFactory(factory.DjangoModelFactory):
    class Meta(object):
        model = Project

    owner = factory.SubFactory(BlueBottleUserFactory)
    organization = factory.SubFactory(OrganizationFactory)
    title = factory.Sequence(lambda n: 'Project_{0}'.format(n))
    status = factory.SubFactory(ProjectPhaseFactory, sequence=1)
    theme = factory.SubFactory(ProjectThemeFactory, slug='education')
    country = factory.SubFactory(CountryFactory)
    currencies = ['EUR']

    language = factory.SubFactory(LanguageFactory)

    deadline = timezone.now() + timedelta(days=100)
    amount_needed = 100
    amount_asked = 100
<<<<<<< HEAD
    allow_overfunding = True

    account_details = 'ABNANL2AABNANL2AABNANL2A'
    account_number = 'NL18ABNA0484869868'
    account_bank_country = factory.SubFactory(CountryFactory)

    account_holder_name = 'test name'
    account_holder_address = 'test'
    account_holder_postal_code = '1234ab'
    account_holder_city = 'test'
    account_holder_country = factory.SubFactory(CountryFactory)


class ProjectDocumentFactory(factory.DjangoModelFactory):
    class Meta(object):
        model = ProjectDocument

    author = factory.SubFactory(BlueBottleUserFactory)
    project = factory.SubFactory(ProjectFactory)
    file = factory.django.FileField(
        from_path='./bluebottle/projects/test_images/upload.png'
    )
=======
    allow_overfunding = True
>>>>>>> e808aa09
<|MERGE_RESOLUTION|>--- conflicted
+++ resolved
@@ -58,29 +58,4 @@
     deadline = timezone.now() + timedelta(days=100)
     amount_needed = 100
     amount_asked = 100
-<<<<<<< HEAD
-    allow_overfunding = True
-
-    account_details = 'ABNANL2AABNANL2AABNANL2A'
-    account_number = 'NL18ABNA0484869868'
-    account_bank_country = factory.SubFactory(CountryFactory)
-
-    account_holder_name = 'test name'
-    account_holder_address = 'test'
-    account_holder_postal_code = '1234ab'
-    account_holder_city = 'test'
-    account_holder_country = factory.SubFactory(CountryFactory)
-
-
-class ProjectDocumentFactory(factory.DjangoModelFactory):
-    class Meta(object):
-        model = ProjectDocument
-
-    author = factory.SubFactory(BlueBottleUserFactory)
-    project = factory.SubFactory(ProjectFactory)
-    file = factory.django.FileField(
-        from_path='./bluebottle/projects/test_images/upload.png'
-    )
-=======
-    allow_overfunding = True
->>>>>>> e808aa09
+    allow_overfunding = True