from django.test.runner import DiscoverRunner
from django.db import connection
from django.core import management

from tenant_schemas.utils import get_tenant_model

from bluebottle.test.utils import InitProjectDataMixin


class MultiTenantRunner(DiscoverRunner, InitProjectDataMixin):
    def setup_databases(self, *args, **kwargs):
        result = super(MultiTenantRunner, self).setup_databases(*args, **kwargs)

        # Create secondary tenant
        connection.set_schema_to_public()
        tenant_domain = 'testserver2'
        tenant2, _created = get_tenant_model().objects.get_or_create(
            domain_url=tenant_domain,
            schema_name='test2',
            client_name='test2')

        # Add basic data for tenant
        connection.set_tenant(tenant2)
        self.init_projects()

        # Create main tenant
        connection.set_schema_to_public()

        tenant_domain = 'testserver'
<<<<<<< HEAD
=======

>>>>>>> 599011f7
        tenant, _created = get_tenant_model().objects.get_or_create(
            domain_url=tenant_domain,
            schema_name='test',
            client_name='test')

        connection.set_tenant(tenant)

        return result<|MERGE_RESOLUTION|>--- conflicted
+++ resolved
@@ -27,10 +27,7 @@
         connection.set_schema_to_public()
 
         tenant_domain = 'testserver'
-<<<<<<< HEAD
-=======
 
->>>>>>> 599011f7
         tenant, _created = get_tenant_model().objects.get_or_create(
             domain_url=tenant_domain,
             schema_name='test',
