from selenium import webdriver
import time
import urlparse
import os
import sys

from django.conf import settings
from django.core.exceptions import ImproperlyConfigured
from django.test import LiveServerTestCase
from django.test.utils import override_settings

from splinter.browser import _DRIVERS
from splinter.element_list import ElementList
from splinter.exceptions import DriverNotFoundError

from selenium.common.exceptions import TimeoutException
from selenium.webdriver.support.ui import WebDriverWait
from selenium.webdriver.common.by import By
from selenium.webdriver.support import expected_conditions as EC
from selenium.webdriver.common.keys import Keys

from bluebottle.test.factory_models.projects import ProjectPhaseFactory, ProjectThemeFactory
from bluebottle.test.factory_models.utils import LanguageFactory


def css_dict(style):
    """
    Returns a dict from a style attribute value.

    Usage::

        >>> css_dict('width: 2.2857142857142856%; overflow: hidden;')
        {'overflow': 'hidden', 'width': '2.2857142857142856%'}

        >>> css_dict('width:2.2857142857142856%;overflow:hidden')
        {'overflow': 'hidden', 'width': '2.2857142857142856%'}

    """
    if not style:
        return {}

    try:
        return dict([(k.strip(), v.strip()) for k, v in [prop.split(':') for prop in style.rstrip(';').split(';')]])
    except ValueError, e:
        raise ValueError('Could not parse CSS: %s (%s)' % (style, e))


def BrowserExt(driver_name='firefox', url=None, wait_time=5, browser='firefox', desired_capabilities={}, *args, **kwargs):
    """
    Small helper to combine the correct webdriver with some additional methods without cloning the project.
    """
    try:
        driver_class = _DRIVERS[driver_name]
    except KeyError:
        raise DriverNotFoundError("No driver for %s" % driver_name)

    class DriverClassExt(driver_class):
        """
        This class is an extension that overrides certain functions to allow custom behaviour.
        """
        def visit(self, url):
            """
            Visit and wait for redirect. Also performs the redirect.
            """
            super(DriverClassExt, self).visit(url)
            
            if self.driver_name == 'PhantomJS':
                time.sleep(3) # Allow the page to load correctly.

                if self.status_code.code in [302, 301]:
                    loc = self.response.msg['Location']
                    redirect_url = urlparse.urlparse(loc)
                    parsed_url = urlparse.urlparse(self.request_url)
            
                    # Build new absolute URL.
                    absolute_url = urlparse.urlunparse([
                            redirect_url.scheme,
                            redirect_url.netloc,
                            redirect_url.path,
                            redirect_url.params,
                            redirect_url.query,
                            parsed_url.fragment
                            ])
                    self.visit(absolute_url)

    new_class = type('BrowserExt', (DriverClassExt, WebDriverAdditionMixin), {})

    if driver_name == 'PhantomJS':
        kwargs.update({'load_images': False})

    if driver_name=='remote':
        return new_class(url=url, browser=browser, wait_time=wait_time, **desired_capabilities)

    return new_class(*args, **kwargs)


class WebDriverAdditionMixin(object):
    """
    Additional helper methods for the web driver.
    """
    def fill_form_by_css(self, form, data):
        """
        Fills in a form by finding input elements by CSS.

        :param form: The form ``WebElement``.
        :param data: A dict in the form ``{'input css': 'value'}``.
        """

        if not isinstance(data, dict):
            raise RuntimeError('Argument data must be dict.')

        # Fill in the form.
        for css, val in data.items():
            form.find_by_css(css).first.fill(val)

    def fill_form_by_label(self, form, data):
        """
        Fills in a form by finding labels.

        NOTE: This function works best if you define all labels and input elements in your data.

        :param form: The form ``WebElement``.
        :param data: List of tuples in the form ``[('label', 'value'), ...]``. The value can also be a list if multiple
                     inputs are connected to a single label.

        Example::

            # ...
            self.fill_form_by_label(
                self.browser.find_by_tag('form'),
                [
                    ('Name', ['John', 'Doe']),
                    ('Email', 'johndoe@onepercentclub.com'),
                ]
            )

        """
        if not isinstance(data, list):
            raise RuntimeError('Argument data must be a list of tuples.')

        labels = form.find_by_tag('label')
        inputs = form.find_by_css('input, textarea, select')

        # Fill in the form. Keep an offset for if multiple inputs are used.
        offset = 0
        for label_text, values in data:
            if not isinstance(values, list):
                values = [values]

            for index, form_label in enumerate(labels):
                if form_label.text.strip('\r\n ') == label_text:
                    for i, val in enumerate(values):
                        offset += i

                        if val is None:
                            continue

                        form_input = inputs[index + offset]
                        form_input_tag_name = form_input.tag_name

                        if form_input_tag_name == 'input':
                            form_input_type = form_input['type']

                            if form_input_type == 'file':
                                #form_input.attach_file(val)
                                self.attach_file(form_input['name'], val)
                            elif form_input_type == 'checkbox':
                                if val:
                                    form_input.check()
                                else:
                                    form_input.uncheck()
                            elif form_input_type == 'radio':
                                radio_group = form_input['name']
                                self.choose(radio_group, val)
                            else:
                                form_input.fill(val)
                        elif form_input_tag_name == 'select':
                            # Workaround for form_input.select(val) which uses the name attribute to find the options.
                            # However, some select elements do not have a name attribute.
                            # TODO: Report issue found in Splinter 0.5.3
                            for option in form_input.find_by_tag('option'):
                                if option['value'] == val:
                                    option.click()
                                    break
                        else:
                            form_input.fill(val)
                    break

    def find_link_by_itext(self, text, exact=False):
        """
        Finds a link by text in a more robust way than the default method. Also allows for case sensitive and
        insensitive matches.

        :param text: The text to search for within a link element.
        :param exact: ``True`` if the match mut be an exact match. ``False`` (default) for case insensitive matches.

        :return: List of matching elements.
        """
        result = []
        for link in self.find_by_css('a, button, input[type="button"], input[type="submit"]'):
            if link.text == text or (not exact and link.text.lower() == text.lower()):
                result.append(link)
        return ElementList(result, find_by='link by itext', query=text)


class InitProjectDataMixin(object):

    def init_projects(self):
        """
        Set up some basic models needed for project creation.
        """
        phase_data = [{'id': 1, 'name': 'Plan - New', 'viewable': False},
                      {'id': 2, 'name': 'Plan - Submitted', 'viewable': False},
                      {'id': 3, 'name': 'Plan - Needs Work', 'viewable': False},
                      {'id': 4, 'name': 'Plan - Rejected', 'viewable': False},
                      {'id': 6, 'name': 'Plan - Accepted', 'viewable': True},
                      {'id': 5, 'name': 'Campaign', 'viewable': True},
                      {'id': 7, 'name': 'Stopped', 'viewable': False},
                      {'id': 8, 'name': 'Done - Complete', 'viewable': True},
                      {'id': 9, 'name': 'Done - Incomplete', 'viewable': True}]

        theme_data = [{'id': 1, 'name': 'Education'},
                      {'id': 2, 'name': 'Environment'},
                      {'id': 3, 'name': 'Health'}]

        language_data = [{'id': 1, 'code': 'en', 'language_name': 'English', 'native_name': 'English'},
                         {'id': 2, 'code': 'nl', 'language_name': 'Dutch', 'native_name': 'Nederlands'}]

        for phase in phase_data:
            ProjectPhaseFactory.create(**phase)

        for theme in theme_data:
            ProjectThemeFactory.create(**theme)

        for language in language_data:
            LanguageFactory.create(**language)


RUN_LOCAL = os.environ.get('RUN_TESTS_LOCAL') == 'False'

if RUN_LOCAL:
    # could add Chrome, PhantomJS etc... here
    browsers = ['Firefox']
else:
    from sauceclient import SauceClient
    USERNAME = os.environ.get('SAUCE_USERNAME')
    ACCESS_KEY = os.environ.get('SAUCE_ACCESS_KEY')
    sauce = SauceClient(USERNAME, ACCESS_KEY)


@override_settings(DEBUG=True)
class SeleniumTestCase(LiveServerTestCase):
    """
    Selenium test cases should inherit from this class.

    Wrapper around ``LiveServerTestCase`` to provide a standard browser instance. In addition it performs some tests to
    make sure all settings are correct.
    """

    @classmethod
    def setUpClass(cls):
        """
        Prepare the test class rather then doing this for every individual test.
        """
        if not hasattr(settings, 'SELENIUM_WEBDRIVER'):
            raise ImproperlyConfigured('Define SELENIUM_WEBDRIVER in your settings.py.')

        if settings.SELENIUM_WEBDRIVER == 'remote':

            name = 'Manual test run'
            caps = {'platform': 'Linux', 'browserName': 'chrome', 'version': '35'}

            if 'TRAVIS_BUILD_NUMBER' in os.environ:
                name = 'Build ' + os.environ['TRAVIS_BUILD_NUMBER']
                if 'TRAVIS_PULL_REQUEST' in os.environ:
                    name = 'Pull Request #' + os.environ['TRAVIS_PULL_REQUEST']
                caps['name'] = name
                caps['tunnel-identifier'] = os.environ['TRAVIS_JOB_NUMBER']
                caps['build'] = os.environ['TRAVIS_BUILD_NUMBER']
                caps['tags'] = ['Travis', 'CI']

            username = os.environ.get('SAUCE_USERNAME')
            access_key = os.environ.get('SAUCE_ACCESS_KEY')
            sauce_url = "http://%s:%s@ondemand.saucelabs.com:80/wd/hub"
            url = sauce_url % (username, access_key)

            cls.browser = BrowserExt(driver_name='remote', url=url, browser='chrome',
                                     wait_time=10, desired_capabilities=caps)
<<<<<<< HEAD

=======
>>>>>>> 4a430be7
        else:
            cls.browser = BrowserExt(settings.SELENIUM_WEBDRIVER, wait_time=10)

        cls.browser.driver.implicitly_wait(10)
        cls.browser.driver.set_page_load_timeout(10)
<<<<<<< HEAD
=======

>>>>>>> 4a430be7
        super(SeleniumTestCase, cls).setUpClass()

    @classmethod
    def tearDownClass(cls):
        cls.browser.quit()
        super(SeleniumTestCase, cls).tearDownClass()

    def _post_teardown(self):
        """
        Allow PhantomJS to close down properly after a test. It can still perform requests after the last test statement
        was made. 
        """
        time.sleep(3)

        super(SeleniumTestCase, self)._post_teardown()

    def login(self, username, password):
        """
        Perform login operation on the website.

        :param username: The user's email address.
        :param password: The user's password
        :return: ``True`` if login was successful.
        """
        self.visit_homepage()

        # Find the link to the signup button page and click it.
        self.browser.find_link_by_itext('log in').first.click()

        # Validate that we are on the intended page.
        if not self.browser.is_text_present('LOG IN', wait_time=10):
            return False

        # Fill in details.
        self.browser.fill('username', username)
        self.browser.fill('password', password)

        self.browser.find_by_value('Login').first.click()

        return self.browser.is_text_present('PROFILE', wait_time=10)

    def visit_path(self, path, lang_code=None):
        """
        Visits a relative path of the website.

        :param path: The relative URL path.
        :param lang_code: A two letter language code as used in the URL.
        """
        if lang_code is None:
            lang_code = 'en'

        if path and not path.startswith('#!'):
            path = '#!%s' % path

        # Open the homepage (always the starting point), in English.
        return self.browser.visit('%(url)s/%(lang_code)s/%(path)s' % {
            'url': self.live_server_url,
            'lang_code': lang_code,
            'path': path
        })        

    def visit_homepage(self, lang_code=None):
        """
        Convenience function to open the homepage.

        :param lang_code: A two letter language code as used in the URL.
        :return: ``True`` if the homepage could be visited.
        """
        
        self.visit_path('', lang_code)

        # Check if the homepage opened, and the dynamically loaded content appeared.
        return self.browser.is_text_present('2013 Bluebottle', wait_time=10)

    def assertDatePicked(self):
        # Focus input to make the date picker popup open
        self.scroll_to_by_css(".hasDatepicker").send_keys(Keys.NULL)

        # Wait for date picker popup
        self.assertTrue(self.browser.is_element_present_by_css("#ui-datepicker-div"))

        # Click Next to get a date in the future
        self.assert_css('[title=Next]')
        
        # store the current month
        thisMonth = int(self.browser.find_by_css('.ui-datepicker-month option[selected]').value)
        
        # Click through to the next month
        self.scroll_to_and_click_by_css('[title=Next]')

        # Wait until the new month loads - 0 == January
        nextMonth = (0 if thisMonth == 11 else thisMonth+1)
        self.assert_css('.ui-datepicker-month option[value="{0}"][selected]'.format(nextMonth))

        # Select the 10th day
        self.browser.find_link_by_text("10").first.click()

    def scroll_to_by_css(self, selector):
        element = self.wait_for_element_css(selector)

        if element:
            y = int(element.location['y']) - 100
            x = int(element.location['x'])
            self.browser.execute_script("window.scrollTo(%s,%s)" % (x, y))

        return element

    def scroll_to_and_click_by_css(self, selector):
        element = self.scroll_to_by_css(selector);
        
        if element:
            element.click()
            return True
        else:
            return False

    def scroll_to_and_fill_by_css(self, selector, text):
        element = self.scroll_to_by_css(selector);

        if element:
            element.send_keys(text)
            return True
        else:
            return False
            
    # This function isn't very useful when the element is fading in with JS/CSS.
    # It is probably better to use the assert_css function below which also takes a timeout but 
    # will not assert true until the element is fully visible, eg opacity is also 1.
    def wait_for_element_css(self, selector, timeout=10):
        wait = WebDriverWait(self.browser.driver, timeout)
        try:
            element = wait.until(EC.visibility_of_element_located((By.CSS_SELECTOR, selector)))

            return element
        except TimeoutException:
            return None

    def is_visible(self, selector, timeout=10):
        return not self.wait_for_element_css(selector, timeout) is None

    def assert_css(self, selector, wait_time=10):
        return self.assertTrue(self.browser.is_element_present_by_css(selector, wait_time=wait_time) )

    def assert_text(self, text, wait_time=10):
        return self.assertTrue(self.browser.is_text_present(text, wait_time=wait_time) )<|MERGE_RESOLUTION|>--- conflicted
+++ resolved
@@ -286,19 +286,12 @@
 
             cls.browser = BrowserExt(driver_name='remote', url=url, browser='chrome',
                                      wait_time=10, desired_capabilities=caps)
-<<<<<<< HEAD
-
-=======
->>>>>>> 4a430be7
         else:
             cls.browser = BrowserExt(settings.SELENIUM_WEBDRIVER, wait_time=10)
 
         cls.browser.driver.implicitly_wait(10)
         cls.browser.driver.set_page_load_timeout(10)
-<<<<<<< HEAD
-=======
-
->>>>>>> 4a430be7
+
         super(SeleniumTestCase, cls).setUpClass()
 
     @classmethod
