import json
from builtins import object
from builtins import str
from contextlib import contextmanager
from importlib import import_module

from bs4 import BeautifulSoup
from django.conf import settings
from django.contrib.auth.models import Group, Permission
from django.core import mail
from django.core.serializers.json import DjangoJSONEncoder
from django.db import connection
from django.test import TestCase, SimpleTestCase, Client
from django.test.utils import override_settings
from django_webtest import WebTestMixin
from munch import munchify
from rest_framework import status
from rest_framework.relations import RelatedField
from rest_framework.settings import api_settings
from rest_framework.test import APIClient as RestAPIClient
from tenant_schemas.middleware import TenantMiddleware
from tenant_schemas.utils import get_tenant_model
from webtest import Text

from celery.contrib.testing.worker import start_worker

from bluebottle.celery import app
from bluebottle.clients import properties
from bluebottle.fsm.effects import TransitionEffect
from bluebottle.fsm.state import TransitionNotPossible
from bluebottle.members.models import MemberPlatformSettings
from bluebottle.test.factory_models.accounts import BlueBottleUserFactory
from bluebottle.test.factory_models.utils import LanguageFactory
from bluebottle.utils.models import Language


def css_dict(style):
    """
    Returns a dict from a style attribute value.

    Usage::

        >>> css_dict('width: 2.2857142857142856%; overflow: hidden;')
        {'overflow': 'hidden', 'width': '2.2857142857142856%'}

        >>> css_dict('width:2.2857142857142856%;overflow:hidden')
        {'overflow': 'hidden', 'width': '2.2857142857142856%'}

    """
    if not style:
        return {}

    try:
        return dict([(k.strip(), v.strip()) for k, v in
                     [prop.split(':') for prop in
                      style.rstrip(';').split(';')]])
    except ValueError as e:
        raise ValueError('Could not parse CSS: %s (%s)' % (style, e))


class InitProjectDataMixin(object):
    def init_projects(self):
        from django.core import management

        """
        Set up some basic models needed for project creation.
        """
        management.call_command('loaddata', 'themes.json', verbosity=0)
        management.call_command('loaddata', 'skills.json', verbosity=0)

        Language.objects.all().delete()

        language_data = [{'code': 'en', 'language_name': 'English',
                          'default': True,
                          'native_name': 'English'},
                         {'code': 'nl', 'language_name': 'Dutch',
                          'native_name': 'Nederlands'}]

        self.project_status = {}

        for language in language_data:
            LanguageFactory.create(**language)


class ApiClient(RestAPIClient):
    tm = TenantMiddleware()
    renderer_classes_list = api_settings.TEST_REQUEST_RENDERER_CLASSES
    default_format = api_settings.TEST_REQUEST_DEFAULT_FORMAT

    def __init__(self, tenant, enforce_csrf_checks=False, **defaults):
        super(ApiClient, self).__init__(enforce_csrf_checks, **defaults)

        self.tenant = tenant

        self.renderer_classes = {}
        for cls in self.renderer_classes_list:
            self.renderer_classes[cls.format] = cls

    def get(self, path, data=None, **extra):
        if 'token' in extra:
            extra['HTTP_AUTHORIZATION'] = extra['token']
            del extra['token']

        if 'HTTP_HOST' not in extra:
            extra['HTTP_HOST'] = self.tenant.domain_url

        return super(ApiClient, self).get(path, data=data, **extra)

    def post(self, path, data=None, format='json', content_type=None, **extra):
        if 'token' in extra:
            extra['HTTP_AUTHORIZATION'] = extra['token']
            del extra['token']

        if 'HTTP_HOST' not in extra:
            extra['HTTP_HOST'] = self.tenant.domain_url

        return super(ApiClient, self).post(
            path, data=data, format=format, content_type=content_type, **extra)

    def put(self, path, data=None, format='json', content_type=None, **extra):
        if 'token' in extra:
            extra['HTTP_AUTHORIZATION'] = extra['token']
            del extra['token']

        if 'HTTP_HOST' not in extra:
            extra['HTTP_HOST'] = self.tenant.domain_url

        return super(ApiClient, self).put(
            path, data=data, format=format, content_type=content_type, **extra)

    def patch(self, path, data=None, format='json', content_type=None, **extra):
        if 'token' in extra:
            extra['HTTP_AUTHORIZATION'] = extra['token']
            del extra['token']

        if 'HTTP_HOST' not in extra:
            extra['HTTP_HOST'] = self.tenant.domain_url

        return super(ApiClient, self).patch(
            path, data=data, format=format, content_type=content_type, **extra)

    def delete(self, path, data=None, format='json', content_type=None,
               **extra):
        if 'token' in extra:
            extra['HTTP_AUTHORIZATION'] = extra['token']
            del extra['token']

        if 'HTTP_HOST' not in extra:
            extra['HTTP_HOST'] = self.tenant.domain_url

        return super(ApiClient, self).delete(
            path, data=data, format=format, content_type=content_type, **extra)


@override_settings(DEBUG=True)
class BluebottleTestCase(InitProjectDataMixin, TestCase):
    def setUp(self):
        self.client = ApiClient(self.__class__.tenant)

    def included_by_type(self, response, type):
        included = response.json()['included']
        return [include for include in included if include['type'] == type]

    @classmethod
    def setUpClass(cls):
        super(BluebottleTestCase, cls).setUpClass()
        cls.tenant = get_tenant_model().objects.get(schema_name='test')
        connection.set_tenant(cls.tenant)


class APITestCase(BluebottleTestCase):
    """
    Specialised testcase for testing JSON-API endpoints.

    When testing detail endpoints, make sure `self.model` points to a correct model.

    For doing updates and creates, make sure that `self.serializer` points to the correct serializer,
    and set the correct data in `self.default`

    class ModelListViewAPITestCase(APITestCase):
        def setUp(self):
            super().setUp()

            self.url = reverse('<some-url-name>')
            self.serializer = SomeSerializerClass
            self.factory = SomeFactory

            self.defaults = {
                <attrbutes-and-relationships
            }

            self.fields = [... <list-of-relevant-fields>]


        def test_create_complete(self):
            self.perform_create(user=self.user)
            self.assertStatus(status.HTTP_201_CREATED)
            self.assertIncluded('some-related-field')
            self.assertIncluded('some-related-field')
    """

    factories = [BlueBottleUserFactory]

    def setUp(self):
        super().setUp()
        self.user = BlueBottleUserFactory.create()
        self.client = JSONAPITestClient()

    def perform_get(self, user=None):
        """
        Perform a get request and save the result in `self.response`

        If `user` is None, perform an anoymous request
        """
        self.user = user
        self.response = self.client.get(
            self.url,
            user=user
        )

    def perform_update(self, to_change=None, user=None):
        """
        Perform a put request and save the result in `self.response`

        `to_change` should be a dictionary of fields to update

        If `user` is None, perform an anoymous request
        """
        data = {
            'type': self.serializer.JSONAPIMeta.resource_name,
            'id': str(self.model.pk),
            'attributes': {},
            'relationships': {}
        }

        for (field, value) in to_change.items():
            if isinstance(self.serializer().get_fields()[field], RelatedField):
                data['relationships'][field] = {
                    'data': {
                        'id': value.pk,
                        'type': value.JSONAPIMeta.resource_name
                    }
                }
            else:
                data['attributes'][field] = value

        self.response = self.client.patch(
            self.url,
            json.dumps({'data': data}, cls=DjangoJSONEncoder),
            user=user
        )

        if self.response.status_code == status.HTTP_200_OK:
            self.model.refresh_from_db()

    def perform_create(self, user=None, data=None):
        """
        Perform a put request and save the result in `self.response`

        `data` should be a json api structure containing the data for the new object
        `self.model` will point to the newly created model

        If `user` is None, perform an anonymous request
        """
        if data is None:
            data = self.data

        self.response = self.client.post(
            self.url,
            json.dumps(data, cls=DjangoJSONEncoder),
            user=user
        )

        if (
            self.response.status_code == status.HTTP_201_CREATED and
            hasattr(self.serializer.Meta, 'model')
        ):
            self.model = self.serializer.Meta.model.objects.get(pk=self.response.json()['data']['id'])

    def perform_delete(self, user=None):
        """
        Perform a delete request and save the result in `self.response`

        If `user` is None, perform an anoymous request
        """
        self.response = self.client.delete(
            self.url,
            user=user
        )

    def loadLinkedRelated(self, relationship, user=None):
        """
        Load a related view, and return the response data
        """
        user = user or self.user
        url = self.response.json()['data']['relationships'][relationship]['links']['related']
        response = self.client.get(
            url,
            user=user
        )
        return response.json()['data']

    @contextmanager
    def closed_site(self):
        """
        Context manager that will make the platform closed, so that scenarios on closed platforms can
        be tested
        """
        group = Group.objects.get(name='Anonymous')
        model_name = self.serializer.Meta.model._meta.model_name
        try:
            MemberPlatformSettings.objects.update(closed=True)
            group = Group.objects.get(name='Anonymous')
            try:
                group.permissions.remove(
                    Permission.objects.get(codename='api_read_{}'.format(model_name))
                )
            except Permission.DoesNotExist:
                pass

            yield
        finally:
            MemberPlatformSettings.objects.update(closed=False)

    def assertStatus(self, status):
        """
        Assert that the status code of the reponse is as expected
        """
        self.assertEqual(self.response.status_code, status)

    def assertTotal(self, count):
        """
        Assert that total the number of found objects is the same as expected
        """
        if 'meta' in self.response.json():
            if 'count' in self.response.json()['meta']:
                self.assertEqual(self.response.json()['meta']['count'], count)
            else:
                self.assertEqual(self.response.json()['meta']['pagination']['count'], count)
        else:
            self.assertEqual(len(self.response.json()['data']), count)

    def assertPages(self, num_pages):
        """
        Assert that total the number of found objects is the same as expected
        """
        self.assertEqual(self.response.json()['meta']['pagination']['pages'], num_pages)

    def assertSize(self, size):
        self.assertEqual(len(self.response.json()['data']), size)

    def assertIncluded(self, included, model=None):
        """
        Assert that a resource with type `included` is included in the response
        """
        included_resources = [
            {'type': inc['type'], 'id': inc['id']}
            for inc in self.response.json()['included']
        ]
        parts = included.split('.')

        relationship = self.response.json()['data']['relationships'][parts[0]]['data']

        try:
            for part in parts[1:]:
                included = [
                    resource for resource in self.response.json()['included']
                    if resource['id'] == relationship['id'] and resource['type'] == relationship['type']
                ][0]
                relationship = included['relationships'][part]['data']
        except IndexError:
            return self.fail('Included relation not found')

        self.assertTrue(
            {'type': relationship['type'], 'id': str(model.pk) if model else relationship['id']}
            in included_resources
        )

    def assertNotIncluded(self, included):
        """
        Assert that a resource with type `included` is NOT included in the response
        """
        if 'included' not in self.response.json():
            return

        included_types = [
            inc['type'] for inc in self.response.json()['included']
        ]

        self.assertTrue(
            included not in included_types
        )

<<<<<<< HEAD
    def get_included(self, relationship):
        relations = []
        for resource in self.response.json()['data']:
            relations.append(resource['relationships'][relationship]['data'])

        return [
            included for included in self.response.json()['included']
            if {'type': included['type'], 'id': included['id']} in relations
        ]

    def assertRelationship(self, relation, models=None):
=======
    def assertRelationship(self, relation, models=None, data=None):
>>>>>>> fb607c17
        """
        Assert that a resource with `relation` is linked in the response
        """
        data = data or self.response.json()['data']

        if isinstance(data, (tuple, list)):
            for resource in data:
                self.assertRelationship(relation, models, resource)
        else:
            self.assertTrue(relation in data['relationships'])

            if models:
                relation_data = data['relationships'][relation]['data']
                if not isinstance(relation_data, (tuple, list)):
                    relation_data = (relation_data, )

                ids = [resource['id'] for resource in relation_data]
                for model in models:
                    self.assertTrue(
                        str(model.pk) in ids
                    )

    def assertNoRelationship(self, relation):
        self.assertFalse(relation in self.response.json()['data']['relationships'])

    def assertObjectList(self, data, models=None):
        if models:
            ids = [resource['id'] for resource in data]
            for model in models:
                self.assertTrue(
                    str(model.pk) in ids
                )

    def assertAttribute(self, attr, value=None):
        """
        Assert that an attriubte `attr` has `value`
        """
        data = self.response.json()['data']
        if isinstance(data, (tuple, list)):
            for resource in data:
                self.assertTrue(attr in resource['attributes'])

        else:
            self.assertTrue(attr in data['attributes'])

        if value:
            self.assertEqual(getattr(self.model, attr.replace('-', '_')), value)

    def assertNoAttribute(self, attr):
        """
        Assert that there is no attriubte `attr`
        """
        data = self.response.json()['data']
        if isinstance(data, (tuple, list)):
            for resource in data:
                self.assertTrue(attr not in resource['attributes'])

        else:
            self.assertTrue(attr not in data['attributes'])

    def assertPermission(self, permission, value):
        """
        Assert that there is no attriubte `attr`
        """
        self.assertEqual(self.response.json()['data']['meta']['permissions'][permission], value)

    def assertTransition(self, transition):
        """
        Assert that it is possible to perform the transition with the name `transition`
        """
        self.assertIn(
            transition,
            [trans['name'] for trans in self.response.json()['data']['meta']['transitions']]
        )

    def assertMeta(self, attr, expected=None, data=None):
        """
        Assert that `attr` is present in the resource's meta

        """
        data = data or self.response.json()['data']

        if isinstance(data, (tuple, list)):
            for resource in data:
                self.assertMeta(attr, expected, resource)
        else:
            if expected:
                self.assertEqual(
                    data['meta'][attr],
                    expected
                )
            else:
                self.assertTrue(attr in data['meta'])

    def assertHasError(self, field, message):
        """
        Assert that the response has an error on `field` with `message`

        """
        for error in self.response.json()['data']['meta']['errors']:
            if error['source']['pointer'] == '/data/attributes/{}'.format(field):
                if error['title'] == message:
                    return
                else:
                    self.fail(
                        '"{}" does not match the error message "{}"'.format(
                            error['title'], message
                        )
                    )
        self.fail(
            '{} does not contain an error for "{}"'.format(
                self.response.json()['data']['meta']['errors'], field
            )
        )

    def assertRequired(self, field):
        """
        Assert that the resources has a missing field

        """
        error_fields = [
            error['source']['pointer'].split('/')[-1]
            for error in self.response.json()['data']['meta']['required']
        ]
        self.assertIn(field, error_fields)

    @property
    def data(self):
        """
        randomly generated data that can be used to perform creates
        """
        data = {
            'type': self.serializer.JSONAPIMeta.resource_name,
            'attributes': {},
            'relationships': {}
        }

        for field in self.fields:
            if field in self.defaults:
                value = self.defaults[field]
            else:
                try:
                    factory_field = getattr(self.factory, field)
                    try:
                        value = factory_field.generate()
                    except AttributeError:
                        value = factory_field.function(len(self.factory._meta.model.objects.all()))
                except AttributeError:
                    value = None

            if isinstance(self.serializer().get_fields()[field], RelatedField):
                try:
                    serializer_name = self.serializer.included_serializers[field]
                    (module, cls_name) = serializer_name.rsplit('.', 1)
                    resource_name = getattr(import_module(module), cls_name).JSONAPIMeta.resource_name
                except KeyError:
                    model = getattr(self.serializer.Meta.model, 'accepted_invite').get_queryset().model
                    resource_name = model.JSONAPIMeta.resource_name

                data['relationships'][field] = {
                    'data': {
                        'id': value.pk,
                        'type': resource_name
                    } if value else None
                }
            else:
                data['attributes'][field] = value

        return {'data': data}


class StateMachineTestCase(BluebottleTestCase):
    def setUp(self):
        super().setUp()

    def create(self):
        self.model = self.factory.create(**self.defaults)

    def assertTransition(self, name, user):
        error = None
        transition = None
        status = self.model.status

        try:
            transition = getattr(self.model.states, name)
        except AttributeError:
            error = '{} has no transition "{}'.format(
                self.model.states, name
            )

        if transition:
            try:
                transition(user=user)
            except TransitionNotPossible as e:
                error = 'Transition "{}" not available for user {}: {}'.format(
                    name, user, e
                )

        self.model.status = status

        if error:
            self.fail(error)

    def assertNoTransition(self, name, user):
        error = None
        transition = None
        status = self.model.status

        try:
            transition = getattr(self.model.states, name)
        except AttributeError:
            error = '{} has no transition "{}'.format(
                self.model.states, name
            )
        if transition:
            try:
                transition(user=user)

                error = 'Transition "{}" is available for user {}, but should not be'.format(
                    name, user
                )
            except TransitionNotPossible:
                pass

        self.model.status = status

        if error:
            self.fail(error)


class TriggerTestCase(BluebottleTestCase):
    def create(self):
        self.model = self.factory.create(**self.defaults)

    @contextmanager
    def execute(self, user=None, **kwargs):
        try:
            self.effects = self.model.execute_triggers(user=user, **kwargs)
            yield self.effects
        finally:
            self.effects = None

    def _hasTransitionEffect(self, transition, model=None):
        if not model:
            model = self.model

        return TransitionEffect(transition)(model) in self.effects

    def _hasEffect(self, effect_cls, model=None):
        if not model:
            model = self.model

        for effect in self.effects:
            if effect == effect_cls(model):
                return effect

    def assertTransitionEffect(self, transition, model=None):
        if not self._hasTransitionEffect(transition, model):
            self.fail('Transition effect "{}" not triggered'.format(transition))

    def assertNoTransitionEffect(self, transition, model=None):
        if self._hasTransitionEffect(transition, model):
            self.fail('Transition effect "{}" triggered'.format(transition))

    def assertEffect(self, effect_cls, model=None):
        effect = self._hasEffect(effect_cls, model)
        if not effect:
            self.fail('Transition effect "{}" not triggered'.format(effect_cls))
        return effect

    def assertNoEffect(self, effect_cls, model=None):
        if self._hasEffect(effect_cls, model):
            self.fail('Transition effect "{}" triggered'.format(effect_cls))

    def assertNotificationEffect(self, message_cls, recipients=None):
        for effect in self.effects:
            if hasattr(effect, 'message') and effect.message == message_cls:
                if recipients:
                    self.assertEqual(
                        set(recipients), set(effect.message(effect.instance).get_recipients())
                    )

                return effect.message

        self.fail('Notification effect "{}" not triggered'.format(message_cls))

    def assertNoNotificationEffect(self, message_cls, model=None):
        for effect in self.effects:
            if hasattr(effect, 'message') and effect.message == message_cls:
                self.fail(
                    'Notification effect "{}" triggered but is should not be triggered'.format(
                        message_cls
                    )
                )


class NotificationTestCase(BluebottleTestCase):

    def create(self, **kwargs):
        self.message = self.message_class(self.obj, **kwargs)

    @property
    def _html(self):
        return BeautifulSoup(self.message.get_content_html(
            self.message.get_recipients()[0]), 'html.parser'
        )

    def assertRecipients(self, recipients):
        if recipients != self.message.get_recipients():
            self.fail("Recipients did not match: '{}' != '{}'".format(
                recipients, self.message.get_recipients())
            )

    def assertSubject(self, subject):
        if subject != self.message.generic_subject:
            self.fail("Subject did not match: '{}' != '{}'".format(
                subject, self.message.generic_subject)
            )

    def assertBodyContains(self, text):
        self.assertHtmlBodyContains(text)
        self.assertTextBodyContains(text)

    def assertTextBodyContains(self, text):
        if text not in self.text_content:
            self.fail("Text body does not contain '{}'".format(text))

    def assertHtmlBodyContains(self, text):
        if text not in self.html_content:
            self.fail("HTML body does not contain '{}'".format(text))

    @property
    def text_content(self):
        return self.message.get_content_text(self.message.get_recipients()[0])

    @property
    def html_content(self):
        return self.message.get_content_html(self.message.get_recipients()[0])

    def assertActionLink(self, url):
        link = self._html.find_all('a', {'class': 'action-email'})[0]
        if url != link['href']:
            self.fail("Action link did not match: '{}' != '{}'".format(
                url, link['href'])
            )

    def assertActionTitle(self, title):
        link = self._html.find_all('a', {'class': 'action-email'})[0]
        if title != link.string:
            self.fail("Action title did not match: '{}' != '{}'".format(
                title, link.string)
            )


class BluebottleAdminTestCase(WebTestMixin, BluebottleTestCase):
    """
    Set-up webtest so we can do admin tests.
    e.g.
    payout_url = reverse('admin:payouts_projectpayout_changelist')
    response = self.app.get(payout_url, user=self.superuser)
    """

    def setUp(self):
        self.app.extra_environ['HTTP_HOST'] = str(self.tenant.domain_url)
        self.superuser = BlueBottleUserFactory.create(is_staff=True, is_superuser=True)
        self.staff_member = BlueBottleUserFactory.create(is_staff=True)
        staff = Group.objects.get(name='Staff')
        staff.user_set.add(self.staff_member)
        mail.outbox = []

    def get_csrf_token(self, response):
        csrf = 'name="csrfmiddlewaretoken" value="'
        start = response.content.decode().find(csrf) + len(csrf)
        end = response.content.decode().find('"', start)
        return response.content[start:end].decode()

    def admin_add_inline_form_entry(self, form, inlines):
        fields = [field for field in form.fields.items()]
        number = form['{}-TOTAL_FORMS'.format(inlines)].value
        form['{}-TOTAL_FORMS'.format(inlines)] = int(number) + 1
        for field in fields:
            if field[0].startswith('{}-__prefix__-'.format(inlines)):
                name = field[0].replace('__prefix__', str(number))
                new = Text(form, 'input', name, None)
                form.fields[name] = [new]


@override_settings(
    CELERY_ALWAYS_EAGER=True,
    CELERY_EAGER_PROPAGATES_EXCEPTIONS=True
)
class CeleryTestCase(SimpleTestCase):
    databases = '__all__'

    factories = [BlueBottleUserFactory]

    def tearDown(self):
        for factory in self.factories:
            factory._meta.model.objects.all().delete()

    @classmethod
    def setUpClass(cls):
        from celery.contrib.testing.tasks import ping  # noqa

        app.conf.task_always_eager = False
        cls.celery_worker = start_worker(app, perform_ping_check=False)
        cls.celery_worker.__enter__()

        super().setUpClass()

    @classmethod
    def tearDownClass(cls):
        cls.celery_worker.__exit__(None, None, None)
        app.conf.task_always_eager = True
        super().tearDownClass()


class SessionTestMixin(object):
    def create_session(self):
        settings.SESSION_ENGINE = 'django.contrib.sessions.backends.file'
        engine = import_module(settings.SESSION_ENGINE)
        store = engine.SessionStore()
        store.save()
        self.session = store
        self.client.cookies[settings.SESSION_COOKIE_NAME] = store.session_key
        self.addCleanup(self._clear_session)

    def _clear_session(self):
        self.session.flush()


class FsmTestMixin(object):
    def pass_method(self, transaction):
        pass

    def create_status_response(self, status='AUTHORIZED', payments=None,
                               totals=None):
        if payments is None:
            payments = [{
                'id': 123456789,
                'paymentMethod': 'MASTERCARD',
                'authorization': {'status': status,
                                  'amount': {'value': 1000, '_currency': 'EUR'}}
            }]

        default_totals = {
            'totalRegistered': 1000,
            'totalShopperPending': 0,
            'totalAcquirerPending': 0,
            'totalAcquirerApproved': 0,
            'totalCaptured': 0,
            'totalRefunded': 0,
            'totalChargedback': 0
        }

        if totals is not None:
            default_totals.update(totals)

        return munchify({
            'payment': munchify(payments),
            'approximateTotals': munchify(default_totals)
        })

    def assert_status(self, instance, new_status):
        try:
            instance.refresh_from_db()
        except AttributeError:
            pass

        self.assertEqual(instance.status, new_status,
                         '{0} should change to {1} not {2}'.format(
                             instance.__class__.__name__, new_status,
                             instance.status))


class override_properties(object):
    def __init__(self, **kwargs):
        self.properties = kwargs

    def __enter__(self):
        self.old_properties = properties.tenant_properties
        properties.tenant_properties = self.properties

    def __exit__(self, *args):
        properties.tenant_properties = self.old_properties


class JSONAPITestClient(Client):

    def patch(self, path, data='',
              content_type='application/vnd.api+json',
              follow=False, secure=False, **extra):
        return super(JSONAPITestClient, self).patch(path, data, content_type, follow, secure, **extra)

    def put(self, path, data='',
            content_type='application/vnd.api+json',
            follow=False, secure=False, **extra):
        return super(JSONAPITestClient, self).put(path, data, content_type, follow, secure, **extra)

    def post(self, path, data='',
             content_type='application/vnd.api+json',
             follow=False, secure=False, **extra):
        return super(JSONAPITestClient, self).post(path, data, content_type, follow, secure, **extra)

    def generic(self, method, path, data='',
                content_type='application/vnd.api+json',
                secure=False, user=None, **extra):
        if user:
            extra['HTTP_AUTHORIZATION'] = "JWT {0}".format(user.get_jwt_token())
        return super(JSONAPITestClient, self).generic(method, path, data, content_type, secure, **extra)


def get_first_included_by_type(response, type):
    included = response.json()['included']
    return [include for include in included if include['type'] == type][0]<|MERGE_RESOLUTION|>--- conflicted
+++ resolved
@@ -391,7 +391,6 @@
             included not in included_types
         )
 
-<<<<<<< HEAD
     def get_included(self, relationship):
         relations = []
         for resource in self.response.json()['data']:
@@ -402,10 +401,7 @@
             if {'type': included['type'], 'id': included['id']} in relations
         ]
 
-    def assertRelationship(self, relation, models=None):
-=======
     def assertRelationship(self, relation, models=None, data=None):
->>>>>>> fb607c17
         """
         Assert that a resource with `relation` is linked in the response
         """
