--- conflicted
+++ resolved
@@ -357,20 +357,6 @@
             {'type': inc['type'], 'id': inc['id']}
             for inc in self.response.json()['included']
         ]
-<<<<<<< HEAD
-        if isinstance(self.response.json()['data'], (list, tuple)):
-            relationship = [
-                resource['relationships'][included]['data'] for resource in self.response.json()['data']
-            ]
-        else:
-            relationship = [self.response.json()['data']['relationships'][included]['data']]
-
-        for rel in relationship:
-            self.assertTrue(
-                {'type': rel['type'], 'id': str(model.pk) if model else rel['id']}
-                in included_resources
-            )
-=======
         parts = included.split('.')
 
         relationship = self.response.json()['data']['relationships'][parts[0]]['data']
@@ -389,7 +375,6 @@
             {'type': relationship['type'], 'id': str(model.pk) if model else relationship['id']}
             in included_resources
         )
->>>>>>> cff7ae26
 
     def assertNotIncluded(self, included):
         """
