--- conflicted
+++ resolved
@@ -236,7 +236,18 @@
                              instance.status))
 
 
-<<<<<<< HEAD
+class override_properties():
+    def __init__(self, **kwargs):
+        self.properties = kwargs
+
+    def __enter__(self):
+        self.old_properties = properties.tenant_properties
+        properties.tenant_properties = self.properties
+
+    def __exit__(self, *args):
+        properties.tenant_properties = self.old_properties
+
+
 class JSONAPITestClient(Client):
 
     def patch(self, path, data='',
@@ -265,16 +276,4 @@
 
 def get_included(response, type):
     included = response.json()['included']
-    return [include for include in included if include['type'] == type][0]
-=======
-class override_properties():
-    def __init__(self, **kwargs):
-        self.properties = kwargs
-
-    def __enter__(self):
-        self.old_properties = properties.tenant_properties
-        properties.tenant_properties = self.properties
-
-    def __exit__(self, *args):
-        properties.tenant_properties = self.old_properties
->>>>>>> 3dc44fc2
+    return [include for include in included if include['type'] == type][0]