--- conflicted
+++ resolved
@@ -419,16 +419,8 @@
             self.fail('Transition effect "{}" triggered'.format(transition))
 
     def assertEffect(self, effect_cls, model=None):
-<<<<<<< HEAD
         if not self._hasEffect(effect_cls, model):
             self.fail('Transition effect "{}" not triggered'.format(effect_cls))
-=======
-        effect = self._hasEffect(effect_cls, model)
-        if not effect:
-            self.fail('Transition effect, "{}" not triggered'.format(effect_cls))
->>>>>>> a16b636d
-
-        return effect
 
     def assertNoEffect(self, effect_cls, model=None):
         if self._hasEffect(effect_cls, model):
