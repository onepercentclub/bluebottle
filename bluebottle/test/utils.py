--- conflicted
+++ resolved
@@ -347,11 +347,7 @@
         self.wait_for_element_css("a[name=login]", timeout=wait_time)
         self.scroll_to_and_click_by_css("a[name=login]")
 
-<<<<<<< HEAD
-        return self.wait_for_element_css('.nav-member', timeout=wait_time)
-=======
         return self.wait_for_element_css(".nav-member", timeout=wait_time)
->>>>>>> 072ae630
 
     def logout(self):
         self.visit_path("/logout")
