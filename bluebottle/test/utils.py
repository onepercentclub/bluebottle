import json
from builtins import object
from builtins import str
from contextlib import contextmanager
from importlib import import_module

from bs4 import BeautifulSoup
from django.conf import settings
from django.contrib.auth.models import Group, Permission
from django.core import mail
from django.core.serializers.json import DjangoJSONEncoder
from django.db import connection
from django.test import TestCase, SimpleTestCase, Client
from django.test.utils import override_settings
from django_webtest import WebTestMixin
from munch import munchify
from rest_framework import status
from rest_framework.relations import RelatedField
from rest_framework.settings import api_settings
from rest_framework.test import APIClient as RestAPIClient
from tenant_schemas.middleware import TenantMiddleware
from tenant_schemas.utils import get_tenant_model
from webtest import Text

from celery.contrib.testing.worker import start_worker

from bluebottle.celery import app
from bluebottle.clients import properties
from bluebottle.fsm.effects import TransitionEffect
from bluebottle.fsm.state import TransitionNotPossible
from bluebottle.members.models import MemberPlatformSettings
from bluebottle.test.factory_models.accounts import BlueBottleUserFactory
from bluebottle.test.factory_models.utils import LanguageFactory
from bluebottle.utils.models import Language


def css_dict(style):
    """
    Returns a dict from a style attribute value.

    Usage::

        >>> css_dict('width: 2.2857142857142856%; overflow: hidden;')
        {'overflow': 'hidden', 'width': '2.2857142857142856%'}

        >>> css_dict('width:2.2857142857142856%;overflow:hidden')
        {'overflow': 'hidden', 'width': '2.2857142857142856%'}

    """
    if not style:
        return {}

    try:
        return dict([(k.strip(), v.strip()) for k, v in
                     [prop.split(':') for prop in
                      style.rstrip(';').split(';')]])
    except ValueError as e:
        raise ValueError('Could not parse CSS: %s (%s)' % (style, e))


class InitProjectDataMixin(object):
    def init_projects(self):
        from django.core import management

        """
        Set up some basic models needed for project creation.
        """
        management.call_command('loaddata', 'themes.json', verbosity=0)
        management.call_command('loaddata', 'skills.json', verbosity=0)

        Language.objects.all().delete()

        language_data = [{'code': 'en', 'language_name': 'English',
                          'default': True,
                          'native_name': 'English'},
                         {'code': 'nl', 'language_name': 'Dutch',
                          'native_name': 'Nederlands'}]

        self.project_status = {}

        for language in language_data:
            LanguageFactory.create(**language)


class ApiClient(RestAPIClient):
    tm = TenantMiddleware()
    renderer_classes_list = api_settings.TEST_REQUEST_RENDERER_CLASSES
    default_format = api_settings.TEST_REQUEST_DEFAULT_FORMAT

    def __init__(self, tenant, enforce_csrf_checks=False, **defaults):
        super(ApiClient, self).__init__(enforce_csrf_checks, **defaults)

        self.tenant = tenant

        self.renderer_classes = {}
        for cls in self.renderer_classes_list:
            self.renderer_classes[cls.format] = cls

    def get(self, path, data=None, **extra):
        if 'token' in extra:
            extra['HTTP_AUTHORIZATION'] = extra['token']
            del extra['token']

        if 'HTTP_HOST' not in extra:
            extra['HTTP_HOST'] = self.tenant.domain_url

        return super(ApiClient, self).get(path, data=data, **extra)

    def post(self, path, data=None, format='json', content_type=None, **extra):
        if 'token' in extra:
            extra['HTTP_AUTHORIZATION'] = extra['token']
            del extra['token']

        if 'HTTP_HOST' not in extra:
            extra['HTTP_HOST'] = self.tenant.domain_url

        return super(ApiClient, self).post(
            path, data=data, format=format, content_type=content_type, **extra)

    def put(self, path, data=None, format='json', content_type=None, **extra):
        if 'token' in extra:
            extra['HTTP_AUTHORIZATION'] = extra['token']
            del extra['token']

        if 'HTTP_HOST' not in extra:
            extra['HTTP_HOST'] = self.tenant.domain_url

        return super(ApiClient, self).put(
            path, data=data, format=format, content_type=content_type, **extra)

    def patch(self, path, data=None, format='json', content_type=None, **extra):
        if 'token' in extra:
            extra['HTTP_AUTHORIZATION'] = extra['token']
            del extra['token']

        if 'HTTP_HOST' not in extra:
            extra['HTTP_HOST'] = self.tenant.domain_url

        return super(ApiClient, self).patch(
            path, data=data, format=format, content_type=content_type, **extra)

    def delete(self, path, data=None, format='json', content_type=None,
               **extra):
        if 'token' in extra:
            extra['HTTP_AUTHORIZATION'] = extra['token']
            del extra['token']

        if 'HTTP_HOST' not in extra:
            extra['HTTP_HOST'] = self.tenant.domain_url

        return super(ApiClient, self).delete(
            path, data=data, format=format, content_type=content_type, **extra)


@override_settings(DEBUG=True)
class BluebottleTestCase(InitProjectDataMixin, TestCase):
    def setUp(self):
        self.client = ApiClient(self.__class__.tenant)

    def included_by_type(self, response, type):
        included = response.json()['included']
        return [include for include in included if include['type'] == type]

    @classmethod
    def setUpClass(cls):
        super(BluebottleTestCase, cls).setUpClass()
        cls.tenant = get_tenant_model().objects.get(schema_name='test')
        connection.set_tenant(cls.tenant)


class APITestCase(BluebottleTestCase):
    """
    Specialised testcase for testing JSON-API endpoints.

    When testing detail endpoints, make sure `self.model` points to a correct model.

    For doing updates and creates, make sure that `self.serializer` points to the correct serializer,
    and set the correct data in `self.default`

    class ModelListViewAPITestCase(APITestCase):
        def setUp(self):
            super().setUp()

            self.url = reverse('<some-url-name>')
            self.serializer = SomeSerializerClass
            self.factory = SomeFactory

            self.defaults = {
                <attrbutes-and-relationships
            }

            self.fields = [... <list-of-relevant-fields>]


        def test_create_complete(self):
            self.perform_create(user=self.user)
            self.assertStatus(status.HTTP_201_CREATED)
            self.assertIncluded('some-related-field')
            self.assertIncluded('some-related-field')
    """

    factories = [BlueBottleUserFactory]

    def setUp(self):
        super().setUp()
        self.user = BlueBottleUserFactory.create()
        self.client = JSONAPITestClient()

    def perform_get(self, user=None):
        """
        Perform a get request and save the result in `self.response`

        If `user` is None, perform an anoymous request
        """
        self.user = user
        self.response = self.client.get(
            self.url,
            user=user
        )

    def perform_update(self, to_change=None, user=None):
        """
        Perform a put request and save the result in `self.response`

        `to_change` should be a dictionary of fields to update

        If `user` is None, perform an anoymous request
        """
        data = {
            'type': self.serializer.JSONAPIMeta.resource_name,
            'id': str(self.model.pk),
            'attributes': {},
            'relationships': {}
        }

        for (field, value) in to_change.items():
            if isinstance(self.serializer().get_fields()[field], RelatedField):
                data['relationships'][field] = {
                    'data': {
                        'id': value.pk,
                        'type': value.JSONAPIMeta.resource_name
                    }
                }
            else:
                data['attributes'][field] = value

        self.response = self.client.patch(
            self.url,
            json.dumps({'data': data}, cls=DjangoJSONEncoder),
            user=user
        )

        if self.response.status_code == status.HTTP_200_OK:
            self.model.refresh_from_db()

    def perform_create(self, user=None, data=None):
        """
        Perform a put request and save the result in `self.response`

        `data` should be a json api stucture containing the data for the new object
        `self.model` will point to the newly created model

        If `user` is None, perform an anoymous request
        """
        if data is None:
            data = self.data

        self.response = self.client.post(
            self.url,
            json.dumps(data, cls=DjangoJSONEncoder),
            user=user
        )

        if (
            self.response.status_code == status.HTTP_201_CREATED and
            hasattr(self.serializer.Meta, 'model')
        ):
            self.model = self.serializer.Meta.model.objects.get(pk=self.response.json()['data']['id'])

    def perform_delete(self, user=None):
        """
        Perform a delete request and save the result in `self.response`

        If `user` is None, perform an anoymous request
        """
        self.response = self.client.delete(
            self.url,
            user=user
        )

    def loadLinkedRelated(self, relationship, user=None):
        """
        Load a related view, and return the response data
        """
        user = user or self.user
        url = self.response.json()['data']['relationships'][relationship]['links']['related']
        response = self.client.get(
            url,
            user=user
        )
        return response.json()['data']

    @contextmanager
    def closed_site(self):
        """
        Context manager that will make the platform closed, so that scenarios on closed platforms can
        be tested
        """
        group = Group.objects.get(name='Anonymous')
        model_name = self.serializer.Meta.model._meta.model_name
        try:
            MemberPlatformSettings.objects.update(closed=True)
            group = Group.objects.get(name='Anonymous')
            try:
                group.permissions.remove(
                    Permission.objects.get(codename='api_read_{}'.format(model_name))
                )
            except Permission.DoesNotExist:
                pass

            yield
        finally:
            MemberPlatformSettings.objects.update(closed=False)

    def assertStatus(self, status):
        """
        Assert that the status code of the reponse is as expected
        """
        self.assertEqual(self.response.status_code, status)

    def assertTotal(self, count):
        """
        Assert that total the number of found objects is the same as expected
        """
        if 'meta' in self.response.json():
<<<<<<< HEAD
            self.assertEqual(self.response.json()['meta']['pagination']['count'], count)
=======
            if 'count' in self.response.json()['meta']:
                self.assertEqual(self.response.json()['meta']['count'], count)
            else:
                self.assertEqual(self.response.json()['meta']['pagination']['count'], count)
>>>>>>> 771220ca
        else:
            self.assertEqual(len(self.response.json()['data']), count)

    def assertPages(self, num_pages):
        """
        Assert that total the number of found objects is the same as expected
        """
        self.assertEqual(self.response.json()['meta']['pagination']['pages'], num_pages)

    def assertSize(self, size):
        self.assertEqual(len(self.response.json()['data']), size)

    def assertIncluded(self, included, model=None):
        """
        Assert that a resource with type `included` is included in the response
        """
        included_resources = [
            {'type': inc['type'], 'id': inc['id']}
            for inc in self.response.json()['included']
        ]
        relationship = self.response.json()['data']['relationships'][included]['data']
        self.assertTrue(
            {'type': relationship['type'], 'id': str(model.pk) if model else relationship['id']}
            in included_resources
        )

    def assertNotIncluded(self, included):
        """
        Assert that a resource with type `included` is NOT included in the response
        """
        if 'included' not in self.response.json():
            return

        included_types = [
            inc['type'] for inc in self.response.json()['included']
        ]

        self.assertTrue(
            included not in included_types
        )

    def assertRelationship(self, relation, models=None, data=None):
        """
        Assert that a resource with `relation` is linked in the response
        """
        data = data or self.response.json()['data']

        if isinstance(data, (tuple, list)):
            for resource in data:
                self.assertRelationship(relation, models, resource)
        else:
            self.assertTrue(relation in data['relationships'])

            if models:
                relation_data = data['relationships'][relation]['data']
                if not isinstance(relation_data, (tuple, list)):
                    relation_data = (relation_data, )

                ids = [resource['id'] for resource in relation_data]
                for model in models:
                    self.assertTrue(
                        str(model.pk) in ids
                    )

    def assertObjectList(self, data, models=None):
        if models:
            ids = [resource['id'] for resource in data]
            for model in models:
                self.assertTrue(
                    str(model.pk) in ids
                )

    def assertAttribute(self, attr, value=None):
        """
        Assert that an attriubte `attr` has `value`
        """
        data = self.response.json()['data']
        if isinstance(data, (tuple, list)):
            for resource in data:
                self.assertTrue(attr in resource['attributes'])

        else:
            self.assertTrue(attr in data['attributes'])

        if value:
            self.assertEqual(getattr(self.model, attr.replace('-', '_')), value)

    def assertNoAttribute(self, attr):
        """
        Assert that there is no attriubte `attr`
        """
        data = self.response.json()['data']
        if isinstance(data, (tuple, list)):
            for resource in data:
                self.assertTrue(attr not in resource['attributes'])

        else:
            self.assertTrue(attr not in data['attributes'])

    def assertPermission(self, permission, value):
        """
        Assert that there is no attriubte `attr`
        """
        self.assertEqual(self.response.json()['data']['meta']['permissions'][permission], value)

    def assertTransition(self, transition):
        """
        Assert that it is possible to perform the transition with the name `transition`
        """
        self.assertIn(
            transition,
            [trans['name'] for trans in self.response.json()['data']['meta']['transitions']]
        )

    def assertMeta(self, attr, expected=None, data=None):
        """
        Assert that `attr` is present in the resource's meta

        """
        data = data or self.response.json()['data']

        if isinstance(data, (tuple, list)):
            for resource in data:
                self.assertMeta(attr, expected, resource)
        else:
            if expected:
                self.assertEqual(
                    data['meta'][attr],
                    expected
                )
            else:
                self.assertTrue(attr in data['meta'])

    def assertHasError(self, field, message):
        """
        Assert that the response has an error on `field` with `message`

        """
        for error in self.response.json()['data']['meta']['errors']:
            if error['source']['pointer'] == '/data/attributes/{}'.format(field):
                if error['title'] == message:
                    return
                else:
                    self.fail(
                        '"{}" does not match the error message "{}"'.format(
                            error['title'], message
                        )
                    )
        self.fail(
            '{} does not contain an error for "{}"'.format(
                self.response.json()['data']['meta']['errors'], field
            )
        )

    def assertRequired(self, field):
        """
        Assert that the resources has a missing field

        """
        error_fields = [
            error['source']['pointer'].split('/')[-1]
            for error in self.response.json()['data']['meta']['required']
        ]
        self.assertIn(field, error_fields)

    @property
    def data(self):
        """
        randomly generated data that can be used to perform creates
        """
        data = {
            'type': self.serializer.JSONAPIMeta.resource_name,
            'attributes': {},
            'relationships': {}
        }

        for field in self.fields:
            if field in self.defaults:
                value = self.defaults[field]
            else:
                factory_field = getattr(self.factory, field)
                try:
                    value = factory_field.generate()
                except AttributeError:
                    value = factory_field.function(len(self.factory._meta.model.objects.all()))

            if isinstance(self.serializer().get_fields()[field], RelatedField):
                serializer_name = self.serializer.included_serializers[field]
                (module, cls_name) = serializer_name.rsplit('.', 1)
                resource_name = getattr(import_module(module), cls_name).JSONAPIMeta.resource_name
                data['relationships'][field] = {
                    'data': {
                        'id': value.pk,
                        'type': resource_name
                    }
                }
            else:
                data['attributes'][field] = value

        return {'data': data}


class StateMachineTestCase(BluebottleTestCase):
    def setUp(self):
        super().setUp()

    def create(self):
        self.model = self.factory.create(**self.defaults)

    def assertTransition(self, name, user):
        error = None
        transition = None
        status = self.model.status

        try:
            transition = getattr(self.model.states, name)
        except AttributeError:
            error = '{} has no transition "{}'.format(
                self.model.states, name
            )

        if transition:
            try:
                transition(user=user)
            except TransitionNotPossible as e:
                error = 'Transition "{}" not available for user {}: {}'.format(
                    name, user, e
                )

        self.model.status = status

        if error:
            self.fail(error)

    def assertNoTransition(self, name, user):
        error = None
        transition = None
        status = self.model.status

        try:
            transition = getattr(self.model.states, name)
        except AttributeError:
            error = '{} has no transition "{}'.format(
                self.model.states, name
            )
        if transition:
            try:
                transition(user=user)

                error = 'Transition "{}" is available for user {}, but should not be'.format(
                    name, user
                )
            except TransitionNotPossible:
                pass

        self.model.status = status

        if error:
            self.fail(error)


class TriggerTestCase(BluebottleTestCase):
    def create(self):
        self.model = self.factory.create(**self.defaults)

    @contextmanager
    def execute(self, user=None):
        try:
            self.effects = self.model.execute_triggers(effects=None, user=user)
            yield self.effects
        finally:
            self.effects = None

    def _hasTransitionEffect(self, transition, model=None):
        if not model:
            model = self.model

        return TransitionEffect(transition)(model) in self.effects

    def _hasEffect(self, effect_cls, model=None):
        if not model:
            model = self.model

        for effect in self.effects:
            if effect == effect_cls(model):
                return effect

    def assertTransitionEffect(self, transition, model=None):
        if not self._hasTransitionEffect(transition, model):
            self.fail('Transition effect "{}" not triggered'.format(transition))

    def assertNoTransitionEffect(self, transition, model=None):
        if self._hasTransitionEffect(transition, model):
            self.fail('Transition effect "{}" triggered'.format(transition))

    def assertEffect(self, effect_cls, model=None):
        effect = self._hasEffect(effect_cls, model)
        if not effect:
            self.fail('Transition effect "{}" not triggered'.format(effect_cls))
        return effect

    def assertNoEffect(self, effect_cls, model=None):
        if self._hasEffect(effect_cls, model):
            self.fail('Transition effect "{}" triggered'.format(effect_cls))

    def assertNotificationEffect(self, message_cls, model=None):
        for effect in self.effects:
            if hasattr(effect, 'message') and effect.message == message_cls:
                return effect.message
        self.fail('Notification effect "{}" not triggered'.format(message_cls))

    def assertNoNotificationEffect(self, message_cls, model=None):
        for effect in self.effects:
            if hasattr(effect, 'message') and effect.message == message_cls:
                self.fail(
                    'Notification effect "{}" triggered but is should not be triggered'.format(
                        message_cls
                    )
                )


class NotificationTestCase(BluebottleTestCase):

    def create(self):
        self.message = self.message_class(self.obj)

    @property
    def _html(self):
        return BeautifulSoup(self.message.get_content_html(
            self.message.get_recipients()[0]), 'html.parser'
        )

    def assertRecipients(self, recipients):
        if recipients != self.message.get_recipients():
            self.fail("Recipients did not match: '{}' != '{}'".format(
                recipients, self.message.get_recipients())
            )

    def assertSubject(self, subject):
        if subject != self.message.generic_subject:
            self.fail("Subject did not match: '{}' != '{}'".format(
                subject, self.message.generic_subject)
            )

    def assertBodyContains(self, text):
        self.assertHtmlBodyContains(text)
        self.assertTextBodyContains(text)

    def assertTextBodyContains(self, text):
        if text not in self.text_content:
            self.fail("Text body does not contain '{}'".format(text))

    def assertHtmlBodyContains(self, text):
        if text not in self.html_content:
            self.fail("HTML body does not contain '{}'".format(text))

    @property
    def text_content(self):
        return self.message.get_content_text(self.message.get_recipients()[0])

    @property
    def html_content(self):
        return self.message.get_content_html(self.message.get_recipients()[0])

    def assertActionLink(self, url):
        link = self._html.find_all('a', {'class': 'action-email'})[0]
        if url != link['href']:
            self.fail("Action link did not match: '{}' != '{}'".format(
                url, link['href'])
            )

    def assertActionTitle(self, title):
        link = self._html.find_all('a', {'class': 'action-email'})[0]
        if title != link.string:
            self.fail("Action title did not match: '{}' != '{}'".format(
                title, link.string)
            )


class BluebottleAdminTestCase(WebTestMixin, BluebottleTestCase):
    """
    Set-up webtest so we can do admin tests.
    e.g.
    payout_url = reverse('admin:payouts_projectpayout_changelist')
    response = self.app.get(payout_url, user=self.superuser)
    """

    def setUp(self):
        self.app.extra_environ['HTTP_HOST'] = str(self.tenant.domain_url)
        self.superuser = BlueBottleUserFactory.create(is_staff=True, is_superuser=True)
        self.staff_member = BlueBottleUserFactory.create(is_staff=True)
        staff = Group.objects.get(name='Staff')
        staff.user_set.add(self.staff_member)
        mail.outbox = []

    def get_csrf_token(self, response):
        csrf = 'name="csrfmiddlewaretoken" value="'
        start = response.content.decode().find(csrf) + len(csrf)
        end = response.content.decode().find('"', start)
        return response.content[start:end].decode()

    def admin_add_inline_form_entry(self, form, inlines):
        fields = [field for field in form.fields.items()]
        number = form['{}-TOTAL_FORMS'.format(inlines)].value
        form['{}-TOTAL_FORMS'.format(inlines)] = int(number) + 1
        for field in fields:
            if field[0].startswith('{}-__prefix__-'.format(inlines)):
                name = field[0].replace('__prefix__', str(number))
                new = Text(form, 'input', name, None)
                form.fields[name] = [new]


@override_settings(
    CELERY_ALWAYS_EAGER=True,
    CELERY_EAGER_PROPAGATES_EXCEPTIONS=True
)
class CeleryTestCase(SimpleTestCase):
    databases = '__all__'

    factories = [BlueBottleUserFactory]

    def tearDown(self):
        for factory in self.factories:
            factory._meta.model.objects.all().delete()

    @classmethod
    def setUpClass(cls):
        from celery.contrib.testing.tasks import ping  # noqa

        app.conf.task_always_eager = False
        cls.celery_worker = start_worker(app, perform_ping_check=False)
        cls.celery_worker.__enter__()

        super().setUpClass()

    @classmethod
    def tearDownClass(cls):
        cls.celery_worker.__exit__(None, None, None)
        app.conf.task_always_eager = True
        super().tearDownClass()


class SessionTestMixin(object):
    def create_session(self):
        settings.SESSION_ENGINE = 'django.contrib.sessions.backends.file'
        engine = import_module(settings.SESSION_ENGINE)
        store = engine.SessionStore()
        store.save()
        self.session = store
        self.client.cookies[settings.SESSION_COOKIE_NAME] = store.session_key
        self.addCleanup(self._clear_session)

    def _clear_session(self):
        self.session.flush()


class FsmTestMixin(object):
    def pass_method(self, transaction):
        pass

    def create_status_response(self, status='AUTHORIZED', payments=None,
                               totals=None):
        if payments is None:
            payments = [{
                'id': 123456789,
                'paymentMethod': 'MASTERCARD',
                'authorization': {'status': status,
                                  'amount': {'value': 1000, '_currency': 'EUR'}}
            }]

        default_totals = {
            'totalRegistered': 1000,
            'totalShopperPending': 0,
            'totalAcquirerPending': 0,
            'totalAcquirerApproved': 0,
            'totalCaptured': 0,
            'totalRefunded': 0,
            'totalChargedback': 0
        }

        if totals is not None:
            default_totals.update(totals)

        return munchify({
            'payment': munchify(payments),
            'approximateTotals': munchify(default_totals)
        })

    def assert_status(self, instance, new_status):
        try:
            instance.refresh_from_db()
        except AttributeError:
            pass

        self.assertEqual(instance.status, new_status,
                         '{0} should change to {1} not {2}'.format(
                             instance.__class__.__name__, new_status,
                             instance.status))


class override_properties(object):
    def __init__(self, **kwargs):
        self.properties = kwargs

    def __enter__(self):
        self.old_properties = properties.tenant_properties
        properties.tenant_properties = self.properties

    def __exit__(self, *args):
        properties.tenant_properties = self.old_properties


class JSONAPITestClient(Client):

    def patch(self, path, data='',
              content_type='application/vnd.api+json',
              follow=False, secure=False, **extra):
        return super(JSONAPITestClient, self).patch(path, data, content_type, follow, secure, **extra)

    def put(self, path, data='',
            content_type='application/vnd.api+json',
            follow=False, secure=False, **extra):
        return super(JSONAPITestClient, self).put(path, data, content_type, follow, secure, **extra)

    def post(self, path, data='',
             content_type='application/vnd.api+json',
             follow=False, secure=False, **extra):
        return super(JSONAPITestClient, self).post(path, data, content_type, follow, secure, **extra)

    def generic(self, method, path, data='',
                content_type='application/vnd.api+json',
                secure=False, user=None, **extra):
        if user:
            extra['HTTP_AUTHORIZATION'] = "JWT {0}".format(user.get_jwt_token())
        return super(JSONAPITestClient, self).generic(method, path, data, content_type, secure, **extra)


def get_first_included_by_type(response, type):
    included = response.json()['included']
    return [include for include in included if include['type'] == type][0]<|MERGE_RESOLUTION|>--- conflicted
+++ resolved
@@ -333,14 +333,10 @@
         Assert that total the number of found objects is the same as expected
         """
         if 'meta' in self.response.json():
-<<<<<<< HEAD
-            self.assertEqual(self.response.json()['meta']['pagination']['count'], count)
-=======
             if 'count' in self.response.json()['meta']:
                 self.assertEqual(self.response.json()['meta']['count'], count)
             else:
                 self.assertEqual(self.response.json()['meta']['pagination']['count'], count)
->>>>>>> 771220ca
         else:
             self.assertEqual(len(self.response.json()['data']), count)
 
