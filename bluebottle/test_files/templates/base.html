{% load i18n %}
{% load bb_ember %}
{% load compress %}
{% load static %}

{# Base template for testing #}

<!DOCTYPE HTML>
<html lang="{{ LANGUAGE_CODE }}">    
<head>
    <meta charset="utf-8" />
    <meta content="IE=edge,chrome=1" http-equiv="X-UA-Compatible">
    <meta name="viewport" content="width=device-width" />

    <title>{% block title %}{% endblock %}BlueBottle</title>

    <script type="text/javascript">
        var default_title = '{% blocktrans %}BlueBottle{%  endblocktrans %}';
        var default_description = '{% blocktrans %}BlueBottle{% endblocktrans %}';
        var default_keywords = '{% blocktrans %}crowdfunding, crowdsourcing, platform, developing countries, time, skills, money, doneren, international cooperation, charity{% endblocktrans %}';
    </script>

    {% block meta %}
        <meta name="description" content="{% blocktrans %}1%Club is the global crowdfunding and crowdsourcing platform where you can share a little and change the world, in your very own way. Pick any project you like, support it with 1% of your knowledge, money or time and follow the progress online.{% endblocktrans %}" />
        <meta name="author" content="{% blocktrans %}1%Club{% endblocktrans %}" />
        <meta name="keywords" content="{% blocktrans %}crowdfunding, crowdsourcing, platform, developing countries, time, skills, money, doneren, international cooperation, charity{% endblocktrans %}" />

        <link rel="shortcut icon" href="http://www.onepercentclub.com{{ STATIC_URL }}favicon.ico">
    {% endblock %}
    
    {# Stylesheets #}
    {% compress css %}
        <link rel="stylesheet" href="{{ STATIC_URL }}css/screen.css" media="screen" />
        <link rel="stylesheet" href="{{ STATIC_URL }}css/print.css" media="print" />
    {% endcompress %}

    {# Scripts #}
    {% compress js %}

        {# The Ember stack. #}
        <script type="text/javascript" src="{{ STATIC_URL }}js/vendor/jquery-1.8.3.min.js"></script>
        <script type="text/javascript" src="{{ STATIC_URL }}js/vendor/jquery-ui/minified/jquery.ui.core.min.js"></script>
        <script type="text/javascript" src="{{ STATIC_URL }}js/vendor/jquery-ui/minified/jquery.ui.datepicker.min.js"></script>

        <script type="text/javascript" src="{{ STATIC_URL }}js/vendor/handlebars-1.0.0.js"></script>
        <script type="text/javascript" src="{{ STATIC_URL }}js/vendor/ember-v1.0.0.js"></script>
        <script type="text/javascript" src="{{ STATIC_URL }}js/vendor/ember-data-v0.14.js"></script>
        <script type="text/javascript" src="{{ STATIC_URL }}js/vendor/ember-data-drf2-adapter.js"></script>
        <script type="text/javascript" src="{{ STATIC_URL }}js/vendor/ember-meta.js"></script>
        <script type="text/javascript" src="{{ STATIC_URL }}js/vendor/globalize.js"></script>

        {# Other libs #}
        <script type="text/javascript" src="{{ STATIC_URL }}js/vendor/globalize.js"></script>
        <script type="text/javascript" src="{{ STATIC_URL }}jsi18n/{{ LANGUAGE_CODE }}/djangojs.js"></script>


        <script type="text/javascript" src="{{ STATIC_URL }}js/vendor/bootstrap/bootstrap-transition.js"></script>
        <script type="text/javascript" src="{{ STATIC_URL }}js/vendor/bootstrap/bootstrap-modal.js"></script>
        <script type="text/javascript" src="{{ STATIC_URL }}js/vendor/bootstrap/bootstrap-tooltip.js"></script>
        <script type="text/javascript" src="{{ STATIC_URL }}js/vendor/bootstrap/bootstrap-popover.js"></script>
        <script type="text/javascript" src="{{ STATIC_URL }}js/vendor/bootstrap/bootstrap-typeahead.js"></script>
        <script type="text/javascript" src="{{ STATIC_URL }}js/vendor/ember-bootstrap-df3e710.js"></script>

        <script type="text/javascript" src="{{ STATIC_URL }}js/vendor/jquery-validation/jquery.validate.js"></script>

        {# Plugins #}
        <script type="text/javascript" src="{{ STATIC_URL }}js/vendor/ember-radio-button.js"></script>
        <script type="text/javascript" src="{{ STATIC_URL }}js/plugins/jquery.colorbox.js"></script>
        <script type="text/javascript" src="{{ STATIC_URL }}js/plugins/handlebars.helpers.js"></script>
        <script type="text/javascript" src="{{ STATIC_URL }}js/plugins/unslider.js"></script>
        <script type="text/javascript" src="{{ STATIC_URL }}js/plugins/ember.hashbang.js"></script>

        {# BlueBottle Application #}

        <script type="text/javascript" src="{{ STATIC_URL }}js/app.js"></script>
        <script type="text/javascript" src="{{ STATIC_URL }}js/app/utils.js"></script>

        {# accounts is always required #}
        {% block ember_scripts %}
            
<<<<<<< HEAD
            <script type="text/javascript" src="{{ STATIC_URL }}js/bluebottle/accounts/router.js"></script>
=======
>>>>>>> 82dc93ea
            <script type="text/javascript" src="{{ STATIC_URL }}js/bluebottle/accounts/routes.js"></script>
            <script type="text/javascript" src="{{ STATIC_URL }}js/bluebottle/accounts/controllers.js"></script>
            <script type="text/javascript" src="{{ STATIC_URL }}js/bluebottle/accounts/views.js"></script>
            <script type="text/javascript" src="{{ STATIC_URL }}js/bluebottle/accounts/models.js"></script>
        
        {% endblock ember_scripts %}

    {% endcompress %}

    {% block handlebars_templates %}
        {% include  "accounts/base.hbs" %}
        {% comment %}
            {% include  "homepage.hbs" %}
            {% include  "wallposts.hbs" %}
            {% include  "reactions.hbs" %}
            {% include  "tasks.hbs" %}
            {% include  "projects.hbs" %}
            {% include  "orders.hbs" %}
            {% include  "utils.hbs" %}
            {% include  "blogs.hbs" %}
            {% include  "manage.hbs" %}
            {% include  "vouchers.hbs" %}
            {% include  "pages.hbs" %}
        {% endcomment %}
    {% endblock handlebars_templates %}

    <!-- avoid hardcoding these urls -->
    <script type="text/javascript">
        var STATIC_URL = '{{ STATIC_URL }}';
        var MEDIA_URL = '{{ MEDIA_URL }}';
    </script>


    {% block htmlheader %}{% endblock %}

        {% tplhandlebars "language" %}
            <a {{action "selectLanguage" view.content.code }}{{bindAttr title=view.content.name}}>{{ view.content.code }}</a>
        {% endtplhandlebars %}

    
        {% tplhandlebars "application" %}
        <!-- main header -->
            <div id="content">
                <div class="container" id="navigation">
                    <header class="wrapper">
                        <div class="header-main">
                            <!-- logo -->
                            {{#linkTo "home"}}
                            <span id="logo">
                                <h1 id="title">BlueBottle</h1>
                                <em id="subtitle">BlueBottle test template</em>
                            </span>
                            {{/linkTo}}
                            <!-- end: logo -->

                            <!-- main navigation -->
                            <div class="nav">
                                    <nav class="nav-main">
                                        <h1 class="nav-title">Navigation</h1>
                                        <ul>
                                            <li><a {{action 'showPage' 'about'}} href="/#!/pages/about">{% trans "Menu item 1" %}</a></li>
                                            <li><a {{action 'showPage' 'get-involved'}} href="/#!/pages/get-involved">{% trans "Menu item 2" %}</a></li>
                                        </ul>
                                    </nav>
                                
                                {% include "accounts/nav.html" %}

                            </div>
                            <!-- end: main navigation -->
                        </div>

                        {{#if display_message}}

                            <div {{bindAttr class=":message isError"}}>
                                <a {{ action 'hideMessage' }} class="message-close" rel="close">&times;</a>

                                <div class="message-title">
                                    {{ message_title }}
                                </div>

                                <div class="message-content">
                                    {{ message_content }}
                                </div>
                            </div>

                        {{/if}}
                    </header>
                </div>

                <!-- end: main header -->

                <!-- main content -->
                {{outlet}}
    			<!-- end: main content -->
    			
            </div>
            {{partial "footer" }}

        {% endtplhandlebars %}


    {% tplhandlebars "home" %}
        <div id="homepage" style="text-align:center;width:90%;margin:1em auto;">
            I am the homepage.
            {{outlet}}
        </div>
    {% endtplhandlebars %}

    
    {% tplhandlebars "_footer" %}
        <div id="footer" class="container section">
            <div class="wrapper">
                <section class="footer-content">
                    <ul class="footer-menu">
                        <li>
                            <h3>{% blocktrans %}It all starts with BlueBottle{% endblocktrans %}</h3>
                            <ul>
                                <li>
                                    <a {{action 'showPage' 'about'}} href="/#!/pages/about">
                                        {% blocktrans %}What is BlueBottle?{% endblocktrans %}
                                    </a>
                                </li>
                                <li>
                                    <a {{action 'showPage' 'get-involved'}} href="/#!/pages/get-involved">
                                        {% trans "Get involved" %}
                                    </a>
                                </li>
                            </ul>
                        </li>

                        <li>
                            <h3>{% blocktrans %}About BlueBottle{% endblocktrans %}</h3>
                            <ul>
                                <li>
                                    <a {{action 'showPage' 'story'}} href="/#!/pages/story">
                                        {% trans "Our story" %}
                                    </a>
                                </li>
                                <li>
                                    <a {{action 'showPage' 'faq'}} href="/#!/pages/faq">{% trans "Frequently Asked Questions" %}</a>
                                </li>
                                <li>
                                    <a {{action 'showPage' 'meet-team'}} href="/#!/pages/meet-team">
                                        {% trans "Meet the team" %}
                                    </a>
                                </li>
                                
                                <li>
                                    <a {{action 'showPage' 'partners'}} href="/#!/pages/partners">
                                        {% trans "Partners" %}
                                    </a>
                                </li>
                                <li>
                                    <a {{action 'showPage' 'press'}} href="/#!/pages/press">
                                        {% trans "Press" %}
                                    </a>
                                </li>
                                <li>
                                    <a {{action 'showPage' 'work'}} href="/#!/pages/work">
                                        {% blocktrans %}Work with BlueBottle{% endblocktrans %}
                                    </a>
                                </li>
                            </ul>
                        </li>

                        <li>
                            <h3>{% trans "Discover BlueBottle" %}</h3>
                            <ul>
                                <li>
                                    <a {{action 'showPage' 'business'}} href="/#!/pages/business">
                                        {% trans "1%Business" %}
                                    </a>
                                </li>
                                <li>
                                    <a href="http://onepercentblog.com/" target="_blank">
                                        {% trans "1%Blog" %}
                                    </a>
                                </li>
                                <li>
                                    <a  href="http://github.com/onepercentclub">
                                        {% trans "1%Github" %}
                                    </a>
                                </li>
                                
                            </ul>
                        </li>
                    </ul>

                    <hr />

                    <div class="footer-news">
                        <h3>{% blocktrans %}1%News{% endblocktrans %}</h3>
                        <ul>
                        {{#each news}}
                            <li>
                                <a {{action 'showNews' this.id}}>
                                    <span class="flaticon solid right-2"></span> {{ title }}
                                </a>
                            </li>
                        {{/each}}
                        </ul>
                    </div>

                    {{#unless controllers.currentUser.isAuthenticated}}
                        <div class="footer-join-us">
                            <h3>{% trans "Join BlueBottle" %}</h3>
                            <p>{% blocktrans %}BlueBottle is a frame to build good-cause websites centered around users and projects.{% endblocktrans %}</p>
                            <ul>
                                <li><i class="flaticon solid right-2"></i> {% trans "Select a project or task" %}</li>
                                <li><i class="flaticon solid right-2"></i> {% trans "Share your skills or money" %}</li>
                                <li><i class="flaticon solid right-2"></i> {% trans "See direct results" %}</li>
                            </ul>
                            {{#linkTo 'signup' classNames="btn btn-primary"}}{% trans "Join BlueBottle" %}{{/linkTo}}
                        </div>
                    {{/unless}}

                </section>
            </div>
          
            <div class="container copyright">
                <div class="wrapper">
                    <ul>
                        <li>
                            &copy;2013 1%Club
                        </li>
                        <li>
                            <a {{action 'showPage' 'terms-and-conditions'}} href="/#!/pages/terms-and-conditions">{% trans "General Conditions" %}</a>&nbsp;
                            <a {{action 'showPage' 'privacy'}} href="/#!/pages/privacy">{% trans "Privacy Policy" %}</a>
                        </li>
                    </ul>
                </div>
            </div>
            
        </div>
    {% endtplhandlebars %}


</head>
<body id="body">
    <!-- Scripts -->
    <div id="fb-root"></div>

    <!--[if lte IE 9]>
        <script type="text/javascript" src="https://html5shiv.googlecode.com/svn/trunk/html5.js"></script>
    <![endif]-->

    <!--[if lt IE 9]>
        <div class="banner">
            <div class="container" >
                <div class="wrapper">
                <article style="color:white">
                    <h1 style="color:white">Oops!</h1>
                    <p style="color:white">
                        {% blocktrans %}
                        Our new website currently does not work well with older versions of Internet Explorer.<br/>
                        Please install Internet Explorer 10 or use another browser such as Firefox or Chrome!<br/>
                        {% endblocktrans %}
                        <ul>
                            <li>
                                <a href="http://windows.microsoft.com/nl-nl/internet-explorer/download-ie">Download: Internet Explorer 10</a>
                            </li>
                            <li>
                                <a href="http://www.mozilla.org/nl/firefox/new/">Download: Firefox</a>
                            </li>
                            <li>
                                <a href="https://www.google.com/intl/nl/chrome/browser/">Download: Chrome</a>
                            </li>
                        </ul>
                    </p>
                </article>
                </div>
            </div>
        </div>
    <![endif]-->

    {% block content %}
    {% endblock %}

</body>
</html><|MERGE_RESOLUTION|>--- conflicted
+++ resolved
@@ -78,10 +78,6 @@
         {# accounts is always required #}
         {% block ember_scripts %}
             
-<<<<<<< HEAD
-            <script type="text/javascript" src="{{ STATIC_URL }}js/bluebottle/accounts/router.js"></script>
-=======
->>>>>>> 82dc93ea
             <script type="text/javascript" src="{{ STATIC_URL }}js/bluebottle/accounts/routes.js"></script>
             <script type="text/javascript" src="{{ STATIC_URL }}js/bluebottle/accounts/controllers.js"></script>
             <script type="text/javascript" src="{{ STATIC_URL }}js/bluebottle/accounts/views.js"></script>
