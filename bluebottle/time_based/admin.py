from urllib.parse import urlencode

from django import forms
from django.contrib import admin, messages
from django.contrib.admin import SimpleListFilter, StackedInline, widgets
from django.contrib.admin.widgets import ForeignKeyRawIdWidget
from django.db import models
from django.forms import BaseInlineFormSet, BooleanField, ModelForm, Textarea, TextInput
from django.http import HttpResponseRedirect
from django.template import defaultfilters, loader
from django.template.response import TemplateResponse
from django.urls import re_path, reverse
from django.utils.html import format_html
from django.utils.timezone import get_current_timezone, now
from django.utils.translation import gettext_lazy as _
from django_admin_inline_paginator.admin import TabularInlinePaginated
from inflection import ordinalize
from parler.admin import SortedRelatedFieldListFilter, TranslatableAdmin
from polymorphic.admin import (
    PolymorphicChildModelAdmin,
    PolymorphicChildModelFilter,
    PolymorphicInlineSupportMixin,
    PolymorphicParentModelAdmin,
)
from pytz import timezone

from bluebottle.activities.admin import (
    ActivityChildAdmin,
    BaseContributorInline,
    BulkAddMixin,
    ContributionChildAdmin,
    ContributorChildAdmin,
)
from bluebottle.files.fields import PrivateDocumentField
from bluebottle.files.widgets import PrivateDocumentWidget
from bluebottle.fsm.admin import (
    StateMachineAdmin,
    StateMachineAdminMixin,
    StateMachineFilter,
)
from bluebottle.members.models import MemberPlatformSettings
from bluebottle.notifications.admin import MessageAdminInline
from bluebottle.offices.admin import RegionManagerAdminMixin
from bluebottle.time_based.models import (
    ActivitySlot,
    BaseScheduleSlot,
    DateActivity,
    DateActivitySlot,
    DateParticipant,
    DateRegistration,
    DeadlineActivity,
    DeadlineParticipant,
    DeadlineRegistration,
    PeriodicActivity,
    PeriodicParticipant,
    PeriodicRegistration,
    PeriodicSlot,
    Registration,
    ScheduleActivity,
    ScheduleParticipant,
    ScheduleRegistration,
    ScheduleSlot,
    Skill,
    Team,
    TeamMember,
    TeamScheduleParticipant,
    TeamScheduleRegistration,
    TeamScheduleSlot,
    TimeContribution, RegisteredDateActivity, RegisteredDateParticipant,
)
from bluebottle.time_based.states import DateParticipantStateMachine
from bluebottle.time_based.utils import duplicate_slot, nth_weekday
from bluebottle.updates.admin import UpdateInline
from bluebottle.utils.admin import (
    TranslatableAdminOrderingMixin,
    admin_info_box,
    export_as_csv_action,
)
from bluebottle.utils.widgets import TimeDurationWidget, get_human_readable_duration


class DateParticipantAdminInline(BaseContributorInline):
    model = DateParticipant
    verbose_name = _("Participant")
    verbose_name_plural = _("Participants")


class TimeBasedAdmin(ActivityChildAdmin):
    inlines = (UpdateInline, )
    skip_on_duplicate = ActivityChildAdmin.skip_on_duplicate + [
        Registration,
    ]

    formfield_overrides = {
        models.DurationField: {
            'widget': TimeDurationWidget(
                show_days=False,
                show_hours=True,
                show_minutes=True,
                show_seconds=False)
        },
        models.TextField: {
            'widget': Textarea(
                attrs={
                    'rows': 3,
                    'cols': 80
                }
            )
        },
    }

    search_fields = ['title', 'description']
    list_filter = [StateMachineFilter]

    raw_id_fields = ActivityChildAdmin.raw_id_fields + ['expertise']

    export_to_csv_fields = (
        ('title', 'Title'),
        ('description', 'Description'),
        ('status', 'Status'),
        ('created', 'Created'),
        ('initiative__title', 'Initiative'),
        ('registration_deadline', 'Registration Deadline'),
        ('owner__full_name', 'Owner'),
        ('owner__email', 'Email'),
        ('office_location', 'Office Location'),
        ('capacity', 'Capacity'),
        ('review', 'Review participants')
    )

    def duration_string(self, obj):
        duration = get_human_readable_duration(str(obj.duration)).lower()
        if obj.duration_period and obj.duration_period != 'overall':
            return _('{duration} per {time_unit}').format(
                duration=duration,
                time_unit=obj.duration_period[0:-1])
        return duration

    duration_string.short_description = _('Duration')

    detail_fields = (
        'title',
        'description',
        'theme',
        'image',
        'video_url',
        'organization',
        'theme'
    )

    status_fields = (
        'initiative',
        'owner',
        'slug',
        'highlight',
        'created',
        'updated',
        'has_deleted_data',
        'status',
        'states',
    )

    registration_fields = (
        'expertise',
        'review',
        'preparation',
        'registration_deadline',
        'registration_flow',
        'registration_question',
        'review_title',
        'review_description',
        'review_document_enabled',
        'registration_link',
        'review_link',
    )

    readonly_fields = ActivityChildAdmin.readonly_fields + ['registration_link', 'registration_question']

    def registration_link(self, obj):
        return admin_info_box(
            _("Answer this question if you selected 'Direct the participants to a questionnaire'")
        )

    def registration_question(self, obj):
        return admin_info_box(
            _("Answer these questions if you selected 'Ask a single question on the platform'")
        )

    def participant_count(self, obj):
        return obj.succeeded_contributor_count

    def registration_count(self, obj):
        return obj.registrations.count()

    participant_count.short_description = _("Participants")


class DateActivitySlotInline(TabularInlinePaginated):
    model = DateActivitySlot
    per_page = 10
    can_delete = True

    formfield_overrides = {
        models.DurationField: {
            'widget': TimeDurationWidget(
                show_days=False,
                show_hours=True,
                show_minutes=True,
                show_seconds=False)
        },
    }
    ordering = ['-start']
    readonly_fields = ['link', 'timezone', 'status_label']
    fields = [
        'link',
        'start',
        'timezone',
        'duration',
        'status_label'
    ]

    extra = 0

    def link(self, obj):
        url = reverse('admin:time_based_dateactivityslot_change', args=(obj.id,))
        return format_html('<a href="{}">{}</a>', url, obj)

    def timezone(self, obj):
        if not obj.is_online and obj.location:
            return f'{obj.location.timezone}'
        else:
            return str(obj.start.astimezone(get_current_timezone()).tzinfo)
    timezone.short_description = _('Timezone')

    def status_label(self, obj):
        return obj.states.current_state.name
    status_label.short_description = _('Status')


class DeadlineParticipantAdminInline(BaseContributorInline):
    model = DeadlineParticipant
    verbose_name = _("Participant")
    verbose_name_plural = _("Participants")


class RegisteredDateParticipantAdminInline(BaseContributorInline):
    model = RegisteredDateParticipant
    verbose_name = _("Participant")
    verbose_name_plural = _("Participants")


class ScheduleParticipantAdminInline(BaseContributorInline):
    model = ScheduleParticipant
    verbose_name = _("Participant")
    verbose_name_plural = _("Participants")

    fields = ['edit', 'slot_date', 'user', 'status_label']
    readonly_fields = BaseContributorInline.readonly_fields + ['slot_date']

    def slot_date(self, obj):
        if obj.slot:
            return obj.slot.start.strftime('%Y-%m-%d %H:%M')
        else:
            return format_html('<i>{}</i>', _('unscheduled'))


class TeamScheduleParticipantAdminInline(BaseContributorInline):
    model = TeamScheduleParticipant
    verbose_name = _("Team participants")
    verbose_name_plural = _("Team participants")

    readonly_fields = BaseContributorInline.readonly_fields + ['team_name']
    fields = BaseContributorInline.fields + ['team_name']

    def team_name(self, obj):
        return obj.team_member.team


class TeamScheduleRegistrationAdminInline(BaseContributorInline):
    model = TeamScheduleRegistration
    verbose_name = _("Team registration")
    verbose_name_plural = _("Team registrations")


@admin.register(TeamMember)
class TeamMemberAdmin(RegionManagerAdminMixin, StateMachineAdmin):
    model = TeamMember
    inlines = [TeamScheduleParticipantAdminInline]
    list_display = ('user', 'status', 'created',)
    readonly_fields = ('team', 'created')
    fields = ('team', 'user', 'status', 'states', 'created')
    raw_id_fields = ('user', 'team')

    superadmin_fields = ['force_status']

    def get_fieldsets(self, request, obj=None):
        fields = self.get_fields(request, obj)
        fieldsets = (
            (_('Details'), {'fields': fields}),
        )
        if request.user.is_superuser:
            fieldsets += (
                (_('Super admin'), {'fields': self.superadmin_fields}),
            )
        return fieldsets


class TeamMemberAdminInline(TabularInlinePaginated):
    model = TeamMember
    fields = ('link', 'status_label', 'user',)
    raw_id_fields = ('user',)

    def has_change_permission(self, request, obj):
        return False

    def has_delete_permission(self, request, obj):
        return True

    can_delete = True

    readonly_fields = ('link', 'status_label')

    def status_label(self, obj):
        return obj.states.current_state.name

    status_label.short_description = _('Status')

    def link(self, obj):
        url = reverse('admin:time_based_teammember_change', args=(obj.id,))
        return format_html('<a href="{}">{}</a>', url, obj)

    link.short_description = _('Edit')


class BaseSlotAdminInline(StateMachineAdminMixin, StackedInline):
    model = ActivitySlot
    extra = 0

    raw_id_fields = ('location',)

    can_delete = True
    readonly_fields = ('link', 'created', 'activity')
    fields = (
        'link',
        'start',
        'duration',
        'created',
        'status',
        'states',
        'is_online',
        'location',
        'location_hint',
        'online_meeting_url'
    )

    def link(self, obj):
        url = reverse(
            "admin:{}_{}_change".format(obj._meta.app_label, obj._meta.model_name),
            args=(obj.id,)
        )
        return format_html('<a href="{}">{}</a>', url, obj)
    link.short_description = _('Edit')

    verbose_name = _('Time, date & location')
    verbose_name_plural = _('Time, date & location')

    def status_label(self, obj):
        return obj.states.current_state.name
    status_label.short_description = _('Status')

    def has_add_permission(self, request, obj):
        return True

    formfield_overrides = {
        models.DurationField: {
            'widget': TimeDurationWidget(
                show_days=False,
                show_hours=True,
                show_minutes=True,
                show_seconds=False)
        },
        models.TextField: {
            'widget': Textarea(
                attrs={
                    'rows': 3,
                    'cols': 80
                }
            )
        },
    }


class ScheduleSlotAdminInline(BaseSlotAdminInline):
    model = ScheduleSlot


class TeamScheduleSlotAdminInline(BaseSlotAdminInline):
    model = TeamScheduleSlot


@admin.register(Team)
class TeamAdmin(PolymorphicInlineSupportMixin, RegionManagerAdminMixin, StateMachineAdmin):
    model = Team
    list_display = ('user', 'created', 'activity')
    readonly_fields = ('activity', 'created', 'invite_code', 'registration_info')
    fields = (
        'activity',
        'user',
        'name', 'description', 'registration_info',
        'status', 'states', 'created', 'invite_code'
    )
    raw_id_fields = ('user', 'registration', 'activity')
    inlines = [TeamMemberAdminInline]

    list_filter = [StateMachineFilter]
    office_subregion_path = 'activity__office_location__subregion'

    def get_inlines(self, request, obj):
        inlines = super().get_inlines(request, obj)
        if obj and obj.id and obj.activity and isinstance(obj.activity, ScheduleActivity):
            return inlines + [TeamScheduleSlotAdminInline]
        return inlines

    superadmin_fields = ['force_status']

    def get_fieldsets(self, request, obj=None):
        fields = self.get_fields(request, obj)
        fieldsets = (
            (_('Details'), {'fields': fields}),
        )
        if request.user.is_superuser:
            fieldsets += (
                (_('Super admin'), {'fields': self.superadmin_fields}),
            )
        return fieldsets

    def registration_info(self, obj):
        url = reverse(
            "admin:{}_{}_change".format(
                obj.registration._meta.app_label, obj.registration._meta.model_name
            ),
            args=(obj.registration.id,),
        )

        status = obj.registration.states.current_state.name
        if obj.registration.status == "new":
            template = loader.get_template("admin/time_based/team_registration_info.html")
            return template.render({"status": status, "url": url})
        else:
            title = _("Change review")
            return format_html(
                'Current status <b>{status}</b>. <a href="{url}">{title}</a>',
                url=url,
                status=status,
                title=title,
            )

    registration_info.short_description = _('Registration')


class TeamAdminInline(TabularInlinePaginated):
    model = Team
    readonly_fields = ('link', 'created', 'status_label', 'team_members_count')
    raw_id_fields = ('user', 'registration')
    fields = ('link', 'user', 'status_label', 'team_members_count')

    def link(self, obj):
        url = reverse('admin:time_based_team_change', args=(obj.id,))
        return format_html('<a href="{}">{}</a>', url, obj)

    def has_change_permission(self, request, obj=None):
        return False

    def status_label(self, obj):
        if obj.registration.status != 'accepted':
            return obj.registration.states.current_state.name
        return obj.states.current_state.name

    status_label.short_description = _('Status')

    can_delete = True

    def has_delete_permission(self, request, obj=None):
        return True

    def team_members_count(self, obj):
        return obj.team_members.filter(status='active').count()
    team_members_count.short_description = _('Members')


class PeriodicParticipantAdminInline(BaseContributorInline):
    model = PeriodicParticipant
    verbose_name = _("Participation")
    verbose_name_plural = _("Participation")
    readonly_fields = ['edit', 'start', 'end', 'status_label']
    fields = readonly_fields

    def start(self, obj):
        return obj.slot.start.date()

    def end(self, obj):
        return obj.slot.end.date()


class BaseRegistrationAdminInline(TabularInlinePaginated):
    verbose_name = _("Participant")
    verbose_name_plural = _("Participants")

    readonly_fields = ('status_label', 'edit')
    fields = ('edit', 'user', 'status_label',)
    raw_id_fields = ('user',)

    def edit(self, obj):
        if not obj.user and obj.activity.has_deleted_data:
            return format_html(f'<i>{_("Anonymous")}</i>')
        if not obj.id:
            return '-'
        return format_html(
            '<a href="{}">{}</a>',
            reverse(
                'admin:time_based_{}_change'.format(obj.__class__.__name__.lower()),
                args=(obj.id,)),
            _('Edit')
        )

    def has_change_permission(self, request, obj=None):
        return False

    def has_delete_permission(self, request, obj=None):
        return True

    can_delete = True

    def status_label(self, obj):
        return obj.states.current_state.name

    status_label.short_description = _('Status')


class DateRegistrationAdminInline(BaseRegistrationAdminInline):
    model = DateRegistration

    def get_formset(self, request, obj=None, **kwargs):
        formset = super().get_formset(request, obj, **kwargs)
        if obj and obj.slots.count() > 1:
            formset.info_message = _(
                "This activity has multiple time slots. If you want to add participants "
                "to this activity, you need to add them to a specific time slot."
            )

        return formset

<<<<<<< HEAD
=======
    def slots(self, obj):
        return obj.participants.filter(status__in=['accepted', 'succeeded', 'registered', 'running']).count()

    readonly_fields = ('status_label', 'edit', 'slots')

    def get_fields(self, request, obj=None):
        fields = super().get_fields(request, obj)
        if obj and obj.slots.count() > 1:
            fields += ('slots', )
        return fields

>>>>>>> f0d38d3f
    def has_add_permission(self, request, obj):
        return obj and obj.id and obj.slots.count() <= 1


class DeadlineRegistrationAdminInline(BaseRegistrationAdminInline):
    model = DeadlineRegistration


class ScheduleRegistrationAdminInline(BaseRegistrationAdminInline):
    model = ScheduleRegistration


class PeriodicRegistrationAdminInline(BaseRegistrationAdminInline):
    model = PeriodicRegistration


@admin.register(DateActivity)
class DateActivityAdmin(TimeBasedAdmin):
    base_model = DateActivity
    inlines = (
        DateActivitySlotInline,
        DateRegistrationAdminInline,
    ) + TimeBasedAdmin.inlines
    readonly_fields = TimeBasedAdmin.readonly_fields + ['team_activity']
    save_as = True

    list_filter = TimeBasedAdmin.list_filter + [
        ('expertise', SortedRelatedFieldListFilter),
    ]

    list_display = TimeBasedAdmin.list_display + [
        'start',
        'duration',
        'participant_count',
        'registration_count'
    ]

    def start(self, obj):
        first_slot = obj.slots.order_by('start').first()
        if first_slot:
            return first_slot.start

    def duration(self, obj):
        return obj.slots.count()

    duration.short_description = _('Slots')

    export_as_csv_fields = TimeBasedAdmin.export_to_csv_fields
    actions = [export_as_csv_action(fields=export_as_csv_fields)]


@admin.register(DeadlineActivity)
class DeadlineActivityAdmin(TimeBasedAdmin):
    base_model = DeadlineActivity

    inlines = (DeadlineParticipantAdminInline,) + TimeBasedAdmin.inlines
    raw_id_fields = TimeBasedAdmin.raw_id_fields + ['location']
    readonly_fields = TimeBasedAdmin.readonly_fields
    list_filter = TimeBasedAdmin.list_filter + [
        ('expertise', SortedRelatedFieldListFilter)
    ]

    list_display = TimeBasedAdmin.list_display + [
        'start', 'end_date', 'duration_string', 'participant_count'
    ]

    registration_fields = ("capacity",) + TimeBasedAdmin.registration_fields

    date_fields = [
        'duration',
        'start',
        'deadline',
        'is_online',
        'location',
        'location_hint',
        'online_meeting_url',
    ]

    def get_fieldsets(self, request, obj=None):
        fieldsets = super().get_fieldsets(request, obj)
        fieldsets.insert(2, (_("Date & time"), {"fields": self.date_fields}))
        return fieldsets

    export_as_csv_fields = TimeBasedAdmin.export_to_csv_fields + (
        ('deadline', 'Deadline'),
        ('duration', 'TimeContribution'),
    )
    actions = [export_as_csv_action(fields=export_as_csv_fields)]

    def end_date(self, obj):
        if not obj.deadline:
            return _('indefinitely')
        return obj.deadline

    def duration_string(self, obj):
        duration = get_human_readable_duration(str(obj.duration)).lower()
        return duration

    duration_string.short_description = _('Duration')


@admin.register(RegisteredDateActivity)
class RegisteredDateActivityAdmin(TimeBasedAdmin):
    base_model = RegisteredDateActivity

    inlines = (RegisteredDateParticipantAdminInline,) + TimeBasedAdmin.inlines
    raw_id_fields = TimeBasedAdmin.raw_id_fields + ['location']
    readonly_fields = TimeBasedAdmin.readonly_fields

    list_display = TimeBasedAdmin.list_display + [
        'start', 'duration_string', 'participant_count'
    ]

    registration_fields = ("capacity",) + TimeBasedAdmin.registration_fields

    date_fields = [
<<<<<<< HEAD
        'start',
        'duration',
=======
        'duration',
        'start',
>>>>>>> f0d38d3f
        'location',
    ]
    registration_fields = []

    def get_fieldsets(self, request, obj=None):
        fieldsets = super().get_fieldsets(request, obj)
        fieldsets.insert(2, (_("Date & time"), {"fields": self.date_fields}))
        return fieldsets

    export_as_csv_fields = TimeBasedAdmin.export_to_csv_fields + (
<<<<<<< HEAD
=======
        ('deadline', 'Deadline'),
>>>>>>> f0d38d3f
        ('duration', 'TimeContribution'),
    )
    actions = [export_as_csv_action(fields=export_as_csv_fields)]

    def duration_string(self, obj):
        duration = get_human_readable_duration(str(obj.duration)).lower()
        return duration

    duration_string.short_description = _('Duration')


@admin.register(ScheduleActivity)
class ScheduleActivityAdmin(TimeBasedAdmin):
    base_model = ScheduleActivity
    skip_on_duplicate = TimeBasedAdmin.skip_on_duplicate + [BaseScheduleSlot, Team]

    def get_inlines(self, request, obj):
        inlines = super().get_inlines(request, obj)
        if obj and obj.id:
            # get the stored object, so you can switch between teams/individuals
            # without getting a form error, because of switching inlines
            stored = ScheduleActivity.objects.get(id=obj.id)
            if stored.team_activity == 'teams':
                return (
                    TeamAdminInline,
                    TeamScheduleParticipantAdminInline,
                ) + inlines
            else:
                return (ScheduleParticipantAdminInline,) + inlines
        return inlines

    raw_id_fields = TimeBasedAdmin.raw_id_fields + ['location']
    readonly_fields = TimeBasedAdmin.readonly_fields

    def team_registration_warning(self, obj):
        return admin_info_box(
            _(
                "You can't change between teams/individuals anymore because there are already registrations."
            )
        )

    def get_readonly_fields(self, request, obj=None):
        fields = super().get_readonly_fields(request, obj)
        if obj and obj.registrations.count():
            fields = tuple(fields) + ("team_activity", "team_registration_warning")
        return fields

    list_filter = TimeBasedAdmin.list_filter + [
        ('expertise', SortedRelatedFieldListFilter)
    ]

    list_display = TimeBasedAdmin.list_display + [
        "start",
        "end_date",
        "participant_count",
    ]

    date_fields = [
        'start',
        'deadline',
        'duration',
        'is_online',
        'location',
        'location_hint',
        'online_meeting_url',
    ]

    registration_fields = ("team_activity", "capacity",) + TimeBasedAdmin.registration_fields

    def get_registration_fields(self, request, obj):
        fields = self.registration_fields
        if obj and obj.registrations.count():
            fields = ("team_registration_warning",) + fields
        return fields

    def get_fieldsets(self, request, obj=None):
        fieldsets = super().get_fieldsets(request, obj)
        fieldsets.insert(2, (
            _('Date & time'), {'fields': self.date_fields}
        ))
        return fieldsets

    export_as_csv_fields = TimeBasedAdmin.export_to_csv_fields + (
        ('deadline', 'Deadline'),
        ('duration', 'TimeContribution'),
    )
    actions = [export_as_csv_action(fields=export_as_csv_fields)]

    def end_date(self, obj):
        if not obj.deadline:
            return _('indefinitely')
        return obj.deadline

    def duration_string(self, obj):
        duration = get_human_readable_duration(str(obj.duration)).lower()
        return duration

    duration_string.short_description = _('Duration')

    def participant_count(self, obj):
        return obj.accepted_participants.count()

    participant_count.short_description = _("Participants/Teams")


@admin.register(PeriodicSlot)
class PeriodicSlotAdmin(RegionManagerAdminMixin, StateMachineAdmin):
    list_display = ("start", "duration", "activity", "participant_count")
    inlines = (PeriodicParticipantAdminInline,)

    readonly_fields = ("activity", "status")
    fields = readonly_fields + ("start", "end", "duration")

    registration_fields = ("capacity",) + TimeBasedAdmin.registration_fields

    def participant_count(self, obj):
        return obj.accepted_participants.count()

    def get_fieldsets(self, request, obj=None):
        fieldsets = super().get_fieldsets(request, obj)
        if request.user.is_superuser:
            fieldsets += ((_("Super admin"), {"fields": ("force_status", "states")}),)
        return fieldsets


@admin.register(ScheduleSlot)
class ScheduleSlotAdmin(RegionManagerAdminMixin, StateMachineAdmin):

    list_display = ("start", "duration", "activity", "participant")
    raw_id_fields = ('activity', "location")
    readonly_fields = ("activity", "participant")
    fields = readonly_fields + (
        "status",
        "states",
        "start",
        "duration",
        "is_online",
        "location",
        "location_hint",
        "online_meeting_url"
    )

    formfield_overrides = {
        models.DurationField: {
            'widget': TimeDurationWidget(
                show_days=False,
                show_hours=True,
                show_minutes=True,
                show_seconds=False)
        },
        models.TextField: {
            'widget': Textarea(
                attrs={
                    'rows': 3,
                    'cols': 80
                }
            )
        },
    }

    def participant(self, obj):
        participant = obj.participants.first()
        url = reverse('admin:time_based_scheduleparticipant_change', args=(participant.id,))
        return format_html("<a href='{}'>{}</a>", url, participant)

    def get_fieldsets(self, request, obj=None):
        fieldsets = super().get_fieldsets(request, obj)
        if request.user.is_superuser:
            fieldsets += ((_("Super admin"), {"fields": ("force_status", "states")}),)
        return fieldsets


@admin.register(TeamScheduleSlot)
class TeamScheduleSlotAdmin(ScheduleSlotAdmin):
    inlines = [TeamScheduleParticipantAdminInline]
    list_display = ("start", "duration", "activity", "participant_count")
    raw_id_fields = ScheduleSlotAdmin.raw_id_fields + ('team', )
    readonly_fields = ('activity', 'team', )
    fields = readonly_fields + (
        "status",
        "states",
        "start",
        "duration",
        "is_online",
        "location",
        "location_hint",
        "online_meeting_url"
    )

    def participant_count(self, obj):
        return obj.accepted_participants.count()


class PeriodicSlotAdminInline(TabularInlinePaginated):
    model = PeriodicSlot
    verbose_name = _("Slot")
    verbose_name_plural = _("Slots")
    readonly_fields = ("edit", "start_date", "end_date", "duration_readable", "participant_count", "status_label")
    fields = readonly_fields
    ordering = ["-start"]

    def participant_count(self, obj):
        return obj.accepted_participants.count()

    participant_count.short_description = _('Participants')

    def start_date(self, obj):
        return obj.start.date()
    start_date.short_description = _('Start')

    def end_date(self, obj):
        return obj.end.date()
    end_date.short_description = _('End')

    def duration_readable(self, obj):
        return get_human_readable_duration(str(obj.duration)).lower()
    duration_readable.short_description = _('Hours')

    def current_status(self, obj):
        return obj.states.current_state.name

    current_status.short_description = _("Status")

    def has_add_permission(self, request, obj):
        return False

    def has_delete_permission(self, request, obj):
        return True

    can_delete = True

    def edit(self, obj):
        return format_html(
            '<a href="{}">{}</a>',
            reverse(
                "admin:time_based_{}_change".format(obj.__class__.__name__.lower()),
                args=(obj.id,),
            ),
            _("Edit"),
        )

    def status_label(self, obj):
        return obj.states.current_state.name


@admin.register(PeriodicActivity)
class PeriodicActivityAdmin(TimeBasedAdmin):
    base_model = PeriodicActivity
    skip_on_duplicate = TimeBasedAdmin.skip_on_duplicate + [
        PeriodicSlot,
    ]

    inlines = (PeriodicRegistrationAdminInline, PeriodicSlotAdminInline) + TimeBasedAdmin.inlines
    raw_id_fields = TimeBasedAdmin.raw_id_fields + ['location']
    readonly_fields = TimeBasedAdmin.readonly_fields
    list_filter = TimeBasedAdmin.list_filter + [
        ('expertise', SortedRelatedFieldListFilter)
    ]

    list_display = TimeBasedAdmin.list_display + [
        'start', 'end_date', 'duration_string', 'participant_count'
    ]

    date_fields = [
        'period',
        'duration',
        'start',
        'deadline',
        'is_online',
        'location',
        'location_hint',
        'online_meeting_url',
    ]

    registration_fields = ("capacity",) + TimeBasedAdmin.registration_fields

    def get_fieldsets(self, request, obj=None):
        fieldsets = super().get_fieldsets(request, obj)
        fieldsets.insert(2, (
            _('Date & time'), {'fields': self.date_fields}
        ))
        return fieldsets

    export_as_csv_fields = TimeBasedAdmin.export_to_csv_fields + (
        ('deadline', 'Deadline'),
        ('duration', 'duration'),
        ('period', 'period'),
    )
    actions = [export_as_csv_action(fields=export_as_csv_fields)]

    def end_date(self, obj):
        if not obj.deadline:
            return _('indefinitely')
        return obj.deadline

    def duration_string(self, obj):
        duration = get_human_readable_duration(str(obj.duration)).lower()
        return duration

    duration_string.short_description = _('Duration')


class DateParticipantInline(admin.TabularInline):
    model = DateParticipant
    readonly_fields = ['participant_link', 'smart_status', 'registration_status']
    fields = ['participant_link', 'user', 'smart_status', 'registration_status']

    raw_id_fields = ['user']
    extra = 0

    verbose_name = _('Participant')
    verbose_name_plural = _('Participants')

    def participant_link(self, obj):
        url = reverse('admin:time_based_dateparticipant_change', args=(obj.id,))
        return format_html('<a href="{}">{}</a>', url, _('Edit'))
    participant_link.short_description = _('Edit')

    def smart_status(self, obj):
        return obj.states.current_state.name
<<<<<<< HEAD

    def registration_status(self, obj):
        return obj.registration.states.current_state.name

=======

    def registration_status(self, obj):
        return obj.registration.states.current_state.name

>>>>>>> f0d38d3f
    registration_status.short_description = _('Registered')


class SlotAdmin(StateMachineAdmin):
    raw_id_fields = ['activity', 'location']

    formfield_overrides = {
        models.DurationField: {
            'widget': TimeDurationWidget(
                show_days=False,
                show_hours=True,
                show_minutes=True,
                show_seconds=False)
        },
        models.TextField: {
            'widget': Textarea(
                attrs={
                    'rows': 3,
                    'cols': 80
                }
            )
        },
    }

    def activity_link(self, obj):
        url = reverse(
            'admin:time_based_{}_change'.format(obj.activity._meta.model_name),
            args=(obj.activity.id,)
        )
        return format_html('<a href="{}">{}</a>', url, obj.activity)

    activity_link.short_description = _('Activity')

    def get_form(self, request, obj=None, **kwargs):
        if obj and not obj.is_online and obj.location:
            local_start = obj.start.astimezone(timezone(obj.location.timezone))
            platform_start = obj.start.astimezone(get_current_timezone())
            offset = local_start.utcoffset() - platform_start.utcoffset()

            if offset.total_seconds() != 0:
                timezone_text = _(
                    'Local time in "{location}" is {local_time}. '
                    'This is {offset} hours {relation} compared to the '
                    'standard platform timezone ({current_timezone}).'
                ).format(
                    location=obj.location,
                    local_time=defaultfilters.time(local_start),
                    offset=abs(offset.total_seconds() / 3600.0),
                    relation=_('later') if offset.total_seconds() > 0 else _('earlier'),
                    current_timezone=get_current_timezone()
                )

                help_texts = {'start': timezone_text}
                kwargs.update({'help_texts': help_texts})

        return super(SlotAdmin, self).get_form(request, obj, **kwargs)

    def duration_string(self, obj):
        duration = get_human_readable_duration(str(obj.duration)).lower()
        return duration

    duration_string.short_description = _('Duration')

    def valid(self, obj):
        errors = list(obj.errors)
        required = list(obj.required)
        if not errors and obj.states.initiative_is_approved() and not required:
            return '-'

        errors += [
            _("{} is required").format(obj._meta.get_field(field).verbose_name.title())
            for field in required
        ]

        template = loader.get_template(
            'admin/validation_steps.html'
        )
        return template.render({'errors': errors})

    valid.short_description = _('Validation')

    readonly_fields = [
        'created',
        'updated',
        'valid'
    ]
    detail_fields = [
        'activity',
        'is_online',
        'location',
        'location_hint',
        'online_meeting_url'
    ]
    status_fields = [
        'status',
        'states',
        'created',
        'updated'
    ]

    def get_status_fields(self, request, obj):
        fields = self.status_fields
        if obj and obj.status in ('draft',):
            fields = ['valid'] + fields

        return fields

    def get_fieldsets(self, request, obj=None):
        fieldsets = (
            (_('Detail'), {'fields': self.detail_fields}),
            (_('Status'), {'fields': self.get_status_fields(request, obj)}),
        )
        if request.user.is_superuser:
            fieldsets += (
                (_('Super admin'), {'fields': (
                    'force_status',
                )}),
            )
        return fieldsets


class SlotTimeFilter(SimpleListFilter):
    title = _('Date')
    parameter_name = 'date'

    def lookups(self, request, model_admin):
        return [
            ('all', _('All')),
            ('upcoming', _('Upcoming')),
            ('passed', _('Passed')),
        ]

    def queryset(self, request, queryset):
        if self.value() == 'all':
            return queryset
        elif self.value() == 'upcoming':
            return queryset.filter(
                start__date__gte=now().date()
            )
        elif self.value() == 'passed':
            return queryset.filter(
                start__date__lte=now().date()
            )
        else:
            return queryset


class SlotDuplicateForm(forms.Form):
    INTERVAL_CHOICES = (
        ('day', _('day')),
        ('week', _('week')),
        ('month', _('xth weekday of the month')),
        ('monthday', _('day x of the month')),
    )

    interval = forms.ChoiceField(
        label=_('Repeat'),
        choices=INTERVAL_CHOICES,
    )

    end = forms.DateField(
        label=_('End date'),
        help_text=_(
            'This is the date the time slots will repeat until. '
            'Allow for a long loading time if more than 20 time blocks have to be created.'
        ),
        widget=widgets.AdminDateWidget()
    )

    title = _('Duplicate slot')

    def __init__(self, slot, data=None, *args, **kwargs):
        start = slot.start
        if slot.location:
            start = start.astimezone(timezone(slot.location.timezone))
        if data:
            super(SlotDuplicateForm, self).__init__(data)
        else:
            super(SlotDuplicateForm, self).__init__()
        interval_day = _('Daily')
        interval_week = _('Weekly on the  {weekday}').format(
            weekday=start.strftime('%A')
        )
        interval_month = _('Monthly on the {nth} {weekday}').format(
            nth=ordinalize(nth_weekday(start)),
            weekday=start.strftime('%A')
        )
        interval_monthday = _('Monthly on the {monthday}').format(
            monthday=ordinalize(slot.start.strftime('%-d'))
        )
        interval_choices = (
            ('day', interval_day),
            ('week', interval_week),
            ('monthday', interval_monthday),
            ('month', interval_month),
        )
        self.fields['interval'].choices = interval_choices
        self.fields['interval'].help_text = _(
            'Options here are based on when this time slot takes place - {start}'
        ).format(start=start.strftime('%A %-d %B %Y %H:%M %Z'))


class SlotBulkAddForm(forms.Form):
    emails = forms.CharField(
        label=_('Emails'),
        help_text=_(
            'Separate the email addresses by commas, one per '
            'line or copy & paste a column from a spreadsheet.'
        ),
        widget=forms.Textarea
    )

    send_messages = forms.BooleanField(
        label=_('Send messages'),
        help_text=_('Email participants that they have been added to this slot.'),
        initial=True,
        required=False
    )

    title = _('Bulk add participants')

    def __init__(self, data=None, *args, **kwargs):
        if data:
            super(SlotBulkAddForm, self).__init__(data)
        else:
            super(SlotBulkAddForm, self).__init__()


@admin.register(DateActivitySlot)
class DateSlotAdmin(BulkAddMixin, SlotAdmin):
    model = DateActivitySlot
    inlines = [DateParticipantInline, MessageAdminInline]
    save_as = True

    date_hierarchy = 'start'
    list_display = [
        "__str__",
        "start",
        "activity_link",
        "attendee_limit",
        "participants",
        "duration_string",
    ]
    list_filter = [
        'status',
        SlotTimeFilter,
    ]

    def attendee_limit(self, obj):
        return obj.capacity or obj.activity.capacity

    def participants(self, obj):
        return obj.accepted_participants.count()

    participants.short_description = _('Accepted participants')

    detail_fields = SlotAdmin.detail_fields + [
        'title',
        'capacity',
        'start',
        'duration',
    ]

    def get_urls(self):
        urls = super(DateSlotAdmin, self).get_urls()

        extra_urls = [
            re_path(
                r'^(?P<pk>\d+)/duplicate/$',
                self.admin_site.admin_view(self.duplicate_slot),
                name='time_based_dateactivityslot_duplicate'
            )
        ]
        return extra_urls + urls

    def duplicate_slot(self, request, pk, *args, **kwargs):
        slot = DateActivitySlot.objects.get(pk=pk)
        if request.method == "POST":
            form = SlotDuplicateForm(data=request.POST, slot=slot)
            if form.is_valid():
                data = form.cleaned_data
                dates = duplicate_slot(slot, data['interval'], data['end'])
                messages.success(
                    request,
                    _('%(dates)s time slots created' % {'dates': len(dates)})
                )

                slot_overview = reverse('admin:time_based_dateactivity_change', args=(slot.activity.pk,))
                return HttpResponseRedirect(slot_overview + '#/tab/inline_0/')

        if slot.location:
            start = slot.start.astimezone(timezone(slot.location.timezone))
        else:
            start = slot.start

        settings = MemberPlatformSettings.load()

        context = {
            'opts': self.model._meta,
            'slot': slot,
            'time': start.strftime('%H:%M %Z'),
            'form': SlotDuplicateForm(slot=slot),
            'closed': settings.closed
        }
        return TemplateResponse(
            request, 'admin/time_based/duplicate_slot.html', context
        )

    bulk_add_form = SlotBulkAddForm
    bulk_add_template = 'admin/time_based/bulk_add.html'


class TimeContributionInlineAdmin(admin.TabularInline):
    model = TimeContribution
    extra = 0
    readonly_fields = ('edit', 'contribution_type', 'status', 'start',)
    fields = readonly_fields + ('value',)

    formfield_overrides = {
        models.DurationField: {
            'widget': TimeDurationWidget(
                show_days=False,
                show_hours=True,
                show_minutes=True,
                show_seconds=False)
        }
    }

    def edit(self, obj):
        if not obj.id:
            return '-'
        return format_html(
            '<a href="{}">{}</a>',
            reverse(
                'admin:time_based_{}_change'.format(obj.__class__.__name__.lower()),
                args=(obj.id,)),
            _('Edit')
        )


@admin.register(TimeContribution)
class TimeContributionAdmin(ContributionChildAdmin):
    raw_id_fields = ContributionChildAdmin.raw_id_fields
    fields = ['contributor', 'created', 'start', 'end', 'value', 'status', 'states']


class SlotWidget(TextInput):
    template_name = 'admin/widgets/slot_widget.html'


class ParticipantSlotForm(ModelForm):
    checked = BooleanField(label=_('Participating'), required=False)

    def __init__(self, *args, **kwargs):
        super(ParticipantSlotForm, self).__init__(*args, **kwargs)
        slot = ''
        initial = kwargs.get('initial', None)
        if initial:
            slot = initial['slot']
        instance = kwargs.get('instance', None)
        if instance:
            slot = instance.slot
            sm = DateParticipantStateMachine
            self.fields['checked'].initial = instance.status in [sm.accepted.value, sm.new.value, sm.succeeded.value]
        self.fields['slot'].label = _('Slot')
        self.fields['slot'].widget = SlotWidget(attrs={'slot': slot})

    class Meta:
        model = DateParticipant
        fields = ['slot', 'checked']

    def save(self, commit=True):
        self.is_valid()
        if not self.cleaned_data['checked']:
            self.instance = None
        else:
            return super().save(commit)


class ParticipantSlotFormSet(BaseInlineFormSet):

    def __init__(self, *args, **kwargs):
        if 'data' not in kwargs:
            instance = kwargs['instance']
            new = []
            for slot in instance.activity.slots.exclude(participants__registration=instance).all():
                new.append({
                    'slot': slot,
                    'checked': False
                })

            kwargs.update({'initial': new})
        super(ParticipantSlotFormSet, self).__init__(*args, **kwargs)

    @property
    def extra_forms(self):
        """Ignore extra forms that aren't checked"""
        extra_forms = super().extra_forms
        if self.data:
            extra_forms = [form for form in extra_forms if form.cleaned_data['checked']]
        return extra_forms

    def save_new(self, form, commit=True):
        form.instance.execute_triggers(send_messages=False)
        form.instance.activity = self.instance.activity
        form.instance.user = self.instance.user
        form.instance.registration = self.instance
        return form.save(commit=commit)

    def save_existing(self, form, instance, commit=True):
        """Transition the slot participant as needed before saving"""
        sm = DateParticipantStateMachine
        checked = form.cleaned_data['checked']
        form.instance.execute_triggers(send_messages=False)
        if form.instance.status in [sm.new.value, sm.accepted.value, sm.succeeded.value] and not checked:
            form.instance.delete()
            return
        elif checked and form.instance.status in [sm.removed.value, sm.withdrawn.value, sm.cancelled.value]:
            form.instance.states.accept(save=commit)
        return form.save(commit=commit)


class ParticipantSlotInline(admin.TabularInline):
    parent_object = None
    model = DateParticipant
    formset = ParticipantSlotFormSet
    form = ParticipantSlotForm

    def get_extra(self, request, obj=None, **kwargs):
        ids = [sp.slot_id for sp in obj.participants.all()]
        return obj.activity.slots.exclude(id__in=ids).count()

    fields = ['slot', 'checked']

    def has_delete_permission(self, request, obj=None):
        return False

    can_delete = False

    verbose_name = _('slot')
    verbose_name_plural = _('slots')


@admin.register(DateParticipant)
class DateParticipantAdmin(ContributorChildAdmin):

    def get_inline_instances(self, request, obj=None):
        inlines = super().get_inline_instances(request, obj)
        for inline in inlines:
            inline.parent_object = obj
        return inlines

    inlines = ContributorChildAdmin.inlines + (
        TimeContributionInlineAdmin,
    )
    raw_id_fields = ContributorChildAdmin.raw_id_fields + ('slot',)
    fields = ContributorChildAdmin.fields + ['registration_info', 'slot']
    list_display = ['__str__', 'email', 'activity_link', 'status']
    pending_fields = ['activity', 'user', 'registration_info', 'created', 'updated']

    readonly_fields = ContributorChildAdmin.readonly_fields + [
        'registration_info'
    ]

    def registration_info(self, obj):
        url = reverse("admin:{}_{}_change".format(
            obj.registration._meta.app_label,
            obj.registration._meta.model_name),
            args=(obj.registration.id,)
        )
        status = obj.registration.states.current_state.name
        if obj.registration.status == 'new':
            template = loader.get_template(
                'admin/time_based/registration_info.html'
            )
            return template.render({'status': status, 'url': url})
        else:
            title = _('Change review')
            return format_html(
                'Current status <b>{status}</b>. <a href="{url}">{title}</a>',
                url=url, status=status, title=title
            )

    registration_info.short_description = _('Registration')

    list_display = ['__str__', 'activity_link', 'status']

    def email(self, obj):
        return obj.user.email

    export_to_csv_fields = (
        ('id', 'ID'),
        ('user__full_name', 'Name'),
        ('user__email', 'Email'),
        ('status', 'Status'),
        ('created', 'Created'),
    )

    def get_actions(self, request):
        self.actions = (export_as_csv_action(fields=self.export_to_csv_fields),)
        return super(DateParticipantAdmin, self).get_actions(request)


@admin.register(DeadlineParticipant)
class DeadlineParticipantAdmin(ContributorChildAdmin):

    def get_inline_instances(self, request, obj=None):
        inlines = super().get_inline_instances(request, obj)
        for inline in inlines:
            inline.parent_object = obj
        return inlines

    inlines = ContributorChildAdmin.inlines + (
        TimeContributionInlineAdmin,
    )
    fields = ContributorChildAdmin.fields + ['registration_info']
    pending_fields = ['activity', 'user', 'registration_info', 'created', 'updated']

    def get_fields(self, request, obj=None):
        if obj and obj.registration and obj.registration.status == 'new':
            return self.pending_fields
        return self.fields

    readonly_fields = ContributorChildAdmin.readonly_fields + [
        'registration_info'
    ]

    def registration_info(self, obj):
        url = reverse("admin:{}_{}_change".format(
            obj.registration._meta.app_label,
            obj.registration._meta.model_name),
            args=(obj.registration.id,)
        )
        status = obj.registration.states.current_state.name
        if obj.registration.status == 'new':
            template = loader.get_template(
                'admin/time_based/registration_info.html'
            )
            return template.render({'status': status, 'url': url})
        else:
            title = _('Change review')
            return format_html(
                'Current status <b>{status}</b>. <a href="{url}">{title}</a>',
                url=url, status=status, title=title
            )

    registration_info.short_description = _('Registration')

    list_display = ['__str__', 'activity_link', 'status']


@admin.register(RegisteredDateParticipant)
class RegisteredDateParticipantAdmin(ContributorChildAdmin):

    def get_inline_instances(self, request, obj=None):
        inlines = super().get_inline_instances(request, obj)
        for inline in inlines:
            inline.parent_object = obj
        return inlines

    inlines = ContributorChildAdmin.inlines + (
        TimeContributionInlineAdmin,
    )
    fields = ContributorChildAdmin.fields
    pending_fields = ['activity', 'user', 'created', 'updated']

    list_display = ['__str__', 'activity_link', 'status']


@admin.register(PeriodicParticipant)
class PeriodicParticipantAdmin(ContributorChildAdmin):
    raw_id_fields = ContributorChildAdmin.raw_id_fields + ("slot",)

    def get_inline_instances(self, request, obj=None):
        inlines = super().get_inline_instances(request, obj)
        for inline in inlines:
            inline.parent_object = obj
        return inlines

    inlines = ContributorChildAdmin.inlines + (
        TimeContributionInlineAdmin,
    )

    fields = ContributorChildAdmin.fields + ["registration_info", "slot_info", "slot"]
    pending_fields = ["activity", "user", "registration_info", "created", "updated"]

    def get_fields(self, request, obj=None):
        if obj and obj.registration and obj.registration.status == 'new':
            return self.pending_fields
        return self.fields

    readonly_fields = ContributorChildAdmin.readonly_fields + [
        "registration_info",
        "slot_info",
    ]

    def registration_info(self, obj):
        url = reverse("admin:{}_{}_change".format(
            obj.registration._meta.app_label,
            obj.registration._meta.model_name),
            args=(obj.registration.id,)
        )
        status = obj.registration.states.current_state.name
        if obj.registration.status == 'new':
            template = loader.get_template(
                'admin/time_based/registration_info.html'
            )
            return template.render({'status': status, 'url': url})
        else:
            title = _('Change review')
            return format_html(
                'Current status <b>{status}</b>. <a href="{url}">{title}</a>',
                url=url, status=status, title=title
            )

    def slot_info(self, obj):
        if not obj.slot:
            return "-"
        return format_html("{} to {}", obj.slot.start.date(), obj.slot.end.date())

    registration_info.short_description = _("Registration")

    list_display = ["__str__", "activity_link", "status"]


class SlotForeignKeyRawIdWidget(ForeignKeyRawIdWidget):

    def __init__(self, rel, admin_site, attrs=None, using=None):
        attrs['class'] = 'slot-selector'
        super().__init__(rel, admin_site, attrs, using)

    def get_context(self, name, value, attrs):
        context = super().get_context(name, value, attrs)
        rel_to = self.rel.model
        if value:
            related_url = reverse(
                'admin:%s_%s_change' % (
                    rel_to._meta.app_label,
                    rel_to._meta.model_name,
                ),
                current_app=self.admin_site.name,
                args=(value,)
            )
            context['related_url'] = related_url
            context['link_label'] = _('View slot')
        else:
            related_url = reverse(
                'admin:%s_%s_add' % (
                    rel_to._meta.app_label,
                    rel_to._meta.model_name,
                ),
                current_app=self.admin_site.name,
            )
            params = {}
            parent = self.attrs.get('parent')
            if parent:
                params = {
                    'activity': parent.activity.id,
                    'duration': parent.activity.duration,
                    'is_online': parent.activity.is_online,
                    'location_hint': parent.activity.location_hint,
                    'online_meeting_url': parent.activity.online_meeting_url,
                    '_to_field': 'id',
                    '_popup': 1,

                }
                if parent.activity.location:
                    params['location'] = parent.activity.location.id
            context['related_url'] = related_url + '?' + urlencode(params)
            context['link_label'] = _('Create slot')
        return context


@admin.register(ScheduleParticipant)
class ScheduleParticipantAdmin(ContributorChildAdmin):

    inlines = ContributorChildAdmin.inlines + (TimeContributionInlineAdmin, )

    fields = ContributorChildAdmin.fields + ["registration_info", "slot_info"]
    pending_fields = ["activity", "user", "registration_info", "created", "updated"]

    def get_fields(self, request, obj=None):
        if obj and obj.registration and obj.registration.status == "new":
            return self.pending_fields
        return self.fields

    readonly_fields = ContributorChildAdmin.readonly_fields + [
        "activity", "created", "updated",
        "registration_info",
        "slot_info",
    ]

    def registration_info(self, obj):
        url = reverse(
            "admin:{}_{}_change".format(
                obj.registration._meta.app_label, obj.registration._meta.model_name
            ),
            args=(obj.registration.id,),
        )
        status = obj.registration.states.current_state.name
        if obj.registration.status == "new":
            template = loader.get_template("admin/time_based/registration_info.html")
            return template.render({"status": status, "url": url})
        else:
            title = _("Change review")
            return format_html(
                'Current status <b>{status}</b>. <a href="{url}">{title}</a>',
                url=url,
                status=status,
                title=title,
            )

    registration_info.short_description = _('Registration')

    def slot_info(self, obj):
        if not obj.slot:
            return "- no slot set -"
        url = reverse("admin:time_based_scheduleslot_change", args=(obj.slot.id,))
        if obj.slot.start:
            return format_html(
                "<div style='display:inline-block'>{}<br/>{} - {} <br/>{}<br/><a href='{}'>Edit</a></span>",
                obj.slot.start.date(),
                obj.slot.start.time(),
                obj.slot.end.time(),
                obj.slot.is_online and _("Remote/Online") or obj.slot.location,
                url,
            )
        return format_html(
            "<a href='{}'>- no time set -</a>",
            url,
        )
    slot_info.short_description = _('Date, Time & Location')

    list_display = ['__str__', 'activity_link', 'status']


@admin.register(TeamScheduleParticipant)
class TeamScheduleParticipantAdmin(ScheduleParticipantAdmin):
    model = TeamScheduleParticipant
    readonly_fields = ScheduleParticipantAdmin.readonly_fields + ["slot", "team_member"]
    fields = ContributorChildAdmin.fields + ["registration_info", "slot", "team_member"]


@admin.register(Registration)
class RegistrationAdmin(PolymorphicParentModelAdmin, StateMachineAdmin):
    base_model = Registration
    child_models = (
        PeriodicRegistration,
        DeadlineRegistration,
        ScheduleRegistration,
        TeamScheduleRegistration,
        DateRegistration
    )
    list_display = ['created', 'user', 'type', 'activity', 'state_name']
    list_filter = (PolymorphicChildModelFilter, StateMachineFilter,)
    date_hierarchy = 'created'
    ordering = ('-created',)

    def type(self, obj):
        return obj.get_real_instance_class()._meta.verbose_name


class RegistrationChildAdmin(PolymorphicInlineSupportMixin, PolymorphicChildModelAdmin, StateMachineAdmin):
    base_model = Registration
    readonly_fields = ["created", "activity", "user"]
    fields = readonly_fields + ["answer", "document", "status", "states"]
    list_display = ["__str__", "activity", "user", "status_label"]

    formfield_overrides = {
        PrivateDocumentField: {
            "widget": PrivateDocumentWidget
        }
    }

    def get_fieldsets(self, request, obj=None):
        fieldsets = super().get_fieldsets(request, obj)
        if request.user.is_superuser:
            fieldsets += [
                (_("Super admin"), {"fields": ("force_status",)}),
            ]
        return fieldsets

    def status_label(self, obj):
        return obj.states.current_state.name


@admin.register(DateRegistration)
class DateRegistrationAdmin(RegistrationChildAdmin):
    inlines = [ParticipantSlotInline]


@admin.register(DeadlineRegistration)
class DeadlineRegistrationAdmin(RegistrationChildAdmin):
    inlines = [DeadlineParticipantAdminInline]


@admin.register(ScheduleRegistration)
class ScheduleRegistrationAdmin(RegistrationChildAdmin):
    inlines = [ScheduleParticipantAdminInline]


@admin.register(TeamScheduleRegistration)
class TeamScheduleRegistrationAdmin(RegistrationChildAdmin):
    readonly_fields = RegistrationChildAdmin.readonly_fields + ['team']
    fields = ['team', 'states', 'answer', 'document']
    verbose_name = _('Team registration')
    verbose_name_plural = _('Team registrations')


@admin.register(PeriodicRegistration)
class PeriodicRegistrationAdmin(RegistrationChildAdmin):
    inlines = [PeriodicParticipantAdminInline]


@admin.register(Skill)
class SkillAdmin(TranslatableAdminOrderingMixin, TranslatableAdmin):
    list_display = ('name', 'member_link')
    readonly_fields = ('member_link',)
    fields = readonly_fields + ('name', 'disabled', 'description', 'expertise')

    def get_actions(self, request):
        actions = super(SkillAdmin, self).get_actions(request)
        if 'delete_selected' in actions:
            del actions['delete_selected']
        return actions

    def member_link(self, obj):
        url = "{}?skills__id__exact={}".format(reverse('admin:members_member_changelist'), obj.id)
        return format_html(
            "<a href='{}'>{} {}</a>",
            url, obj.member_set.count(), _('users')
        )

    member_link.short_description = _('Users with this skill')<|MERGE_RESOLUTION|>--- conflicted
+++ resolved
@@ -550,8 +550,6 @@
 
         return formset
 
-<<<<<<< HEAD
-=======
     def slots(self, obj):
         return obj.participants.filter(status__in=['accepted', 'succeeded', 'registered', 'running']).count()
 
@@ -563,7 +561,6 @@
             fields += ('slots', )
         return fields
 
->>>>>>> f0d38d3f
     def has_add_permission(self, request, obj):
         return obj and obj.id and obj.slots.count() <= 1
 
@@ -680,13 +677,8 @@
     registration_fields = ("capacity",) + TimeBasedAdmin.registration_fields
 
     date_fields = [
-<<<<<<< HEAD
-        'start',
-        'duration',
-=======
         'duration',
         'start',
->>>>>>> f0d38d3f
         'location',
     ]
     registration_fields = []
@@ -697,10 +689,7 @@
         return fieldsets
 
     export_as_csv_fields = TimeBasedAdmin.export_to_csv_fields + (
-<<<<<<< HEAD
-=======
         ('deadline', 'Deadline'),
->>>>>>> f0d38d3f
         ('duration', 'TimeContribution'),
     )
     actions = [export_as_csv_action(fields=export_as_csv_fields)]
@@ -1021,17 +1010,10 @@
 
     def smart_status(self, obj):
         return obj.states.current_state.name
-<<<<<<< HEAD
 
     def registration_status(self, obj):
         return obj.registration.states.current_state.name
 
-=======
-
-    def registration_status(self, obj):
-        return obj.registration.states.current_state.name
-
->>>>>>> f0d38d3f
     registration_status.short_description = _('Registered')
 
 
