--- conflicted
+++ resolved
@@ -7,11 +7,7 @@
 from django.utils.html import format_html
 from django.utils.translation import ugettext_lazy as _
 from django_summernote.widgets import SummernoteWidget
-<<<<<<< HEAD
-=======
-from bluebottle.utils.widgets import TimeDurationWidget, get_human_readable_duration
 from parler.admin import SortedRelatedFieldListFilter
->>>>>>> e1078b52
 
 from bluebottle.activities.admin import ActivityChildAdmin, ContributorChildAdmin, ContributionChildAdmin
 from bluebottle.fsm.admin import StateMachineFilter, StateMachineAdmin
@@ -190,15 +186,10 @@
     form = TimeBasedActivityAdminForm
     inlines = (DateActivityASlotInline, DateParticipantAdminInline,) + TimeBasedAdmin.inlines
 
-<<<<<<< HEAD
-    raw_id_fields = ActivityChildAdmin.raw_id_fields
-    list_filter = TimeBasedAdmin.list_filter + ['expertise']
-=======
     raw_id_fields = ActivityChildAdmin.raw_id_fields + ['location']
     list_filter = TimeBasedAdmin.list_filter + [
         ('expertise', SortedRelatedFieldListFilter),
     ]
->>>>>>> e1078b52
 
     list_display = TimeBasedAdmin.list_display + [
         'start',
