from django.contrib import admin
from django.db import models
from django.db.models import Sum
from django.forms import Textarea, BaseInlineFormSet, ModelForm, BooleanField, TextInput
from django.template import loader
from django.urls import reverse, resolve
from django.utils.html import format_html
from django.utils.translation import ugettext_lazy as _
from django_summernote.widgets import SummernoteWidget

from bluebottle.activities.admin import ActivityChildAdmin, ContributorChildAdmin, ContributionChildAdmin
from bluebottle.fsm.admin import StateMachineFilter, StateMachineAdmin
from bluebottle.fsm.forms import StateMachineModelForm
from bluebottle.notifications.admin import MessageAdminInline
from bluebottle.time_based.models import (
    DateActivity, PeriodActivity, DateParticipant, PeriodParticipant, Participant, TimeContribution, DateActivitySlot,
    SlotParticipant
)
from bluebottle.time_based.states import SlotParticipantStateMachine
from bluebottle.utils.admin import export_as_csv_action
from bluebottle.utils.widgets import TimeDurationWidget, get_human_readable_duration


class BaseParticipantAdminInline(admin.TabularInline):
    model = Participant
    readonly_fields = ('contributor_date', 'motivation', 'document', 'edit',
                       'created', 'transition_date', 'status', 'disabled')
    raw_id_fields = ('user', 'document')
    extra = 0

    def get_fields(self, request, obj=None):
        if self.can_edit(obj):
            return super().get_fields(request, obj)
        else:
            return ['disabled']

    def get_template(self):
        pass

    def disabled(self, obj):
        return format_html('<i>{}</i>', obj)
    disabled.short_description = _('First complete and submit the activity before managing participants.')

    def can_edit(self, obj):
        return obj and obj.id and obj.status in ['open', 'running', 'succeeded', 'full', 'submitted']

    def has_delete_permission(self, request, obj=None):
        return self.can_edit(obj)

    def has_add_permission(self, request):
        activity = self.get_parent_object_from_request(request)
        return self.can_edit(activity)

    def get_parent_object_from_request(self, request):
        """
        Returns the parent object from the request or None.

        Note that this only works for Inlines, because the `parent_model`
        is not available in the regular admin.ModelAdmin as an attribute.
        """
        resolved = resolve(request.path_info)
        if resolved.args:
            return self.parent_model.objects.get(pk=resolved.args[0])
        return None

    def edit(self, obj):
        if not obj.id:
            return '-'
        return format_html(
            '<a href="{}">{}</a>',
            reverse(
                'admin:time_based_{}_change'.format(obj.__class__.__name__.lower()),
                args=(obj.id,)),
            _('Edit participant')
        )


class DateParticipantAdminInline(BaseParticipantAdminInline):
    model = DateParticipant
    verbose_name = _("Participant")
    verbose_name_plural = _("Participants")
    readonly_fields = BaseParticipantAdminInline.readonly_fields
    fields = ('edit', 'user', 'status')


class PeriodParticipantAdminInline(BaseParticipantAdminInline):
    model = PeriodParticipant
    verbose_name = _("Participant")
    verbose_name_plural = _("Participants")
    fields = ('edit', 'user', 'status')


class TimeBasedAdmin(ActivityChildAdmin):
    inlines = ActivityChildAdmin.inlines + (MessageAdminInline,)

    formfield_overrides = {
        models.DurationField: {
            'widget': TimeDurationWidget(
                show_days=False,
                show_hours=True,
                show_minutes=True,
                show_seconds=False)
        },
        models.TextField: {
            'widget': Textarea(
                attrs={
                    'rows': 3,
                    'cols': 80
                }
            )
        },
    }

    search_fields = ['title', 'description']
    list_filter = [StateMachineFilter]

    raw_id_fields = ActivityChildAdmin.raw_id_fields

    export_to_csv_fields = (
        ('title', 'Title'),
        ('description', 'Description'),
        ('status', 'Status'),
        ('created', 'Created'),
        ('initiative__title', 'Initiative'),
        ('registration_deadline', 'Registration Deadline'),
        ('owner__full_name', 'Owner'),
        ('owner__email', 'Email'),
        ('capacity', 'Capacity'),
        ('review', 'Review participants')
    )

<<<<<<< HEAD
=======
    def duration_string(self, obj):
        duration = get_human_readable_duration(str(obj.duration)).lower()
        if obj.duration_period and obj.duration_period != 'overall':
            return _('{duration} per {time_unit}').format(
                duration=duration,
                time_unit=obj.duration_period[0:-1])
        return duration
    duration_string.short_description = _('Duration')

>>>>>>> 9d5bc738

class TimeBasedActivityAdminForm(StateMachineModelForm):
    class Meta(object):
        model = PeriodActivity
        fields = '__all__'
        widgets = {
            'description': SummernoteWidget(attrs={'height': 400})
        }


class DateActivityASlotInline(admin.TabularInline):
    model = DateActivitySlot

    formfield_overrides = {
        models.DurationField: {
            'widget': TimeDurationWidget(
                show_days=False,
                show_hours=True,
                show_minutes=True,
                show_seconds=False)
        },
    }

    raw_id_fields = ['location']
    readonly_fields = ['link']

    fields = [
        'link',
        'start',
        'duration',
        'is_online',
        'location'
    ]

    extra = 0

    def link(self, obj):
        url = reverse('admin:time_based_dateactivityslot_change', args=(obj.id,))
        return format_html('<a href="{}">{}</a>', url, obj)


@admin.register(DateActivity)
class DateActivityAdmin(TimeBasedAdmin):
    base_model = DateActivity
    form = TimeBasedActivityAdminForm
    inlines = (DateActivityASlotInline, DateParticipantAdminInline,) + TimeBasedAdmin.inlines

    raw_id_fields = ActivityChildAdmin.raw_id_fields
    list_filter = TimeBasedAdmin.list_filter + ['expertise']

    date_hierarchy = 'created'

    list_display = TimeBasedAdmin.list_display + [
        'start',
        'duration_string',
    ]

    def start(self, obj):
        first_slot = obj.slots.order_by('start').first()
        if first_slot:
            return first_slot.start

    def duration_string(self, obj):
        sum = obj.slots.aggregate(sum=Sum('duration'))['sum']
        duration = get_human_readable_duration(str(sum)).lower()
        return duration

    duration_string.short_description = _('Duration')

    detail_fields = ActivityChildAdmin.detail_fields + (
        'slot_selection',

        'preparation',
        'registration_deadline',

        'expertise',
        'capacity',
        'review',

    )

    export_as_csv_fields = TimeBasedAdmin.export_to_csv_fields + (
        ('start', 'Start'),
        ('duration', 'TimeContribution'),
    )
    actions = [export_as_csv_action(fields=export_as_csv_fields)]


@admin.register(PeriodActivity)
class PeriodActivityAdmin(TimeBasedAdmin):
    base_model = PeriodActivity

    inlines = (PeriodParticipantAdminInline,) + TimeBasedAdmin.inlines
    raw_id_fields = TimeBasedAdmin.raw_id_fields + ['location']
    form = TimeBasedActivityAdminForm
    list_filter = TimeBasedAdmin.list_filter + ['expertise']

    date_hierarchy = 'deadline'
    list_display = TimeBasedAdmin.list_display + [
        'start', 'end_date', 'duration_string'
    ]

    detail_fields = ActivityChildAdmin.detail_fields + (
        'start',
        'deadline',
        'registration_deadline',

        'duration',
        'duration_period',
        'preparation',

        'is_online',
        'location',
        'location_hint',
        'online_meeting_url',

        'expertise',
        'capacity',
        'review',
    )

    export_as_csv_fields = TimeBasedAdmin.export_to_csv_fields + (
        ('deadline', 'Deadline'),
        ('duration', 'TimeContribution'),
        ('duration_period', 'TimeContribution period'),
    )
    actions = [export_as_csv_action(fields=export_as_csv_fields)]

    def end_date(self, obj):
        if not obj.deadline:
            return _('indefinitely')
        return obj.deadline

    def duration_string(self, obj):
        duration = get_human_readable_duration(str(obj.duration)).lower()
        if not obj.duration_period or obj.duration_period != 'overall':
            return _('{duration} per {time_unit}').format(
                duration=duration,
                time_unit=obj.duration_period[0:-1])
        return duration

    duration_string.short_description = _('Duration')


class SlotParticipantInline(admin.TabularInline):

    model = SlotParticipant
    readonly_fields = ['participant_link', 'smart_status', 'participant_status']
    fields = readonly_fields

    def has_add_permission(self, request):
        return False

    def has_delete_permission(self, request, obj=None):
        return False

    verbose_name = _('Participant')
    verbose_name_plural = _('Participants')

    def participant_link(self, obj):
        url = reverse('admin:time_based_dateparticipant_change', args=(obj.participant.id,))
        return format_html('<a href="{}">{}</a>', url, obj.participant)

    def participant_status(self, obj):
        return obj.participant.status

    def smart_status(self, obj):
        return obj.status
    smart_status.short_description = _('Registered')


class SlotAdmin(StateMachineAdmin):

    inlines = [SlotParticipantInline]

    formfield_overrides = {
        models.DurationField: {
            'widget': TimeDurationWidget(
                show_days=False,
                show_hours=True,
                show_minutes=True,
                show_seconds=False)
        },
        models.TextField: {
            'widget': Textarea(
                attrs={
                    'rows': 3,
                    'cols': 80
                }
            )
        },
    }

    def duration_string(self, obj):
        duration = get_human_readable_duration(str(obj.duration)).lower()
        return duration

    duration_string.short_description = _('Duration')

    def valid(self, obj):
        errors = list(obj.errors)
        required = list(obj.required)
        if not errors and obj.states.initiative_is_approved() and not required:
            return '-'

        errors += [
            _("{} is required").format(obj._meta.get_field(field).verbose_name.title())
            for field in required
        ]

        template = loader.get_template(
            'admin/validation_steps.html'
        )
        return template.render({'errors': errors})

    valid.short_description = _('Validation')

    readonly_fields = [
        'created',
        'updated',
        'valid'
    ]
    detail_fields = []
    status_fields = [
        'status',
        'states',
        'created',
        'updated'
    ]

    def get_status_fields(self, request, obj):
        fields = self.status_fields
        if obj and obj.status in ('draft',):
            fields = ['valid'] + fields

        return fields

    def get_fieldsets(self, request, obj=None):
        fieldsets = (
            (_('Detail'), {'fields': self.detail_fields}),
            (_('Status'), {'fields': self.get_status_fields(request, obj)}),
        )
        if request.user.is_superuser:
            fieldsets += (
                (_('Super admin'), {'fields': (
                    'force_status',
                )}),
            )
        return fieldsets


@admin.register(DateActivitySlot)
class DateSlotAdmin(SlotAdmin):
    model = DateActivitySlot

    raw_id_fields = ['activity', 'location']
    # list_filter = ['expertise']

    date_hierarchy = 'start'
    list_display = [
        '__str__', 'start', 'duration_string',
    ]

    detail_fields = SlotAdmin.detail_fields + [
        'activity',
        'start',
        'duration',
        'is_online',
        'location',
        'location_hint',
        'online_meeting_url',
    ]


class TimeContributionInlineAdmin(admin.TabularInline):
    model = TimeContribution
    extra = 0
    readonly_fields = ('edit', 'contribution_type', 'status', 'start',)
    fields = readonly_fields + ('value',)

    formfield_overrides = {
        models.DurationField: {
            'widget': TimeDurationWidget(
                show_days=False,
                show_hours=True,
                show_minutes=True,
                show_seconds=False)
        }
    }

    def edit(self, obj):
        if not obj.id:
            return '-'
        return format_html(
            '<a href="{}">{}</a>',
            reverse(
                'admin:time_based_{}_change'.format(obj.__class__.__name__.lower()),
                args=(obj.id,)),
            _('Edit duration')
        )


@admin.register(PeriodParticipant)
class PeriodParticipantAdmin(ContributorChildAdmin):
    inlines = ContributorChildAdmin.inlines + [TimeContributionInlineAdmin]
    readonly_fields = ContributorChildAdmin.readonly_fields + ['total']
    fields = ContributorChildAdmin.fields + ['total', 'motivation', 'current_period', 'document']
    list_display = ['__str__', 'activity_link', 'status']

    def total(self, obj):
        if not obj:
            return '-'
        return obj.contributions.aggregate(total=Sum('timecontribution__value'))['total']

    total.short_description = _('Total contributed')


@admin.register(TimeContribution)
class TimeContributionAdmin(ContributionChildAdmin):
    raw_id_fields = ContributionChildAdmin.raw_id_fields + ('slot_participant',)
    fields = ['contributor', 'slot_participant', 'created', 'start', 'end', 'value', 'status', 'states']


class SlotWidget(TextInput):

    template_name = 'admin/widgets/slot_widget.html'


class ParticipantSlotForm(ModelForm):
    checked = BooleanField(label=_('Participating'), required=False)

    def __init__(self, *args, **kwargs):
        super(ParticipantSlotForm, self).__init__(*args, **kwargs)
        slot = ''
        initial = kwargs.get('initial', None)
        if initial:
            slot = initial['slot']
        instance = kwargs.get('instance', None)
        if instance:
            slot = instance.slot
            sm = SlotParticipantStateMachine
            self.fields['checked'].initial = instance.status in [sm.registered.value, sm.succeeded.value]
        self.fields['slot'].label = _('Slot')
        self.fields['slot'].widget = SlotWidget(attrs={'slot': slot})

    class Meta:
        model = SlotParticipant
        fields = ['slot', 'checked']

    def save(self, commit=True):
        self.is_valid()
        if not self.cleaned_data['checked']:
            self.instance = None
        else:
            return super().save(commit)


class ParticipantSlotFormSet(BaseInlineFormSet):

    def __init__(self, *args, **kwargs):
        if 'data' not in kwargs:
            instance = kwargs['instance']
            new = []
            for slot in instance.activity.slots.exclude(slot_participants__participant=instance).all():
                new.append({
                    'slot': slot,
                    'checked': False
                })

            kwargs.update({'initial': new})
        super(ParticipantSlotFormSet, self).__init__(*args, **kwargs)

    @property
    def extra_forms(self):
        """Ignore extra forms that aren't checked"""
        extra_forms = super().extra_forms
        if self.data:
            extra_forms = [form for form in extra_forms if form.cleaned_data['checked']]
        return extra_forms

    def save_existing(self, form, instance, commit=True):
        """Transition the slot participant as needed before saving"""
        sm = SlotParticipantStateMachine
        checked = form.cleaned_data['checked']
        form.instance.execute_triggers(send_messages=False)
        if form.instance.status in [sm.registered.value, sm.succeeded.value] and not checked:
            form.instance.states.remove(save=commit)
        elif checked and form.instance.status in [sm.removed.value, sm.withdrawn.value, sm.cancelled.value]:
            form.instance.states.accept(save=commit)
        return form.save(commit=commit)


class ParticipantSlotInline(admin.TabularInline):
    parent_object = None
    model = SlotParticipant
    formset = ParticipantSlotFormSet
    form = ParticipantSlotForm

    def get_extra(self, request, obj=None, **kwargs):
        ids = [sp.slot_id for sp in self.parent_object.slot_participants.all()]
        return self.parent_object.activity.slots.exclude(id__in=ids).count()

    readonly_fields = ['status']
    fields = ['slot', 'checked', 'status']

    def has_delete_permission(self, request, obj=None):
        return False

    verbose_name = _('slot')
    verbose_name_plural = _('slots')


@admin.register(DateParticipant)
class DateParticipantAdmin(ContributorChildAdmin):

    def get_inline_instances(self, request, obj=None):
        inlines = super().get_inline_instances(request, obj)
        for inline in inlines:
            inline.parent_object = obj
        return inlines

    inlines = ContributorChildAdmin.inlines + [
        ParticipantSlotInline,
        TimeContributionInlineAdmin
    ]
    fields = ContributorChildAdmin.fields + ['motivation', 'document']
    list_display = ['__str__', 'activity_link', 'status']


@admin.register(SlotParticipant)
class SlotParticipantAdmin(StateMachineAdmin):
    raw_id_fields = ['participant', 'slot']
    list_display = ['participant', 'slot']

    inlines = [TimeContributionInlineAdmin]

    formfield_overrides = {
        models.DurationField: {
            'widget': TimeDurationWidget(
                show_days=False,
                show_hours=True,
                show_minutes=True,
                show_seconds=False)
        },
        models.TextField: {
            'widget': Textarea(
                attrs={
                    'rows': 3,
                    'cols': 80
                }
            )
        },
    }

    detail_fields = ['participant', 'slot']
    status_fields = ['status', 'states']

    def get_fieldsets(self, request, obj=None):
        fieldsets = (
            (_('Detail'), {'fields': self.detail_fields}),
            (_('Status'), {'fields': self.status_fields}),
        )
        if request.user.is_superuser:
            fieldsets += (
                (_('Super admin'), {'fields': (
                    'force_status',
                )}),
            )
        return fieldsets<|MERGE_RESOLUTION|>--- conflicted
+++ resolved
@@ -129,8 +129,6 @@
         ('review', 'Review participants')
     )
 
-<<<<<<< HEAD
-=======
     def duration_string(self, obj):
         duration = get_human_readable_duration(str(obj.duration)).lower()
         if obj.duration_period and obj.duration_period != 'overall':
@@ -140,7 +138,6 @@
         return duration
     duration_string.short_description = _('Duration')
 
->>>>>>> 9d5bc738
 
 class TimeBasedActivityAdminForm(StateMachineModelForm):
     class Meta(object):
