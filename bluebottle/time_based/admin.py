from django.contrib import admin
from django.contrib.admin import SimpleListFilter
from django.db import models
from django.db.models import Sum
from django.forms import Textarea, BaseInlineFormSet, ModelForm, BooleanField, TextInput
from django.template import loader, defaultfilters
from django.urls import reverse, resolve
from django.utils.html import format_html
from django.utils.timezone import get_current_timezone, now
from django.utils.translation import gettext_lazy as _
from django_admin_inline_paginator.admin import TabularInlinePaginated
from django_summernote.widgets import SummernoteWidget
from parler.admin import SortedRelatedFieldListFilter, TranslatableAdmin
from parler.utils.views import get_language_parameter
from pytz import timezone

from bluebottle.activities.admin import (
    ActivityChildAdmin, ContributorChildAdmin, ContributionChildAdmin, ActivityForm, TeamInline
)
from bluebottle.activities.models import Team
from bluebottle.fsm.admin import StateMachineFilter, StateMachineAdmin
from bluebottle.initiatives.models import InitiativePlatformSettings
from bluebottle.notifications.admin import MessageAdminInline
from bluebottle.time_based.models import (
    DateActivity, PeriodActivity, DateParticipant, PeriodParticipant, Participant, TimeContribution, DateActivitySlot,
    SlotParticipant, Skill
)
from bluebottle.time_based.states import SlotParticipantStateMachine
from bluebottle.utils.admin import export_as_csv_action
from bluebottle.utils.widgets import TimeDurationWidget, get_human_readable_duration


class BaseParticipantAdminInline(TabularInlinePaginated):
    model = Participant
    per_page = 20
    readonly_fields = ('contributor_date', 'motivation', 'document', 'edit',
                       'created', 'transition_date', 'status', 'disabled')
    raw_id_fields = ('user', 'document')
    extra = 0
    ordering = ['-created']

    def get_fields(self, request, obj=None):
        if self.can_edit(obj):
            return super().get_fields(request, obj)
        else:
            return ['disabled']

    def get_template(self):
        pass

    def disabled(self, obj):
        return format_html('<i>{}</i>', obj)
    disabled.short_description = _('First complete and submit the activity before managing participants.')

    def can_edit(self, obj):
        return obj and obj.id and obj.status in ['open', 'succeeded', 'full', 'submitted']

    def has_delete_permission(self, request, obj=None):
        return self.can_edit(obj)

    def has_add_permission(self, request, obj=None):
        activity = self.get_parent_object_from_request(request)
        return self.can_edit(activity)

    def get_parent_object_from_request(self, request):
        """
        Returns the parent object from the request or None.

        Note that this only works for Inlines, because the `parent_model`
        is not available in the regular admin.ModelAdmin as an attribute.
        """
        resolved = resolve(request.path_info)
        if 'object_id' in resolved.kwargs:
            return self.parent_model.objects.get(pk=resolved.kwargs['object_id'])
        return None

    def edit(self, obj):
        if not obj.id:
            return '-'
        return format_html(
            '<a href="{}">{}</a>',
            reverse(
                'admin:time_based_{}_change'.format(obj.__class__.__name__.lower()),
                args=(obj.id,)),
            _('Edit participant')
        )


class DateParticipantAdminInline(BaseParticipantAdminInline):
    model = DateParticipant
    verbose_name = _("Participant")
    verbose_name_plural = _("Participants")
    readonly_fields = BaseParticipantAdminInline.readonly_fields
    fields = ('edit', 'user', 'status')


class PeriodParticipantForm(ModelForm):
<<<<<<< HEAD

    activity = None

=======
>>>>>>> a0a6a258
    class Meta:
        model = PeriodParticipant
        exclude = []

    def __init__(self, *args, **kwargs):
        super(PeriodParticipantForm, self).__init__(*args, **kwargs)
<<<<<<< HEAD
        if self.activity and 'team' in self.fields:
            self.fields['team'].queryset = Team.objects.filter(activity=self.activity)
=======
        if self.instance.id and 'team' in self.fields:
            self.fields['team'].queryset = Team.objects.filter(activity=self.instance.activity)
>>>>>>> a0a6a258

    def full_clean(self):
        data = super(PeriodParticipantForm, self).full_clean()
        if not self.instance.activity_id and self.instance.team_id:
            self.instance.activity = self.instance.team.activity
        return data


class PeriodParticipantAdminInline(BaseParticipantAdminInline):
    model = PeriodParticipant
    verbose_name = _("Participant")
    verbose_name_plural = _("Participants")
    raw_id_fields = BaseParticipantAdminInline.raw_id_fields
    fields = ('edit', 'user', 'status')
    form = PeriodParticipantForm
<<<<<<< HEAD

    def get_parent_object_from_request(self, request):
        """
        Returns the parent object from the request or None.
        """
        resolved = resolve(request.path_info)
        if resolved.kwargs:
            return self.parent_model.objects.get(pk=resolved.kwargs['object_id'])
        return None

    def get_formset(self, request, obj=None, **kwargs):
        # Set activity on form so we can filter teams for new participants too
        formset = super(PeriodParticipantAdminInline, self).get_formset(request, obj, **kwargs)
        parent = self.get_parent_object_from_request(request)
        if isinstance(parent, PeriodActivity):
            formset.form.activity = parent
        return formset
=======
>>>>>>> a0a6a258

    def get_fields(self, request, obj=None):
        fields = super(PeriodParticipantAdminInline, self).get_fields(request, obj)
        if isinstance(obj, PeriodActivity):
            if obj and obj.team_activity == 'teams':
                fields += ('team',)
        return fields


class TimeBasedAdmin(ActivityChildAdmin):
    inlines = ActivityChildAdmin.inlines + (MessageAdminInline,)

    formfield_overrides = {
        models.DurationField: {
            'widget': TimeDurationWidget(
                show_days=False,
                show_hours=True,
                show_minutes=True,
                show_seconds=False)
        },
        models.TextField: {
            'widget': Textarea(
                attrs={
                    'rows': 3,
                    'cols': 80
                }
            )
        },
    }

    search_fields = ['title', 'description']
    list_filter = [StateMachineFilter]

    raw_id_fields = ActivityChildAdmin.raw_id_fields

    export_to_csv_fields = (
        ('title', 'Title'),
        ('description', 'Description'),
        ('status', 'Status'),
        ('created', 'Created'),
        ('initiative__title', 'Initiative'),
        ('registration_deadline', 'Registration Deadline'),
        ('owner__full_name', 'Owner'),
        ('owner__email', 'Email'),
        ('fallback_location', 'Office Location'),
        ('capacity', 'Capacity'),
        ('review', 'Review participants')
    )

    def duration_string(self, obj):
        duration = get_human_readable_duration(str(obj.duration)).lower()
        if obj.duration_period and obj.duration_period != 'overall':
            return _('{duration} per {time_unit}').format(
                duration=duration,
                time_unit=obj.duration_period[0:-1])
        return duration
    duration_string.short_description = _('Duration')


class TimeBasedActivityAdminForm(ActivityForm):
    class Meta(object):
        model = PeriodActivity
        fields = '__all__'
        widgets = {
            'description': SummernoteWidget(attrs={'height': 400})
        }


class DateActivityASlotInline(TabularInlinePaginated):
    model = DateActivitySlot
    per_page = 20
    formfield_overrides = {
        models.DurationField: {
            'widget': TimeDurationWidget(
                show_days=False,
                show_hours=True,
                show_minutes=True,
                show_seconds=False)
        },
    }
    ordering = ['-start']
    readonly_fields = ['link', 'timezone', ]

    fields = [
        'link',
        'title',
        'start',
        'timezone',
        'duration',
        'is_online',
    ]

    extra = 0

    def link(self, obj):
        url = reverse('admin:time_based_dateactivityslot_change', args=(obj.id,))
        return format_html('<a href="{}">{}</a>', url, obj)

    def timezone(self, obj):
        if not obj.is_online and obj.location:
            return obj.location.timezone
        else:
            return str(obj.start.astimezone(get_current_timezone()).tzinfo)
    timezone.short_description = _('Timezone')


@admin.register(DateActivity)
class DateActivityAdmin(TimeBasedAdmin):
    base_model = DateActivity
    form = TimeBasedActivityAdminForm
    inlines = (TeamInline, DateActivityASlotInline, DateParticipantAdminInline,) + TimeBasedAdmin.inlines
    readonly_fields = TimeBasedAdmin.readonly_fields + ['team_activity']

    list_filter = TimeBasedAdmin.list_filter + [
        ('expertise', SortedRelatedFieldListFilter),
    ]

    list_display = TimeBasedAdmin.list_display + [
        'start',
        'duration',
        'participant_count',
    ]

    def start(self, obj):
        first_slot = obj.slots.order_by('start').first()
        if first_slot:
            return first_slot.start

    def duration(self, obj):
        return obj.slots.count()
    duration.short_description = _('Slots')

    def participant_count(self, obj):
        return obj.accepted_participants.count()
    participant_count.short_description = _('Participants')

    detail_fields = ActivityChildAdmin.detail_fields + (
        'slot_selection',

        'preparation',
        'registration_deadline',

        'expertise',
        'capacity',
        'review',

    )

    export_as_csv_fields = TimeBasedAdmin.export_to_csv_fields
    actions = [export_as_csv_action(fields=export_as_csv_fields)]


@admin.register(PeriodActivity)
class PeriodActivityAdmin(TimeBasedAdmin):
    base_model = PeriodActivity

    inlines = (TeamInline, PeriodParticipantAdminInline,) + TimeBasedAdmin.inlines
    raw_id_fields = TimeBasedAdmin.raw_id_fields + ['location']
    form = TimeBasedActivityAdminForm
    list_filter = TimeBasedAdmin.list_filter + [
        ('expertise', SortedRelatedFieldListFilter)
    ]

    list_display = TimeBasedAdmin.list_display + [
        'start', 'end_date', 'duration_string', 'participant_count'
    ]

    def get_detail_fields(self, request, obj):
        fields = ActivityChildAdmin.detail_fields + (
            'start',
            'deadline',
            'registration_deadline',

            'duration',
            'duration_period',
            'preparation',

            'is_online',
            'location',
            'location_hint',
            'online_meeting_url',

            'expertise',
            'capacity',
            'review',
        )
        initiative_settings = InitiativePlatformSettings.load()
        if initiative_settings.team_activities:
            fields += ('team_activity',)
        return fields

    export_as_csv_fields = TimeBasedAdmin.export_to_csv_fields + (
        ('deadline', 'Deadline'),
        ('duration', 'TimeContribution'),
        ('duration_period', 'TimeContribution period'),
    )
    actions = [export_as_csv_action(fields=export_as_csv_fields)]

    def end_date(self, obj):
        if not obj.deadline:
            return _('indefinitely')
        return obj.deadline

    def duration_string(self, obj):
        duration = get_human_readable_duration(str(obj.duration)).lower()
        if obj.duration_period and obj.duration_period != 'overall':
            return _('{duration} per {time_unit}').format(
                duration=duration,
                time_unit=obj.duration_period[0:-1])
        return duration
    duration_string.short_description = _('Duration')

    def participant_count(self, obj):
        return obj.accepted_participants.count()
    participant_count.short_description = _('Participants')


class SlotParticipantInline(admin.TabularInline):

    model = SlotParticipant
    readonly_fields = ['participant_link', 'smart_status', 'participant_status']
    fields = readonly_fields

    def has_add_permission(self, request, obj=None):
        return False

    def has_delete_permission(self, request, obj=None):
        return False

    verbose_name = _('Participant')
    verbose_name_plural = _('Participants')

    def participant_link(self, obj):
        url = reverse('admin:time_based_dateparticipant_change', args=(obj.participant.id,))
        return format_html('<a href="{}">{}</a>', url, obj.participant)

    def participant_status(self, obj):
        return obj.participant.status

    def smart_status(self, obj):
        return obj.status
    smart_status.short_description = _('Registered')


class SlotAdmin(StateMachineAdmin):

    inlines = [SlotParticipantInline]

    formfield_overrides = {
        models.DurationField: {
            'widget': TimeDurationWidget(
                show_days=False,
                show_hours=True,
                show_minutes=True,
                show_seconds=False)
        },
        models.TextField: {
            'widget': Textarea(
                attrs={
                    'rows': 3,
                    'cols': 80
                }
            )
        },
    }

    def duration_string(self, obj):
        duration = get_human_readable_duration(str(obj.duration)).lower()
        return duration

    duration_string.short_description = _('Duration')

    def valid(self, obj):
        errors = list(obj.errors)
        required = list(obj.required)
        if not errors and obj.states.initiative_is_approved() and not required:
            return '-'

        errors += [
            _("{} is required").format(obj._meta.get_field(field).verbose_name.title())
            for field in required
        ]

        template = loader.get_template(
            'admin/validation_steps.html'
        )
        return template.render({'errors': errors})

    valid.short_description = _('Validation')

    readonly_fields = [
        'created',
        'updated',
        'valid'
    ]
    detail_fields = []
    status_fields = [
        'status',
        'states',
        'created',
        'updated'
    ]

    def get_status_fields(self, request, obj):
        fields = self.status_fields
        if obj and obj.status in ('draft',):
            fields = ['valid'] + fields

        return fields

    def get_fieldsets(self, request, obj=None):
        fieldsets = (
            (_('Detail'), {'fields': self.detail_fields}),
            (_('Status'), {'fields': self.get_status_fields(request, obj)}),
        )
        if request.user.is_superuser:
            fieldsets += (
                (_('Super admin'), {'fields': (
                    'force_status',
                )}),
            )
        return fieldsets


class SlotTimeFilter(SimpleListFilter):
    title = _('Date')
    parameter_name = 'date'

    def lookups(self, request, model_admin):
        return [
            ('all', _('All')),
            ('upcoming', _('Upcoming')),
            ('passed', _('Passed')),
        ]

    def queryset(self, request, queryset):
        if self.value() == 'all':
            return queryset
        elif self.value() == 'upcoming':
            return queryset.filter(
                start__date__gte=now().date()
            )
        elif self.value() == 'passed':
            return queryset.filter(
                start__date__lte=now().date()
            )
        else:
            return queryset


class RequiredSlotFilter(SimpleListFilter):
    title = _('Slot required')
    parameter_name = 'required'

    def lookups(self, request, model_admin):
        return [
            ('all', _('All')),
            ('required', _('Required')),
            ('optional', _('Optional')),
        ]

    def queryset(self, request, queryset):
        if self.value() == 'all':
            return queryset
        elif self.value() == 'required':
            return queryset.filter(
                activity__slot_selection='all'
            )
        elif self.value() == 'optional':
            return queryset.filter(
                activity__slot_selection='free'
            )
        else:
            return queryset


@admin.register(DateActivitySlot)
class DateSlotAdmin(SlotAdmin):
    model = DateActivitySlot

    raw_id_fields = ['activity', 'location']

    def lookup_allowed(self, lookup, value):
        if lookup == 'activity__slot_selection__exact':
            return True
        return super(DateSlotAdmin, self).lookup_allowed(lookup, value)

    date_hierarchy = 'start'
    list_display = [
        '__str__', 'start', 'activity_link', 'attendee_limit', 'participants', 'duration_string', 'required',
    ]
    list_filter = [
        'status',
        SlotTimeFilter,
        RequiredSlotFilter,
    ]

    def activity_link(self, obj):
        url = reverse('admin:time_based_dateactivity_change', args=(obj.activity.id,))
        return format_html('<a href="{}">{}</a>', url, obj.activity)
    activity_link.short_description = _('Activity')

    def attendee_limit(self, obj):
        return obj.capacity or obj.activity.capacity

    def participants(self, obj):
        return obj.accepted_participants.count()
    participants.short_description = _('Accepted participants')

    def required(self, obj):
        if obj.activity.slot_selection == 'free':
            return _('Optional')
        return _('Required')
    required.short_description = _('Required')

    def get_form(self, request, obj=None, **kwargs):
        if obj and not obj.is_online and obj.location:
            local_start = obj.start.astimezone(timezone(obj.location.timezone))
            platform_start = obj.start.astimezone(get_current_timezone())
            offset = local_start.utcoffset() - platform_start.utcoffset()

            if offset.total_seconds() != 0:
                timezone_text = _(
                    'Local time in "{location}" is {local_time}. '
                    'This is {offset} hours {relation} compared to the '
                    'standard platform timezone ({current_timezone}).'
                ).format(
                    location=obj.location,
                    local_time=defaultfilters.time(local_start),
                    offset=abs(offset.total_seconds() / 3600.0),
                    relation=_('later') if offset.total_seconds() > 0 else _('earlier'),
                    current_timezone=get_current_timezone()
                )

                help_texts = {'start': timezone_text}
                kwargs.update({'help_texts': help_texts})

        return super(DateSlotAdmin, self).get_form(request, obj, **kwargs)

    detail_fields = SlotAdmin.detail_fields + [
        'activity',
        'title',
        'capacity',
        'start',
        'duration',
        'is_online',
        'location',
        'location_hint',
        'online_meeting_url',
    ]


class TimeContributionInlineAdmin(admin.TabularInline):
    model = TimeContribution
    extra = 0
    readonly_fields = ('edit', 'contribution_type', 'status', 'start',)
    fields = readonly_fields + ('value',)

    formfield_overrides = {
        models.DurationField: {
            'widget': TimeDurationWidget(
                show_days=False,
                show_hours=True,
                show_minutes=True,
                show_seconds=False)
        }
    }

    def edit(self, obj):
        if not obj.id:
            return '-'
        return format_html(
            '<a href="{}">{}</a>',
            reverse(
                'admin:time_based_{}_change'.format(obj.__class__.__name__.lower()),
                args=(obj.id,)),
            _('Edit duration')
        )


@admin.register(PeriodParticipant)
class PeriodParticipantAdmin(ContributorChildAdmin):
    inlines = ContributorChildAdmin.inlines + [TimeContributionInlineAdmin]
    readonly_fields = ContributorChildAdmin.readonly_fields + ['total']
    fields = ContributorChildAdmin.fields + ['total', 'motivation', 'current_period', 'document']
    list_display = ['__str__', 'activity_link', 'status']

    def total(self, obj):
        if not obj:
            return '-'
        return obj.contributions.aggregate(total=Sum('timecontribution__value'))['total']

    total.short_description = _('Total contributed')


@admin.register(TimeContribution)
class TimeContributionAdmin(ContributionChildAdmin):
    raw_id_fields = ContributionChildAdmin.raw_id_fields + ('slot_participant',)
    fields = ['contributor', 'slot_participant', 'created', 'start', 'end', 'value', 'status', 'states']


class SlotWidget(TextInput):

    template_name = 'admin/widgets/slot_widget.html'


class ParticipantSlotForm(ModelForm):
    checked = BooleanField(label=_('Participating'), required=False)

    def __init__(self, *args, **kwargs):
        super(ParticipantSlotForm, self).__init__(*args, **kwargs)
        slot = ''
        initial = kwargs.get('initial', None)
        if initial:
            slot = initial['slot']
        instance = kwargs.get('instance', None)
        if instance:
            slot = instance.slot
            sm = SlotParticipantStateMachine
            self.fields['checked'].initial = instance.status in [sm.registered.value, sm.succeeded.value]
        self.fields['slot'].label = _('Slot')
        self.fields['slot'].widget = SlotWidget(attrs={'slot': slot})

    class Meta:
        model = SlotParticipant
        fields = ['slot', 'checked']

    def save(self, commit=True):
        self.is_valid()
        if not self.cleaned_data['checked']:
            self.instance = None
        else:
            return super().save(commit)


class ParticipantSlotFormSet(BaseInlineFormSet):

    def __init__(self, *args, **kwargs):
        if 'data' not in kwargs:
            instance = kwargs['instance']
            new = []
            for slot in instance.activity.slots.exclude(slot_participants__participant=instance).all():
                new.append({
                    'slot': slot,
                    'checked': False
                })

            kwargs.update({'initial': new})
        super(ParticipantSlotFormSet, self).__init__(*args, **kwargs)

    @property
    def extra_forms(self):
        """Ignore extra forms that aren't checked"""
        extra_forms = super().extra_forms
        if self.data:
            extra_forms = [form for form in extra_forms if form.cleaned_data['checked']]
        return extra_forms

    def save_existing(self, form, instance, commit=True):
        """Transition the slot participant as needed before saving"""
        sm = SlotParticipantStateMachine
        checked = form.cleaned_data['checked']
        form.instance.execute_triggers(send_messages=False)
        if form.instance.status in [sm.registered.value, sm.succeeded.value] and not checked:
            form.instance.states.remove(save=commit)
        elif checked and form.instance.status in [sm.removed.value, sm.withdrawn.value, sm.cancelled.value]:
            form.instance.states.accept(save=commit)
        return form.save(commit=commit)


class ParticipantSlotInline(admin.TabularInline):
    parent_object = None
    model = SlotParticipant
    formset = ParticipantSlotFormSet
    form = ParticipantSlotForm

    def get_extra(self, request, obj=None, **kwargs):
        ids = [sp.slot_id for sp in self.parent_object.slot_participants.all()]
        return self.parent_object.activity.slots.exclude(id__in=ids).count()

    readonly_fields = ['status']
    fields = ['slot', 'checked', 'status']

    def has_delete_permission(self, request, obj=None):
        return False

    verbose_name = _('slot')
    verbose_name_plural = _('slots')


@admin.register(DateParticipant)
class DateParticipantAdmin(ContributorChildAdmin):

    def get_inline_instances(self, request, obj=None):
        inlines = super().get_inline_instances(request, obj)
        for inline in inlines:
            inline.parent_object = obj
        return inlines

    inlines = ContributorChildAdmin.inlines + [
        ParticipantSlotInline,
        TimeContributionInlineAdmin
    ]
    fields = ContributorChildAdmin.fields + ['motivation', 'document']
    list_display = ['__str__', 'activity_link', 'status']


@admin.register(SlotParticipant)
class SlotParticipantAdmin(StateMachineAdmin):
    raw_id_fields = ['participant', 'slot']
    list_display = ['participant', 'slot']

    inlines = [TimeContributionInlineAdmin]

    formfield_overrides = {
        models.DurationField: {
            'widget': TimeDurationWidget(
                show_days=False,
                show_hours=True,
                show_minutes=True,
                show_seconds=False)
        },
        models.TextField: {
            'widget': Textarea(
                attrs={
                    'rows': 3,
                    'cols': 80
                }
            )
        },
    }

    detail_fields = ['participant', 'slot']
    status_fields = ['status', 'states']

    def get_fieldsets(self, request, obj=None):
        fieldsets = (
            (_('Detail'), {'fields': self.detail_fields}),
            (_('Status'), {'fields': self.status_fields}),
        )
        if request.user.is_superuser:
            fieldsets += (
                (_('Super admin'), {'fields': (
                    'force_status',
                )}),
            )
        return fieldsets


@admin.register(Skill)
class SkillAdmin(TranslatableAdmin):
    list_display = ('name', 'member_link')
    readonly_fields = ('member_link',)
    fields = readonly_fields + ('name', 'disabled', 'description', 'expertise')

    def get_queryset(self, request):
        lang = get_language_parameter(request, self.query_language_key)
        return super().get_queryset(request).translated(lang).order_by('translations__name')

    def get_actions(self, request):
        actions = super(SkillAdmin, self).get_actions(request)
        if 'delete_selected' in actions:
            del actions['delete_selected']
        return actions

    def member_link(self, obj):
        url = "{}?skills__id__exact={}".format(reverse('admin:members_member_changelist'), obj.id)
        return format_html(
            "<a href='{}'>{} {}</a>",
            url, obj.member_set.count(), _('users')
        )
    member_link.short_description = _('Users with this skill')<|MERGE_RESOLUTION|>--- conflicted
+++ resolved
@@ -95,25 +95,17 @@
 
 
 class PeriodParticipantForm(ModelForm):
-<<<<<<< HEAD
 
     activity = None
 
-=======
->>>>>>> a0a6a258
     class Meta:
         model = PeriodParticipant
         exclude = []
 
     def __init__(self, *args, **kwargs):
         super(PeriodParticipantForm, self).__init__(*args, **kwargs)
-<<<<<<< HEAD
         if self.activity and 'team' in self.fields:
-            self.fields['team'].queryset = Team.objects.filter(activity=self.activity)
-=======
-        if self.instance.id and 'team' in self.fields:
             self.fields['team'].queryset = Team.objects.filter(activity=self.instance.activity)
->>>>>>> a0a6a258
 
     def full_clean(self):
         data = super(PeriodParticipantForm, self).full_clean()
@@ -129,7 +121,6 @@
     raw_id_fields = BaseParticipantAdminInline.raw_id_fields
     fields = ('edit', 'user', 'status')
     form = PeriodParticipantForm
-<<<<<<< HEAD
 
     def get_parent_object_from_request(self, request):
         """
@@ -147,8 +138,6 @@
         if isinstance(parent, PeriodActivity):
             formset.form.activity = parent
         return formset
-=======
->>>>>>> a0a6a258
 
     def get_fields(self, request, obj=None):
         fields = super(PeriodParticipantAdminInline, self).get_fields(request, obj)
