from django.contrib import admin
from django.db import models
from django.urls import reverse, resolve
from django.utils.html import format_html
from django.utils.translation import ugettext_lazy as _
from durationwidget.widgets import TimeDurationWidget

from bluebottle.activities.admin import ActivityChildAdmin, ContributorChildAdmin
from bluebottle.fsm.admin import StateMachineFilter, StateMachineAdmin
from bluebottle.notifications.admin import MessageAdminInline
from bluebottle.time_based.models import (
<<<<<<< HEAD
    DateActivity, PeriodActivity, DateParticipant, PeriodParticipant, Participant, Duration
=======
    DateActivity, PeriodActivity, DateParticipant, PeriodParticipant, Participant, TimeContribution
>>>>>>> b53ad681
)
from bluebottle.utils.admin import export_as_csv_action


class BaseParticipantAdminInline(admin.TabularInline):
    model = Participant
    readonly_fields = ('contributor_date', 'motivation', 'document', 'edit', 'created', 'transition_date', 'status')
    raw_id_fields = ('user', 'document')
    extra = 0

    def get_parent_object_from_request(self, request):
        """
        Returns the parent object from the request or None.

        Note that this only works for Inlines, because the `parent_model`
        is not available in the regular admin.ModelAdmin as an attribute.
        """
        resolved = resolve(request.path_info)
        if resolved.args:
            return self.parent_model.objects.get(pk=resolved.args[0])
        return None

    def edit(self, obj):
        if not obj.id:
            return '-'
        return format_html(
            '<a href="{}">{}</a>',
            reverse(
                'admin:time_based_{}_change'.format(obj.__class__.__name__.lower()),
                args=(obj.id,)),
            _('Edit participant')
        )

    def has_add_permission(self, request):
        activity = self.get_parent_object_from_request(request)
<<<<<<< HEAD
        if activity.status in ['draft', 'needs_work']:
=======
        if not activity or activity.status in ['draft', 'needs_work']:
>>>>>>> b53ad681
            return False
        return True


class DateParticipantAdminInline(BaseParticipantAdminInline):
    model = DateParticipant
    verbose_name = _("Participant")
    verbose_name_plural = _("Participants")
    readonly_fields = BaseParticipantAdminInline.readonly_fields
    fields = ('edit', 'user', 'status')


class PeriodParticipantAdminInline(BaseParticipantAdminInline):
    model = PeriodParticipant
    verbose_name = _("Participant")
    verbose_name_plural = _("Participants")
    fields = ('edit', 'user', 'status')


class TimeBasedAdmin(ActivityChildAdmin):
    inlines = ActivityChildAdmin.inlines + (MessageAdminInline, )
    formfield_overrides = {
        models.DurationField: {
            'widget': TimeDurationWidget(
                show_days=False,
                show_hours=True,
                show_minutes=True,
                show_seconds=False)
        }
    }

    search_fields = ['title', 'description']
    list_filter = [StateMachineFilter, 'is_online']

    detail_fields = ActivityChildAdmin.detail_fields + (
        'capacity',
        'is_online',
        'location',
        'location_hint',
        'review',
        'registration_deadline',
    )

    raw_id_fields = ActivityChildAdmin.raw_id_fields + ['location']

    export_to_csv_fields = (
        ('title', 'Title'),
        ('description', 'Description'),
        ('status', 'Status'),
        ('created', 'Created'),
        ('initiative__title', 'Initiative'),
        ('registration_deadline', 'Registration Deadline'),
        ('owner__full_name', 'Owner'),
        ('owner__email', 'Email'),
        ('capacity', 'Capacity'),
        ('is_online', 'Will be hosted online?'),
        ('location', 'Location'),
        ('location_hint', 'Location Hint'),
        ('review', 'Review participants')
    )


@admin.register(DateActivity)
class DateActivityAdmin(TimeBasedAdmin):
    base_model = DateActivity

    inlines = (DateParticipantAdminInline,) + TimeBasedAdmin.inlines

    date_hierarchy = 'start'
    list_display = TimeBasedAdmin.list_display + [
        'start', 'duration',
    ]

    detail_fields = TimeBasedAdmin.detail_fields + (
        'start',
        'duration',
        'online_meeting_url'
    )

    export_as_csv_fields = TimeBasedAdmin.export_to_csv_fields + (
        ('start', 'Start'),
        ('duration', 'TimeContribution'),
    )
    actions = [export_as_csv_action(fields=export_as_csv_fields)]


@admin.register(PeriodActivity)
class PeriodActivityAdmin(TimeBasedAdmin):
    base_model = PeriodActivity

    inlines = (PeriodParticipantAdminInline,) + TimeBasedAdmin.inlines

    date_hierarchy = 'deadline'
    list_display = TimeBasedAdmin.list_display + [
        'deadline', 'duration', 'duration_period'
    ]

    detail_fields = TimeBasedAdmin.detail_fields + (
        'start',
        'deadline',
        'duration',
        'duration_period',
    )

    export_as_csv_fields = TimeBasedAdmin.export_to_csv_fields + (
        ('deadline', 'Deadline'),
        ('duration', 'TimeContribution'),
        ('duration_period', 'TimeContribution period'),
    )
    actions = [export_as_csv_action(fields=export_as_csv_fields)]


<<<<<<< HEAD
class ParticiationInlineAdmin(admin.TabularInline):
    model = Duration
=======
class TimeContributionInlineAdmin(admin.TabularInline):
    model = TimeContribution
>>>>>>> b53ad681
    extra = 0
    readonly_fields = ('edit', 'status')
    fields = readonly_fields + ('start', 'value')

    formfield_overrides = {
        models.DurationField: {
            'widget': TimeDurationWidget(
                show_days=False,
                show_hours=True,
                show_minutes=True,
                show_seconds=False)
        }
    }

    def edit(self, obj):
        if not obj.id:
            return '-'
        return format_html(
            '<a href="{}">{}</a>',
            reverse(
                'admin:time_based_{}_change'.format(obj.__class__.__name__.lower()),
                args=(obj.id,)),
            _('Edit duration')
        )


@admin.register(PeriodParticipant)
class PeriodParticipantAdmin(ContributorChildAdmin):
<<<<<<< HEAD
    inlines = ContributorChildAdmin.inlines + [ParticiationInlineAdmin]


@admin.register(Duration)
class DurationAdmin(StateMachineAdmin):
=======
    inlines = ContributorChildAdmin.inlines + [TimeContributionInlineAdmin]


@admin.register(TimeContribution)
class TimeContributionAdmin(StateMachineAdmin):
>>>>>>> b53ad681
    raw_id_fields = ('contributor',)
    readonly_fields = ('status', 'created', )
    basic_fields = ('contributor', 'created', 'start', 'end', 'value', 'status', 'states')

    def get_fieldsets(self, request, obj=None):
        fieldsets = (
            (_('Basic'), {'fields': self.basic_fields}),
        )
        if request.user.is_superuser:
            fieldsets += (
                (_('Super admin'), {'fields': (
                    'force_status',
                )}),
            )
        return fieldsets


@admin.register(DateParticipant)
class DateParticipantAdmin(ContributorChildAdmin):
    fields = ContributorChildAdmin.fields
<<<<<<< HEAD
    inlines = ContributorChildAdmin.inlines + [ParticiationInlineAdmin]
=======
    inlines = ContributorChildAdmin.inlines + [TimeContributionInlineAdmin]
>>>>>>> b53ad681
<|MERGE_RESOLUTION|>--- conflicted
+++ resolved
@@ -9,11 +9,7 @@
 from bluebottle.fsm.admin import StateMachineFilter, StateMachineAdmin
 from bluebottle.notifications.admin import MessageAdminInline
 from bluebottle.time_based.models import (
-<<<<<<< HEAD
-    DateActivity, PeriodActivity, DateParticipant, PeriodParticipant, Participant, Duration
-=======
     DateActivity, PeriodActivity, DateParticipant, PeriodParticipant, Participant, TimeContribution
->>>>>>> b53ad681
 )
 from bluebottle.utils.admin import export_as_csv_action
 
@@ -49,11 +45,7 @@
 
     def has_add_permission(self, request):
         activity = self.get_parent_object_from_request(request)
-<<<<<<< HEAD
-        if activity.status in ['draft', 'needs_work']:
-=======
         if not activity or activity.status in ['draft', 'needs_work']:
->>>>>>> b53ad681
             return False
         return True
 
@@ -166,13 +158,8 @@
     actions = [export_as_csv_action(fields=export_as_csv_fields)]
 
 
-<<<<<<< HEAD
-class ParticiationInlineAdmin(admin.TabularInline):
-    model = Duration
-=======
 class TimeContributionInlineAdmin(admin.TabularInline):
     model = TimeContribution
->>>>>>> b53ad681
     extra = 0
     readonly_fields = ('edit', 'status')
     fields = readonly_fields + ('start', 'value')
@@ -201,19 +188,11 @@
 
 @admin.register(PeriodParticipant)
 class PeriodParticipantAdmin(ContributorChildAdmin):
-<<<<<<< HEAD
-    inlines = ContributorChildAdmin.inlines + [ParticiationInlineAdmin]
-
-
-@admin.register(Duration)
-class DurationAdmin(StateMachineAdmin):
-=======
     inlines = ContributorChildAdmin.inlines + [TimeContributionInlineAdmin]
 
 
 @admin.register(TimeContribution)
 class TimeContributionAdmin(StateMachineAdmin):
->>>>>>> b53ad681
     raw_id_fields = ('contributor',)
     readonly_fields = ('status', 'created', )
     basic_fields = ('contributor', 'created', 'start', 'end', 'value', 'status', 'states')
@@ -234,8 +213,4 @@
 @admin.register(DateParticipant)
 class DateParticipantAdmin(ContributorChildAdmin):
     fields = ContributorChildAdmin.fields
-<<<<<<< HEAD
-    inlines = ContributorChildAdmin.inlines + [ParticiationInlineAdmin]
-=======
-    inlines = ContributorChildAdmin.inlines + [TimeContributionInlineAdmin]
->>>>>>> b53ad681
+    inlines = ContributorChildAdmin.inlines + [TimeContributionInlineAdmin]