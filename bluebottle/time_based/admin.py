--- conflicted
+++ resolved
@@ -204,9 +204,12 @@
     def get_fieldsets(self, request, obj=None):
         settings = InitiativePlatformSettings.objects.get()
         fieldsets = [
-            (_('Management'), {'fields': self.get_status_fields(request, obj)}),
-            (_('Information'), {'fields': self.get_detail_fields(request, obj)}),
-            (_('Participation'), {'fields': self.get_registration_fields(request, obj)}),
+            (_("Management"), {"fields": self.get_status_fields(request, obj)}),
+            (_("Information"), {"fields": self.get_detail_fields(request, obj)}),
+            (
+                _("Participation"),
+                {"fields": self.get_registration_fields(request, obj)},
+            ),
         ]
 
         if Location.objects.count():
@@ -395,7 +398,7 @@
         'start', 'end_date', 'duration_string', 'participant_count'
     ]
 
-    registration_fields = ('capacity',) + TimeBasedAdmin.registration_fields
+    registration_fields = ("capacity",) + TimeBasedAdmin.registration_fields
 
     date_fields = [
         'duration',
@@ -409,9 +412,7 @@
 
     def get_fieldsets(self, request, obj=None):
         fieldsets = super().get_fieldsets(request, obj)
-        fieldsets.insert(2, (
-            _('Date & time'), {'fields': self.date_fields}
-        ))
+        fieldsets.insert(2, (_("Date & time"), {"fields": self.date_fields}))
         return fieldsets
 
     export_as_csv_fields = TimeBasedAdmin.export_to_csv_fields + (
@@ -459,7 +460,7 @@
         'online_meeting_url',
     ]
 
-    registration_fields = ('capacity',) + TimeBasedAdmin.registration_fields
+    registration_fields = ("capacity",) + TimeBasedAdmin.registration_fields
 
     def get_fieldsets(self, request, obj=None):
         fieldsets = super().get_fieldsets(request, obj)
@@ -499,7 +500,7 @@
     readonly_fields = ("activity", "start", "duration", "status")
     fields = readonly_fields
 
-    registration_fields = ('capacity',) + TimeBasedAdmin.registration_fields
+    registration_fields = ("capacity",) + TimeBasedAdmin.registration_fields
 
     def participant_count(self, obj):
         return obj.accepted_participants.count()
@@ -507,12 +508,7 @@
     def get_fieldsets(self, request, obj=None):
         fieldsets = super().get_fieldsets(request, obj)
         if request.user.is_superuser:
-            fieldsets += (
-                (_('Super admin'), {'fields': (
-                    'force_status',
-                    'states'
-                )}),
-            )
+            fieldsets += ((_("Super admin"), {"fields": ("force_status", "states")}),)
         return fieldsets
 
 
@@ -520,14 +516,8 @@
     model = PeriodicSlot
     verbose_name = _("Slot")
     verbose_name_plural = _("Slots")
-<<<<<<< HEAD
     readonly_fields = ("edit", "start", "duration", "participant_count")
     fields = ("edit", "start", "duration", "participant_count")
-=======
-    readonly_fields = ("edit", "start", "end", "current_status", "participant_count")
-    fields = ("edit", "start", "end", "current_status", "participant_count")
-    ordering = ['-start']
->>>>>>> 0926ef07
 
     def participant_count(self, obj):
         return obj.accepted_participants.count()
@@ -537,7 +527,7 @@
     def current_status(self, obj):
         return obj.states.current_state.name
 
-    current_status.short_description = _('Status')
+    current_status.short_description = _("Status")
 
     def has_add_permission(self, request, obj):
         return False
@@ -586,9 +576,7 @@
         'online_meeting_url',
     ]
 
-    registration_fields = (
-        'capacity',
-    ) + TimeBasedAdmin.registration_fields
+    registration_fields = ("capacity",) + TimeBasedAdmin.registration_fields
 
     def get_fieldsets(self, request, obj=None):
         fieldsets = super().get_fieldsets(request, obj)
@@ -1202,7 +1190,7 @@
 @admin.register(PeriodicParticipant)
 class PeriodicParticipantAdmin(ContributorChildAdmin):
 
-    raw_id_fields = ContributorChildAdmin.raw_id_fields + ('slot',)
+    raw_id_fields = ContributorChildAdmin.raw_id_fields + ("slot",)
 
     def get_inline_instances(self, request, obj=None):
         inlines = super().get_inline_instances(request, obj)
@@ -1214,8 +1202,8 @@
         TimeContributionInlineAdmin
     ]
 
-    fields = ContributorChildAdmin.fields + ['registration_info', 'slot_info', 'slot']
-    pending_fields = ['activity', 'user', 'registration_info', 'created', 'updated']
+    fields = ContributorChildAdmin.fields + ["registration_info", "slot_info", "slot"]
+    pending_fields = ["activity", "user", "registration_info", "created", "updated"]
 
     def get_fields(self, request, obj=None):
         if obj and obj.registration and obj.registration.status == 'new':
@@ -1223,8 +1211,8 @@
         return self.fields
 
     readonly_fields = ContributorChildAdmin.readonly_fields + [
-        'registration_info',
-        'slot_info'
+        "registration_info",
+        "slot_info",
     ]
 
     def registration_info(self, obj):
@@ -1248,11 +1236,8 @@
 
     def slot_info(self, obj):
         if not obj.slot:
-            return '-'
-        return format_html(
-            '{} to {}',
-            obj.slot.start.date(), obj.slot.end.date()
-        )
+            return "-"
+        return format_html("{} to {}", obj.slot.start.date(), obj.slot.end.date())
 
     registration_info.short_description = _('Registration')
 
