--- conflicted
+++ resolved
@@ -120,26 +120,10 @@
         ]
 
     def prepare_country(self, instance):
-<<<<<<< HEAD
         countries = super().prepare_country(instance)
         for slot in instance.slots.all():
             if not slot.is_online and slot.location and slot.location.country:
-                countries + get_country_to_elastic_list(slot.location.country)
-        return [dict(s) for s in set(frozenset(d.items()) for d in countries)]
-=======
-        countries = [
-            {
-                'id': slot.location.country.pk,
-                'name': slot.location.country.name,
-            } for slot in instance.slots.all()
-            if not slot.is_online and slot.location
-        ]
->>>>>>> 61bf5f02
-
-        parent_country = super().prepare_country(instance)
-        if parent_country:
-            countries.push(parent_country)
-
+                countries += get_country_to_elastic_list(slot.location.country)
         return deduplicate(countries)
 
     def prepare_position(self, instance):
