from bluebottle.activities.documents import ActivityDocument, activity
<<<<<<< HEAD

from bluebottle.time_based.models import DateActivity, PeriodActivity
=======
>>>>>>> 3bcbd5b2
from bluebottle.initiatives.models import Initiative
from bluebottle.members.models import Member
from bluebottle.time_based.models import DateActivity, PeriodActivity, OnADateApplication, PeriodApplication

SCORE_MAP = {
    'open': 1,
    'running': 0.7,
    'full': 0.6,
    'succeeded': 0.5,
}


class TimeBasedActivityDocument:

    def prepare_status_score(self, instance):
        return SCORE_MAP.get(instance.status, 0)

    def prepare_country(self, instance):
        if not instance.is_online and instance.location:
            return instance.location.country_id
        else:
            return super().prepare_country(instance)

    def prepare_position(self, instance):
        if not instance.is_online and instance.location:
            position = instance.location.position
            return {'lat': position.get_y(), 'lon': position.get_x()}


@activity.doc_type
class DateActivityDocument(TimeBasedActivityDocument, ActivityDocument):
<<<<<<< HEAD
    class Meta(TimeBasedActivityDocument):
=======

    def get_instances_from_related(self, related_instance):
        if isinstance(related_instance, Initiative):
            return DateActivity.objects.filter(initiative=related_instance)
        if isinstance(related_instance, Member):
            return DateActivity.objects.filter(owner=related_instance)
        if isinstance(related_instance, OnADateApplication):
            return DateActivity.objects.filter(contributions=related_instance)

    class Meta(object):
        related_models = (Initiative, Member, OnADateApplication)
>>>>>>> 3bcbd5b2
        model = DateActivity

    date_field = 'start'

    def prepare_start(self, instance):
        return instance.start

    def prepare_end(self, instance):
        if instance.start and instance.duration:
            return instance.start + instance.duration
        return None


@activity.doc_type
class PeriodActivityDocument(TimeBasedActivityDocument, ActivityDocument):
<<<<<<< HEAD
    class Meta(TimeBasedActivityDocument):
        model = PeriodActivity
=======
>>>>>>> 3bcbd5b2

    def get_instances_from_related(self, related_instance):
        if isinstance(related_instance, Initiative):
            return PeriodActivity.objects.filter(initiative=related_instance)
        if isinstance(related_instance, Member):
            return PeriodActivity.objects.filter(owner=related_instance)
        if isinstance(related_instance, PeriodApplication):
            return PeriodActivity.objects.filter(contributions=related_instance)

<<<<<<< HEAD
=======
    class Meta(object):
        related_models = (Initiative, Member, PeriodApplication)
        model = PeriodActivity

    date_field = 'deadline'

>>>>>>> 3bcbd5b2
    def prepare_end(self, instance):
        return instance.deadline<|MERGE_RESOLUTION|>--- conflicted
+++ resolved
@@ -1,9 +1,5 @@
 from bluebottle.activities.documents import ActivityDocument, activity
-<<<<<<< HEAD
 
-from bluebottle.time_based.models import DateActivity, PeriodActivity
-=======
->>>>>>> 3bcbd5b2
 from bluebottle.initiatives.models import Initiative
 from bluebottle.members.models import Member
 from bluebottle.time_based.models import DateActivity, PeriodActivity, OnADateApplication, PeriodApplication
@@ -35,10 +31,6 @@
 
 @activity.doc_type
 class DateActivityDocument(TimeBasedActivityDocument, ActivityDocument):
-<<<<<<< HEAD
-    class Meta(TimeBasedActivityDocument):
-=======
-
     def get_instances_from_related(self, related_instance):
         if isinstance(related_instance, Initiative):
             return DateActivity.objects.filter(initiative=related_instance)
@@ -49,7 +41,6 @@
 
     class Meta(object):
         related_models = (Initiative, Member, OnADateApplication)
->>>>>>> 3bcbd5b2
         model = DateActivity
 
     date_field = 'start'
@@ -65,12 +56,6 @@
 
 @activity.doc_type
 class PeriodActivityDocument(TimeBasedActivityDocument, ActivityDocument):
-<<<<<<< HEAD
-    class Meta(TimeBasedActivityDocument):
-        model = PeriodActivity
-=======
->>>>>>> 3bcbd5b2
-
     def get_instances_from_related(self, related_instance):
         if isinstance(related_instance, Initiative):
             return PeriodActivity.objects.filter(initiative=related_instance)
@@ -79,14 +64,11 @@
         if isinstance(related_instance, PeriodApplication):
             return PeriodActivity.objects.filter(contributions=related_instance)
 
-<<<<<<< HEAD
-=======
     class Meta(object):
         related_models = (Initiative, Member, PeriodApplication)
         model = PeriodActivity
 
     date_field = 'deadline'
 
->>>>>>> 3bcbd5b2
     def prepare_end(self, instance):
         return instance.deadline