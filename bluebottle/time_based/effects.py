--- conflicted
+++ resolved
@@ -14,21 +14,13 @@
         activity = self.instance.activity
         if activity.start and activity.duration:
             end = activity.start + activity.duration
-<<<<<<< HEAD
-            duration = Duration(
-=======
             contribution = TimeContribution(
->>>>>>> b53ad681
                 contributor=self.instance,
                 value=activity.duration,
                 start=activity.start,
                 end=end
             )
-<<<<<<< HEAD
-            duration.save()
-=======
             contribution.save()
->>>>>>> b53ad681
 
 
 class CreatePeriodParticipationEffect(Effect):
@@ -52,22 +44,14 @@
         self.instance.save()
 
         if start != end:
-<<<<<<< HEAD
-            duration = Duration(
-=======
             contribution = TimeContribution(
->>>>>>> b53ad681
                 contributor=self.instance,
                 value=activity.duration,
                 start=tz.localize(datetime.combine(start, datetime.min.time())),
                 end=tz.localize(datetime.combine(end, datetime.max.time())) if end else None,
             )
 
-<<<<<<< HEAD
-            duration.save()
-=======
             contribution.save()
->>>>>>> b53ad681
 
     def __str__(self):
         return _('Create contribution duration')