--- conflicted
+++ resolved
@@ -9,7 +9,6 @@
     template = 'admin/create_participant.html'
 
     def post_save(self, **kwargs):
-<<<<<<< HEAD
         self.instance.participants.create(
             activity=self.instance.activity,
             user=self.instance.user,
@@ -32,22 +31,5 @@
             registration=self.instance,
             slot=slot
         )
-=======
-        if not isinstance(self.instance.activity, DeadlineActivity) and self.instance.activity.slots.exists():
-            slot = self.instance.activity.slots.last()
-            self.instance.participants.create(
-                activity=self.instance.activity,
-                user=self.instance.user,
-                registration=self.instance,
-                slot=slot
-            )
-        else:
-            self.instance.participants.create(
-                activity=self.instance.activity,
-                user=self.instance.user,
-                registration=self.instance,
-            )
->>>>>>> 5c7636c4
-
     def is_valid(self):
         return not self.instance.participants.exists()