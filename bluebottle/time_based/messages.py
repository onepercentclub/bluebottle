# -*- coding: utf-8 -*-
from bluebottle.notifications.messages import TransitionMessage
from django.utils.translation import ugettext_lazy as _


class DateChanged(TransitionMessage):
    subject = _('The date and time for your activity "{title}" has changed')
    template = 'messages/date_changed'
    context = {
        'title': 'title'
    }

    def get_recipients(self):
        """participants that signed up"""
        return [
            participant.user for participant in self.obj.accepted_participants
        ]


class DeadlineChanged(TransitionMessage):
    subject = _('The deadline for your activity "{title}" changed')
    template = 'messages/deadline_changed'
    context = {
        'title': 'title'
    }

    def get_recipients(self):
        """participants that signed up"""
        return [
<<<<<<< HEAD
            application.user for application in self.obj.accepted_applications
        ]


class ActivitySucceededNotification(TransitionMessage):
    subject = _('Your activity "{title}" has succeeded 🎉')
    template = 'messages/activity_succeeded'
    context = {
        'title': 'title'
    }

    def get_recipients(self):
        """activity owner"""
        return [self.obj.owner]


class ActivitySucceededManuallyNotification(TransitionMessage):
    subject = _('The activity "{title}" has succeeded 🎉')
    template = 'messages/activity_succeeded_manually'
    context = {
        'title': 'title'
    }

    def get_recipients(self):
        """participants that signed up"""
        return [
            application.user for application in self.obj.accepted_applications
        ]


class ActivityRejectedNotification(TransitionMessage):
    subject = _('Your activity "{title}" has been rejected')
    template = 'messages/activity_rejected'
    context = {
        'title': 'title'
    }

    def get_recipients(self):
        """activity owner"""
        return [self.obj.owner]


class ActivityCancelledNotification(TransitionMessage):
    subject = _('Your activity "{title}" has been cancelled')
    template = 'messages/activity_cancelled'
    context = {
        'title': 'title'
    }

    def get_recipients(self):
        """activity owner"""
        return [self.obj.owner]


class ActivityExpiredNotification(TransitionMessage):
    subject = _('The registration deadline for your activity "{title}" has expired')
    template = 'messages/activity_expired'
    context = {
        'title': 'title'
    }

    def get_recipients(self):
        """activity owner"""
        return [self.obj.owner]


class ApplicationAddedNotification(TransitionMessage):
    subject = _('You have been added to the activity "{title}" 🎉')
    template = 'messages/application_added'
    context = {
        'title': 'activity.title'
    }

    def get_recipients(self):
        """activity owner"""
        if self.options.get('user') != self.obj.user:
            return [self.obj.user]
        else:
            return []


class ApplicationCreatedNotification(TransitionMessage):
    subject = _('You have a new application for your activity "{title}" 🎉')
    template = 'messages/application_created'
    context = {
        'title': 'activity.title'
    }

    def get_recipients(self):
        """activity owner"""
        return [self.obj.activity.owner]


class NewApplicationNotification(TransitionMessage):
    subject = _('A new participant has joined your activity "{title}" 🎉')
    template = 'messages/new_application'
    context = {
        'title': 'activity.title'
    }

    def get_recipients(self):
        """activity owner"""
        return [self.obj.activity.owner]


class ApplicationAcceptedNotification(TransitionMessage):
    subject = _('You have been selected for the activity "{title}" 🎉')
    template = 'messages/application_accepted'
    context = {
        'title': 'activity.title'
    }

    def get_recipients(self):
        """activity owner"""
        return [self.obj.user]


class ApplicationRejectedNotification(TransitionMessage):
    subject = _('You have not been selected for the activity "{title}"')
    template = 'messages/application_rejected'
    context = {
        'title': 'activity.title'
    }

    def get_recipients(self):
        """activity owner"""
        return [self.obj.user]
=======
            participant.user for participant in self.obj.accepted_participants
        ]
>>>>>>> 289fb138
<|MERGE_RESOLUTION|>--- conflicted
+++ resolved
@@ -27,8 +27,7 @@
     def get_recipients(self):
         """participants that signed up"""
         return [
-<<<<<<< HEAD
-            application.user for application in self.obj.accepted_applications
+            participant.user for participant in self.obj.accepted_participants
         ]
 
 
@@ -54,7 +53,7 @@
     def get_recipients(self):
         """participants that signed up"""
         return [
-            application.user for application in self.obj.accepted_applications
+            participant.user for participant in self.obj.accepted_participants
         ]
 
 
@@ -154,8 +153,4 @@
 
     def get_recipients(self):
         """activity owner"""
-        return [self.obj.user]
-=======
-            participant.user for participant in self.obj.accepted_participants
-        ]
->>>>>>> 289fb138
+        return [self.obj.user]