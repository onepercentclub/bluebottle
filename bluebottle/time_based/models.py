from html.parser import HTMLParser
from urllib.parse import urlencode

import pytz

from timezonefinder import TimezoneFinder

from django.db import models, connection
from django.utils import timezone
from django.utils.html import strip_tags
from django.utils.translation import ugettext_lazy as _
from djchoices.choices import DjangoChoices, ChoiceItem

from bluebottle.activities.models import Activity, Contributor, ContributionValue
from bluebottle.files.fields import PrivateDocumentField
from bluebottle.geo.models import Geolocation


tf = TimezoneFinder()


class TimeBasedActivity(Activity):
    capacity = models.PositiveIntegerField(_('attendee limit'), null=True, blank=True)

    is_online = models.NullBooleanField(_('is online'), null=True, default=None)
    location = models.ForeignKey(Geolocation, verbose_name=_('location'),
                                 null=True, blank=True, on_delete=models.SET_NULL)
    location_hint = models.TextField(_('location hint'), null=True, blank=True)

    registration_deadline = models.DateField(_('deadline to apply'), null=True, blank=True)

    expertise = models.ForeignKey('tasks.Skill', verbose_name=_('skill'), blank=True, null=True)

    review = models.NullBooleanField(_('review participants'), null=True, default=None)

    @property
    def required_fields(self):
        fields = ['title', 'description', 'is_online', 'review', ]

        if not self.is_online:
            fields.append('location')

        return fields

    @property
    def participants(self):
        return self.contributors.instance_of(PeriodParticipant, DateParticipant)

    @property
    def active_participants(self):
        return self.participants.filter(status__in=('accepted', 'new',))

    @property
    def accepted_participants(self):
        return self.participants.filter(status='accepted')

    @property
    def durations(self):
        return Duration.objects.filter(
            contributor__activity=self
        )

    @property
    def accepted_durations(self):
        return self.durations.filter(
            contributor__status='accepted'
        )

    @property
    def values(self):
        return Duration.objects.filter(
            contributor__activity=self,
            status='succeeded'
        )


class DateActivity(TimeBasedActivity):
    start = models.DateTimeField(_('activity date'), null=True, blank=True)
    duration = models.DurationField(_('duration'), null=True, blank=True)

    online_meeting_url = models.TextField(_('Online Meeting URL'), blank=True, default='')

    duration_period = 'overall'

    class Meta:
        verbose_name = _("Activity on a date")
        verbose_name_plural = _("Activities on a date")
        permissions = (
            ('api_read_dateactivity', 'Can view on a date activities through the API'),
            ('api_add_dateactivity', 'Can add on a date activities through the API'),
            ('api_change_dateactivity', 'Can change on a date activities through the API'),
            ('api_delete_dateactivity', 'Can delete on a date activities through the API'),

            ('api_read_own_dateactivity', 'Can view own on a date activities through the API'),
            ('api_add_own_dateactivity', 'Can add own on a date activities through the API'),
            ('api_change_own_dateactivity', 'Can change own on a date activities through the API'),
            ('api_delete_own_dateactivity', 'Can delete own on a date activities through the API'),
        )

    class JSONAPIMeta:
        resource_name = 'activities/time-based/dates'

    @property
    def activity_date(self):
        return self.start

    @property
    def required_fields(self):
        fields = super().required_fields

        return fields + ['start', 'duration']

    @property
    def uid(self):
        return '{}-{}-{}'.format(connection.tenant.client_name, 'dateactivity', self.pk)

    @property
    def end(self):
        return self.start + self.duration

    @property
    def local_timezone(self):
        if self.location and self.location.position:
            tz_name = tf.timezone_at(
                lng=self.location.position.x,
                lat=self.location.position.y
            )
            return pytz.timezone(tz_name)

    @property
    def utc_offset(self):
        tz = self.local_timezone or timezone.get_current_timezone()
        if self.start and tz:
            return self.start.astimezone(tz).utcoffset().total_seconds() / 60

    @property
    def google_calendar_link(self):
        def format_date(date):
            if date:
                return date.astimezone(timezone.utc).strftime('%Y%m%dT%H%M%SZ')

        url = u'https://calendar.google.com/calendar/render'
        params = {
            'action': u'TEMPLATE',
            'text': self.title,
            'dates': u'{}/{}'.format(
                format_date(self.start), format_date(self.start + self.duration)
            ),
            'details': HTMLParser().unescape(
                u'{}\n{}'.format(
                    strip_tags(self.description), self.get_absolute_url()
                )
            ),
            'uid': self.uid,
        }

        if self.location:
            params['location'] = self.location.formatted_address

        return u'{}?{}'.format(url, urlencode(params))

    @property
    def outlook_link(self):
        def format_date(date):
            if date:
                return date.astimezone(timezone.utc).strftime('%Y-%m-%dT%H:%M:%S')

        url = 'https://outlook.live.com/owa/'

        params = {
            'rru': 'addevent',
            'path': '/calendar/action/compose&rru=addevent',
            'allday': False,
            'subject': self.title,
            'startdt': format_date(self.start),
            'enddt': format_date(self.start + self.duration),
            'body': HTMLParser().unescape(
                u'{}\n{}'.format(
                    strip_tags(self.description), self.get_absolute_url()
                )
            ),
        }

        if self.location:
            params['location'] = self.location.formatted_address

        return u'{}?{}'.format(url, urlencode(params))


class DurationPeriodChoices(DjangoChoices):
    overall = ChoiceItem('overall', label=_("overall"))
    days = ChoiceItem('days', label=_("per day"))
    weeks = ChoiceItem('weeks', label=_("per week"))
    months = ChoiceItem('months', label=_("per month"))


class PeriodActivity(TimeBasedActivity):
    start = models.DateField(_('start'), null=True, blank=True)
    deadline = models.DateField(_('deadline'), null=True, blank=True)

    duration = models.DurationField(_('duration'), null=True, blank=True)
    duration_period = models.CharField(
        _('duration period'),
        max_length=20,
        blank=True,
        null=True,
        choices=DurationPeriodChoices.choices,
    )

    @property
    def activity_date(self):
        return self.deadline or self.start

    class Meta:
        verbose_name = _("Activity during a period")
        verbose_name_plural = _("Activities during a period")
        permissions = (
            ('api_read_periodactivity', 'Can view during a period activities through the API'),
            ('api_add_periodactivity', 'Can add during a period activities through the API'),
            ('api_change_periodactivity', 'Can change during a period activities through the API'),
            ('api_delete_periodactivity', 'Can delete during a period activities through the API'),

            ('api_read_own_periodactivity', 'Can view own during a period activities through the API'),
            ('api_add_own_periodactivity', 'Can add own during a period activities through the API'),
            ('api_change_own_periodactivity', 'Can change own during a period activities through the API'),
            ('api_delete_own_periodactivity', 'Can delete own during a period activities through the API'),
        )

    class JSONAPIMeta:
        resource_name = 'activities/time-based/periods'

    @property
    def required_fields(self):
        fields = super().required_fields

        return fields + ['duration', 'duration_period']


class Participant(Contributor):
    def __str__(self):
        return self.user

    @property
    def finished_durations(self):
        return self.contribution_values.filter(
            duration__end__lte=timezone.now()
        )

    class Meta:
        abstract = True


class DateParticipant(Participant):
    motivation = models.TextField(blank=True, null=True)
    document = PrivateDocumentField(blank=True, null=True)

    class Meta(object):
        verbose_name = _("Participant on a date")
        verbose_name_plural = _("Participants on a date")
        permissions = (
            ('api_read_dateparticipant', 'Can view participant through the API'),
            ('api_add_dateparticipant', 'Can add participant through the API'),
            ('api_change_dateparticipant', 'Can change participant through the API'),
            ('api_delete_dateparticipant', 'Can delete participant through the API'),

            ('api_read_own_dateparticipant', 'Can view own participant through the API'),
            ('api_add_own_dateparticipant', 'Can add own participant through the API'),
            ('api_change_own_dateparticipant', 'Can change own participant through the API'),
            ('api_delete_own_dateparticipant', 'Can delete own participant through the API'),
        )

    class JSONAPIMeta:
        resource_name = 'contributors/time-based/date-participants'

<<<<<<< HEAD

def __str__(self):
    return str(_("On a date application"))
=======
    def __str__(self):
        return str(_("Participant"))
>>>>>>> 289fb138


class PeriodParticipant(Participant, Contributor):
    motivation = models.TextField(blank=True, null=True)
    document = PrivateDocumentField(blank=True, null=True)

    current_period = models.DateField(null=True, blank=True)

    class Meta(object):
        verbose_name = _("Participant during a period")
        verbose_name_plural = _("Participants during a period")
        permissions = (
            ('api_read_periodparticipant', 'Can view period participant through the API'),
            ('api_add_periodparticipant', 'Can add period participant through the API'),
            ('api_change_periodparticipant', 'Can change period participant through the API'),
            ('api_delete_periodparticipant', 'Can delete period participant through the API'),

            ('api_read_own_periodparticipant', 'Can view own period participant through the API'),
            ('api_add_own_periodparticipant', 'Can add own participant through the API'),
            ('api_change_own_periodparticipant', 'Can change own period participant through the API'),
            ('api_delete_own_periodparticipant', 'Can delete own period participant through the API'),
        )

    class JSONAPIMeta:
        resource_name = 'contributions/time-based/period-applications'

    @property
    def current_duration(self):
        return self.contribution_values.get(status='new')

    def __str__(self):
        return _("Participant {}").format(self.user)

<<<<<<< HEAD
=======
    class JSONAPIMeta:
        resource_name = 'contributors/time-based/period-participants'

>>>>>>> 289fb138

class Duration(ContributionValue):
    value = models.DurationField(_('value'))
    start = models.DateTimeField(_('start'))
    end = models.DateTimeField(_('end'), null=True, blank=True)

    class Meta:
        verbose_name = _("Participation")
        verbose_name_plural = _("Participations")

    def __str__(self):
        return str(_("Participation"))


from bluebottle.time_based.periodic_tasks import *  # noqa<|MERGE_RESOLUTION|>--- conflicted
+++ resolved
@@ -272,14 +272,8 @@
     class JSONAPIMeta:
         resource_name = 'contributors/time-based/date-participants'
 
-<<<<<<< HEAD
-
-def __str__(self):
-    return str(_("On a date application"))
-=======
     def __str__(self):
         return str(_("Participant"))
->>>>>>> 289fb138
 
 
 class PeriodParticipant(Participant, Contributor):
@@ -303,9 +297,6 @@
             ('api_delete_own_periodparticipant', 'Can delete own period participant through the API'),
         )
 
-    class JSONAPIMeta:
-        resource_name = 'contributions/time-based/period-applications'
-
     @property
     def current_duration(self):
         return self.contribution_values.get(status='new')
@@ -313,12 +304,9 @@
     def __str__(self):
         return _("Participant {}").format(self.user)
 
-<<<<<<< HEAD
-=======
     class JSONAPIMeta:
         resource_name = 'contributors/time-based/period-participants'
 
->>>>>>> 289fb138
 
 class Duration(ContributionValue):
     value = models.DurationField(_('value'))
