from html.parser import HTMLParser
from urllib.parse import urlencode

import pytz
from django.db import models, connection
from django.utils import timezone
from django.utils.html import strip_tags
from django.utils.translation import ugettext_lazy as _
from djchoices.choices import DjangoChoices, ChoiceItem
from timezonefinder import TimezoneFinder

from bluebottle.activities.models import Activity, Contributor, Contribution
from bluebottle.files.fields import PrivateDocumentField
from bluebottle.fsm.triggers import TriggerMixin
from bluebottle.geo.models import Geolocation
from bluebottle.time_based.validators import (
    PeriodActivityRegistrationDeadlineValidator, CompletedSlotsValidator,
    HasSlotValidator
)
from bluebottle.utils.models import ValidatedModelMixin, AnonymizationMixin

tf = TimezoneFinder()


class TimeBasedActivity(Activity):
    ONLINE_CHOICES = (
        (None, 'Not set yet'),
        (True, 'Yes, participants can join from anywhere or online'),
        (False, 'No, enter a location')
    )
    capacity = models.PositiveIntegerField(_('attendee limit'), null=True, blank=True)

    is_online = models.NullBooleanField(_('is online'), choices=ONLINE_CHOICES, null=True, default=None)
    location = models.ForeignKey(Geolocation, verbose_name=_('location'),
                                 null=True, blank=True, on_delete=models.SET_NULL)
    location_hint = models.TextField(_('location hint'), null=True, blank=True)

    registration_deadline = models.DateField(
        _('registration deadline'),
        null=True,
        blank=True
    )

    expertise = models.ForeignKey(
        'tasks.Skill',
        verbose_name=_('skill'),
        blank=True,
        null=True
    )

    review = models.NullBooleanField(_('review participants'), null=True, default=None)

    preparation = models.DurationField(
        _('Preparation time'),
        null=True, blank=True,
    )

    @property
    def required_fields(self):
        fields = ['title', 'description', 'review', ]
        return fields

    @property
    def participants(self):
        return self.contributors.instance_of(PeriodParticipant, DateParticipant)

    @property
    def cancelled_participants(self):
        return self.participants.filter(status='cancelled')

    @property
    def active_participants(self):
        return self.participants.filter(status__in=('accepted', 'new'))

    @property
    def accepted_participants(self):
        return self.participants.filter(status__in=('accepted', 'succeeded'))

    @property
    def durations(self):
        return TimeContribution.objects.filter(
            contributor__activity=self
        )

    @property
    def active_durations(self):
        return self.durations.filter(
            contributor__status__in=('new', 'accepted')
        )

    @property
    def values(self):
        return TimeContribution.objects.filter(
            contributor__activity=self,
            status='succeeded'
        )

    @property
    def local_timezone(self):
        if self.location and self.location.position:
            tz_name = tf.timezone_at(
                lng=self.location.position.x,
                lat=self.location.position.y
            )
            return pytz.timezone(tz_name)

    @property
    def utc_offset(self):
        tz = self.local_timezone or timezone.get_current_timezone()
        if self.start and tz:
            return self.start.astimezone(tz).utcoffset().total_seconds() / 60

    @property
    def details(self):
        details = HTMLParser().unescape(
            u'{}\n{}'.format(
                strip_tags(self.description), self.get_absolute_url()
            )
        )

        if self.is_online and self.online_meeting_url:
            details += _('\nJoin: {url}').format(url=self.online_meeting_url)

        return details

    @property
    def google_calendar_link(self):
        def format_date(date):
            if date:
                return date.astimezone(timezone.utc).strftime('%Y%m%dT%H%M%SZ')

        url = u'https://calendar.google.com/calendar/render'
        params = {
            'action': u'TEMPLATE',
            'text': self.title,
            'dates': u'{}/{}'.format(
                format_date(self.start), format_date(self.start + self.duration)
            ),
            'details': self.details,
            'uid': self.uid,
        }

        if self.location:
            params['location'] = self.location.formatted_address

        return u'{}?{}'.format(url, urlencode(params))

    @property
    def outlook_link(self):
        def format_date(date):
            if date:
                return date.astimezone(timezone.utc).strftime('%Y-%m-%dT%H:%M:%S')

        url = 'https://outlook.live.com/owa/'

        params = {
            'rru': 'addevent',
            'path': '/calendar/action/compose&rru=addevent',
            'allday': False,
            'subject': self.title,
            'startdt': format_date(self.start),
            'enddt': format_date(self.start + self.duration),
            'body': self.details
        }

        if self.location:
            params['location'] = self.location.formatted_address

        return u'{}?{}'.format(url, urlencode(params))


class SlotSelectionChoices(DjangoChoices):
    all = ChoiceItem('all', label=_("All"))
    free = ChoiceItem('free', label=_("Free"))


class DateActivity(TimeBasedActivity):
    start = models.DateTimeField(_('start date and time'), null=True, blank=True)
    duration = models.DurationField(_('duration'), null=True, blank=True)

    online_meeting_url = models.TextField(
        _('online meeting link'),
        blank=True, default=''
    )

    slot_selection = models.CharField(
        _('Slot selection'),
        help_text=_(
            'All: Participant will join all time slots. '
            'Free: Participant can pick any number of slots to join.'),
        max_length=20,
        blank=True,
        null=True,
        default=SlotSelectionChoices.all,
        choices=SlotSelectionChoices.choices,
    )

    duration_period = 'overall'

    validators = [
        CompletedSlotsValidator,
        HasSlotValidator
    ]

    class Meta:
        verbose_name = _("Activity on a date")
        verbose_name_plural = _("Activities on a date")
        permissions = (
            ('api_read_dateactivity', 'Can view on a date activities through the API'),
            ('api_add_dateactivity', 'Can add on a date activities through the API'),
            ('api_change_dateactivity', 'Can change on a date activities through the API'),
            ('api_delete_dateactivity', 'Can delete on a date activities through the API'),

            ('api_read_own_dateactivity', 'Can view own on a date activities through the API'),
            ('api_add_own_dateactivity', 'Can add own on a date activities through the API'),
            ('api_change_own_dateactivity', 'Can change own on a date activities through the API'),
            ('api_delete_own_dateactivity', 'Can delete own on a date activities through the API'),
        )

    class JSONAPIMeta:
        resource_name = 'activities/time-based/dates'

    @property
    def activity_date(self):
        return self.start

    @property
    def uid(self):
        return '{}-{}-{}'.format(connection.tenant.client_name, 'dateactivity', self.pk)

    @property
    def end(self):
        return self.start + self.duration


class ActivitySlot(TriggerMixin, AnonymizationMixin, ValidatedModelMixin, models.Model):
    created = models.DateTimeField(default=timezone.now)
    updated = models.DateTimeField(auto_now=True)
    status = models.CharField(max_length=40)
    title = models.CharField(
        _('title'),
        max_length=255,
        null=True, blank=True)
    capacity = models.PositiveIntegerField(_('attendee limit'), null=True, blank=True)

    @property
    def accepted_participants(self):
        return self.slot_participants.filter(status__in=('registered',))

    @property
    def durations(self):
        return TimeContribution.objects.filter(
            slot_participant__slot=self
        )

    @property
    def active_durations(self):
        return self.durations.filter(
            slot_participant__participant__status__in=('new', 'accepted')
        )

    class Meta:
        abstract = True


class DateActivitySlot(ActivitySlot):
    activity = models.ForeignKey(DateActivity, related_name='slots')

    start = models.DateTimeField(_('start date and time'), null=True, blank=True)
    duration = models.DurationField(_('duration'), null=True, blank=True)
    is_online = models.NullBooleanField(
        _('is online'),
        choices=DateActivity.ONLINE_CHOICES,
        null=True, default=None
    )

    online_meeting_url = models.TextField(
        _('online meeting link'),
        blank=True, default=''
    )

    location = models.ForeignKey(
        Geolocation,
        verbose_name=_('location'),
        null=True, blank=True,
        on_delete=models.SET_NULL
    )

    location_hint = models.TextField(_('location hint'), null=True, blank=True)

    @property
    def required_fields(self):
        fields = ['is_online']
        if not self.is_online:
            fields.append('location')
        return fields

    @property
    def end(self):
        return self.start + self.duration

    @property
    def local_timezone(self):
        if self.location and self.location.position:
            tz_name = tf.timezone_at(
                lng=self.location.position.x,
                lat=self.location.position.y
            )
            return pytz.timezone(tz_name)

    @property
    def utc_offset(self):
        tz = self.local_timezone or timezone.get_current_timezone()
        if self.start and tz:
            return self.start.astimezone(tz).utcoffset().total_seconds() / 60

    def __str__(self):
        return self.title or "Slot ID {}".format(self.id)

    class Meta:
        verbose_name = _('slot')
        verbose_name_plural = _('slots')

    class JSONAPIMeta:
        resource_name = 'activities/time-based/date-slots'


class DurationPeriodChoices(DjangoChoices):
    overall = ChoiceItem('overall', label=_("in total"))
    days = ChoiceItem('days', label=_("per day"))
    weeks = ChoiceItem('weeks', label=_("per week"))
    months = ChoiceItem('months', label=_("per month"))


class PeriodActivity(TimeBasedActivity):
    start = models.DateField(
        _('Start date'),
        null=True,
        blank=True
    )

    deadline = models.DateField(
        _('End date'),
        null=True,
        blank=True
    )

    duration = models.DurationField(
        _('Time per period'),
        null=True,
        blank=True
    )

    duration_period = models.CharField(
        _('period'),
        max_length=20,
        blank=True,
        null=True,
        choices=DurationPeriodChoices.choices,
    )

    online_meeting_url = models.TextField(
        _('Online Meeting URL'),
        blank=True,
        default=''
    )

    validators = [PeriodActivityRegistrationDeadlineValidator]

    @property
    def activity_date(self):
        return self.deadline or self.start

    class Meta:
        verbose_name = _("Activity during a period")
        verbose_name_plural = _("Activities during a period")
        permissions = (
            ('api_read_periodactivity', 'Can view during a period activities through the API'),
            ('api_add_periodactivity', 'Can add during a period activities through the API'),
            ('api_change_periodactivity', 'Can change during a period activities through the API'),
            ('api_delete_periodactivity', 'Can delete during a period activities through the API'),

            ('api_read_own_periodactivity', 'Can view own during a period activities through the API'),
            ('api_add_own_periodactivity', 'Can add own during a period activities through the API'),
            ('api_change_own_periodactivity', 'Can change own during a period activities through the API'),
            ('api_delete_own_periodactivity', 'Can delete own during a period activities through the API'),
        )

    class JSONAPIMeta:
        resource_name = 'activities/time-based/periods'

    @property
    def required_fields(self):
        fields = super().required_fields
        if not self.is_online:
            fields.append('location')
        return fields + ['duration', 'is_online', 'duration_period']


class PeriodActivitySlot(ActivitySlot):
    activity = models.ForeignKey(PeriodActivity, related_name='slots')
    start = models.DateTimeField(_('start date and time'), null=True, blank=True)
    end = models.DateTimeField(_('end date and time'), null=True, blank=True)


class Participant(Contributor):

    @property
    def finished_contributions(self):
        return self.contributions.filter(
            timecontribution__end__lte=timezone.now()
        )

    class Meta:
        abstract = True


class DateParticipant(Participant):
    motivation = models.TextField(blank=True, null=True)
    document = PrivateDocumentField(blank=True, null=True)

    class Meta(object):
        verbose_name = _("Participant on a date")
        verbose_name_plural = _("Participants on a date")
        permissions = (
            ('api_read_dateparticipant', 'Can view participant through the API'),
            ('api_add_dateparticipant', 'Can add participant through the API'),
            ('api_change_dateparticipant', 'Can change participant through the API'),
            ('api_delete_dateparticipant', 'Can delete participant through the API'),

            ('api_read_own_dateparticipant', 'Can view own participant through the API'),
            ('api_add_own_dateparticipant', 'Can add own participant through the API'),
            ('api_change_own_dateparticipant', 'Can change own participant through the API'),
            ('api_delete_own_dateparticipant', 'Can delete own participant through the API'),
        )

    class JSONAPIMeta:
        resource_name = 'contributors/time-based/date-participants'


class PeriodParticipant(Participant, Contributor):
    motivation = models.TextField(blank=True, null=True)
    document = PrivateDocumentField(blank=True, null=True)

    current_period = models.DateField(null=True, blank=True)

    class Meta(object):
        verbose_name = _("Participant during a period")
        verbose_name_plural = _("Participants during a period")
        permissions = (
            ('api_read_periodparticipant', 'Can view period participant through the API'),
            ('api_add_periodparticipant', 'Can add period participant through the API'),
            ('api_change_periodparticipant', 'Can change period participant through the API'),
            ('api_delete_periodparticipant', 'Can delete period participant through the API'),

            ('api_read_own_periodparticipant', 'Can view own period participant through the API'),
            ('api_add_own_periodparticipant', 'Can add own participant through the API'),
            ('api_change_own_periodparticipant', 'Can change own period participant through the API'),
            ('api_delete_own_periodparticipant', 'Can delete own period participant through the API'),
        )

    @property
    def current_contribution(self):
        return self.contributions.get(status='new')

    @property
    def finished_contributions(self):
        return self.contributions.filter(end__lt=timezone.now())

    class JSONAPIMeta:
        resource_name = 'contributors/time-based/period-participants'


class SlotParticipant(TriggerMixin, models.Model):

<<<<<<< HEAD
    slot = models.ForeignKey(DateActivitySlot)
    participant = models.ForeignKey(DateParticipant, related_name='slots')
=======
    slot = models.ForeignKey(DateActivitySlot, related_name='slot_participants')
    participant = models.ForeignKey(DateParticipant, related_name='slot_participants')
>>>>>>> 51be9cb6
    status = models.CharField(max_length=40)
    auto_approve = True

    @property
    def user(self):
        return self.participant.user

    @property
    def activity(self):
        return self.slot.activity

    class Meta(object):
        verbose_name = _("Slot participant")
        verbose_name_plural = _("Slot participants")
        permissions = (
            ('api_read_slotparticipant', 'Can view slot participant through the API'),
            ('api_add_slotparticipant', 'Can add slot participant through the API'),
            ('api_change_slotparticipant', 'Can change slot participant through the API'),
            ('api_delete_slotparticipant', 'Can delete slot participant through the API'),

            ('api_read_own_slotparticipant', 'Can view own slot participant through the API'),
            ('api_add_own_slotparticipant', 'Can add own slot participant through the API'),
            ('api_change_own_slotparticipant', 'Can change own slot participant through the API'),
            ('api_delete_own_slotparticipant', 'Can delete own slot participant through the API'),
        )
        unique_together = ['slot', 'participant']

    class JSONAPIMeta:
        resource_name = 'contributors/time-based/slot-participants'


class TimeContribution(Contribution):
    value = models.DurationField(_('value'))

    slot_participant = models.ForeignKey(SlotParticipant, null=True, related_name='contributions')

    class Meta:
        verbose_name = _("Time contribution")
        verbose_name_plural = _("Contributions")

    def __str__(self):
        return _("Contribution {name} {date}").format(
            name=self.contributor.user,
            date=self.start.date() if self.start else ''
        )


from bluebottle.time_based.periodic_tasks import *  # noqa<|MERGE_RESOLUTION|>--- conflicted
+++ resolved
@@ -473,13 +473,9 @@
 
 class SlotParticipant(TriggerMixin, models.Model):
 
-<<<<<<< HEAD
-    slot = models.ForeignKey(DateActivitySlot)
-    participant = models.ForeignKey(DateParticipant, related_name='slots')
-=======
     slot = models.ForeignKey(DateActivitySlot, related_name='slot_participants')
     participant = models.ForeignKey(DateParticipant, related_name='slot_participants')
->>>>>>> 51be9cb6
+
     status = models.CharField(max_length=40)
     auto_approve = True
 
