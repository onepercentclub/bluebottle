--- conflicted
+++ resolved
@@ -823,8 +823,6 @@
         null=True, blank=True, on_delete=models.SET_NULL
     )
 
-<<<<<<< HEAD
-=======
     @property
     def end(self):
         return self.start + self.duration
@@ -838,7 +836,6 @@
         else:
             return Contributor.objects.none()
 
->>>>>>> f0d38d3f
     required_fields = ["title", "start", "duration"]
 
     class Meta:
