from html import unescape
from urllib.parse import urlencode

import pytz
from django.db import connection
from django.db.models import Sum
from django.utils import timezone
from django.utils.timezone import now
from djchoices.choices import DjangoChoices, ChoiceItem
from parler.models import TranslatableModel, TranslatedFields
from polymorphic.models import PolymorphicModel
from timezonefinder import TimezoneFinder

from bluebottle.activities.models import Activity, Contributor, Contribution, Team
from bluebottle.files.fields import PrivateDocumentField
from bluebottle.fsm.triggers import TriggerMixin
from bluebottle.geo.models import Geolocation
from bluebottle.time_based.validators import (
    PeriodActivityRegistrationDeadlineValidator, CompletedSlotsValidator,
    HasSlotValidator
)
from bluebottle.utils.models import ValidatedModelMixin, AnonymizationMixin
from bluebottle.utils.utils import get_current_host, get_current_language, to_text
from bluebottle.utils.widgets import get_human_readable_duration

tf = TimezoneFinder()

from django.db import models
from django.utils.translation import gettext_lazy as _


class TimeBasedActivity(Activity):
    ONLINE_CHOICES = (
        (None, 'Not set yet'),
        (True, 'Yes, anywhere/online'),
        (False, 'No, enter a location')
    )
    capacity = models.PositiveIntegerField(
        _('attendee limit'),
        help_text=_('Number of participants or teams that can join'),
        null=True, blank=True)

    registration_deadline = models.DateField(
        _('registration deadline'),
        null=True,
        blank=True
    )

    expertise = models.ForeignKey(
        'time_based.Skill',
        verbose_name=_('skill'),
        blank=True,
        null=True,
        on_delete=models.SET_NULL
    )

    review_document_enabled = models.BooleanField(
        _('Upload documents'),
        help_text=_('Allow participants to upload documents that support their application.'),
        null=True, default=False
    )

    REGISTRATION_FLOW_CHOICES = (
        ('none', _('No')),
        ('question', _('Ask a single question on the platform.')),
        ('link', _('Direct the participants to a questionnaire on an external website like Microsoft forms.')),
    )

    registration_flow = models.CharField(
        _('Ask a question'),
        help_text=_('Do you want to ask any questions to your participants when they join your activity?'),
        choices=REGISTRATION_FLOW_CHOICES,
        default='none',
        max_length=100
    )

    review = models.BooleanField(
        _('Review participants'),
        help_text=_('Activity manager accepts or rejects participants or teams.'),
        null=True, default=None)

    review_title = models.CharField(
        _('Question label'),
        help_text=_('This is the question that participants will answer.'),
        max_length=255,
        null=True, blank=True
    )

    review_description = models.TextField(
        _('Question description'),
        help_text=_('Give some more context to help the participant answer the question.'),
        null=True, blank=True
    )
    review_link = models.URLField(
        _('External website link'),
        help_text=_('Direct participants to a questionnaire created from an external website like Microsoft forms.'),
        max_length=255,
        null=True, blank=True
    )

    preparation = models.DurationField(
        _('Preparation time'),
        null=True, blank=True,
    )

    activity_type = _('Time-based activity')

    @property
    def local_timezone(self):
        if self.location and self.location.position:
            tz_name = tf.timezone_at(
                lng=self.location.position.x,
                lat=self.location.position.y
            )
            return pytz.timezone(tz_name)

    @property
    def utc_offset(self):
        tz = self.local_timezone or timezone.get_current_timezone()
        if self.start and tz:
            return self.start.astimezone(tz).utcoffset().total_seconds() / 60

    @property
    def required_fields(self):
        return super().required_fields + [
            "title",
            "description",
            "review",
        ]

    @property
    def participants(self):
        return self.contributors.instance_of(
            PeriodParticipant,
            DateParticipant,
            DeadlineParticipant,
            PeriodicParticipant,
            ScheduleParticipant,
            TeamScheduleParticipant
        )

    @property
    def pending_participants(self):
        return self.participants.filter(status="new")

    @property
    def cancelled_participants(self):
        return self.participants.filter(status="cancelled")

    @property
    def active_participants(self):
        return self.participants.filter(
            status__in=["accepted", "new"]
        )

    @property
    def accepted_participants(self):
        return self.participants.filter(
            status__in=["accepted", "succeeded"]
        )

    @property
    def succeeded_contributor_count(self):
        return self.accepted_participants.count() + self.deleted_successful_contributors

    @property
    def durations(self):
        return TimeContribution.objects.filter(
            contributor__activity=self
        )

    @property
    def active_durations(self):
        return self.durations.filter(
            contributor__status__in=('new', 'accepted')
        )

    @property
    def values(self):
        return TimeContribution.objects.filter(
            contributor__activity=self,
            status='succeeded'
        )

    @property
    def details(self):
        details = unescape(
            u'{}\n{}'.format(
                to_text.handle(self.description), self.get_absolute_url()
            )
        )
        return details


class SlotSelectionChoices(DjangoChoices):
    all = ChoiceItem('all', label=_("All"))
    free = ChoiceItem('free', label=_("Free"))


class DateActivity(TimeBasedActivity):
    old_online_meeting_url = models.TextField(
        _('online meeting link'),
        blank=True, default='',
        db_column='online_meeting_url'
    )
    duration_period = 'overall'

    validators = [
        CompletedSlotsValidator,
        HasSlotValidator
    ]

    @property
    def start(self):
        if self.slots.first():
            return self.slots.first().start.date()

    @property
    def active_slots(self):
        return self.slots.filter(status__in=['open', 'full', 'running', 'finished']).order_by('start', 'id')

    class Meta:
        verbose_name = _("Activity on a date")
        verbose_name_plural = _("Activities on a date")
        permissions = (
            ('api_read_dateactivity', 'Can view on a date activities through the API'),
            ('api_add_dateactivity', 'Can add on a date activities through the API'),
            ('api_change_dateactivity', 'Can change on a date activities through the API'),
            ('api_delete_dateactivity', 'Can delete on a date activities through the API'),

            ('api_read_own_dateactivity', 'Can view own on a date activities through the API'),
            ('api_add_own_dateactivity', 'Can add own on a date activities through the API'),
            ('api_change_own_dateactivity', 'Can change own on a date activities through the API'),
            ('api_delete_own_dateactivity', 'Can delete own on a date activities through the API'),
        )

    class JSONAPIMeta:
        resource_name = 'activities/time-based/dates'

    def get_absolute_url(self):
        domain = get_current_host()
        language = get_current_language()
        return u"{}/{}/activities/details/date/{}/{}".format(
            domain, language,
            self.pk,
            self.slug
        )

    @property
    def activity_date(self):
        first_slot = self.slots.order_by('start').first()
        if first_slot:
            return first_slot.start

    @property
    def uid(self):
        return '{}-{}-{}'.format(connection.tenant.client_name, 'dateactivity', self.pk)

    @property
    def end(self):
        return self.start + self.duration


class ActivitySlot(TriggerMixin, AnonymizationMixin, ValidatedModelMixin, models.Model):
    created = models.DateTimeField(default=timezone.now)
    updated = models.DateTimeField(auto_now=True)
    status = models.CharField(max_length=40)
    title = models.CharField(
        _('title'),
        max_length=255,
        null=True, blank=True)

    capacity = models.PositiveIntegerField(_('attendee limit'), null=True, blank=True)

    is_online = models.BooleanField(
        _('is online'),
        choices=DateActivity.ONLINE_CHOICES,
        null=True, default=None
    )

    online_meeting_url = models.TextField(
        _('online meeting link'),
        blank=True, default=''
    )

    location = models.ForeignKey(
        Geolocation,
        verbose_name=_('location'),
        null=True, blank=True,
        on_delete=models.SET_NULL
    )

    location_hint = models.TextField(_('location hint'), null=True, blank=True)

    @property
    def uid(self):
        return '{}-{}-{}'.format(connection.tenant.client_name, 'dateactivityslot', self.pk)

    @property
    def owner(self):
        return self.activity.owner

    @property
    def initiative(self):
        return self.activity.initiative

    @property
    def local_timezone(self):
        if self.location and self.location.position:
            tz_name = tf.timezone_at(
                lng=self.location.position.x,
                lat=self.location.position.y
            )
            return pytz.timezone(tz_name)

    @property
    def utc_offset(self):
        tz = self.local_timezone or timezone.get_current_timezone()
        if self.start and tz:
            return self.start.astimezone(tz).utcoffset().total_seconds() / 60

    @property
    def google_calendar_link(self):
        def format_date(date):
            if date:
                return date.astimezone(timezone.utc).strftime('%Y%m%dT%H%M%SZ')

        details = self.activity.details
        if self.is_online and self.online_meeting_url:
            details += _('\nJoin: {url}').format(url=self.online_meeting_url)

        url = u'https://calendar.google.com/calendar/render'
        params = {
            'action': u'TEMPLATE',
            'text': self.activity.title,
            'dates': u'{}/{}'.format(
                format_date(self.start), format_date(self.start + self.duration)
            ),
            'details': details,
            'uid': self.uid,
        }

        if self.location:
            params['location'] = self.location.formatted_address
            if self.location_hint:
                params['location'] = f'{params["location"]} ({self.location_hint})'

        return u'{}?{}'.format(url, urlencode(params))

    @property
    def accepted_participants(self):
        return self.slot_participants.filter(
            status__in=['registered', 'new', 'succeeded'],
            participant__status='accepted'
        )

    @property
    def durations(self):
        return TimeContribution.objects.filter(
            slot_participant__slot=self
        )

    @property
    def active_durations(self):
        return self.durations.filter(
            slot_participant__participant__status__in=('new', 'accepted')
        )

    class Meta:
        abstract = True
        ordering = ['start', 'id']


class DateActivitySlot(ActivitySlot):
    activity = models.ForeignKey(DateActivity, related_name='slots', on_delete=models.CASCADE)

    start = models.DateTimeField(_('start date and time'), null=True, blank=True)
    duration = models.DurationField(_('duration'), null=True, blank=True)

    @property
    def required_fields(self):
        fields = super().required_fields + [
            'start',
            'duration',
            'is_online',
        ]

        if not self.is_online:
            fields.append('location')
        return fields

    @property
    def end(self):
        if self.start and self.duration:
            return self.start + self.duration

    @property
    def sequence(self):
        ids = list(self.activity.slots.values_list('id', flat=True))
        if len(ids) and self.id and self.id in ids:
            return ids.index(self.id) + 1
        return '-'

    @property
    def contributor_count(self):
        return self.slot_participants.filter(
            status__in=['registered', 'succeeded']
        ).filter(participant__status__in=['accepted']).count()

    @property
    def local_timezone(self):
        if self.location and self.location.position:
            tz_name = tf.timezone_at(
                lng=self.location.position.x,
                lat=self.location.position.y
            )
            return pytz.timezone(tz_name)

    @property
    def utc_offset(self):
        tz = self.local_timezone or timezone.get_current_timezone()
        if self.start and tz:
            return self.start.astimezone(tz).utcoffset().total_seconds() / 60

    def __str__(self):
        return "{} {}".format(_("Slot"), self.sequence)

    def get_absolute_url(self):
        domain = get_current_host()
        language = get_current_language()
        return u"{}/{}/activities/details/date/{}/{}?slotId={}".format(
            domain, language,
            self.activity.pk,
            self.activity.slug,
            self.pk

        )

    @property
    def event_data(self):
        if self.end < now() or self.status not in ['open', 'full']:
            return None
        title = f'{self.activity.title} - {self.title or self.id}'
        location = ''
        if self.is_online:
            location = _('Anywhere/Online')
        elif self.location:
            location = self.location.locality or self.location.formatted_address or ''
            if self.location_hint:
                location += f" {self.location_hint}"

        return {
            'uid': f"{connection.tenant.client_name}-{self.id}",
            'summary': title,
            'description': self.activity.description,
            'organizer': self.activity.owner.email,
            'url': self.activity.get_absolute_url(),
            'location': location,
            'start_time': self.start,
            'end_time': self.end,
        }

    class Meta:
        verbose_name = _('slot')
        verbose_name_plural = _('slots')
        permissions = (
            ('api_read_dateactivityslot', 'Can view on date activity slots through the API'),
            ('api_add_dateactivityslot', 'Can add on a date activity slots through the API'),
            ('api_change_dateactivityslot', 'Can change on a date activity slots through the API'),
            ('api_delete_dateactivityslot', 'Can delete on a date activity slots through the API'),

            ('api_read_own_dateactivityslot', 'Can view own on a date activity slots through the API'),
            ('api_add_own_dateactivityslot', 'Can add own on a date activity slots through the API'),
            ('api_change_own_dateactivityslot', 'Can change own on a date activity slots through the API'),
            ('api_delete_own_dateactivityslot', 'Can delete own on a date activity slots through the API'),
        )
        ordering = ['start', 'id']

    class JSONAPIMeta:
        resource_name = 'activities/time-based/date-slots'


class DurationPeriodChoices(DjangoChoices):
    overall = ChoiceItem('overall', label=_("in total"))
    days = ChoiceItem('days', label=_("per day"))
    weeks = ChoiceItem('weeks', label=_("per week"))
    months = ChoiceItem('months', label=_("per month"))


class PeriodActivity(TimeBasedActivity):

    ONLINE_CHOICES = (
        (None, 'Not set yet'),
        (True, 'Yes, participants can join from anywhere or online'),
        (False, 'No, enter a location')
    )

    is_online = models.BooleanField(_('is online'), choices=ONLINE_CHOICES, null=True, default=None)

    location = models.ForeignKey(
        Geolocation, verbose_name=_('location'),
        null=True, blank=True, on_delete=models.SET_NULL
    )
    location_hint = models.TextField(_('location hint'), null=True, blank=True)

    start = models.DateField(
        _('Start date'),
        help_text=_('The first moment participants can start.'),
        null=True,
        blank=True
    )

    deadline = models.DateField(
        _('End date'),
        help_text=_('Participants can contribute until this date.'),
        null=True,
        blank=True
    )

    duration = models.DurationField(
        _('Activity duration'),
        help_text=_('How much time will a participant contribute?'),
        null=True,
        blank=True
    )

    duration_period = models.CharField(
        _('Recurring period'),
        max_length=20,
        blank=True,
        null=True,
        choices=DurationPeriodChoices.choices,
    )

    max_iterations = models.PositiveIntegerField(
        _('Max iterations'),
        help_text=_('How many weeks/months will a participant contribute to this activity?'),
        null=True,
        blank=True
    )

    @property
    def duration_human_readable(self):
        if self.duration:
            return get_human_readable_duration(str(self.duration)).lower()
        return None

    @property
    def duration_period_human_readable(self):
        if self.duration_period:
            return DurationPeriodChoices.get_choice(self.duration_period).label
        return None

    online_meeting_url = models.TextField(
        _('Online Meeting URL'),
        blank=True,
        default=''
    )

    validators = [PeriodActivityRegistrationDeadlineValidator]

    @property
    def activity_date(self):
        return self.deadline or self.start

    class Meta:
        verbose_name = _("Activity during a period")
        verbose_name_plural = _("Activities during a period")
        permissions = (
            ('api_read_periodactivity', 'Can view during a period activities through the API'),
            ('api_add_periodactivity', 'Can add during a period activities through the API'),
            ('api_change_periodactivity', 'Can change during a period activities through the API'),
            ('api_delete_periodactivity', 'Can delete during a period activities through the API'),

            ('api_read_own_periodactivity', 'Can view own during a period activities through the API'),
            ('api_add_own_periodactivity', 'Can add own during a period activities through the API'),
            ('api_change_own_periodactivity', 'Can change own during a period activities through the API'),
            ('api_delete_own_periodactivity', 'Can delete own during a period activities through the API'),
        )

    class JSONAPIMeta:
        resource_name = 'activities/time-based/periods'

    def get_absolute_url(self):
        domain = get_current_host()
        language = get_current_language()
        return u"{}/{}/initiatives/activities/details/time-based/period/{}/{}".format(
            domain, language,
            self.pk,
            self.slug
        )

    @property
    def required_fields(self):
        fields = super().required_fields
        if not self.is_online:
            fields.append('location')
        return fields + ['duration', 'is_online', 'duration_period']


class PeriodActivitySlot(ActivitySlot):
    activity = models.ForeignKey(PeriodActivity, related_name='slots', on_delete=models.CASCADE)
    start = models.DateTimeField(_('start date and time'), null=True, blank=True)
    end = models.DateTimeField(_('end date and time'), null=True, blank=True)

    class Meta:
        verbose_name = _('period activity slot')
        verbose_name_plural = _('period activity slots')
        permissions = (
            ('api_read_periodactivityslot', 'Can view over a period activity slots through the API'),
            ('api_add_periodactivityslot', 'Can add over a period activity slots through the API'),
            ('api_change_periodactivityslot', 'Can change over a period activity slots through the API'),
            ('api_delete_periodactivityslot', 'Can delete over a period activity slots through the API'),

            ('api_read_own_periodactivityslot', 'Can view own over a period activity slots through the API'),
            ('api_add_own_periodactivityslot', 'Can add own over a period activity slots through the API'),
            ('api_change_own_periodactivityslot', 'Can change own over a period activity slots through the API'),
            ('api_delete_own_periodactivityslot', 'Can delete own over a period activity slots through the API'),
        )


class TeamSlot(ActivitySlot):
    activity = models.ForeignKey(PeriodActivity, related_name='team_slots', on_delete=models.CASCADE)
    start = models.DateTimeField(_('start date and time'))
    duration = models.DurationField(_('duration'))
    team = models.OneToOneField(Team, related_name='slot', on_delete=models.CASCADE)

    @property
    def end(self):
        if self.start and self.duration:
            return self.start + self.duration

    @property
    def timezone(self):
        if self.start:
            return self.start.strftime("%Z %z")

    @property
    def is_complete(self):
        return self.start and self.duration

    class Meta:
        verbose_name = _('team slot')
        verbose_name_plural = _('team slots')
        permissions = (
            ('api_read_teamslot', 'Can view over a team slots through the API'),
            ('api_add_teamslot', 'Can add over a team slots through the API'),
            ('api_change_teamslot', 'Can change over a team slots through the API'),
            ('api_delete_teamslot', 'Can delete over a team slots through the API'),

            ('api_read_own_teamslot', 'Can view own over a team slots through the API'),
            ('api_add_own_teamslot', 'Can add own over a team slots through the API'),
            ('api_change_own_teamslot', 'Can change own over a team slots through the API'),
            ('api_delete_own_teamslot', 'Can delete own over a team slots through the API'),
        )

    def __str__(self):
        return str(_('Time slot for {}')).format(self.team)

    class JSONAPIMeta:
        resource_name = 'activities/time-based/team-slots'

    @property
    def accepted_participants(self):
        return self.team.members.filter(status='accepted')

    @property
    def event_data(self):
        if self.end < now() or self.status not in ['open', 'full']:
            return None
        title = self.activity.title
        if self.team.name:
            title += f" - {self.team.name}"
        location = ''
        if self.is_online:
            location = _('Anywhere/Online')
        elif self.location:
            location = self.location.locality
            if self.location_hint:
                location += f" {self.location_hint}"
        return {
            'uid': self.uid,
            'summary': title,
            'description': self.activity.description,
            'organizer': self.activity.owner.email,
            'url': self.activity.get_absolute_url(),
            'location': location,
            'start_time': self.start,
            'end_time': self.end,
        }


ONLINE_CHOICES = (
    (None, 'Not set yet'),
    (True, 'Yes, participants can join from anywhere or online'),
    (False, 'No, enter a location')
)


class RegistrationActivity(TimeBasedActivity):
    is_online = models.BooleanField(_('is online'), choices=ONLINE_CHOICES, null=True, default=None)

    location = models.ForeignKey(
        Geolocation, verbose_name=_('location'),
        null=True, blank=True, on_delete=models.SET_NULL
    )
    location_hint = models.TextField(_('location hint'), null=True, blank=True)

    start = models.DateField(
        _('Start date'),
        help_text=_('The first moment participants can start.'),
        null=True,
        blank=True
    )

    deadline = models.DateField(
        _('End date'),
        help_text=_('Participants can contribute until this date.'),
        null=True,
        blank=True
    )

    @property
    def duration_human_readable(self):
        if self.duration:
            return get_human_readable_duration(str(self.duration)).lower()
        return None

    online_meeting_url = models.TextField(
        _('Online Meeting URL'),
        blank=True,
        default=''
    )

    validators = [PeriodActivityRegistrationDeadlineValidator]

    @property
    def activity_date(self):
        return self.deadline or self.start

    def get_absolute_url(self):
        domain = get_current_host()
        language = get_current_language()
        return self.url_pattern.format(
            domain, language,
            self.pk,
            self.slug
        )

    @property
    def required_fields(self):
        fields = super().required_fields
        if not self.is_online:
            fields.append("location")
        return fields + ["is_online"]

    @property
    def active_participants(self):
        return self.participants.filter(
            status__in=["new", "succeeded", "participating"]
        )

    @property
    def accepted_participants(self):
        return self.participants.filter(status__in=["succeeded"])

    class Meta:
        abstract = True


class DeadlineActivity(RegistrationActivity):
    url_pattern = "{}/{}/activities/details/deadline/{}/{}"

    duration = models.DurationField(
        _("Activity duration"),
        help_text=_("How much time will a participant contribute?"),
        null=True,
        blank=True,
    )

    @property
    def required_fields(self):
        return super().required_fields + ["duration"]

    class Meta:
        verbose_name = _("Flexible activity")
        verbose_name_plural = _("Flexible activities")

        permissions = (
            (
                "api_read_deadlineactivity",
                "Can view on a felxible activities through the API",
            ),
            (
                "api_add_deadlineactivity",
                "Can add on a felxible activities through the API",
            ),
            (
                "api_change_deadlineactivity",
                "Can change on a felxible activities through the API",
            ),
            (
                "api_delete_deadlineactivity",
                "Can delete on a felxible activities through the API",
            ),
            (
                "api_read_own_deadlineactivity",
                "Can view own on a felxible activities through the API",
            ),
            (
                "api_add_own_deadlineactivity",
                "Can add own on a felxible activities through the API",
            ),
            (
                "api_change_own_deadlineactivity",
                "Can change own on a felxible activities through the API",
            ),
            (
                "api_delete_own_deadlineactivity",
                "Can delete own on a felxible activities through the API",
            ),
        )

    class JSONAPIMeta:
        resource_name = "activities/time-based/deadlines"


class ScheduleActivity(RegistrationActivity):
    url_pattern = "{}/{}/activities/details/schedule/{}/{}"
    duration = models.DurationField(
        _("Activity duration"),
        help_text=_("How much time will a participant contribute?"),
        null=True,
        blank=True,
    )

    @property
    def accepted_participants(self):
        return self.participants.filter(status__in=["accepted", "succeeded", "scheduled"])

    class Meta:
        verbose_name = _("Schedule activity")
        verbose_name_plural = _("Schedule activities")

        permissions = (
            ('api_read_scheduleactivity', 'Can view on a schedule activities through the API'),
            ('api_add_scheduleactivity', 'Can add on a schedule activities through the API'),
            ('api_change_scheduleactivity', 'Can change on a schedule activities through the API'),
            ('api_delete_scheduleactivity', 'Can delete on a schedule activities through the API'),

            ('api_read_own_scheduleactivity', 'Can view own on a schedule activities through the API'),
            ('api_add_own_scheduleactivity', 'Can add own on a schedule activities through the API'),
            ('api_change_own_scheduleactivity', 'Can change own on a schedule activities through the API'),
            ('api_delete_own_scheduleactivity', 'Can delete own on a schedule activities through the API'),
        )

    class JSONAPIMeta:
        resource_name = 'activities/time-based/schedules'


class PeriodChoices(DjangoChoices):
    hours = ChoiceItem('hours', label=_("per hour"))  # TODO remove this after testing
    days = ChoiceItem('days', label=_("per day"))
    weeks = ChoiceItem('weeks', label=_("per week"))
    months = ChoiceItem('months', label=_("per month"))


class PeriodicActivity(RegistrationActivity):
    period = models.CharField(
        _('Period'),
        help_text=_('When should the activity be repeated?'),
        max_length=100,
        blank=True,
        null=True,
        choices=PeriodChoices,
    )
    duration = models.DurationField(
        _("Activity duration"),
        help_text=_("How much time will a participant contribute?"),
        null=True,
        blank=True,
    )
    url_pattern = "{}/{}/activities/details/periodic/{}/{}"

    @property
    def required_fields(self):
        return super().required_fields + ["duration", "period"]

    class Meta:
        verbose_name = _("Recurring activity")
        verbose_name_plural = _("Recurring activities")

        permissions = (
            (
                "api_read_periodicactivity",
                "Can view on a periodic activities through the API",
            ),
            (
                "api_add_periodicactivity",
                "Can add on a periodic activities through the API",
            ),
            (
                "api_change_periodicactivity",
                "Can change on a periodic activities through the API",
            ),
            (
                "api_delete_periodicactivity",
                "Can delete on a periodic activities through the API",
            ),
            (
                "api_read_own_periodicactivity",
                "Can view own on a periodic activities through the API",
            ),
            (
                "api_add_own_periodicactivity",
                "Can add own on a periodic activities through the API",
            ),
            (
                "api_change_own_periodicactivity",
                "Can change own on a periodic activities through the API",
            ),
            (
                "api_delete_own_periodicactivity",
                "Can delete own on a periodic activities through the API",
            ),
        )

    class JSONAPIMeta:
        resource_name = 'activities/time-based/periodics'


class Participant(Contributor):

    registration = models.ForeignKey(
        'time_based.Registration',
        on_delete=models.CASCADE,
        blank=True,
        null=True
    )

    @property
    def finished_contributions(self):
        return self.contributions.filter(
            timecontribution__end__lte=timezone.now()
        ).exclude(
            timecontribution__contribution_type=ContributionTypeChoices.preparation
        )

    @property
    def preparation_contributions(self):
        return self.contributions.filter(
            timecontribution__contribution_type=ContributionTypeChoices.preparation
        )

    @property
    def current_contribution(self):
        return self.contributions.get(status='new')

    @property
    def upcoming_contributions(self):
        return self.contributions.filter(start__gt=timezone.now())

    @property
    def started_contributions(self):
        return self.contributions.filter(start__lt=timezone.now())

    class Meta:
        abstract = True


class DateParticipant(Participant):
    motivation = models.TextField(blank=True, null=True)
    document = PrivateDocumentField(
        blank=True, null=True, view_name="date-participant-document"
    )

    class Meta:
        verbose_name = _("Participant to date activities")
        verbose_name_plural = _("Participants to date activities")
        permissions = (
            ("api_read_dateparticipant", "Can view participant through the API"),
            ("api_add_dateparticipant", "Can add participant through the API"),
            ("api_change_dateparticipant", "Can change participant through the API"),
            ("api_delete_dateparticipant", "Can delete participant through the API"),
            (
                "api_read_own_dateparticipant",
                "Can view own participant through the API",
            ),
            ("api_add_own_dateparticipant", "Can add own participant through the API"),
            (
                "api_change_own_dateparticipant",
                "Can change own participant through the API",
            ),
            (
                "api_delete_own_dateparticipant",
                "Can delete own participant through the API",
            ),
        )

    class JSONAPIMeta:
        resource_name = 'contributors/time-based/date-participants'


class PeriodParticipant(Participant, Contributor):
    motivation = models.TextField(blank=True, null=True)
    document = PrivateDocumentField(blank=True, null=True, view_name='period-participant-document')

    current_period = models.DateField(null=True, blank=True)

    class Meta():
        verbose_name = _("Participant during a period")
        verbose_name_plural = _("Participants during a period")
        permissions = (
            ('api_read_periodparticipant', 'Can view period participant through the API'),
            ('api_add_periodparticipant', 'Can add period participant through the API'),
            ('api_change_periodparticipant', 'Can change period participant through the API'),
            ('api_delete_periodparticipant', 'Can delete period participant through the API'),

            ('api_read_own_periodparticipant', 'Can view own period participant through the API'),
            ('api_add_own_periodparticipant', 'Can add own participant through the API'),
            ('api_change_own_periodparticipant', 'Can change own period participant through the API'),
            ('api_delete_own_periodparticipant', 'Can delete own period participant through the API'),
        )

    class JSONAPIMeta:
        resource_name = 'contributors/time-based/period-participants'


class SlotParticipant(TriggerMixin, AnonymizationMixin, models.Model):

    slot = models.ForeignKey(
        DateActivitySlot, related_name='slot_participants', on_delete=models.CASCADE
    )
    participant = models.ForeignKey(
        DateParticipant, related_name='slot_participants', on_delete=models.CASCADE,
        blank=True, null=True
    )

    created = models.DateTimeField(default=timezone.now)
    updated = models.DateTimeField(auto_now=True)

    status = models.CharField(max_length=40)
    auto_approve = True

    def __str__(self):
        return '{name} / {slot}'.format(name=self.participant.user, slot=self.slot)

    @property
    def user(self):
        return self.participant.user

    @property
    def activity(self):
        return self.slot.activity

    @property
    def calculated_status(self):
        if self.participant.status != 'accepted':
            return str(self.participant.states.current_state.name)
        return str(self.states.current_state.name)

    class Meta():
        verbose_name = _("Slot participant")
        verbose_name_plural = _("Slot participants")
        permissions = (
            ('api_read_slotparticipant', 'Can view slot participant through the API'),
            ('api_add_slotparticipant', 'Can add slot participant through the API'),
            ('api_change_slotparticipant', 'Can change slot participant through the API'),
            ('api_delete_slotparticipant', 'Can delete slot participant through the API'),

            ('api_read_own_slotparticipant', 'Can view own slot participant through the API'),
            ('api_add_own_slotparticipant', 'Can add own slot participant through the API'),
            ('api_change_own_slotparticipant', 'Can change own slot participant through the API'),
            ('api_delete_own_slotparticipant', 'Can delete own slot participant through the API'),
        )
        unique_together = ['slot', 'participant']
        ordering = ['slot__start']

    class JSONAPIMeta:
        resource_name = 'contributors/time-based/slot-participants'


class ContributionTypeChoices(DjangoChoices):
    date = ChoiceItem('date', label=_("activity on a date"))
    period = ChoiceItem('period', label=_("activity over a period"))
    preparation = ChoiceItem('preparation', label=_("preparation"))


class TimeContribution(Contribution):

    value = models.DurationField(_('value'))

    contribution_type = models.CharField(
        _('Contribution type'),
        max_length=20,
        blank=True,
        null=True,
        choices=ContributionTypeChoices.choices,
    )

    slot_participant = models.ForeignKey(
        SlotParticipant, null=True, blank=True, related_name='contributions', on_delete=models.SET_NULL
    )

    class JSONAPIMeta:
        resource_name = 'contributions/time-contribution'

    class Meta:
        verbose_name = _("Time contribution")
        verbose_name_plural = _("Contributions")

    def __str__(self):
        if self.contributor:
            return _("Contribution {name} {date}").format(
                name=self.contributor.user,
                date=self.start.date() if self.start else ''
            )
        return _("Contribution {date}").format(
            date=self.start.date() if self.start else ''
        )


class Skill(TranslatableModel):
    expertise = models.BooleanField(_('expertise based'),
                                    help_text=_('Is this skill expertise based, or could anyone do it?'),
                                    default=True)
    disabled = models.BooleanField(_('disabled'), default=False)

    translations = TranslatedFields(
        name=models.CharField(_('name'), max_length=100, ),
        description=models.TextField(_('description'), blank=True)
    )

    def __str__(self):
        return self.name

    class Meta():
        permissions = (
            ('api_read_skill', 'Can view skills through the API'),
        )
        verbose_name = _(u'Skill')
        verbose_name_plural = _(u'Skills')

    class JSONAPIMeta(object):
        resource_name = 'skills'


class Registration(TriggerMixin, PolymorphicModel):
    answer = models.TextField(blank=True, null=True)
    document = PrivateDocumentField(blank=True, null=True, view_name='registration-document')

    activity = models.ForeignKey(
        TimeBasedActivity,
        related_name='registrations',
        on_delete=models.CASCADE
    )

    user = models.ForeignKey(
        'members.Member',
        related_name='registrations',
        on_delete=models.CASCADE
    )

    status = models.CharField(max_length=40)
    created = models.DateTimeField(default=timezone.now)

    @property
    def owner(self):
        return self.user

    @property
    def anonymized(self):
        return self.activity.anonymized

    def __str__(self):
        if self.activity and self.activity.team_activity == 'teams':
            return _('Team {name} for {activity}').format(name=self.user, activity=self.activity)
        return _('Candidate {name} for {activity}').format(name=self.user, activity=self.activity)

    class Meta:
        verbose_name = _("Candidate")
        verbose_name_plural = _("Candidates")


class DeadlineRegistration(Registration):
    class JSONAPIMeta(object):
        resource_name = 'contributors/time-based/deadline-registrations'

    @property
    def participants(self):
        return self.deadlineparticipant_set.all()

    class Meta:
        verbose_name = _("Candidate for flexible activities")
        verbose_name_plural = _("Candidates for flexible activities")

        permissions = (
            ("api_read_deadlineregistration", "Can view registration through the API"),
            ("api_add_deadlineregistration", "Can add registration through the API"),
            (
                "api_change_deadlineregistration",
                "Can change candidates through the API",
            ),
            (
                "api_delete_deadlineregistration",
                "Can delete candidates through the API",
            ),
            (
                "api_read_own_deadlineregistration",
                "Can view own candidates through the API",
            ),
            (
                "api_add_own_deadlineregistration",
                "Can add own candidates through the API",
            ),
            (
                "api_change_own_deadlineregistration",
                "Can change own candidates through the API",
            ),
            (
                "api_delete_own_deadlineregistration",
                "Can delete own candidates through the API",
            ),
        )


class ScheduleRegistration(Registration):
    class JSONAPIMeta(object):
        resource_name = 'contributors/time-based/schedule-registrations'

    @property
    def participants(self):
        return self.scheduleparticipant_set.all()

    class Meta:
        verbose_name = _("Candidate for schedule activities")
        verbose_name_plural = _("Candidates for schedule activities")

        permissions = (
            ("api_read_scheduleregistration", "Can view candidates through the API"),
            ("api_add_scheduleregistration", "Can add candidates through the API"),
            (
                "api_change_scheduleregistration",
                "Can change candidates through the API",
            ),
            (
                "api_delete_scheduleregistration",
                "Can delete candidates through the API",
            ),
            (
                "api_read_own_scheduleregistration",
                "Can view own candidates through the API",
            ),
            (
                "api_add_own_scheduleregistration",
                "Can add own candidates through the API",
            ),
            (
                "api_change_own_scheduleregistration",
                "Can change own candidates through the API",
            ),
            (
                "api_delete_own_scheduleregistration",
                "Can delete own candidates through the API",
            ),
        )


class PeriodicRegistration(Registration):
    class JSONAPIMeta(object):
        resource_name = 'contributors/time-based/periodic-registrations'

    @property
    def participants(self):
        return self.periodicparticipant_set.all()

    class Meta:
        verbose_name = _("Candidate for recurring activities")
        verbose_name_plural = _("Candidates for recurring activities")

        permissions = (
            (
                "api_read_periodicregistration",
                "Can view periodic candidates through the API",
            ),
            (
                "api_add_periodicregistration",
                "Can add periodic candidates through the API",
            ),
            (
                "api_change_periodicregistration",
                "Can change periodic candidates through the API",
            ),
            (
                "api_delete_periodicregistration",
                "Can delete periodic candidates through the API",
            ),
            (
                "api_read_own_periodicregistration",
                "Can view own periodic candidates through the API",
            ),
            (
                "api_add_own_periodicregistration",
                "Can add own periodic candidates through the API",
            ),
            (
                "api_change_own_periodicregistration",
                "Can change own periodic candidates through the API",
            ),
            (
                "api_delete_own_periodicregistration",
                "Can delete own periodic candidates through the API",
            ),
        )

    @property
    def first_slot(self):
        return self.participants.order_by("slot__start").first().slot

    @property
    def last_slot(self):
        return self.participants.order_by("slot__start").last().slot

    @property
    def total_hours(self):
        total = TimeContribution.objects.filter(
            contributor_id__in=self.participants.filter(
                status__in=["running", "new", "succeeded"]
            ).values_list("contributor_ptr_id", flat=True)
        ).aggregate(Sum("value"))
        return total["value__sum"]

    @property
    def total_slots(self):
        return self.participants.filter(
            status__in=["running", "new", "succeeded"]
        ).count()


class DeadlineParticipant(Participant, Contributor):
    class Meta:
        verbose_name = _("Participant to flexible activities")
        verbose_name_plural = _("Participants to flexible activities")

        permissions = (
            ("api_read_deadlineparticipant", "Can view participant through the API"),
            ("api_add_deadlineparticipant", "Can add participant through the API"),
            (
                "api_change_deadlineparticipant",
                "Can change participant through the API",
            ),
            (
                "api_delete_deadlineparticipant",
                "Can delete participant through the API",
            ),
            (
                "api_read_own_deadlineparticipant",
                "Can view own participant through the API",
            ),
            (
                "api_add_own_deadlineparticipant",
                "Can add own participant through the API",
            ),
            (
                "api_change_own_deadlineparticipant",
                "Can change own participant through the API",
            ),
            (
                "api_delete_own_deadlineparticipant",
                "Can delete own participant through the API",
            ),
        )

    class JSONAPIMeta(object):
        resource_name = 'contributors/time-based/deadline-participants'


class TeamScheduleRegistration(Registration):
    class JSONAPIMeta(object):
        resource_name = 'contributors/time-based/team-schedule-registrations'

    @property
    def participants(self):
        return self.scheduleparticipant_set.all()

    class Meta:
        verbose_name = _("Team for schedule activities")
        verbose_name_plural = _("Teams for schedule activities")

        permissions = (
            ("api_read_teamscheduleregistration", "Can view candidates through the API"),
            ("api_add_teamscheduleregistration", "Can add candidates through the API"),
            (
                "api_change_teamscheduleregistration",
                "Can change candidates through the API",
            ),
            (
                "api_delete_teamscheduleregistration",
                "Can delete candidates through the API",
            ),
            (
                "api_read_own_teamscheduleregistration",
                "Can view own candidates through the API",
            ),
            (
                "api_add_own_teamscheduleregistration",
                "Can add own candidates through the API",
            ),
            (
                "api_change_own_teamscheduleregistration",
                "Can change own candidates through the API",
            ),
            (
                "api_delete_own_teamscheduleregistration",
                "Can delete own candidates through the API",
            ),
        )


class ScheduleParticipant(Participant, Contributor):
    slot = models.ForeignKey(
        "time_based.ScheduleSlot",
        related_name="participants",
        on_delete=models.CASCADE,
        null=True,
        blank=True,
    )

    class Meta:
        verbose_name = _("Participant to schedule activities")
        verbose_name_plural = _("Participants to schedule activities")

        permissions = (
            ("api_read_scheduleparticipant", "Can view participant through the API"),
            ("api_add_scheduleparticipant", "Can add participant through the API"),
            (
                "api_change_scheduleparticipant",
                "Can change participant through the API",
            ),
            (
                "api_delete_scheduleparticipant",
                "Can delete participant through the API",
            ),
            (
                "api_read_own_scheduleparticipant",
                "Can view own participant through the API",
            ),
            (
                "api_add_own_scheduleparticipant",
                "Can add own participant through the API",
            ),
            (
                "api_change_own_scheduleparticipant",
                "Can change own participant through the API",
            ),
            (
                "api_delete_own_scheduleparticipant",
                "Can delete own participant through the API",
            ),
        )

    class JSONAPIMeta(object):
        resource_name = 'contributors/time-based/schedule-participants'


class TeamScheduleParticipant(Participant, Contributor):
    slot = models.ForeignKey(
        "time_based.TeamScheduleSlot",
        related_name="participants",
        on_delete=models.CASCADE,
        null=True,
        blank=True,
    )

    registration = models.ForeignKey(
        'time_based.TeamScheduleRegistration',
        on_delete=models.CASCADE,
        blank=True,
        null=True,
        related_name='participants'
    )

    class Meta:
        verbose_name = _("Team to schedule activities")
        verbose_name_plural = _("Teams to schedule activities")

        permissions = (
            ("api_read_scheduleparticipant", "Can view participant through the API"),
            ("api_add_scheduleparticipant", "Can add participant through the API"),
            (
                "api_change_scheduleparticipant",
                "Can change participant through the API",
            ),
            (
                "api_delete_scheduleparticipant",
                "Can delete participant through the API",
            ),
            (
                "api_read_own_scheduleparticipant",
                "Can view own participant through the API",
            ),
            (
                "api_add_own_scheduleparticipant",
                "Can add own participant through the API",
            ),
            (
                "api_change_own_scheduleparticipant",
                "Can change own participant through the API",
            ),
            (
                "api_delete_own_scheduleparticipant",
                "Can delete own participant through the API",
            ),
        )

    class JSONAPIMeta(object):
        resource_name = 'contributors/time-based/team-schedule-participants'


class Slot(models.Model):
    status = models.CharField(max_length=40)
    start = models.DateTimeField(_('start date and time'), null=True, blank=True)

    created = models.DateTimeField(default=timezone.now)
    updated = models.DateTimeField(auto_now=True)

    class Meta:
        abstract = True


class PeriodicSlot(TriggerMixin, Slot):
    activity = models.ForeignKey(
        PeriodicActivity, on_delete=models.CASCADE, related_name="slots"
    )

    duration = models.DurationField(_("duration"), null=True, blank=True)
    end = models.DateTimeField(_('end date and time'), null=True, blank=True)

    @property
    def accepted_participants(self):
        return self.participants.filter(
            status__in=["accepted", "participating", "succeeded", "new"],
            registration__status='accepted'
        )


<<<<<<< HEAD
class BaseScheduleSlot(TriggerMixin, Slot):
=======
class ScheduleSlot(TriggerMixin, Slot):
    start = models.DateTimeField(_('start date and time'))

    activity = models.ForeignKey(
        ScheduleActivity, on_delete=models.CASCADE, related_name="slots"
    )
>>>>>>> 3fd4a8d7
    duration = models.DurationField(_("duration"), null=True, blank=True)

    is_online = models.BooleanField(
        _("is online"), choices=DateActivity.ONLINE_CHOICES, null=True, default=None
    )

    online_meeting_url = models.TextField(
        _("online meeting link"), blank=True, default=""
    )

    location = models.ForeignKey(
        Geolocation,
        verbose_name=_("location"),
        null=True,
        blank=True,
        on_delete=models.SET_NULL,
    )

    location_hint = models.TextField(_("location hint"), null=True, blank=True)

    @property
    def end(self):
        if self.duration and self.start:
            return self.start + self.duration

<<<<<<< HEAD
    class Meta:
        abstract = True


class ScheduleSlot(BaseScheduleSlot):
    activity = models.ForeignKey(
        ScheduleActivity, on_delete=models.CASCADE, related_name="slots"
    )


class TeamScheduleSlot(BaseScheduleSlot):
    activity = models.ForeignKey(
        ScheduleActivity, on_delete=models.CASCADE, related_name="team_slots"
    )
=======
    def __str__(self):
        start = self.start.strftime("%Y-%m-%d %H:%M") if self.start else self.id
        return str(_(f'Slot {start}'))
>>>>>>> 3fd4a8d7


class PeriodicParticipant(Participant, Contributor):
    slot = models.ForeignKey(
        PeriodicSlot, on_delete=models.CASCADE, related_name="participants"
    )

    class Meta:
        verbose_name = _("Participant to ecurring activities")
        verbose_name_plural = _("Participants to recurring activities")

        permissions = (
            (
                "api_read_periodicparticipant",
                "Can view recurring participant through the API",
            ),
            (
                "api_add_periodicparticipant",
                "Can add recurring participant through the API",
            ),
            (
                "api_change_periodicparticipant",
                "Can change recurring participant through the API",
            ),
            (
                "api_delete_periodicparticipant",
                "Can delete recurring participant through the API",
            ),
            (
                "api_read_own_periodicparticipant",
                "Can view own recurring participant through the API",
            ),
            (
                "api_add_own_periodicparticipant",
                "Can add own recurring participant through the API",
            ),
            (
                "api_change_own_periodicparticipant",
                "Can change own recurring participant through the API",
            ),
            (
                "api_delete_own_periodicparticipant",
                "Can delete own recurring participant through the API",
            ),
        )

    class JSONAPIMeta(object):
        resource_name = "contributors/time-based/periodic-participants"


from bluebottle.time_based.periodic_tasks import *  # noqa

from bluebottle.time_based.signals import *  # noqa<|MERGE_RESOLUTION|>--- conflicted
+++ resolved
@@ -1544,16 +1544,12 @@
         )
 
 
-<<<<<<< HEAD
 class BaseScheduleSlot(TriggerMixin, Slot):
-=======
-class ScheduleSlot(TriggerMixin, Slot):
     start = models.DateTimeField(_('start date and time'))
 
     activity = models.ForeignKey(
         ScheduleActivity, on_delete=models.CASCADE, related_name="slots"
     )
->>>>>>> 3fd4a8d7
     duration = models.DurationField(_("duration"), null=True, blank=True)
 
     is_online = models.BooleanField(
@@ -1579,7 +1575,10 @@
         if self.duration and self.start:
             return self.start + self.duration
 
-<<<<<<< HEAD
+    def __str__(self):
+        start = self.start.strftime("%Y-%m-%d %H:%M") if self.start else self.id
+        return str(_(f'Slot {start}'))
+
     class Meta:
         abstract = True
 
@@ -1594,11 +1593,6 @@
     activity = models.ForeignKey(
         ScheduleActivity, on_delete=models.CASCADE, related_name="team_slots"
     )
-=======
-    def __str__(self):
-        start = self.start.strftime("%Y-%m-%d %H:%M") if self.start else self.id
-        return str(_(f'Slot {start}'))
->>>>>>> 3fd4a8d7
 
 
 class PeriodicParticipant(Participant, Contributor):
