--- conflicted
+++ resolved
@@ -797,18 +797,13 @@
     months = ChoiceItem('months', label=_("per month"))
 
 
-<<<<<<< HEAD
-class PeriodicActivity(BaseActivity):
+class PeriodicActivity(RegistrationActivity):
     period = models.CharField(
         _('Period'),
         help_text=_('When should the activity be repeated?'),
         max_length=100,
         choices=PeriodChoices
     )
-=======
-class PeriodicActivity(RegistrationActivity):
-    period = models.CharField(_('name'), max_length=100, choices=PeriodChoices)
->>>>>>> fbb20a20
     url_pattern = "{}/{}/activities/details/periodic/{}/{}"
 
     @property
