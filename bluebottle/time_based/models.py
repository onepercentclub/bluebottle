from html.parser import HTMLParser
from urllib.parse import urlencode

import pytz

from html.parser import HTMLParser
from timezonefinder import TimezoneFinder

from django.db import models, connection
from django.utils import timezone
from django.utils.html import strip_tags
from django.utils.translation import ugettext_lazy as _
from djchoices.choices import DjangoChoices, ChoiceItem

from bluebottle.activities.models import Activity, Contribution, ContributionValue
from bluebottle.files.fields import PrivateDocumentField
from bluebottle.geo.models import Geolocation

<<<<<<< HEAD

tf = TimezoneFinder()

=======
>>>>>>> 3bcbd5b2

class TimeBasedActivity(Activity):
    capacity = models.PositiveIntegerField(_('attendee limit'), null=True, blank=True)

    is_online = models.NullBooleanField(_('is online'), null=True, default=None)
    location = models.ForeignKey(Geolocation, verbose_name=_('location'),
                                 null=True, blank=True, on_delete=models.SET_NULL)
    location_hint = models.TextField(_('location hint'), null=True, blank=True)

    registration_deadline = models.DateField(_('deadline to apply'), null=True, blank=True)

    expertise = models.ForeignKey('tasks.Skill', verbose_name=_('skill'), blank=True, null=True)

    review = models.NullBooleanField(_('review applications'), null=True, default=None)

    @property
    def required_fields(self):
        fields = ['title', 'description', 'is_online', 'review', ]

        if not self.is_online:
            fields.append('location')

        return fields

    @property
    def applications(self):
        return self.contributions.instance_of(PeriodApplication, OnADateApplication)

    @property
    def active_applications(self):
        return self.applications.filter(status__in=('accepted', 'new',))

    @property
    def accepted_applications(self):
        return self.applications.filter(status='accepted')

    @property
    def durations(self):
        return Duration.objects.filter(
            contribution__activity=self
        )

    @property
    def accepted_durations(self):
        return self.durations.filter(
            contribution__status='accepted'
        )

    @property
    def values(self):
        return Duration.objects.filter(
            contribution__activity=self,
            status='succeeded'
        )


class DateActivity(TimeBasedActivity):
    start = models.DateTimeField(_('activity date'), null=True, blank=True)
    duration = models.DurationField(_('duration'), null=True, blank=True)

    online_meeting_url = models.TextField(_('Online Meeting URL'), blank=True, default='')

    duration_period = 'overall'

    class Meta:
        verbose_name = _("On a date activity")
        verbose_name_plural = _("On A Date Activities")
        permissions = (
            ('api_read_dateactivity', 'Can view on a date activities through the API'),
            ('api_add_dateactivity', 'Can add on a date activities through the API'),
            ('api_change_dateactivity', 'Can change on a date activities through the API'),
            ('api_delete_dateactivity', 'Can delete on a date activities through the API'),

            ('api_read_own_dateactivity', 'Can view own on a date activities through the API'),
            ('api_add_own_dateactivity', 'Can add own on a date activities through the API'),
            ('api_change_own_dateactivity', 'Can change own on a date activities through the API'),
            ('api_delete_own_dateactivity', 'Can delete own on a date activities through the API'),
        )

    class JSONAPIMeta:
        resource_name = 'activities/time-based/date'

    @property
    def required_fields(self):
        fields = super().required_fields

        return fields + ['start', 'duration']

    @property
    def uid(self):
        return '{}-{}-{}'.format(connection.tenant.client_name, 'dateactivity', self.pk)
<<<<<<< HEAD

    @property
    def end(self):
        return self.start + self.duration

    @property
    def local_timezone(self):
        if self.location and self.location.position:
            tz_name = tf.timezone_at(
                lng=self.location.position.x,
                lat=self.location.position.y
            )
            return pytz.timezone(tz_name)

    @property
    def utc_offset(self):
        tz = self.local_timezone or timezone.get_current_timezone()
        if self.start and tz:
            return self.start.astimezone(tz).utcoffset().total_seconds() / 60
=======
>>>>>>> 3bcbd5b2

    @property
    def google_calendar_link(self):
        def format_date(date):
            if date:
                return date.astimezone(timezone.utc).strftime('%Y%m%dT%H%M%SZ')

        url = u'https://calendar.google.com/calendar/render'
        params = {
            'action': u'TEMPLATE',
            'text': self.title,
            'dates': u'{}/{}'.format(
                format_date(self.start), format_date(self.start + self.duration)
            ),
            'details': HTMLParser().unescape(
                u'{}\n{}'.format(
                    strip_tags(self.description), self.get_absolute_url()
                )
            ),
            'uid': self.uid,
        }

        if self.location:
            params['location'] = self.location.formatted_address

        return u'{}?{}'.format(url, urlencode(params))

    @property
    def outlook_link(self):
        def format_date(date):
            if date:
                return date.astimezone(timezone.utc).strftime('%Y-%m-%dT%H:%M:%S')

        url = 'https://outlook.live.com/owa/'

        params = {
            'rru': 'addevent',
            'path': '/calendar/action/compose&rru=addevent',
            'allday': False,
            'subject': self.title,
            'startdt': format_date(self.start),
            'enddt': format_date(self.start + self.duration),
            'body': HTMLParser().unescape(
                u'{}\n{}'.format(
                    strip_tags(self.description), self.get_absolute_url()
                )
            ),
        }

        if self.location:
            params['location'] = self.location.formatted_address

        return u'{}?{}'.format(url, urlencode(params))


class DurationPeriodChoices(DjangoChoices):
    overall = ChoiceItem('overall', label=_("overall"))
    days = ChoiceItem('days', label=_("per day"))
    weeks = ChoiceItem('weeks', label=_("per week"))
    months = ChoiceItem('months', label=_("per month"))


class PeriodActivity(TimeBasedActivity):
    start = models.DateField(_('start'), null=True, blank=True)

    deadline = models.DateField(_('deadline'), null=True, blank=True)

    duration = models.DurationField(_('duration'), null=True, blank=True)
    duration_period = models.CharField(
        _('duration period'),
        max_length=20,
        blank=True,
        null=True,
        choices=DurationPeriodChoices.choices,
    )

    class Meta:
        verbose_name = _("During a period activity")
        verbose_name_plural = _("During a period activities")
        permissions = (
            ('api_read_periodactivity', 'Can view during a period activities through the API'),
            ('api_add_periodactivity', 'Can add during a period activities through the API'),
            ('api_change_periodactivity', 'Can change during a period activities through the API'),
            ('api_delete_periodactivity', 'Can delete during a period activities through the API'),

            ('api_read_own_periodactivity', 'Can view own during a period activities through the API'),
            ('api_add_own_periodactivity', 'Can add own during a period activities through the API'),
            ('api_change_own_periodactivity', 'Can change own during a period activities through the API'),
            ('api_delete_own_periodactivity', 'Can delete own during a period activities through the API'),
        )

    class JSONAPIMeta:
        resource_name = 'activities/time-based/period'

    @property
    def required_fields(self):
        fields = super().required_fields

        return fields + ['deadline', 'duration', 'duration_period']


class Application():
    def __str__(self):
        return self.user.full_name

    @property
    def finished_durations(self):
        return self.contribution_values.filter(
            duration__end__lte=timezone.now()
        )


class OnADateApplication(Application, Contribution):
    motivation = models.TextField(blank=True)
    document = PrivateDocumentField(blank=True, null=True)

    class Meta(object):
        verbose_name = _("On a date application")
        verbose_name_plural = _("On a date application")
        permissions = (
            ('api_read_onadateapplication', 'Can view application through the API'),
            ('api_add_onadateapplication', 'Can add application through the API'),
            ('api_change_onadateapplication', 'Can change application through the API'),
            ('api_delete_onadateapplication', 'Can delete application through the API'),

            ('api_read_own_onadateapplication', 'Can view own application through the API'),
            ('api_add_own_onadateapplication', 'Can add own application through the API'),
            ('api_change_own_onadateapplication', 'Can change own application through the API'),
            ('api_delete_own_onadateapplication', 'Can delete own application through the API'),
        )

    class JSONAPIMeta:
<<<<<<< HEAD
        resource_name = 'contributions/time-based/on-a-date-applications'
=======
        resource_name = 'contributions/time-based/date-applications'
>>>>>>> 3bcbd5b2

    def __str__(self):
        return str(_("On a date application"))


class PeriodApplication(Application, Contribution):
    motivation = models.TextField(blank=True)
    document = PrivateDocumentField(blank=True, null=True)

    current_period = models.DateField(null=True, blank=True)

    class Meta(object):
        verbose_name = _("Period application")
        verbose_name_plural = _("Period application")
        permissions = (
            ('api_read_periodapplication', 'Can view application through the API'),
            ('api_add_periodapplication', 'Can add application through the API'),
            ('api_change_periodapplication', 'Can change application through the API'),
            ('api_delete_periodapplication', 'Can delete application through the API'),

            ('api_read_own_periodapplication', 'Can view own application through the API'),
            ('api_add_own_periodapplication', 'Can add own application through the API'),
            ('api_change_own_periodapplication', 'Can change own application through the API'),
            ('api_delete_own_periodapplication', 'Can delete own application through the API'),
        )

    class JSONAPIMeta:
        resource_name = 'contributions/time-based/period-applications'

    @property
    def current_duration(self):
        return self.contribution_values.get(status='new')

    def __str__(self):
        return str(_("Period application"))

    class JSONAPIMeta:
        resource_name = 'contributions/time-based/period-applications'


class Duration(ContributionValue):
    value = models.DurationField(_('value'))
    start = models.DateTimeField(_('start'))
    end = models.DateTimeField(_('end'), null=True, blank=True)


from bluebottle.time_based.periodic_tasks import *  # noqa<|MERGE_RESOLUTION|>--- conflicted
+++ resolved
@@ -3,7 +3,6 @@
 
 import pytz
 
-from html.parser import HTMLParser
 from timezonefinder import TimezoneFinder
 
 from django.db import models, connection
@@ -16,12 +15,9 @@
 from bluebottle.files.fields import PrivateDocumentField
 from bluebottle.geo.models import Geolocation
 
-<<<<<<< HEAD
 
 tf = TimezoneFinder()
 
-=======
->>>>>>> 3bcbd5b2
 
 class TimeBasedActivity(Activity):
     capacity = models.PositiveIntegerField(_('attendee limit'), null=True, blank=True)
@@ -113,7 +109,6 @@
     @property
     def uid(self):
         return '{}-{}-{}'.format(connection.tenant.client_name, 'dateactivity', self.pk)
-<<<<<<< HEAD
 
     @property
     def end(self):
@@ -133,8 +128,6 @@
         tz = self.local_timezone or timezone.get_current_timezone()
         if self.start and tz:
             return self.start.astimezone(tz).utcoffset().total_seconds() / 60
-=======
->>>>>>> 3bcbd5b2
 
     @property
     def google_calendar_link(self):
@@ -267,14 +260,11 @@
         )
 
     class JSONAPIMeta:
-<<<<<<< HEAD
-        resource_name = 'contributions/time-based/on-a-date-applications'
-=======
         resource_name = 'contributions/time-based/date-applications'
->>>>>>> 3bcbd5b2
-
-    def __str__(self):
-        return str(_("On a date application"))
+
+
+def __str__(self):
+    return str(_("On a date application"))
 
 
 class PeriodApplication(Application, Contribution):
@@ -308,9 +298,6 @@
     def __str__(self):
         return str(_("Period application"))
 
-    class JSONAPIMeta:
-        resource_name = 'contributions/time-based/period-applications'
-
 
 class Duration(ContributionValue):
     value = models.DurationField(_('value'))
