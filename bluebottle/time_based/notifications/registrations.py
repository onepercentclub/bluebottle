# -*- coding: utf-8 -*-

from django.utils.translation import gettext_lazy as _
from django.utils.translation import pgettext_lazy as pgettext

from bluebottle.notifications.messages import TransitionMessage
from bluebottle.time_based.models import PeriodicActivity, DeadlineActivity
from bluebottle.utils.widgets import duration_to_hours


class ManagerRegistrationNotification(TransitionMessage):
    context = {
        'title': 'activity.title',
        'applicant_name': 'user.full_name',
        'team_name': 'team.name',
        'captain_email': 'team.user.email',
    }

    @property
    def action_link(self):
        return self.obj.activity.get_absolute_url()

    action_title = pgettext('email', 'Open your activity')

    def get_recipients(self):
        """activity owner"""
        return [self.obj.activity.owner]


class ManagerRegistrationCreatedReviewNotification(ManagerRegistrationNotification):
    subject = pgettext('email', 'You have a new application for your activity "{title}" 🎉')
    template = 'messages/registrations/manager_registration_created_review'


class ManagerRegistrationCreatedNotification(ManagerRegistrationNotification):
    subject = pgettext('email', 'You have a new participant for your activity "{title}" 🎉')
    template = 'messages/registrations/manager_registration_created'


class ManagerRegistrationStoppedNotification(ManagerRegistrationNotification):
    subject = pgettext("email", 'A participant for your activity "{title}" has stopped')
    template = "messages/registrations/manager_registration_stopped"


class ManagerRegistrationRestartedNotification(ManagerRegistrationNotification):
    subject = pgettext(
        "email", 'A participant for your activity "{title}" has restarted'
    )
    template = "messages/registrations/manager_registration_restarted"


class ManagerReminderNotification(ManagerRegistrationNotification):
    subject = pgettext(
        "email", '⏰ Reminder: Keep your participant list up-to-date!'
    )
    template = "messages/registrations/manager_reminder"


class UserRegistrationNotification(TransitionMessage):
    context = {
        'title': 'activity.title',
        'applicant_name': 'user.full_name',
    }

    def get_context(self, recipient):
        context = super(UserRegistrationNotification, self).get_context(recipient)
        if isinstance(self.obj.activity, PeriodicActivity):
            context['start'] = self.obj.activity.start
            context['end'] = self.obj.activity.deadline
            context['duration'] = duration_to_hours(self.obj.activity.duration)
            if self.obj.activity.period == 'days':
                context['period'] = _('day')
            if self.obj.activity.period == 'weeks':
                context['period'] = _('week')
            if self.obj.activity.period == 'months':
                context['period'] = _('month')
        if isinstance(self.obj.activity, DeadlineActivity):
            context['start'] = self.obj.activity.start
            context['end'] = self.obj.activity.deadline
            context['duration'] = duration_to_hours(self.obj.activity.duration)

        return context

    @property
    def action_link(self):
        return self.obj.activity.get_absolute_url()

    action_title = pgettext('email', 'View activity')

    def get_recipients(self):
        """applicant"""
        return [self.obj.user]


class UserRegistrationAcceptedNotification(UserRegistrationNotification):
    subject = pgettext('email', 'You have been selected for the activity "{title}"')
    template = 'messages/registrations/user_accepted'


class UserTeamRegistrationAcceptedNotification(UserRegistrationNotification):
    subject = pgettext(
        "email", 'Your team has been selected for the activity "{title}"'
    )
    template = "messages/registrations/team_accepted"


class UserRegistrationRejectedNotification(UserRegistrationNotification):
    subject = pgettext('email', 'You have not been selected for the activity "{title}"')
    template = 'messages/registrations/user_rejected'


class UserRegistrationRemovedNotification(UserRegistrationNotification):
    subject = pgettext('email', 'You have been removed from the activity "{title}"')
    template = 'messages/registrations/user_removed'


class UserTeamRegistrationRejectedNotification(UserRegistrationNotification):
    subject = pgettext(
        "email", 'Your team has not been selected for the activity "{title}"'
    )
    template = "messages/registrations/team_rejected"


class UserRegistrationStoppedNotification(UserRegistrationNotification):
    subject = pgettext(
        "email", 'Your contribution to the activity "{title}" has been stopped'
    )
    template = "messages/registrations/user_stopped"


class UserRegistrationRestartedNotification(UserRegistrationNotification):
    subject = pgettext(
        "email", 'Your contribution to the activity "{title}" has been restarted'
    )
    template = "messages/registrations/user_restarted"

    def get_context(self, recipient):
        context = super(UserRegistrationNotification, self).get_context(recipient)
        context['duration'] = duration_to_hours(self.obj.activity.duration)
        if self.obj.activity.period == 'days':
            context['period'] = pgettext('email', 'day')
        if self.obj.activity.period == 'weeks':
            context['period'] = pgettext('email', 'week')
        if self.obj.activity.period == 'months':
            context['period'] = pgettext('email', 'months')
        return context


<<<<<<< HEAD
class UserReminderNotification(UserRegistrationNotification):
    subject = pgettext(
        "email", '⏰ Reminder: Update your participation!'
    )
    template = "messages/registrations/user_reminder"


class UserAppliedNotification(UserRegistrationNotification):
=======
class DeadlineUserAppliedNotification(UserRegistrationNotification):
    subject = pgettext('email', 'You have applied to the activity "{title}"')
    template = 'messages/registrations/deadline/user_applied'


class DeadlineUserJoinedNotification(UserRegistrationNotification):
    subject = pgettext('email', 'You have joined the activity "{title}"')
    template = 'messages/registrations/deadline/user_joined'


class ScheduleUserAppliedNotification(UserRegistrationNotification):
    subject = pgettext('email', 'You have applied to the activity "{title}"')
    template = 'messages/registrations/schedule/user_applied'


class ScheduleUserJoinedNotification(UserRegistrationNotification):
    subject = pgettext('email', 'You have joined the activity "{title}"')
    template = 'messages/registrations/schedule/user_joined'


class TeamScheduleUserAppliedNotification(UserRegistrationNotification):
    subject = pgettext('email', 'You have applied to the activity "{title}"')
    template = 'messages/registrations/schedule/team_applied'


class TeamScheduleUserJoinedNotification(UserRegistrationNotification):
    subject = pgettext('email', 'You have joined the activity "{title}"')
    template = 'messages/registrations/schedule/team_joined'


class PeriodicUserAppliedNotification(UserRegistrationNotification):
>>>>>>> 18da1119
    subject = pgettext('email', 'You have applied to the activity "{title}"')
    template = 'messages/registrations/periodic/user_applied'


class PeriodicUserJoinedNotification(UserRegistrationNotification):
    subject = pgettext('email', 'You have joined the activity "{title}"')
    template = 'messages/registrations/periodic/user_joined'


class ManagerTeamRegistrationCreatedReviewNotification(ManagerRegistrationNotification):
    subject = pgettext("email", 'A new team has applied to your activity "{title}" 🎉')
    template = "messages/registrations/manager_team_registration_created_review"


class ManagerTeamRegistrationCreatedNotification(ManagerRegistrationNotification):
    subject = pgettext("email", 'You have a new team for your activity "{title}" 🎉')
    template = "messages/registrations/manager_team_registration_created"


class TeamAppliedNotification(UserRegistrationNotification):
    subject = pgettext("email", 'You have registered your team on "{site_name}"')
    template = "messages/registrations/schedule/team_applied"


class TeamJoinedNotification(UserRegistrationNotification):
    subject = pgettext("email", 'You have registered your team on "{site_name}"')
    template = "messages/registrations/schedule/team_joined"<|MERGE_RESOLUTION|>--- conflicted
+++ resolved
@@ -146,7 +146,6 @@
         return context
 
 
-<<<<<<< HEAD
 class UserReminderNotification(UserRegistrationNotification):
     subject = pgettext(
         "email", '⏰ Reminder: Update your participation!'
@@ -154,8 +153,6 @@
     template = "messages/registrations/user_reminder"
 
 
-class UserAppliedNotification(UserRegistrationNotification):
-=======
 class DeadlineUserAppliedNotification(UserRegistrationNotification):
     subject = pgettext('email', 'You have applied to the activity "{title}"')
     template = 'messages/registrations/deadline/user_applied'
@@ -187,7 +184,6 @@
 
 
 class PeriodicUserAppliedNotification(UserRegistrationNotification):
->>>>>>> 18da1119
     subject = pgettext('email', 'You have applied to the activity "{title}"')
     template = 'messages/registrations/periodic/user_applied'
 
