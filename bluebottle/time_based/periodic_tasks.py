--- conflicted
+++ resolved
@@ -141,8 +141,6 @@
 class PeriodActivitySlotFinishedTask(ModelPeriodicTask):
 
     def get_queryset(self):
-<<<<<<< HEAD
-=======
 
         if len(PeriodActivitySlot.objects.all()):
             print('finishing slots')
@@ -153,7 +151,6 @@
                     activity__status__in=['open', 'full']
                 )
             )
->>>>>>> 44d7a98d
         return PeriodActivitySlot.objects.filter(
             end__lt=timezone.now().date(),
             status='running',
