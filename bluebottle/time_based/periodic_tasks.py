--- conflicted
+++ resolved
@@ -7,24 +7,14 @@
 from bluebottle.fsm.effects import TransitionEffect
 from bluebottle.fsm.periodic_tasks import ModelPeriodicTask
 from bluebottle.notifications.effects import NotificationEffect
-<<<<<<< HEAD
-from bluebottle.time_based.messages import ReminderSlotNotification
+from bluebottle.time_based.messages import ReminderSlotNotification, ReminderTeamSlotNotification
 from bluebottle.time_based.models import (
     DateActivity, PeriodActivity, TimeContribution, DateActivitySlot,
-    PeriodActivitySlot
+    PeriodActivitySlot, TeamSlot
 )
 from bluebottle.time_based.states import (
     TimeBasedStateMachine, TimeContributionStateMachine, ActivitySlotStateMachine,
-    PeriodActivitySlotStateMachine
-=======
-from bluebottle.time_based.effects import CreatePeriodTimeContributionEffect
-from bluebottle.time_based.messages import ReminderSlotNotification, ReminderTeamSlotNotification
-from bluebottle.time_based.models import (
-    DateActivity, PeriodActivity, PeriodParticipant, TimeContribution, DateActivitySlot, TeamSlot
-)
-from bluebottle.time_based.states import (
-    TimeBasedStateMachine, TimeContributionStateMachine, ActivitySlotStateMachine, TeamSlotStateMachine
->>>>>>> 20b33311
+    PeriodActivitySlotStateMachine, TeamSlotStateMachine
 )
 from bluebottle.time_based.triggers import has_participants, has_no_participants
 
@@ -140,7 +130,6 @@
         return str(_("Send a reminder five days before the activity slot."))
 
 
-<<<<<<< HEAD
 def period_activity_slot_has_participants(effect):
     return effect.instance.slot_participants.filter(participant__status='accepted')
 
@@ -155,7 +144,39 @@
         return PeriodActivitySlot.objects.filter(
             end__lt=timezone.now().date(),
             status='running',
-=======
+            activity__status__in=['open', 'full']
+        )
+
+    effects = [
+        TransitionEffect(PeriodActivitySlotStateMachine.finish, conditions=[
+            period_activity_slot_has_participants
+        ]),
+        TransitionEffect(PeriodActivitySlotStateMachine.expire, conditions=[
+            period_activity_slot_has_no_participants
+        ]),
+    ]
+
+    def __str__(self):
+        return str(_("Finish the period activity slot when it ended"))
+
+
+class PeriodActivitySlotStartedTask(ModelPeriodicTask):
+
+    def get_queryset(self):
+        return PeriodActivitySlot.objects.filter(
+            start__lte=timezone.now().date(),
+            status='draft',
+            activity__status__in=['open', 'full']
+        )
+
+    effects = [
+        TransitionEffect(PeriodActivitySlotStateMachine.start),
+    ]
+
+    def __str__(self):
+        return str(_("Start the period activity slot when it starts"))
+
+
 class TeamSlotReminderTask(ModelPeriodicTask):
 
     def get_queryset(self):
@@ -163,40 +184,9 @@
             start__lte=timezone.now() + timedelta(days=5),
             start__gt=timezone.now(),
             status__in=['open', 'full'],
->>>>>>> 20b33311
-            activity__status__in=['open', 'full']
-        )
-
-    effects = [
-<<<<<<< HEAD
-        TransitionEffect(PeriodActivitySlotStateMachine.finish, conditions=[
-            period_activity_slot_has_participants
-        ]),
-        TransitionEffect(PeriodActivitySlotStateMachine.expire, conditions=[
-            period_activity_slot_has_no_participants
-        ]),
-    ]
-
-    def __str__(self):
-        return str(_("Finish the period activity slot when it ended"))
-
-
-class PeriodActivitySlotStartedTask(ModelPeriodicTask):
-
-    def get_queryset(self):
-        return PeriodActivitySlot.objects.filter(
-            start__lte=timezone.now().date(),
-            status='draft',
-            activity__status__in=['open', 'full']
-        )
-
-    effects = [
-        TransitionEffect(PeriodActivitySlotStateMachine.start),
-    ]
-
-    def __str__(self):
-        return str(_("Start the period activity slot when it starts"))
-=======
+        )
+
+    effects = [
         NotificationEffect(
             ReminderTeamSlotNotification,
         ),
@@ -207,18 +197,15 @@
 
 
 class TeamSlotStartedTask(SlotStartedTask):
-
     effects = [
         TransitionEffect(TeamSlotStateMachine.start),
     ]
 
 
 class TeamSlotFinishedTask(SlotFinishedTask):
-
     effects = [
         TransitionEffect(TeamSlotStateMachine.finish),
     ]
->>>>>>> 20b33311
 
 
 DateActivity.periodic_tasks = [
