from datetime import date
from django.db.models import DateTimeField, ExpressionWrapper, F

from django.utils import timezone
from django.utils.translation import ugettext_lazy as _

from bluebottle.time_based.models import (
<<<<<<< HEAD
    DateActivity, PeriodActivity, PeriodParticipant, Duration
=======
    DateActivity, PeriodActivity, PeriodParticipant, TimeContribution
>>>>>>> b53ad681
)
from bluebottle.time_based.states import (
    TimeBasedStateMachine, DurationStateMachine
)
from bluebottle.time_based.triggers import has_participants, has_no_participants
from bluebottle.time_based.effects import CreatePeriodParticipationEffect
from bluebottle.fsm.effects import TransitionEffect
from bluebottle.fsm.periodic_tasks import ModelPeriodicTask


class TimeBasedActivityStartedTask(ModelPeriodicTask):

    def get_queryset(self):
        return self.model.objects.filter(
            start__lte=date.today(),
            status__in=['open', 'full']
        )

    effects = [
        TransitionEffect(TimeBasedStateMachine.start, conditions=[
            has_participants
        ]),
        TransitionEffect(TimeBasedStateMachine.cancel, conditions=[
            has_no_participants
        ]),
    ]

    def __str__(self):
        return _("Start an start when start date has passed.")


class PeriodActivityFinishedTask(ModelPeriodicTask):

    def get_queryset(self):
        return self.model.objects.filter(
            deadline__lt=date.today(),
            status__in=['running', 'open', 'full']
        )

    effects = [
        TransitionEffect(TimeBasedStateMachine.succeed, conditions=[
            has_participants
        ]),
        TransitionEffect(TimeBasedStateMachine.cancel, conditions=[
            has_no_participants
        ]),
    ]

    def __str__(self):
        return _("Finish an activity when deadline has passed.")


<<<<<<< HEAD
class NewParticipationTask(ModelPeriodicTask):
=======
class NewPeriodForParticipantTask(ModelPeriodicTask):
>>>>>>> b53ad681

    def get_queryset(self):
        return self.model.objects.filter(
            current_period__lte=date.today(),
            activity__status='running',
            status__in=('accepted', 'new', )
        )

    effects = [
        CreatePeriodParticipationEffect
    ]

    def __str__(self):
<<<<<<< HEAD
        return _("Create a new participation for participant")
=======
        return _("Create a new period for participant")
>>>>>>> b53ad681


class DateActivityStartedTask(ModelPeriodicTask):

    def get_queryset(self):
        return self.model.objects.filter(
            start__lte=timezone.now(),
            status__in=['open', 'full']
        )

    effects = [
        TransitionEffect(TimeBasedStateMachine.start, conditions=[
            has_participants
        ]),
        TransitionEffect(TimeBasedStateMachine.cancel, conditions=[
            has_no_participants
        ]),
    ]

    def __str__(self):
        return _("Start an start when start date has passed.")


class DateActivityFinishedTask(ModelPeriodicTask):

    def get_queryset(self):
        return self.model.objects.filter(
            start__lt=ExpressionWrapper(timezone.now() - F('duration'), output_field=DateTimeField()),
            status__in=['running', 'open', 'full']
        )

    effects = [
        TransitionEffect(TimeBasedStateMachine.succeed, conditions=[
            has_participants
        ]),
        TransitionEffect(TimeBasedStateMachine.cancel, conditions=[
            has_no_participants
        ]),
    ]

    def __str__(self):
        return _("Finish an activity when end time has passed.")


class DurationFinishedTask(ModelPeriodicTask):

    def get_queryset(self):
        return self.model.objects.filter(
            end__lt=timezone.now(),
            status='new',
            contributor__status='accepted'
        )

    effects = [
        TransitionEffect(DurationStateMachine.succeed),
    ]

    def __str__(self):
        return _("Finish an activity when end time has passed.")


DateActivity.periodic_tasks = [DateActivityFinishedTask, DateActivityStartedTask]
PeriodActivity.periodic_tasks = [
    TimeBasedActivityStartedTask, PeriodActivityFinishedTask
]
<<<<<<< HEAD
PeriodParticipant.periodic_tasks = [NewParticipationTask]
Duration.periodic_tasks = [DurationFinishedTask]
=======
PeriodParticipant.periodic_tasks = [NewPeriodForParticipantTask]
TimeContribution.periodic_tasks = [DurationFinishedTask]
>>>>>>> b53ad681
<|MERGE_RESOLUTION|>--- conflicted
+++ resolved
@@ -5,11 +5,7 @@
 from django.utils.translation import ugettext_lazy as _
 
 from bluebottle.time_based.models import (
-<<<<<<< HEAD
-    DateActivity, PeriodActivity, PeriodParticipant, Duration
-=======
     DateActivity, PeriodActivity, PeriodParticipant, TimeContribution
->>>>>>> b53ad681
 )
 from bluebottle.time_based.states import (
     TimeBasedStateMachine, DurationStateMachine
@@ -62,11 +58,7 @@
         return _("Finish an activity when deadline has passed.")
 
 
-<<<<<<< HEAD
-class NewParticipationTask(ModelPeriodicTask):
-=======
 class NewPeriodForParticipantTask(ModelPeriodicTask):
->>>>>>> b53ad681
 
     def get_queryset(self):
         return self.model.objects.filter(
@@ -80,11 +72,7 @@
     ]
 
     def __str__(self):
-<<<<<<< HEAD
-        return _("Create a new participation for participant")
-=======
-        return _("Create a new period for participant")
->>>>>>> b53ad681
+        return _("Create a new contribution for participant")
 
 
 class DateActivityStartedTask(ModelPeriodicTask):
@@ -150,10 +138,5 @@
 PeriodActivity.periodic_tasks = [
     TimeBasedActivityStartedTask, PeriodActivityFinishedTask
 ]
-<<<<<<< HEAD
-PeriodParticipant.periodic_tasks = [NewParticipationTask]
-Duration.periodic_tasks = [DurationFinishedTask]
-=======
 PeriodParticipant.periodic_tasks = [NewPeriodForParticipantTask]
-TimeContribution.periodic_tasks = [DurationFinishedTask]
->>>>>>> b53ad681
+TimeContribution.periodic_tasks = [DurationFinishedTask]