--- conflicted
+++ resolved
@@ -2,7 +2,6 @@
 
 import dateutil
 from django.db.models.functions import Trunc
-from django.urls import reverse
 from django.utils.timezone import now, get_current_timezone
 from rest_framework import serializers
 from rest_framework.exceptions import ValidationError
@@ -439,14 +438,6 @@
 
 class ParticipantsField(HyperlinkedRelatedField):
     def __init__(self, many=True, read_only=True, *args, **kwargs):
-<<<<<<< HEAD
-        super().__init__(Team, many=many, read_only=read_only, *args, **kwargs)
-
-    def get_url(self, name, view_name, kwargs, request):
-        if self.parent.instance.team_activity != 'teams':
-            url = reverse(self.related_link_view_name)
-            return f"{url}?activity_id={kwargs['pk']}"
-=======
         super().__init__(
             many=many,
             read_only=read_only,
@@ -457,7 +448,6 @@
     def get_url(self, name, view_name, kwargs, request):
         if self.parent.instance.team_activity != 'teams':
             return super().get_url(name, view_name, kwargs, request)
->>>>>>> f03789dd
 
 
 class PeriodActivitySerializer(TimeBasedBaseSerializer):
@@ -469,11 +459,7 @@
         source='get_my_contributor'
     )
 
-<<<<<<< HEAD
-    contributors = ParticipantsField(related_link_view_name='period-participant-list')
-=======
     contributors = ParticipantsField()
->>>>>>> f03789dd
 
     participants_export_url = PrivateFileSerializer(
         'period-participant-export',
@@ -759,10 +745,7 @@
         included_resources = BaseContributorSerializer.JSONAPIMeta.included_resources + [
             'contributions',
             'team',
-<<<<<<< HEAD
             'team.slot'
-=======
->>>>>>> f03789dd
         ]
 
     included_serializers = dict(
@@ -770,10 +753,7 @@
         **{
             'document': 'bluebottle.time_based.serializers.PeriodParticipantDocumentSerializer',
             'contributions': 'bluebottle.time_based.serializers.TimeContributionSerializer',
-<<<<<<< HEAD
             'team.slot': 'bluebottle.time_based.serializers.TeamSlotSerializer',
-=======
->>>>>>> f03789dd
         }
     )
 
