--- conflicted
+++ resolved
@@ -237,21 +237,13 @@
             }
         slot = slots.first()
 
-<<<<<<< HEAD
-        if is_online:
-=======
         if is_online or not slot.location:
->>>>>>> 05ec19d5
             location = None
         else:
             location = {
                 'locality': slot.location.locality if slot.location else None,
                 'country': {
-<<<<<<< HEAD
-                    'code': slot.location.country.alpha2_code if slot.location else None,
-=======
                     'code': slot.location.country.alpha2_code if slot.location.country else None,
->>>>>>> 05ec19d5
                 },
                 'formattedAddress': slot.location.formatted_address if slot.location else None,
             }
