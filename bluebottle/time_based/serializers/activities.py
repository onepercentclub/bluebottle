--- conflicted
+++ resolved
@@ -7,13 +7,9 @@
 )
 from rest_framework_json_api.serializers import ModelSerializer
 
-<<<<<<< HEAD
 from django.db.models import Count
 
-from bluebottle.activities.models import Activity
-=======
 from bluebottle.activities.models import Activity, Organizer
->>>>>>> d6364c60
 from bluebottle.activities.utils import BaseActivitySerializer
 from bluebottle.bluebottle_drf2.serializers import PrivateFileSerializer
 from bluebottle.fsm.serializers import TransitionSerializer
@@ -239,9 +235,12 @@
     )
 
     def get_contributor_count(self, instance):
-        return instance.deleted_successful_contributors + instance.contributors.not_instance_of(Organizer).filter(
-            status__in=['accepted', 'participating']
-        ).count()
+        return (
+            instance.deleted_successful_contributors
+            + instance.contributors.not_instance_of(Organizer)
+            .filter(status__in=["accepted", "participating"])
+            .count()
+        )
 
     class Meta(TimeBasedBaseSerializer.Meta):
         model = PeriodicActivity
