from datetime import datetime, time

import dateutil
from django.db.models import Count
from django.db.models.functions import Trunc
from django.utils.timezone import now, get_current_timezone
from rest_framework import serializers
from rest_framework.exceptions import ValidationError
from rest_framework_json_api.relations import (
    ResourceRelatedField,
    HyperlinkedRelatedField
)
from rest_framework_json_api.serializers import ModelSerializer

from bluebottle.activities.models import Activity, Organizer
from bluebottle.activities.utils import BaseActivitySerializer
from bluebottle.bluebottle_drf2.serializers import PrivateFileSerializer
from bluebottle.fsm.serializers import TransitionSerializer
from bluebottle.time_based.models import (
    DeadlineActivity,
    DeadlineParticipant,
    PeriodicActivity,
    ScheduleActivity,
    DateParticipant,
<<<<<<< HEAD
    DateActivity, RegisteredDateActivity,
)
=======
    DateActivity, RegisteredDateActivity, )
>>>>>>> f0d38d3f
from bluebottle.time_based.permissions import CanExportParticipantsPermission
from bluebottle.utils.fields import RichTextField
from bluebottle.utils.serializers import ResourcePermissionField


class TimeBasedBaseSerializer(BaseActivitySerializer):
    review = serializers.BooleanField()
    registration_status = serializers.SerializerMethodField()

    def get_registration_status(self, instance):
        return dict(
            (item["status"], item["count"])
            for item in instance.registrations.values("status").annotate(
                count=Count("pk")
            )
        )

    def __init__(self, instance=None, *args, **kwargs):
        super().__init__(instance, *args, **kwargs)

        if not instance or instance.status in ('draft', 'needs_work'):
            for key in self.fields:
                self.fields[key].allow_blank = True
                self.fields[key].validators = []
                self.fields[key].allow_null = True
                self.fields[key].required = False

        self.fields['permissions'] = ResourcePermissionField(self.detail_view_name, view_args=('pk',))

        self.fields['participants_export_url'] = PrivateFileSerializer(
            self.export_view_name,
            url_args=('pk',),
            filename='participant.csv',
            permission=CanExportParticipantsPermission,
            read_only=True
        )

    class Meta(BaseActivitySerializer.Meta):
        fields = BaseActivitySerializer.Meta.fields + (
            'capacity',
            'registration_deadline',
            'expertise',
            'review',
            'registration_flow',
            'review_link',
            'review_title',
            'review_description',
            'review_document_enabled',
            'contributors',
            'registration_flow',
            'permissions',
            'registrations'
        )
        meta_fields = BaseActivitySerializer.Meta.meta_fields + ("registration_status",)

    class JSONAPIMeta(BaseActivitySerializer.JSONAPIMeta):
        included_resources = BaseActivitySerializer.JSONAPIMeta.included_resources + [
            'expertise',
        ]

    included_serializers = dict(
        BaseActivitySerializer.included_serializers.serializers,
        **{
            'expertise': 'bluebottle.time_based.serializers.SkillSerializer',
        }
    )


class StartDateValidator():
    requires_context = True

    def __call__(self, value, serializer):
        parent = serializer.parent
        try:
            end = dateutil.parser.parse(parent.initial_data['deadline']).date()
        except (KeyError, TypeError):
            try:
                end = parent.instance.deadline
            except AttributeError:
                return

        if value and end and value > end:
            raise ValidationError('The activity should start before the deadline')


class PeriodActivitySerializer(ModelSerializer):
    activity_type = serializers.SerializerMethodField()

    def get_activity_type(self, instance):
        return instance.JSONAPIMeta.resource_name

    class Meta:
        model = Activity
        fields = (
            'activity_type',
            'slug'
        )
        resource_name = 'activities/time-based/periods'


class RelatedLinkFieldByStatus(HyperlinkedRelatedField):
    model = DeadlineParticipant

    def __init__(self, include_my=True, *args, **kwargs):
        self.statuses = kwargs.pop("statuses") or {}
        self.related_link_team_view_name = kwargs.pop(
            "related_link_team_view_name",
            None
        )
        self.include_my = include_my
        super().__init__(*args, **kwargs)

    def get_links(self, obj=None, lookup_field="pk"):
        return_data = super().get_links(obj, lookup_field)
        queryset = getattr(
            obj, self.source or self.field_name or self.parent.field_name
        )

        if self.related_link_team_view_name and getattr(obj, 'team_activity', None) == 'teams':
            url = self.reverse(
                self.related_link_team_view_name, args=(getattr(obj, lookup_field),)
            )
        else:
            url = self.reverse(
                self.related_link_view_name, args=(getattr(obj, lookup_field),)
            )

        for name, statuses in self.statuses.items():
            return_data[name] = {
                "href": f'{url}?filter[status]={",".join(statuses)}',
                "meta": {"count": queryset.filter(status__in=statuses).count()},
            }

        if self.include_my:
            if self.context['request'].user.is_authenticated:
                return_data['my'] = {
                    'href': url + '?filter[my]=true',
                    'meta': {
                        'count': queryset.filter(user=self.context['request'].user).count()
                    }
                }
            else:
                return_data['my'] = {
                    'href': url + '?filter[my]=true',
                    'meta': {
                        'count': 0
                    }

                }

        return_data['related'] = url

        return return_data


class DeadlineActivitySerializer(TimeBasedBaseSerializer):
    detail_view_name = 'deadline-detail'
    export_view_name = 'deadline-participant-export'

    start = serializers.DateField(validators=[StartDateValidator()], allow_null=True)
    deadline = serializers.DateField(allow_null=True)
    is_online = serializers.BooleanField()

    contributors = RelatedLinkFieldByStatus(
        read_only=True,
        source="participants",
        related_link_view_name="deadline-participants",
        related_link_url_kwarg="activity_id",
        statuses={
            "active": ["succeeded"],
            "failed": ["rejected", "withdrawn", "removed"],
        },
    )
    registrations = RelatedLinkFieldByStatus(
        many=True,
        read_only=True,
        related_link_view_name="related-deadline-registrations",
        related_link_url_kwarg="activity_id",
        statuses={"new": ["new"], "accepted": ["accepted"], "rejected": ["rejected"]},
    )

    class Meta(TimeBasedBaseSerializer.Meta):
        model = DeadlineActivity
        fields = TimeBasedBaseSerializer.Meta.fields + (
            'start',
            'deadline',
            'duration',
            'is_online',
            'location',
            'location_hint',
        )

    class JSONAPIMeta(TimeBasedBaseSerializer.JSONAPIMeta):
        resource_name = 'activities/time-based/deadlines'
        included_resources = TimeBasedBaseSerializer.JSONAPIMeta.included_resources + [
            'location',
        ]

    included_serializers = dict(
        TimeBasedBaseSerializer.included_serializers.serializers,
        **{
            'location': 'bluebottle.geo.serializers.GeolocationSerializer',
        }
    )


class RegisteredDateActivitySerializer(TimeBasedBaseSerializer):
    detail_view_name = 'registered-date-detail'
    export_view_name = 'registered-date-participant-export'
<<<<<<< HEAD
=======
    description = RichTextField(allow_blank=True)
>>>>>>> f0d38d3f

    start = serializers.DateTimeField(allow_null=True)

    contributors = RelatedLinkFieldByStatus(
        read_only=True,
        source="participants",
        related_link_view_name="registered-date-participants",
        related_link_url_kwarg="activity_id",
        statuses={
            "active": ["succeeded", "accepted"],
            "failed": ["rejected", "withdrawn", "removed"],
        },
    )

    class Meta(TimeBasedBaseSerializer.Meta):
        model = RegisteredDateActivity
        fields = TimeBasedBaseSerializer.Meta.fields + (
            'start',
<<<<<<< HEAD
=======
            'end',
>>>>>>> f0d38d3f
            'duration',
        )

    class JSONAPIMeta(TimeBasedBaseSerializer.JSONAPIMeta):
        resource_name = 'activities/time-based/registered-dates'

    included_serializers = dict(
        TimeBasedBaseSerializer.included_serializers.serializers,
    )


class ScheduleActivitySerializer(TimeBasedBaseSerializer):
    detail_view_name = 'schedule-detail'

    start = serializers.DateField(validators=[StartDateValidator()], allow_null=True)
    deadline = serializers.DateField(allow_null=True)
    is_online = serializers.BooleanField()

    contributors = RelatedLinkFieldByStatus(
        read_only=True,
        source="participants",
        related_link_view_name="schedule-participants",
        related_link_team_view_name="team-schedule-participants",
        related_link_url_kwarg="activity_id",
        statuses={
            "unscheduled": ["accepted"],
            "active": ["scheduled", "succeeded"],
            "scheduled": ["scheduled"],
            "succeeded": ["succeeded"],
            "failed": ["rejected", "withdrawn", "removed", "cancelled"],
        },
    )

    teams = RelatedLinkFieldByStatus(
        read_only=True,
        related_link_view_name="related-teams",
        related_link_url_kwarg="activity_id",
        statuses={
            "unscheduled": ["accepted"],
            "active": ["scheduled", "succeeded"],
            "scheduled": ["scheduled"],
            "succeeded": ["succeeded"],
            "failed": ["rejected", "withdrawn", "removed", "cancelled"],
        },
    )

    registrations = RelatedLinkFieldByStatus(
        many=True,
        read_only=True,
        related_link_view_name="related-schedule-registrations",
        related_link_team_view_name="related-team-schedule-registrations",
        related_link_url_kwarg="activity_id",
        statuses={"new": ["new"], "accepted": ["accepted"], "rejected": ["rejected"]},
    )

    @property
    def export_view_name(self):
        if self.instance and self.instance.team_activity == "teams":
            return "team-schedule-participant-export"
        else:
            return "schedule-participant-export"

    class Meta(TimeBasedBaseSerializer.Meta):
        model = ScheduleActivity
        fields = TimeBasedBaseSerializer.Meta.fields + (
            "start",
            "deadline",
            "duration",
            "is_online",
            "location",
            "location_hint",
            "team_activity",
            "teams",
        )

    class JSONAPIMeta(TimeBasedBaseSerializer.JSONAPIMeta):
        resource_name = 'activities/time-based/schedules'
        included_resources = TimeBasedBaseSerializer.JSONAPIMeta.included_resources + [
            'location',
        ]

    included_serializers = dict(
        TimeBasedBaseSerializer.included_serializers.serializers,
        **{
            'location': 'bluebottle.geo.serializers.GeolocationSerializer',
        }
    )


class PeriodicActivitySerializer(TimeBasedBaseSerializer):
    detail_view_name = 'periodic-detail'
    export_view_name = 'periodic-participant-export'

    start = serializers.DateField(validators=[StartDateValidator()], allow_null=True)
    deadline = serializers.DateField(allow_null=True)
    is_online = serializers.BooleanField()

    contributors = RelatedLinkFieldByStatus(
        read_only=True,
        source="participants",
        related_link_view_name="periodic-participants",
        related_link_url_kwarg="activity_id",
        statuses={
            "active": ["new", "succeeded"],
            "failed": ["rejected", "withdrawn", "removed"],
        },
    )
    registrations = RelatedLinkFieldByStatus(
        read_only=True,
        related_link_view_name="related-periodic-registrations",
        related_link_url_kwarg="activity_id",
        statuses={
            "new": ["new"],
            "accepted": ["accepted"],
            "rejected": ["rejected", "stopped", "removed"],
        },
    )

    def get_contributor_count(self, instance):
        return (
            instance.deleted_successful_contributors
            + instance.contributors.not_instance_of(Organizer)
            .filter(status__in=["accepted", "participating"])
            .count()
        )

    class Meta(TimeBasedBaseSerializer.Meta):
        model = PeriodicActivity
        fields = TimeBasedBaseSerializer.Meta.fields + (
            'start',
            'deadline',
            'duration',
            'period',
            'is_online',
            'location',
            'location_hint',
        )

    class JSONAPIMeta(TimeBasedBaseSerializer.JSONAPIMeta):
        resource_name = 'activities/time-based/periodics'
        included_resources = TimeBasedBaseSerializer.JSONAPIMeta.included_resources + [
            'location',
        ]

    included_serializers = dict(
        TimeBasedBaseSerializer.included_serializers.serializers,
        **{
            'location': 'bluebottle.geo.serializers.GeolocationSerializer',
        }
    )


class DateActivitySerializer(TimeBasedBaseSerializer):
    detail_view_name = 'date-detail'
    export_view_name = 'date-participant-export'

    date_info = serializers.SerializerMethodField()
    location_info = serializers.SerializerMethodField()

    contributors = RelatedLinkFieldByStatus(
        read_only=True,
        source="participants",
        related_link_view_name="date-participants",
        related_link_url_kwarg="activity_id",
        statuses={
            "active": ["new", "succeeded"],
            "failed": ["rejected", "withdrawn", "removed"],
        },
    )

    registrations = RelatedLinkFieldByStatus(
        read_only=True,
        related_link_view_name="related-date-registrations",
        related_link_url_kwarg="activity_id",
        statuses={
            "new": ["new"],
            "accepted": ["accepted"],
            "rejected": ["rejected", "removed", "withdrawn"]
        },
    )

    slots = RelatedLinkFieldByStatus(
        read_only=True,
        related_link_view_name="related-date-slots",
        related_link_url_kwarg="activity_id",
        include_my=False,
        statuses={
            "upcoming": ["open", "full", "running"],
            "passed": ["failed", "succeeded", "expired", "cancelled"],
            "total": ["open", "full", "running", "failed", "succeeded", "expired", "cancelled"],
        },
    )

    def get_contributor_count(self, instance):
        return (
            instance.deleted_successful_contributors
            + instance.contributors.not_instance_of(Organizer)
            .filter(status__in=["accepted", "participating"])
            .count()
        )

    def get_filtered_slots(self, obj, only_upcoming=False):

        start = self.context['request'].GET.get('filter[start]')
        end = self.context['request'].GET.get('filter[end]')
        tz = get_current_timezone()

        slots = obj.slots.exclude(status__in=['draft', 'cancelled']).all()
        try:
            if start:
                slots = slots.filter(start__gte=dateutil.parser.parse(start).astimezone(tz))
            elif only_upcoming:
                slots = slots.filter(start__gte=now())

            if end:
                slots = slots.filter(
                    start__lte=datetime.combine(dateutil.parser.parse(end), time.max).astimezone(tz)
                )
        except ValueError:
            pass

        return slots

    def get_date_info(self, obj):
        total = self.get_filtered_slots(obj).count()
        slots = self.get_filtered_slots(obj, only_upcoming=True)
        last_slot = obj.slots.exclude(status__in=['draft', 'cancelled']).order_by('start').last()
        end = last_slot.end if last_slot else None
        capacity = None
        duration = None

        if total > 1:
            starts = set(
                slots.annotate(date=Trunc('start', kind='day')).values_list('date')
            )
            count = len(slots)
            end = end.date()
            first = min(starts)[0].date() if starts else None
        elif total == 1:
            slot = self.get_filtered_slots(obj).first()
            first = slot.start
            duration = slot.duration
            count = 1
        else:
            first = None
            duration = None
            count = 0

        return {
            'total': total,
            'has_multiple': total > 1,
            'is_full': all(slot.status == 'full' for slot in slots),
            'count': count,
            'first': first,
            'end': end,
            'duration': duration,
            'capacity': capacity,
        }

    def get_location_info(self, obj):
        slots = self.get_filtered_slots(obj, only_upcoming=True)
        if not slots:
            slots = self.get_filtered_slots(obj, only_upcoming=False)
        is_online = len(slots) > 0 and len(slots.filter(is_online=True)) == len(slots)

        locations = slots.values_list(
            'location__locality',
            'location__country__alpha2_code',
            'location__formatted_address',
            'online_meeting_url',
            'location_hint'
        )

        if not len(slots) or not len(locations):
            return {
                'has_multiple': False,
                'is_online': is_online,
                'online_meeting_url': None,
                'location': None,
                'location_hint': None,
            }

        has_multiple = len(set(location[:2] for location in locations)) > 1 and not is_online
        if has_multiple:
            return {
                'has_multiple': True,
                'is_online': False,
                'online_meeting_url': None,
                'location': None,
                'location_hint': None,
            }
        slot = slots.first()

        if is_online or not slot.location:
            location = None
        else:
            location = {
                'locality': slot.location.locality if slot.location else None,
                'country': {
                    'code': slot.location.country.alpha2_code if slot.location.country else None,
                },
                'formattedAddress': slot.location.formatted_address if slot.location else None,
            }

        user = self.context['request'].user
        if (
                user.is_authenticated and
                obj.contributors.filter(user=user, status='accepted').instance_of(DateParticipant).count()
        ):
            meeting_url = slot.online_meeting_url or None
        else:
            meeting_url = None

        return {
            'has_multiple': False,
            'is_online': is_online,
            'online_meeting_url': meeting_url,
            'location': location,
            'location_hint': slot.location_hint,
        }

    class Meta(TimeBasedBaseSerializer.Meta):
        model = DateActivity
        fields = TimeBasedBaseSerializer.Meta.fields + (
            'slots',
            'date_info',
            'location_info',
        )

    class JSONAPIMeta(TimeBasedBaseSerializer.JSONAPIMeta):
        resource_name = 'activities/time-based/dates'


class DeadlineTransitionSerializer(TransitionSerializer):
    resource = ResourceRelatedField(queryset=DeadlineActivity.objects.all())
    included_serializers = {
        'resource': 'bluebottle.time_based.serializers.DeadlineActivitySerializer',
    }

    class JSONAPIMeta(object):
        resource_name = 'activities/time-based/deadline-transitions'
        included_resources = ['resource', ]


class RegisteredDateTransitionSerializer(TransitionSerializer):
    resource = ResourceRelatedField(queryset=RegisteredDateActivity.objects.all())
    included_serializers = {
        'resource': 'bluebottle.time_based.serializers.RegisteredDateActivitySerializer',
    }

    class JSONAPIMeta(object):
        resource_name = 'activities/time-based/registered-date-transitions'
        included_resources = ['resource', ]


class ScheduleTransitionSerializer(TransitionSerializer):
    resource = ResourceRelatedField(queryset=ScheduleActivity.objects.all())
    included_serializers = {
        'resource': 'bluebottle.time_based.serializers.ScheduleActivitySerializer',
    }

    class JSONAPIMeta(object):
        resource_name = 'activities/time-based/schedule-transitions'
        included_resources = ['resource', ]


class PeriodicTransitionSerializer(TransitionSerializer):
    resource = ResourceRelatedField(queryset=PeriodicActivity.objects.all())
    included_serializers = {
        'resource': 'bluebottle.time_based.serializers.PeriodicActivitySerializer',
    }

    class JSONAPIMeta(object):
        resource_name = 'activities/time-based/periodic-transitions'
        included_resources = ['resource', ]


class DateTransitionSerializer(TransitionSerializer):
    resource = ResourceRelatedField(queryset=DateActivity.objects.all())
    included_serializers = {
        'resource': 'bluebottle.time_based.serializers.DateActivitySerializer',
    }

    class JSONAPIMeta(object):
        resource_name = 'activities/time-based/date-transitions'
        included_resources = ['resource', ]<|MERGE_RESOLUTION|>--- conflicted
+++ resolved
@@ -22,12 +22,7 @@
     PeriodicActivity,
     ScheduleActivity,
     DateParticipant,
-<<<<<<< HEAD
-    DateActivity, RegisteredDateActivity,
-)
-=======
     DateActivity, RegisteredDateActivity, )
->>>>>>> f0d38d3f
 from bluebottle.time_based.permissions import CanExportParticipantsPermission
 from bluebottle.utils.fields import RichTextField
 from bluebottle.utils.serializers import ResourcePermissionField
@@ -237,10 +232,7 @@
 class RegisteredDateActivitySerializer(TimeBasedBaseSerializer):
     detail_view_name = 'registered-date-detail'
     export_view_name = 'registered-date-participant-export'
-<<<<<<< HEAD
-=======
     description = RichTextField(allow_blank=True)
->>>>>>> f0d38d3f
 
     start = serializers.DateTimeField(allow_null=True)
 
@@ -259,10 +251,7 @@
         model = RegisteredDateActivity
         fields = TimeBasedBaseSerializer.Meta.fields + (
             'start',
-<<<<<<< HEAD
-=======
             'end',
->>>>>>> f0d38d3f
             'duration',
         )
 
