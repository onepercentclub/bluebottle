--- conflicted
+++ resolved
@@ -40,30 +40,22 @@
 
     class Meta(ParticipantSerializer.Meta):
         model = DeadlineParticipant
-        fields = ParticipantSerializer.Meta.fields + ('contributions',)
+        fields = ParticipantSerializer.Meta.fields + ("contributions",)
 
     class JSONAPIMeta(ParticipantSerializer.JSONAPIMeta):
-<<<<<<< HEAD
         resource_name = "contributors/time-based/deadline-participants"
         included_resources = ParticipantSerializer.JSONAPIMeta.included_resources + [
             "activity",
             "registration",
+            "contributions",
         ]
-=======
-        resource_name = 'contributors/time-based/deadline-participants'
-        included_resources = ParticipantSerializer.JSONAPIMeta.included_resources + ['activity', 'contributions']
->>>>>>> 0926ef07
 
     included_serializers = dict(
         ParticipantSerializer.included_serializers,
         **{
-<<<<<<< HEAD
             "activity": "bluebottle.time_based.serializers.DeadlineActivitySerializer",
             "registration": "bluebottle.time_based.serializers.DeadlineRegistrationSerializer",
-=======
-            'activity': 'bluebottle.time_based.serializers.DeadlineActivitySerializer',
-            'contributions': 'bluebottle.time_based.serializers.TimeContributionSerializer',
->>>>>>> 0926ef07
+            "contributions": "bluebottle.time_based.serializers.TimeContributionSerializer",
         }
     )
 
@@ -101,30 +93,22 @@
 
     class Meta(ParticipantSerializer.Meta):
         model = PeriodicParticipant
-        fields = ParticipantSerializer.Meta.fields + ('contributions',)
+        fields = ParticipantSerializer.Meta.fields + ("contributions",)
 
     class JSONAPIMeta(ParticipantSerializer.JSONAPIMeta):
-<<<<<<< HEAD
         resource_name = "contributors/time-based/periodic-participants"
         included_resources = ParticipantSerializer.JSONAPIMeta.included_resources + [
             "activity",
             "registration",
+            "contributions",
         ]
-=======
-        resource_name = 'contributors/time-based/periodic-participants'
-        included_resources = ParticipantSerializer.JSONAPIMeta.included_resources + ['activity', 'contributions']
->>>>>>> 0926ef07
 
     included_serializers = dict(
         ParticipantSerializer.included_serializers,
         **{
-<<<<<<< HEAD
+            "registration": "bluebottle.time_based.serializers.PeriodicRegistrationSerializer",
             "activity": "bluebottle.time_based.serializers.PeriodicActivitySerializer",
-            "registration": "bluebottle.time_based.serializers.PeriodicRegistrationSerializer",
-=======
-            'activity': 'bluebottle.time_based.serializers.PeriodicActivitySerializer',
-            'contributions': 'bluebottle.time_based.serializers.TimeContributionSerializer',
->>>>>>> 0926ef07
+            "contributions": "bluebottle.time_based.serializers.TimeContributionSerializer",
         }
     )
 
