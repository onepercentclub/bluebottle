from rest_framework import serializers
from rest_framework_json_api.relations import ResourceRelatedField
from rest_framework_json_api.serializers import ModelSerializer

from bluebottle.activities.utils import BaseContributorSerializer
from bluebottle.files.serializers import PrivateDocumentSerializer, PrivateDocumentField
from bluebottle.fsm.serializers import TransitionSerializer, AvailableTransitionsField, CurrentStatusField
from bluebottle.time_based.models import DeadlineRegistration, Registration
from bluebottle.time_based.permissions import ParticipantDocumentPermission
from bluebottle.utils.fields import FSMField
from bluebottle.utils.serializers import ResourcePermissionField, AnonymizedResourceRelatedField


class RegistrationSerializer(ModelSerializer):
    status = FSMField(read_only=True)
    user = AnonymizedResourceRelatedField(read_only=True, default=serializers.CurrentUserDefault())
    team = ResourceRelatedField(read_only=True)
    transitions = AvailableTransitionsField(source='states')
    current_status = CurrentStatusField(source='states.current_state')

    document = PrivateDocumentField(required=False, allow_null=True, permissions=[ParticipantDocumentPermission])

    class Meta(BaseContributorSerializer.Meta):
        model = Registration
        fields = [
            'transitions',
            'user',
            'activity',
            'permissions',
            'document',
            'answer'
        ]
        meta_fields = (
<<<<<<< HEAD
            'permissions', 'status', 'transitions', 'current_status'
=======
            'permissions', 'current_status', 'transitions'
>>>>>>> ed0534aa
        )

    class JSONAPIMeta(BaseContributorSerializer.JSONAPIMeta):
        included_resources = ['user', 'document', 'activity']

    included_serializers = {
        'activity': 'bluebottle.activities.serializers.ActivityListSerializer',
        'user': 'bluebottle.initiatives.serializers.MemberSerializer',
    }


class DeadlineRegistrationSerializer(RegistrationSerializer):
    permissions = ResourcePermissionField('deadline-registration-detail', view_args=('pk',))

    class Meta(RegistrationSerializer.Meta):
        model = DeadlineRegistration

    class JSONAPIMeta(RegistrationSerializer.JSONAPIMeta):
        resource_name = 'contributors/time-based/deadline-registrations'
        included_resources = [
            'user',
            'activity',
        ]

    included_serializers = dict(
        RegistrationSerializer.included_serializers,
        **{
            'activity': 'bluebottle.time_based.serializers.DeadlineActivitySerializer',
            'document': 'bluebottle.time_based.serializers.DeadlineRegistrationDocumentSerializer',
        }
    )


class RegistrationTransitionSerializer(TransitionSerializer):
    field = 'states'

    class JSONAPIMeta(object):
        included_resources = [
            'resource', 'resource.activity'
        ]


class DeadlineRegistrationTransitionSerializer(RegistrationTransitionSerializer):
    resource = ResourceRelatedField(queryset=DeadlineRegistration.objects.all())
    included_serializers = {
        'resource': 'bluebottle.time_based.serializers.DeadlineRegistrationSerializer',
        'resource.activity': 'bluebottle.time_based.serializers.DeadlineActivitySerializer',
    }

    class JSONAPIMeta(RegistrationTransitionSerializer.JSONAPIMeta):
        resource_name = 'contributors/time-based/deadline-registration-transitions'


class DeadlineRegistrationDocumentSerializer(PrivateDocumentSerializer):
    content_view_name = 'deadline-registration-document'
    relationship = 'registration_set'<|MERGE_RESOLUTION|>--- conflicted
+++ resolved
@@ -31,11 +31,7 @@
             'answer'
         ]
         meta_fields = (
-<<<<<<< HEAD
-            'permissions', 'status', 'transitions', 'current_status'
-=======
             'permissions', 'current_status', 'transitions'
->>>>>>> ed0534aa
         )
 
     class JSONAPIMeta(BaseContributorSerializer.JSONAPIMeta):
