from django.utils.translation import gettext_lazy as _
from rest_framework import serializers
from rest_framework.exceptions import ValidationError
from rest_framework_json_api.relations import ResourceRelatedField
from rest_framework_json_api.serializers import ModelSerializer

from bluebottle.activities.utils import BaseContributorSerializer
from bluebottle.files.serializers import PrivateDocumentSerializer, PrivateDocumentField
from bluebottle.fsm.serializers import TransitionSerializer, AvailableTransitionsField, CurrentStatusField
from bluebottle.time_based.models import DeadlineRegistration, PeriodicRegistration, Registration, ScheduleRegistration
from bluebottle.time_based.permissions import ParticipantDocumentPermission
from bluebottle.utils.fields import FSMField
from bluebottle.utils.serializers import ResourcePermissionField, AnonymizedResourceRelatedField


class ContactEmailField(serializers.CharField):
    def __init__(self):
        super().__init__(read_only=True, source="user.email")

    def to_representation(self, value):
        user = self.context["request"].user
        activity = self.parent.instance

        if user.is_authenticated and (
            user.is_staff or user in [activity.owner] + activity.activity_managers.all()
        ):
            return super().to_representation(value)


class RegistrationSerializer(ModelSerializer):
    status = FSMField(read_only=True)
    user = AnonymizedResourceRelatedField(read_only=True, default=serializers.CurrentUserDefault())
    transitions = AvailableTransitionsField(source='states')
    current_status = CurrentStatusField(source='states.current_state')
<<<<<<< HEAD
    contact_email = serializers.EmailField(read_only=True, source='user.email')
=======
    contact_email = ContactEmailField()
>>>>>>> 13eed962

    document = PrivateDocumentField(
        required=False,
        allow_null=True,
        permissions=[ParticipantDocumentPermission]
    )

    class Meta(BaseContributorSerializer.Meta):
        model = Registration
        fields = [
<<<<<<< HEAD
            'transitions',
            'user',
            'activity',
            'permissions',
            'document',
            'answer',
            'participants',
            'contact_email',

=======
            "transitions",
            "user",
            "activity",
            "contact_email",
            "permissions",
            "document",
            "answer",
            "participants",
>>>>>>> 13eed962
        ]
        meta_fields = (
            'permissions', 'current_status', 'transitions'
        )

    class JSONAPIMeta(BaseContributorSerializer.JSONAPIMeta):
        included_resources = ['user', 'document', 'activity', 'participants']

    included_serializers = {
        'user': 'bluebottle.initiatives.serializers.MemberSerializer',
    }

    def to_representation(self, instance):
        result = super().to_representation(instance)

        user = self.context['request'].user

        priveliged_users = [instance.user, instance.activity.owner] + list(
            instance.activity.initiative.activity_managers.all()
        )
        if (
            user not in priveliged_users and
            not user.is_staff and
            not user.is_superuser
        ):
            del result['answer']
            del result['document']

        return result

    def validate(self, data):
        if 'activity' in data and data['activity'].registration_flow == 'question':
            if not data.get('answer'):
                raise ValidationError({'answer': [_('This field is required')]})
        return data


class DeadlineRegistrationSerializer(RegistrationSerializer):
    permissions = ResourcePermissionField('deadline-registration-detail', view_args=('pk',))
    participants = ResourceRelatedField(many=True, read_only=True, source='deadlineparticipant_set')

    class Meta(RegistrationSerializer.Meta):
        model = DeadlineRegistration

    class JSONAPIMeta(RegistrationSerializer.JSONAPIMeta):
        resource_name = 'contributors/time-based/deadline-registrations'

    included_serializers = dict(
        RegistrationSerializer.included_serializers,
        **{
            'activity': 'bluebottle.time_based.serializers.DeadlineActivitySerializer',
            'document': 'bluebottle.time_based.serializers.DeadlineRegistrationDocumentSerializer',
            'participants': 'bluebottle.time_based.serializers.DeadlineParticipantSerializer'
        }
    )


class ScheduleRegistrationSerializer(RegistrationSerializer):
    permissions = ResourcePermissionField('schedule-registration-detail', view_args=('pk',))
    participants = ResourceRelatedField(many=True, read_only=True, source='scheduleparticipant_set')

    class Meta(RegistrationSerializer.Meta):
        model = ScheduleRegistration

    class JSONAPIMeta(RegistrationSerializer.JSONAPIMeta):
        resource_name = 'contributors/time-based/schedule-registrations'

    included_serializers = dict(
        RegistrationSerializer.included_serializers,
        **{
            'activity': 'bluebottle.time_based.serializers.ScheduleActivitySerializer',
            'document': 'bluebottle.time_based.serializers.ScheduleRegistrationDocumentSerializer',
            'participants': 'bluebottle.time_based.serializers.ScheduleParticipantSerializer'
        }
    )


class PeriodicRegistrationSerializer(RegistrationSerializer):
    permissions = ResourcePermissionField('periodic-registration-detail', view_args=('pk',))
    participants = ResourceRelatedField(many=True, read_only=True, source='periodicparticipant_set')
    total_hours = serializers.DurationField(read_only=True)
    total_slots = serializers.IntegerField(read_only=True)

    class Meta(RegistrationSerializer.Meta):
        model = PeriodicRegistration
        meta_fields = RegistrationSerializer.Meta.meta_fields + (
            "total_slots",
            "total_hours",
        )

    class JSONAPIMeta(RegistrationSerializer.JSONAPIMeta):
        resource_name = 'contributors/time-based/periodic-registrations'

    included_serializers = dict(
        RegistrationSerializer.included_serializers,
        **{
            'activity': 'bluebottle.time_based.serializers.PeriodicActivitySerializer',
            'document': 'bluebottle.time_based.serializers.PeriodicRegistrationDocumentSerializer',
            'participants': 'bluebottle.time_based.serializers.PeriodicParticipantSerializer'
        }
    )


class RegistrationTransitionSerializer(TransitionSerializer):
    field = 'states'

    class JSONAPIMeta(object):
        included_resources = [
            'resource', 'resource.activity'
        ]


class DeadlineRegistrationTransitionSerializer(RegistrationTransitionSerializer):
    resource = ResourceRelatedField(queryset=DeadlineRegistration.objects.all())
    included_serializers = {
        'resource': 'bluebottle.time_based.serializers.DeadlineRegistrationSerializer',
        'resource.activity': 'bluebottle.time_based.serializers.DeadlineActivitySerializer',
    }

    class JSONAPIMeta(RegistrationTransitionSerializer.JSONAPIMeta):
        resource_name = 'contributors/time-based/deadline-registration-transitions'


class ScheduleRegistrationTransitionSerializer(RegistrationTransitionSerializer):
    resource = ResourceRelatedField(queryset=ScheduleRegistration.objects.all())
    included_serializers = {
        'resource': 'bluebottle.time_based.serializers.ScheduleRegistrationSerializer',
        'resource.activity': 'bluebottle.time_based.serializers.ScheduleActivitySerializer',
    }

    class JSONAPIMeta(RegistrationTransitionSerializer.JSONAPIMeta):
        resource_name = 'contributors/time-based/schedule-registration-transitions'


class PeriodicRegistrationTransitionSerializer(RegistrationTransitionSerializer):
    resource = ResourceRelatedField(queryset=PeriodicRegistration.objects.all())
    included_serializers = {
        'resource': 'bluebottle.time_based.serializers.PeriodicRegistrationSerializer',
        'resource.activity': 'bluebottle.time_based.serializers.PeriodicActivitySerializer',
    }

    class JSONAPIMeta(RegistrationTransitionSerializer.JSONAPIMeta):
        resource_name = 'contributors/time-based/periodic-registration-transitions'


class DeadlineRegistrationDocumentSerializer(PrivateDocumentSerializer):
    content_view_name = 'deadline-registration-document'
    relationship = 'registration_set'


class ScheduleRegistrationDocumentSerializer(PrivateDocumentSerializer):
    content_view_name = 'schedule-registration-document'
    relationship = 'registration_set'


class PeriodicRegistrationDocumentSerializer(PrivateDocumentSerializer):
    content_view_name = 'periodic-registration-document'
    relationship = 'registration_set'<|MERGE_RESOLUTION|>--- conflicted
+++ resolved
@@ -32,11 +32,7 @@
     user = AnonymizedResourceRelatedField(read_only=True, default=serializers.CurrentUserDefault())
     transitions = AvailableTransitionsField(source='states')
     current_status = CurrentStatusField(source='states.current_state')
-<<<<<<< HEAD
-    contact_email = serializers.EmailField(read_only=True, source='user.email')
-=======
     contact_email = ContactEmailField()
->>>>>>> 13eed962
 
     document = PrivateDocumentField(
         required=False,
@@ -47,17 +43,6 @@
     class Meta(BaseContributorSerializer.Meta):
         model = Registration
         fields = [
-<<<<<<< HEAD
-            'transitions',
-            'user',
-            'activity',
-            'permissions',
-            'document',
-            'answer',
-            'participants',
-            'contact_email',
-
-=======
             "transitions",
             "user",
             "activity",
@@ -66,7 +51,6 @@
             "document",
             "answer",
             "participants",
->>>>>>> 13eed962
         ]
         meta_fields = (
             'permissions', 'current_status', 'transitions'
