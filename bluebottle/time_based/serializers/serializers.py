from rest_framework import serializers
from rest_framework_json_api.relations import (
<<<<<<< HEAD
    ResourceRelatedField,
    HyperlinkedRelatedField, SerializerMethodHyperlinkedRelatedField

=======
    HyperlinkedRelatedField,
    ResourceRelatedField,
    SerializerMethodHyperlinkedRelatedField,
>>>>>>> f0d38d3f
)
from rest_framework_json_api.serializers import ModelSerializer

from bluebottle.activities.utils import BaseContributionSerializer
from bluebottle.bluebottle_drf2.serializers import PrivateFileSerializer
<<<<<<< HEAD
from bluebottle.fsm.serializers import TransitionSerializer, AvailableTransitionsField, CurrentStatusField
from bluebottle.geo.models import Geolocation
from bluebottle.time_based.models import TimeContribution, DateActivitySlot, Skill
from bluebottle.time_based.permissions import CanExportParticipantsPermission
from bluebottle.time_based.serializers import RelatedLinkFieldByStatus
from bluebottle.utils.fields import ValidationErrorsField, RequiredErrorsField, FSMField
=======
from bluebottle.fsm.serializers import (
    AvailableTransitionsField,
    CurrentStatusField,
    TransitionSerializer,
)
from bluebottle.geo.models import Geolocation
from bluebottle.time_based.models import DateActivitySlot, Skill, TimeContribution
from bluebottle.time_based.permissions import CanExportParticipantsPermission
from bluebottle.time_based.serializers import RelatedLinkFieldByStatus
from bluebottle.utils.fields import FSMField, RequiredErrorsField, ValidationErrorsField
>>>>>>> f0d38d3f
from bluebottle.utils.serializers import ResourcePermissionField
from bluebottle.utils.utils import reverse_signed


class UnreviewedContributorsField(SerializerMethodHyperlinkedRelatedField):
    def __init__(self, *args, **kwargs):
        self.model = kwargs.pop('model')
        super().__init__(*args, **kwargs)

    def get_url(self, *args, **kwargs):
        url = super().get_url(*args, **kwargs)

        if url:
            return f"{url}?filter[status]=new"


class ActivitySlotSerializer(ModelSerializer):
    is_online = serializers.BooleanField(required=False, allow_null=True)
    permissions = ResourcePermissionField('date-slot-detail', view_args=('pk',))
    transitions = AvailableTransitionsField(source='states')
    status = FSMField(read_only=True)
    location = ResourceRelatedField(queryset=Geolocation.objects, required=False, allow_null=True)
    current_status = CurrentStatusField(source='states.current_state')
    timezone = serializers.SerializerMethodField()

    participants_export_url = PrivateFileSerializer(
        'date-participant-export',
        url_args=('pk',),
        filename='participant.csv',
        permission=CanExportParticipantsPermission,
        read_only=True
    )

    def get_timezone(self, instance):
        is_online = getattr(instance, 'is_online', False)
        has_location = getattr(instance, 'location', False)
        return instance.location.timezone if not is_online and has_location else None

    class Meta:
        fields = (
            'id',
            'activity',
            'start',
            'end',
            'transitions',
            'is_online',
            'timezone',
            'location_hint',
            'online_meeting_url',
            'location',
            'participants_export_url'
        )
        meta_fields = (
            'status',
            'current_status',
            'contributor_count',
            'permissions',
            'transitions',
            'required',
            'errors',
            'created',
            'updated',
        )

    class JSONAPIMeta(object):
        included_resources = [
            'activity',
            'location',
            'my_contributor',
        ]

    included_serializers = {
        'location': 'bluebottle.geo.serializers.GeolocationSerializer',
        'activity': 'bluebottle.time_based.serializers.DateActivitySerializer',
    }


class DateActivitySlotSerializer(ActivitySlotSerializer):
    participants = RelatedLinkFieldByStatus(
        read_only=True,
<<<<<<< HEAD
        related_link_view_name='date-slot-related-participants',
        related_link_url_kwarg='slot_id',
        include_my=True,
        statuses={
            "active": ["accepted", "succeeded", "running"],
            "failed": ["failed", "rejected", "expired", "cancelled"],
=======
        related_link_view_name="date-slot-related-participants",
        related_link_url_kwarg="slot_id",
        include_my=True,
        statuses={
            "active": ["accepted", "succeeded", "running"],
            "failed": ["failed", "rejected", "expired", "cancelled", "withdrawn"],
>>>>>>> f0d38d3f
        },
    )

    errors = ValidationErrorsField()
    required = RequiredErrorsField()
    links = serializers.SerializerMethodField()

    def get_links(self, instance):
        if instance.start and instance.duration:
            return {
                'ical': reverse_signed('slot-ical', args=(instance.pk,)),
                'google': instance.google_calendar_link,
            }
        else:
            return {}

    def get_root_meta(self, resource, many):
        if many:
            try:
                activity_id = self.context['request'].GET['activity']
                queryset = self.context['view'].queryset.filter(
                    activity_id=int(activity_id)
                ).order_by('start')

                try:
                    contributor_id = self.context['request'].GET['contributor']
                    queryset = queryset.filter(
                        participants__status__in=['registered', 'succeeded'],
                        participants__participant_id=contributor_id
                    )
                except KeyError:
                    pass

                first = queryset.first()
                return {
                    'first': first.start if first else None,
                    'total': len(queryset),
                }
            except (KeyError, ValueError):
                pass

        return {}

    class Meta(ActivitySlotSerializer.Meta):
        model = DateActivitySlot
        fields = ActivitySlotSerializer.Meta.fields + (
            'title',
            'start',
            'links',
            'duration',
            'capacity',
            'participants',
        )

    class JSONAPIMeta(ActivitySlotSerializer.JSONAPIMeta):
        resource_name = 'activities/time-based/date-slots'
        included_resources = [
            'activity',
            'my_contributor',
            'my_contributor.user',
            'location',
            'location.country'
        ]

    included_serializers = dict(
        ActivitySlotSerializer.included_serializers.serializers,
        **{
            'activity': 'bluebottle.time_based.serializers.DateActivitySerializer',
            'location': 'bluebottle.geo.serializers.GeolocationSerializer',
            'country': 'bluebottle.geo.serializers.CountrySerializer',
        }
    )


class ParticipantsField(HyperlinkedRelatedField):
    def __init__(self, many=True, read_only=True, *args, **kwargs):
        super().__init__(
            many=many,
            read_only=read_only,
            related_link_view_name='period-participants',
            related_link_url_kwarg='activity_id',
        )


class DateSlotTransitionSerializer(TransitionSerializer):
    resource = ResourceRelatedField(queryset=DateActivitySlot.objects.all())
    included_serializers = {
        'resource': 'bluebottle.time_based.serializers.DateActivitySlotSerializer',
    }

    class JSONAPIMeta(object):
        included_resources = ['resource', ]
        resource_name = 'activities/time-based/slot-transitions'


class TimeContributionSerializer(BaseContributionSerializer):
    permissions = ResourcePermissionField('time-contribution-detail', view_args=('pk',))

    class Meta(BaseContributionSerializer.Meta):
        model = TimeContribution
        fields = BaseContributionSerializer.Meta.fields + ("contribution_type", "start")
        meta_fields = BaseContributionSerializer.Meta.meta_fields + ("permissions",)

    class JSONAPIMeta(BaseContributionSerializer.JSONAPIMeta):
        resource_name = 'contributions/time-contributions'


class SkillSerializer(serializers.ModelSerializer):
    name = serializers.CharField()

    class Meta(object):
        model = Skill
        fields = ('id', 'name', 'expertise')

    class JSONAPIMeta(object):
        included_resources = ['resource']
        resource_name = 'skills'<|MERGE_RESOLUTION|>--- conflicted
+++ resolved
@@ -1,27 +1,13 @@
 from rest_framework import serializers
 from rest_framework_json_api.relations import (
-<<<<<<< HEAD
-    ResourceRelatedField,
-    HyperlinkedRelatedField, SerializerMethodHyperlinkedRelatedField
-
-=======
     HyperlinkedRelatedField,
     ResourceRelatedField,
     SerializerMethodHyperlinkedRelatedField,
->>>>>>> f0d38d3f
 )
 from rest_framework_json_api.serializers import ModelSerializer
 
 from bluebottle.activities.utils import BaseContributionSerializer
 from bluebottle.bluebottle_drf2.serializers import PrivateFileSerializer
-<<<<<<< HEAD
-from bluebottle.fsm.serializers import TransitionSerializer, AvailableTransitionsField, CurrentStatusField
-from bluebottle.geo.models import Geolocation
-from bluebottle.time_based.models import TimeContribution, DateActivitySlot, Skill
-from bluebottle.time_based.permissions import CanExportParticipantsPermission
-from bluebottle.time_based.serializers import RelatedLinkFieldByStatus
-from bluebottle.utils.fields import ValidationErrorsField, RequiredErrorsField, FSMField
-=======
 from bluebottle.fsm.serializers import (
     AvailableTransitionsField,
     CurrentStatusField,
@@ -32,7 +18,6 @@
 from bluebottle.time_based.permissions import CanExportParticipantsPermission
 from bluebottle.time_based.serializers import RelatedLinkFieldByStatus
 from bluebottle.utils.fields import FSMField, RequiredErrorsField, ValidationErrorsField
->>>>>>> f0d38d3f
 from bluebottle.utils.serializers import ResourcePermissionField
 from bluebottle.utils.utils import reverse_signed
 
@@ -113,21 +98,12 @@
 class DateActivitySlotSerializer(ActivitySlotSerializer):
     participants = RelatedLinkFieldByStatus(
         read_only=True,
-<<<<<<< HEAD
-        related_link_view_name='date-slot-related-participants',
-        related_link_url_kwarg='slot_id',
-        include_my=True,
-        statuses={
-            "active": ["accepted", "succeeded", "running"],
-            "failed": ["failed", "rejected", "expired", "cancelled"],
-=======
         related_link_view_name="date-slot-related-participants",
         related_link_url_kwarg="slot_id",
         include_my=True,
         statuses={
             "active": ["accepted", "succeeded", "running"],
             "failed": ["failed", "rejected", "expired", "cancelled", "withdrawn"],
->>>>>>> f0d38d3f
         },
     )
 
