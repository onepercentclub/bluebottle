<<<<<<< HEAD
from rest_framework_json_api.relations import (
    ResourceRelatedField,
    HyperlinkedRelatedField,
)

from rest_framework_json_api.serializers import ModelSerializer

from bluebottle.bluebottle_drf2.serializers import PrivateFileSerializer
from bluebottle.time_based.models import Team, TeamMember
from bluebottle.utils.serializers import ResourcePermissionField
from bluebottle.fsm.serializers import (
    AvailableTransitionsField,
    CurrentStatusField,
    TransitionSerializer,
)

from bluebottle.initiatives.models import InitiativePlatformSettings
from bluebottle.utils.permissions import IsOwner


class CountedHyperlinkedRelatedField(HyperlinkedRelatedField):

    def get_links(self, obj, id):
        links = super().get_links(obj, id)
        return {
            "related": {
                "href": links["related"],
                "meta": {"count": getattr(obj, self.parent.source).count()},
            }
        }


class CanExportTeamMembersPermission(IsOwner):
    """Allows access only to obj owner."""

    def has_object_action_permission(self, action, user, obj):
        return (
            obj.user == user
            or obj.activity.owner == user
            or user in obj.activity.initiative.activity_managers.all()
            or obj.activity.initiative.owner == user
            or user.is_staff
            or user.is_superuser
        ) and InitiativePlatformSettings.load().enable_participant_exports

    def has_action_permission(self, action, user, model_cls):
        return True
=======
from rest_framework_json_api.relations import ResourceRelatedField
from rest_framework_json_api.serializers import ModelSerializer

from bluebottle.fsm.serializers import AvailableTransitionsField, CurrentStatusField
from bluebottle.fsm.serializers import TransitionSerializer
from bluebottle.time_based.models import Team, TeamMember
from bluebottle.utils.serializers import ResourcePermissionField
>>>>>>> 87b3dfd6


class TeamSerializer(ModelSerializer):
    permissions = ResourcePermissionField("team-detail", view_args=("pk",))
    registration = ResourceRelatedField(read_only=True)
    activity = ResourceRelatedField(read_only=True)
<<<<<<< HEAD
    team_members = ResourceRelatedField(many=True, read_only=True)
=======
>>>>>>> 87b3dfd6
    user = ResourceRelatedField(read_only=True)

    transitions = AvailableTransitionsField(source="states")
    current_status = CurrentStatusField(source="states.current_state")

    team_members = CountedHyperlinkedRelatedField(
        read_only=True,
        many=True,
        related_link_view_name="related-team-members",
        related_link_url_kwarg="team_id",
    )
    member_export_url = PrivateFileSerializer(
        "team-members-export",
        url_args=("pk",),
        filename="team-members.csv",
        permission=CanExportTeamMembersPermission,
        read_only=True,
    )

    class Meta:
        model = Team
        fields = (
            "id",
            "status",
            "registration",
            "invite_code",
            "activity",
            "user",
<<<<<<< HEAD
            "slots",
            "team_members",
            "member_export_url",
=======
            "slots"
>>>>>>> 87b3dfd6
        )
        meta_fields = (
            "permissions",
            "transitions",
            "current_status",
        )

    class JSONAPIMeta:
        resource_name = "contributors/time-based/teams"
<<<<<<< HEAD
        included_resources = ["registration", "activity", "captain", "slots"]

    included_serializers = {
        "user": "bluebottle.initiatives.serializers.MemberSerializer",
        "activity": "bluebottle.time_based.serializers.ScheduleActivitySerializer",
        "registration": "bluebottle.time_based.serializers.ScheduleRegistrationSerializer",
        "slots": "bluebottle.time_based.serializers.TeamScheduleSlotSerializer",
=======
        included_resources = [
            "team_members",
            "registration",
            "activity",
            "user",
            "slots"
        ]

    included_serializers = {
        "team_members": "bluebottle.time_based.serializers.TeamMemberSerializer",
        "user": "bluebottle.initiatives.serializers.MemberSerializer",
        "activity": "bluebottle.time_based.serializers.ScheduleActivitySerializer",
        "registration": "bluebottle.time_based.serializers.ScheduleRegistrationSerializer",
        "slots": "bluebottle.time_based.serializers.slots.TeamScheduleSlotSerializer"
>>>>>>> 87b3dfd6
    }


class TeamMemberSerializer(ModelSerializer):
    team = ResourceRelatedField(read_only=True)
    user = ResourceRelatedField(read_only=True)

    permissions = ResourcePermissionField("team-detail", view_args=("pk",))
    transitions = AvailableTransitionsField(source="states")
    current_status = CurrentStatusField(source="states.current_state")
    # permissions = ResourcePermissionField("team-member-detail", view_args=("pk",))

    class Meta:
        model = TeamMember
<<<<<<< HEAD
        fields = ("id", "team", "transitions", "current_status", "user")
        meta_fields = ("permissions", "transitions", "current_status")

    class JSONAPIMeta:
        resource_name = "contributors/time-based/team-members"
        included_resources = ["team", "user"]
=======
        fields = ("id", "team", "user")
        meta_fields = (
            # "permissions",
            "transitions",
            "current_status"
        )

    class JSONAPIMeta:
        resource_name = "contributors/time-based/team-members"
        included_resources = [
            "team",
            "user"
        ]
>>>>>>> 87b3dfd6

    included_serializers = {
        "team": "bluebottle.time_based.serializers.TeamSerializer",
        "user": "bluebottle.initiatives.serializers.MemberSerializer",
    }


class TeamTransitionSerializer(TransitionSerializer):
    resource = ResourceRelatedField(queryset=Team.objects.all())
    field = "states"

    class JSONAPIMeta:
        resource_name = "contributors/time-based/team-transitions"
        included_resources = ["resource", "resource.activity"]

    included_serializers = {
        "resource": "bluebottle.time_based.serializers.TeamSerializer",
        "resource.activity": "bluebottle.time_based.serializers.ScheduleActivitySerializer",
    }<|MERGE_RESOLUTION|>--- conflicted
+++ resolved
@@ -1,4 +1,3 @@
-<<<<<<< HEAD
 from rest_framework_json_api.relations import (
     ResourceRelatedField,
     HyperlinkedRelatedField,
@@ -46,25 +45,12 @@
 
     def has_action_permission(self, action, user, model_cls):
         return True
-=======
-from rest_framework_json_api.relations import ResourceRelatedField
-from rest_framework_json_api.serializers import ModelSerializer
-
-from bluebottle.fsm.serializers import AvailableTransitionsField, CurrentStatusField
-from bluebottle.fsm.serializers import TransitionSerializer
-from bluebottle.time_based.models import Team, TeamMember
-from bluebottle.utils.serializers import ResourcePermissionField
->>>>>>> 87b3dfd6
 
 
 class TeamSerializer(ModelSerializer):
     permissions = ResourcePermissionField("team-detail", view_args=("pk",))
     registration = ResourceRelatedField(read_only=True)
     activity = ResourceRelatedField(read_only=True)
-<<<<<<< HEAD
-    team_members = ResourceRelatedField(many=True, read_only=True)
-=======
->>>>>>> 87b3dfd6
     user = ResourceRelatedField(read_only=True)
 
     transitions = AvailableTransitionsField(source="states")
@@ -93,13 +79,9 @@
             "invite_code",
             "activity",
             "user",
-<<<<<<< HEAD
             "slots",
             "team_members",
             "member_export_url",
-=======
-            "slots"
->>>>>>> 87b3dfd6
         )
         meta_fields = (
             "permissions",
@@ -109,17 +91,7 @@
 
     class JSONAPIMeta:
         resource_name = "contributors/time-based/teams"
-<<<<<<< HEAD
-        included_resources = ["registration", "activity", "captain", "slots"]
-
-    included_serializers = {
-        "user": "bluebottle.initiatives.serializers.MemberSerializer",
-        "activity": "bluebottle.time_based.serializers.ScheduleActivitySerializer",
-        "registration": "bluebottle.time_based.serializers.ScheduleRegistrationSerializer",
-        "slots": "bluebottle.time_based.serializers.TeamScheduleSlotSerializer",
-=======
         included_resources = [
-            "team_members",
             "registration",
             "activity",
             "user",
@@ -127,12 +99,10 @@
         ]
 
     included_serializers = {
-        "team_members": "bluebottle.time_based.serializers.TeamMemberSerializer",
         "user": "bluebottle.initiatives.serializers.MemberSerializer",
         "activity": "bluebottle.time_based.serializers.ScheduleActivitySerializer",
         "registration": "bluebottle.time_based.serializers.ScheduleRegistrationSerializer",
         "slots": "bluebottle.time_based.serializers.slots.TeamScheduleSlotSerializer"
->>>>>>> 87b3dfd6
     }
 
 
@@ -147,28 +117,12 @@
 
     class Meta:
         model = TeamMember
-<<<<<<< HEAD
         fields = ("id", "team", "transitions", "current_status", "user")
         meta_fields = ("permissions", "transitions", "current_status")
 
     class JSONAPIMeta:
         resource_name = "contributors/time-based/team-members"
         included_resources = ["team", "user"]
-=======
-        fields = ("id", "team", "user")
-        meta_fields = (
-            # "permissions",
-            "transitions",
-            "current_status"
-        )
-
-    class JSONAPIMeta:
-        resource_name = "contributors/time-based/team-members"
-        included_resources = [
-            "team",
-            "user"
-        ]
->>>>>>> 87b3dfd6
 
     included_serializers = {
         "team": "bluebottle.time_based.serializers.TeamSerializer",
