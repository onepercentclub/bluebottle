from rest_framework_json_api.relations import (
    ResourceRelatedField,
    HyperlinkedRelatedField,
)

from rest_framework_json_api.serializers import ModelSerializer

from bluebottle.bluebottle_drf2.serializers import PrivateFileSerializer
from bluebottle.time_based.models import Team, TeamMember
from bluebottle.utils.serializers import ResourcePermissionField
from bluebottle.fsm.serializers import (
    AvailableTransitionsField,
    CurrentStatusField,
    TransitionSerializer,
)

from bluebottle.initiatives.models import InitiativePlatformSettings
from bluebottle.utils.permissions import IsOwner


class CountedHyperlinkedRelatedField(HyperlinkedRelatedField):

    def get_links(self, obj, id):
        links = super().get_links(obj, id)
        return {
            "related": {
                "href": links["related"],
                "meta": {"count": getattr(obj, self.parent.source).count()},
            }
        }


class CanExportTeamMembersPermission(IsOwner):
    """Allows access only to obj owner."""

    def has_object_action_permission(self, action, user, obj):
        return (
            obj.user == user
            or obj.activity.owner == user
            or user in obj.activity.initiative.activity_managers.all()
            or obj.activity.initiative.owner == user
            or user.is_staff
            or user.is_superuser
        ) and InitiativePlatformSettings.load().enable_participant_exports

    def has_action_permission(self, action, user, model_cls):
        return True


class TeamSerializer(ModelSerializer):
    permissions = ResourcePermissionField("team-detail", view_args=("pk",))
    registration = ResourceRelatedField(read_only=True)
    activity = ResourceRelatedField(read_only=True)
    user = ResourceRelatedField(read_only=True)

    transitions = AvailableTransitionsField(source="states")
    current_status = CurrentStatusField(source="states.current_state")

<<<<<<< HEAD
    def to_representation(self, instance):
        result = super().to_representation(instance)

        user = self.context['request'].user
        if (user not in [
            instance.user,
            instance.activity.owner,
        ] and user not in instance.activity.initiative.activity_managers.all() and
            not user.is_staff and
            not user.is_superuser
        ):
            del result['invite_code']

        return result
=======
    team_members = CountedHyperlinkedRelatedField(
        read_only=True,
        many=True,
        related_link_view_name="related-team-members",
        related_link_url_kwarg="team_id",
    )
    member_export_url = PrivateFileSerializer(
        "team-members-export",
        url_args=("pk",),
        filename="team-members.csv",
        permission=CanExportTeamMembersPermission,
        read_only=True,
    )
>>>>>>> 48fef3d1

    class Meta:
        model = Team
        fields = (
            "id",
            "status",
            "registration",
            "invite_code",
            "activity",
            "user",
            "slots",
<<<<<<< HEAD
            "invite_code"
=======
            "team_members",
            "member_export_url",
>>>>>>> 48fef3d1
        )
        meta_fields = (
            "permissions",
            "transitions",
            "current_status",
        )

    class JSONAPIMeta:
        resource_name = "contributors/time-based/teams"
        included_resources = [
            "registration",
            "activity",
            "user",
            "slots"
        ]

    included_serializers = {
        "user": "bluebottle.initiatives.serializers.MemberSerializer",
        "activity": "bluebottle.time_based.serializers.ScheduleActivitySerializer",
        "registration": "bluebottle.time_based.serializers.ScheduleRegistrationSerializer",
        "slots": "bluebottle.time_based.serializers.slots.TeamScheduleSlotSerializer"
    }


class TeamMemberSerializer(ModelSerializer):
    team = ResourceRelatedField(read_only=True)
    user = ResourceRelatedField(read_only=True)

    permissions = ResourcePermissionField("team-detail", view_args=("pk",))
    transitions = AvailableTransitionsField(source="states")
    current_status = CurrentStatusField(source="states.current_state")
    # permissions = ResourcePermissionField("team-member-detail", view_args=("pk",))

    class Meta:
        model = TeamMember
        fields = ("id", "team", "transitions", "current_status", "user")
        meta_fields = ("permissions", "transitions", "current_status")

    class JSONAPIMeta:
        resource_name = "contributors/time-based/team-members"
        included_resources = ["team", "user"]

    included_serializers = {
        "team": "bluebottle.time_based.serializers.TeamSerializer",
        "user": "bluebottle.initiatives.serializers.MemberSerializer",
    }


class TeamTransitionSerializer(TransitionSerializer):
    resource = ResourceRelatedField(queryset=Team.objects.all())
    field = "states"

    class JSONAPIMeta:
        resource_name = "contributors/time-based/team-transitions"
        included_resources = ["resource", "resource.activity"]

    included_serializers = {
        "resource": "bluebottle.time_based.serializers.TeamSerializer",
        "resource.activity": "bluebottle.time_based.serializers.ScheduleActivitySerializer",
    }<|MERGE_RESOLUTION|>--- conflicted
+++ resolved
@@ -56,7 +56,20 @@
     transitions = AvailableTransitionsField(source="states")
     current_status = CurrentStatusField(source="states.current_state")
 
-<<<<<<< HEAD
+    team_members = CountedHyperlinkedRelatedField(
+        read_only=True,
+        many=True,
+        related_link_view_name="related-team-members",
+        related_link_url_kwarg="team_id",
+    )
+    member_export_url = PrivateFileSerializer(
+        "team-members-export",
+        url_args=("pk",),
+        filename="team-members.csv",
+        permission=CanExportTeamMembersPermission,
+        read_only=True,
+    )
+
     def to_representation(self, instance):
         result = super().to_representation(instance)
 
@@ -71,21 +84,6 @@
             del result['invite_code']
 
         return result
-=======
-    team_members = CountedHyperlinkedRelatedField(
-        read_only=True,
-        many=True,
-        related_link_view_name="related-team-members",
-        related_link_url_kwarg="team_id",
-    )
-    member_export_url = PrivateFileSerializer(
-        "team-members-export",
-        url_args=("pk",),
-        filename="team-members.csv",
-        permission=CanExportTeamMembersPermission,
-        read_only=True,
-    )
->>>>>>> 48fef3d1
 
     class Meta:
         model = Team
@@ -97,12 +95,9 @@
             "activity",
             "user",
             "slots",
-<<<<<<< HEAD
-            "invite_code"
-=======
             "team_members",
             "member_export_url",
->>>>>>> 48fef3d1
+            "invite_code"
         )
         meta_fields = (
             "permissions",
