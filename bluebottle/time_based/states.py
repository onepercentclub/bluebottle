--- conflicted
+++ resolved
@@ -221,12 +221,8 @@
         ParticipantStateMachine.accepted,
         stopped,
         name=_('Stop'),
-<<<<<<< HEAD
-        description=_("Application stopped contributing."),
-        permission=ApplicationStateMachine.can_accept_application,
-=======
+        permission=ParticipantStateMachine.can_accept_participant,
         description=_("Participant stopped contributing."),
->>>>>>> 289fb138
         automatic=False,
     )
 
@@ -234,12 +230,8 @@
         stopped,
         ParticipantStateMachine.accepted,
         name=_('Start'),
-<<<<<<< HEAD
-        description=_("Application started contributing again."),
-        permission=ApplicationStateMachine.can_accept_application,
-=======
+        permission=ParticipantStateMachine.can_accept_participant,
         description=_("Participant started contributing again."),
->>>>>>> 289fb138
         automatic=False,
     )
 
