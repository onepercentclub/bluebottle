from django.utils.translation import ugettext_lazy as _

from bluebottle.activities.states import (
    ActivityStateMachine, ContributionStateMachine, ContributionValueStateMachine
)
from bluebottle.time_based.models import (
    DateActivity, PeriodActivity,
    OnADateApplication, PeriodApplication, Duration,
)
from bluebottle.fsm.state import register, State, Transition, EmptyState


class TimeBasedStateMachine(ActivityStateMachine):
    full = State(_('full'), 'full', _('The event is full, users can no longer apply.'))
    running = State(_('running'), 'running', _('The event is running, users can no longer apply.'))

    lock = Transition(
        [
            ActivityStateMachine.open,
            ActivityStateMachine.succeeded,
            running
        ],
        full,
        name=_("Lock"),
        description=_(
            "People can no longer join the event. Triggered when the attendee limit is reached."
        )
    )

    reopen = Transition(
        [running, full],
        ActivityStateMachine.open,
        name=_("Reopen"),
        description=_(
            "People can join the event again. Triggered when the number of attendees become "
            "less than the attendee limit."
        )
    )

    succeed = Transition(
        [
            ActivityStateMachine.open,
            ActivityStateMachine.cancelled,
            full,
            running
        ],
        ActivityStateMachine.succeeded,
        name=_('Succeed'),
        automatic=True,
    )

    start = Transition(
        [
            ActivityStateMachine.open,
            full
        ],
        running,
        name=_("Start"),
        description=_("Start the event.")
    )


@register(DateActivity)
class DateStateMachine(TimeBasedStateMachine):
    reschedule = Transition(
        [
            TimeBasedStateMachine.running,
            ActivityStateMachine.cancelled,
            ActivityStateMachine.succeeded
        ],
        ActivityStateMachine.open,
        name=_("Reschedule"),
        description=_("People can join the event again, because the date has changed."),
    )


@register(PeriodActivity)
class PeriodStateMachine(TimeBasedStateMachine):
<<<<<<< HEAD
    succeed_manually = Transition(
        [ActivityStateMachine.open, TimeBasedStateMachine.full, TimeBasedStateMachine.running],
        ActivityStateMachine.succeeded,
        name=_('Succeed'),
        automatic=False,
    )
=======
>>>>>>> 3bcbd5b2

    reschedule = Transition(
        [
            ActivityStateMachine.cancelled,
            ActivityStateMachine.succeeded
        ],
        ActivityStateMachine.open,
        name=_("Reschedule"),
        description=_("People can join the event again, because the date has changed."),
    )


class ApplicationStateMachine(ContributionStateMachine):
    accepted = State(
        _('accepted'),
        'accepted',
        _('The application was accepted and will join the activity.')
    )
    rejected = State(
        _('rejected'),
        'rejected',
        _("The application was rejected and will not join the activity.")
    )
    withdrawn = State(
        _('withdrawn'),
        'withdrawn',
        _('The application withdrew and will no longer join the activity.')
    )
    no_show = State(
        _('no show'),
        'no_show',
        _('The application did not contribute to the activity.')
    )

    def is_user(self, user):
        """is application"""
        return self.instance.user == user

    def can_accept_application(self, user):
        """can accept application"""
        return user in [
            self.instance.activity.owner,
            self.instance.activity.initiative.activity_manager,
            self.instance.activity.initiative.owner
        ]

    def assignment_is_open(self):
        """task is open"""
        return self.instance.activity.status == ActivityStateMachine.open.value

    initiate = Transition(
        EmptyState(),
        ContributionStateMachine.new,
        name=_('Initiate'),
        description=_("User applied to join the task."),
    )

    accept = Transition(
        [
            ContributionStateMachine.new,
            rejected
        ],
        accepted,
        name=_('Accept'),
        description=_("Application was accepted."),
        automatic=False,
        permission=can_accept_application,
    )

    reject = Transition(
        [
            ContributionStateMachine.new,
            accepted
        ],
        rejected,
        name=_('Reject'),
        description=_("Application was rejected."),
        automatic=False,
        permission=can_accept_application,
    )

    withdraw = Transition(
        [
            ContributionStateMachine.new,
            accepted
        ],
        withdrawn,
        name=_('Withdraw'),
        description=_("User withdrew and will no longer join the activity."),
        automatic=False,
        permission=is_user,
        hide_from_admin=True,
    )

    reapply = Transition(
        withdrawn,
        ContributionStateMachine.new,
        name=_('Reapply'),
        description=_("User re-applies for the task after previously withdrawing."),
        automatic=False,
        conditions=[assignment_is_open],
        permission=ContributionStateMachine.is_user,
    )

    mark_absent = Transition(
        ContributionStateMachine.succeeded,
        no_show,
        name=_('Mark absent'),
        description=_("User did not contribute to the task and is marked absent."),
        automatic=False,
        permission=can_accept_application,
    )
    mark_present = Transition(
        no_show,
        ContributionStateMachine.succeeded,
        name=_('Mark present'),
        description=_("Application did contribute to the task, after first been marked absent."),
        automatic=False,
        permission=can_accept_application,
    )


@register(OnADateApplication)
class OnADateApplicationStateMachine(ApplicationStateMachine):
    pass


@register(PeriodApplication)
class PeriodApplicationStateMachine(ApplicationStateMachine):
    stopped = State(
        _('stopped'),
        'stopped',
        _('The application (temporarily) stopped. Durations will no longer be created.')
    )

    stop = Transition(
        ApplicationStateMachine.accepted,
        stopped,
        name=_('Stop'),
        description=_("Application stopped contributing."),
        permission=ApplicationStateMachine.can_accept_application,
        automatic=False,
    )

    start = Transition(
        stopped,
        ApplicationStateMachine.accepted,
        name=_('Start'),
        description=_("Application started contributing again."),
        permission=ApplicationStateMachine.can_accept_application,
        automatic=False,
    )


@register(Duration)
class DurationStateMachine(ContributionValueStateMachine):
    pass<|MERGE_RESOLUTION|>--- conflicted
+++ resolved
@@ -76,15 +76,12 @@
 
 @register(PeriodActivity)
 class PeriodStateMachine(TimeBasedStateMachine):
-<<<<<<< HEAD
     succeed_manually = Transition(
         [ActivityStateMachine.open, TimeBasedStateMachine.full, TimeBasedStateMachine.running],
         ActivityStateMachine.succeeded,
         name=_('Succeed'),
         automatic=False,
     )
-=======
->>>>>>> 3bcbd5b2
 
     reschedule = Transition(
         [
