from django.utils.translation import gettext_lazy as _

from bluebottle.activities.states import ContributorStateMachine
from bluebottle.fsm.state import register, State, Transition, EmptyState
from bluebottle.time_based.models import (
    DateParticipant,
    PeriodicParticipant, ScheduleParticipant, TeamScheduleParticipant
)
from bluebottle.time_based.models import (
    DeadlineParticipant,
)
from bluebottle.time_based.states.states import TimeBasedStateMachine


class ParticipantStateMachine(ContributorStateMachine):
    new = State(
        _("New"),
        "new",
        _("This participant is new and will waiting for the registration to be accepted."),
    )
    accepted = State(
        _('Participating'),
        'accepted',
        _('This person takes part in the activity.')
    )
    rejected = State(
        _('Rejected'),
        'rejected',
        _("This person's contribution is rejected and the spent hours are reset to zero.")
    )
    removed = State(
        _('Removed'),
        'removed',
        _("This person's contribution is removed and the spent hours are reset to zero.")
    )
    withdrawn = State(
        _('Withdrawn'),
        'withdrawn',
        _('This person has withdrawn. Spent hours are retained.')
    )
    cancelled = State(
        _('Cancelled'),
        'cancelled',
        _("The activity has been cancelled. This person's contribution "
          "is removed and the spent hours are reset to zero.")
    )
    succeeded = State(
        _('Succeeded'),
        'succeeded',
        _('This person hast successfully contributed.')
    )

    def is_user(self, user):
        """is participant"""
        return self.instance.user == user

    def can_accept_participant(self, user):
        """can accept participant"""
        return (
            user in [
                self.instance.activity.owner,
                self.instance.activity.initiative.owner
            ] or
            (self.instance.team and self.instance.team.owner == user) or
            user.is_staff or
            user in self.instance.activity.initiative.activity_managers.all()
        )

    def activity_is_open(self):
        """task is open"""
        return self.instance.activity.status in (
            TimeBasedStateMachine.open.value,
            TimeBasedStateMachine.full.value
        )

    initiate = Transition(
        EmptyState(),
        ContributorStateMachine.new,
        name=_('Initiate'),
        description=_("User applied to join the task."),
    )

    accept = Transition(
        [
            ContributorStateMachine.new,
            withdrawn,
            rejected
        ],
        accepted,
        name=_('Accept'),
        description=_("Accept this person as a participant of this Activity."),
        passed_label=_('accepted'),
        permission=can_accept_participant,
        automatic=False,
    )

    add = Transition(
        [
            ContributorStateMachine.new
        ],
        accepted,
        name=_('Add'),
        description=_("Add this person as a participant of this activity."),
        automatic=True
    )

    reject = Transition(
        [ContributorStateMachine.new, accepted, succeeded],
        rejected,
        name=_("Reject"),
        description=_("Reject this person as a participant of this activity."),
        automatic=False,
        permission=can_accept_participant,
    )

    succeed = Transition(
        [
            ContributorStateMachine.new,
            ContributorStateMachine.failed,
            rejected,
            accepted
        ],
        succeeded,
        name=_('Succeed'),
        description=_("This participant has completed their contribution."),
        automatic=False,
        permission=can_accept_participant,
    )

    remove = Transition(
        [
            accepted,
            succeeded
        ],
        rejected,
        name=_('Remove'),
        passed_label=_('removed'),
        description=_("Remove this person as a participant of this activity."),
        automatic=False,
        permission=can_accept_participant,
    )

    withdraw = Transition(
        [
            ContributorStateMachine.new,
            succeeded,
            accepted
        ],
        withdrawn,
        name=_('Withdraw'),
        passed_label=_('withdrawn'),
        description=_("Cancel your participation in the activity. Participation hours will not be counted."),
        automatic=False,
        permission=is_user,
        hide_from_admin=True,
    )

    reapply = Transition(
        withdrawn,
        ContributorStateMachine.new,
        name=_('Reapply'),
        passed_label=_('reapplied'),
        description=_("User re-applies for the activity after previously withdrawing."),
        description_front_end=_("Do you want to sign up for this activity again?"),
        automatic=False,
        conditions=[activity_is_open],
        permission=is_user,
    )

    cancel = Transition(
        [
            ContributorStateMachine.new,
            accepted,
            succeeded,
        ],
        cancelled,
        name=_('Cancel'),
        passed_label=_('cancelled'),
        description=_("Cancel the participant, because the activity was cancelled."),
        automatic=True,
    )

    restore = Transition(
        cancelled,
        accepted,
        name=_('Restore'),
        passed_label=_('restored'),
        description=_("Restore the participant, because the activity was restored."),
        automatic=True,
    )


@register(DateParticipant)
class DateParticipantStateMachine(ParticipantStateMachine):
    pass


class RegistrationParticipantStateMachine(ParticipantStateMachine):

    accept = Transition(
        [
            ParticipantStateMachine.new,
            ParticipantStateMachine.rejected,
        ],
        ParticipantStateMachine.accepted,
        name=_("Accept"),
        description=_("Accept this person as a participant of this Activity."),
        passed_label=_("accepted"),
        automatic=True,
    )

    reject = Transition(
        [
            ContributorStateMachine.new,
            ParticipantStateMachine.accepted,
            ParticipantStateMachine.succeeded,
        ],
        ParticipantStateMachine.rejected,
        name=_("Reject"),
        description=_("Reject this person as a participant of this activity."),
        automatic=True,
    )

    restore = Transition(
        ParticipantStateMachine.cancelled,
        ParticipantStateMachine.accepted,
        name=_("Restore"),
        description=_("Restore previously cancelled participant"),
        automatic=True,
    )

    succeed = Transition(
        [
            ParticipantStateMachine.new,
            ParticipantStateMachine.accepted,
            ParticipantStateMachine.failed,
        ],
        ParticipantStateMachine.succeeded,
        name=_('Succeed'),
        description=_("This participant has completed their contribution."),
        automatic=True,
    )

    remove = Transition(
        [
            ParticipantStateMachine.new,
            ParticipantStateMachine.accepted,
            ParticipantStateMachine.succeeded
        ],
        ParticipantStateMachine.removed,
        name=_('Remove'),
        passed_label=_('removed'),
        description=_("Remove this person as a participant of this activity."),
        automatic=False,
        permission=ParticipantStateMachine.can_accept_participant,
    )

    readd = Transition(
        [
            ParticipantStateMachine.removed,
        ],
        ParticipantStateMachine.new,
        name=_("Re-add"),
        passed_label=_("re-added"),
        description=_("Re-add this person as a participant of this activity"),
        automatic=False,
        permission=ParticipantStateMachine.can_accept_participant,
    )


@register(DeadlineParticipant)
class DeadlineParticipantStateMachine(RegistrationParticipantStateMachine):
    add = Transition(
        [ContributorStateMachine.new],
        ParticipantStateMachine.succeeded,
        name=_("Add"),
        description=_("Add this person as a participant of this activity."),
        automatic=True,
    )


@register(ScheduleParticipant)
class ScheduleParticipantStateMachine(RegistrationParticipantStateMachine):
    def participant_has_a_slot(self):
        return self.instance.slot is not None

    accepted = State(
        _("unscheduled"),
        "accepted",
        _("This person takes part in the activity, but needs to be assigned a slot."),
    )
    scheduled = State(_("scheduled"), "scheduled", _("This person is assigned a slot."))

    accept = Transition(
        [
            ParticipantStateMachine.new,
            ParticipantStateMachine.rejected,
        ],
        ParticipantStateMachine.accepted,
        name=_("Accept"),
        description=_("Accept this person as a participant of this Activity."),
        passed_label=_("accepted"),
        automatic=True,
    )

    reject = Transition(
        [
            ContributorStateMachine.new,
            RegistrationParticipantStateMachine.accepted,
            RegistrationParticipantStateMachine.succeeded,
            scheduled,
        ],
        RegistrationParticipantStateMachine.rejected,
        name=_("Reject"),
        description=_("Reject this person as a participant of this activity."),
        automatic=True,
    )

    remove = Transition(
        [
            ParticipantStateMachine.new,
            RegistrationParticipantStateMachine.accepted,
            ParticipantStateMachine.succeeded,
            scheduled,
        ],
        ParticipantStateMachine.removed,
        name=_("Remove"),
        passed_label=_("removed"),
        description=_("Remove this person as a participant of this activity."),
        automatic=False,
        permission=ParticipantStateMachine.can_accept_participant,
    )

    withdraw = Transition(
        [
            ContributorStateMachine.new,
            RegistrationParticipantStateMachine.succeeded,
            RegistrationParticipantStateMachine.accepted,
            scheduled,
        ],
        RegistrationParticipantStateMachine.withdrawn,
        name=_("Withdraw"),
        passed_label=_("withdrawn"),
        description=_(
            "Cancel your participation in the activity. Participation hours will not be counted."
        ),
        automatic=False,
        permission=RegistrationParticipantStateMachine.is_user,
        hide_from_admin=True,
    )

    schedule = Transition(
        [
            ParticipantStateMachine.new,
            ParticipantStateMachine.accepted,
        ],
        scheduled,
        name=_("Schedule"),
        description=_("Schedule this participant the Activity."),
        passed_label=_("scheduled"),
        automatic=True,
    )

    unschedule = Transition(
        [scheduled],
        ParticipantStateMachine.accepted,
        name=_("Unschedule"),
        description=_("Unschedule this participant."),
        passed_label=_("unscheduled"),
        automatic=True,
    )

    succeed = Transition(
        scheduled,
        ParticipantStateMachine.succeeded,
        name=_("Schedule"),
        description=_("Succeed this participant for the Activity."),
        passed_label=_("succeeded"),
        automatic=True,
    )

    reset = Transition(
        ParticipantStateMachine.succeeded,
        scheduled,
        name=_("Reset"),
        description=_("Reset participant to scheduled"),
        passed_label=_("reset"),
        automatic=True,
    )
    cancel = Transition(
        [
            ParticipantStateMachine.new,
            ParticipantStateMachine.accepted,
            ParticipantStateMachine.succeeded,
            scheduled
        ],
        ParticipantStateMachine.cancelled,
        name=_('Cancel'),
        passed_label=_('cancelled'),
        description=_("Cancel the participant, because the activity was cancelled."),
        automatic=True,
<<<<<<< HEAD
    )


@register(TeamScheduleParticipant)
class TeamScheduleParticipantStateMachine(ScheduleParticipantStateMachine):
    new = State(
        _("new"),
        "new",
        _("This team needs to be reviewed."),
=======
>>>>>>> 91e27f42
    )


@register(TeamScheduleParticipant)
class TeamScheduleParticipantStateMachine(ScheduleParticipantStateMachine):
    initiate = Transition(
        EmptyState(),
        ScheduleParticipantStateMachine.new,
        name=_('Initiate'),
        description=_("Member signs up for team"),
    )

    withdraw = Transition(
        [ScheduleParticipantStateMachine.new, ScheduleParticipantStateMachine.accepted],
        ScheduleParticipantStateMachine.withdrawn,
        name=_("Withdraw"),
        automatic=False,
        hide_from_admin=True,
        permission=RegistrationParticipantStateMachine.is_user,
        description=_("Participant withdraws from the team slot."),
        passed_label=_("withdrawn"),
    )

    reapply = Transition(
        ScheduleParticipantStateMachine.withdrawn,
        ScheduleParticipantStateMachine.new,
        name=_("Reapply"),
        automatic=False,
        hide_from_admin=True,
        permission=RegistrationParticipantStateMachine.is_user,
        description=_("Participant joins the team slot."),
    )

    remove = Transition(
        [ScheduleParticipantStateMachine.new, ScheduleParticipantStateMachine.accepted],
        ScheduleParticipantStateMachine.removed,
        name=_("Remove"),
        automatic=False,
        permission=RegistrationParticipantStateMachine.can_accept_participant,
        description=_("Remove this participant from the team slot."),
        passed_label=_("removed"),
    )


@register(PeriodicParticipant)
class PeriodicParticipantStateMachine(RegistrationParticipantStateMachine):
    pass<|MERGE_RESOLUTION|>--- conflicted
+++ resolved
@@ -399,18 +399,6 @@
         passed_label=_('cancelled'),
         description=_("Cancel the participant, because the activity was cancelled."),
         automatic=True,
-<<<<<<< HEAD
-    )
-
-
-@register(TeamScheduleParticipant)
-class TeamScheduleParticipantStateMachine(ScheduleParticipantStateMachine):
-    new = State(
-        _("new"),
-        "new",
-        _("This team needs to be reviewed."),
-=======
->>>>>>> 91e27f42
     )
 
 
