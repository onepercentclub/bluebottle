--- conflicted
+++ resolved
@@ -207,10 +207,7 @@
             ParticipantStateMachine.new,
             ParticipantStateMachine.rejected,
             ParticipantStateMachine.removed,
-<<<<<<< HEAD
-=======
             ParticipantStateMachine.withdrawn,
->>>>>>> f0d38d3f
             ParticipantStateMachine.succeeded,
         ],
         ParticipantStateMachine.accepted,
