--- conflicted
+++ resolved
@@ -207,11 +207,8 @@
             ParticipantStateMachine.new,
             ParticipantStateMachine.rejected,
             ParticipantStateMachine.removed,
-<<<<<<< HEAD
-            ParticipantStateMachine.succeeded,
-=======
             ParticipantStateMachine.withdrawn,
->>>>>>> 14af6459
+            ParticipantStateMachine.succeeded,
         ],
         ParticipantStateMachine.accepted,
         name=_("Accept"),
