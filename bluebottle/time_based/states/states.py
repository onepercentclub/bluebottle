--- conflicted
+++ resolved
@@ -193,12 +193,9 @@
 @register(RegisteredDateActivity)
 class RegisteredDateActivityStateMachine(TimeBasedStateMachine):
 
-<<<<<<< HEAD
-=======
     def has_participants(self):
         return self.instance.participants.count() > 0
 
->>>>>>> 603c8708
     planned = State(
         _('Planned'),
         'planned',
@@ -209,13 +206,6 @@
         sources=[planned, ActivityStateMachine.expired],
     )
 
-<<<<<<< HEAD
-    publish = ActivityStateMachine.publish.extend(
-        target=planned,
-        name=_('Register'),
-        description=_('Register activity, so it will be visible on the platform.'),
-    )
-=======
     register = Transition(
         [
             TimeBasedStateMachine.submitted,
@@ -240,7 +230,6 @@
     )
 
     publish = None
->>>>>>> 603c8708
 
     approve = ActivityStateMachine.approve.extend(
         description=_('Approve activity, so it will be planned on the platform.'),
