--- conflicted
+++ resolved
@@ -126,42 +126,6 @@
         automatic=True,
     )
 
-<<<<<<< HEAD
-    publish = Transition(
-        [
-            ActivityStateMachine.draft,
-            ActivityStateMachine.needs_work,
-        ],
-        ActivityStateMachine.open,
-        description=_("Your activity will be open to contributions."),
-        automatic=False,
-        name=_("Publish"),
-        passed_label=_("published"),
-        permission=ActivityStateMachine.is_owner,
-        conditions=[
-            ActivityStateMachine.is_complete,
-            ActivityStateMachine.is_valid,
-            ActivityStateMachine.initiative_is_approved
-        ],
-    )
-
-    auto_publish = Transition(
-        [
-            ActivityStateMachine.draft,
-            ActivityStateMachine.needs_work,
-        ],
-        ActivityStateMachine.open,
-        description=_('Automatically publish activity when initiative is approved'),
-        automatic=True,
-        name=_('Auto-publish'),
-        conditions=[
-            ActivityStateMachine.is_complete,
-            ActivityStateMachine.is_valid,
-        ],
-    )
-
-=======
->>>>>>> 905b15ce
 
 @register(DateActivity)
 class DateStateMachine(TimeBasedStateMachine):
@@ -176,15 +140,6 @@
         )
     )
 
-<<<<<<< HEAD
-=======
-
-@register(PeriodActivity)
-class PeriodActivityStateMachine(TimeBasedStateMachine):
-    # Keep this while we still have PeriodActivity, so we don't break things
-    pass
-
->>>>>>> 905b15ce
 
 class RegistrationActivityStateMachine(TimeBasedStateMachine):
     def can_succeed(self):
@@ -213,43 +168,6 @@
         ),
     )
 
-<<<<<<< HEAD
-    publish = Transition(
-        [
-            ActivityStateMachine.submitted,
-            ActivityStateMachine.draft,
-            ActivityStateMachine.needs_work,
-        ],
-        ActivityStateMachine.open,
-        description=_("Your activity will be open to contributions."),
-        automatic=False,
-        name=_('Publish'),
-        passed_label=_('published'),
-        permission=ActivityStateMachine.is_owner,
-        conditions=[
-            ActivityStateMachine.is_complete,
-            ActivityStateMachine.is_valid,
-            ActivityStateMachine.initiative_is_approved
-        ],
-    )
-
-    auto_publish = Transition(
-        [
-            ActivityStateMachine.draft,
-            ActivityStateMachine.needs_work,
-        ],
-        ActivityStateMachine.open,
-        description=_('Automatically publish activity when initiative is approved'),
-        automatic=True,
-        name=_('Auto-publish'),
-        conditions=[
-            ActivityStateMachine.is_complete,
-            ActivityStateMachine.is_valid,
-        ],
-    )
-
-=======
->>>>>>> 905b15ce
 
 @register(DeadlineActivity)
 class DeadlineActivityStateMachine(RegistrationActivityStateMachine):
