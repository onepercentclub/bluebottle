from django.utils.translation import gettext_lazy as _


from bluebottle.activities.states import (
    ActivityStateMachine, ContributionStateMachine,
)
from bluebottle.fsm.state import (
    register, State, Transition
)
from bluebottle.time_based.models import (
    DateActivity,
    TimeContribution,
    DeadlineActivity,
    PeriodicActivity,
<<<<<<< HEAD
    ScheduleActivity, RegisteredDateActivity,
=======
    ScheduleActivity,
    RegisteredDateActivity,
>>>>>>> f0d38d3f
)


class TimeBasedStateMachine(ActivityStateMachine):
    full = State(
        _('Full'),
        'full',
        _('The number of people needed is reached and people can no longer register.')
    )

    lock = Transition(
        [
            ActivityStateMachine.open,
            ActivityStateMachine.succeeded,
        ],
        full,
        name=_("Lock"),
        description=_(
            "People can no longer join the event. "
            "Triggered when the attendee limit is reached."
        )
    )
    unlock = Transition(
        full,
        ActivityStateMachine.open,
        name=_("Unlock"),
        description=_(
            "People can now join again. "
            "Triggered when the attendee number drops between the limit."
        )
    )

    reopen = Transition(
        [
            full,
            ActivityStateMachine.succeeded,
            ActivityStateMachine.expired
        ],
        ActivityStateMachine.open,
        name=_("Reopen"),
        passed_label=_('reopened'),
        automatic=True,
        hide_from_admin=True,
        description=_(
            "The number of participants has fallen below the required number or new slots have been added. "
            "People can sign up again for the task."
        )
    )

    reopen_manually = Transition(
        [ActivityStateMachine.expired, ],
        ActivityStateMachine.draft,
        name=_("Reopen"),
        passed_label=_('reopened'),
        permission=ActivityStateMachine.is_owner,
        automatic=False,
        description=_(
            "The number of participants has fallen below the required number. "
            "People can sign up again for the task."
        )
    )

    succeed = Transition(
        [
            ActivityStateMachine.open,
            ActivityStateMachine.expired,
            full,
        ],
        ActivityStateMachine.succeeded,
        name=_('Succeed'),
        description=_(
            'The activity ends and people can no longer register. '
            'Participants will keep their spent hours, '
            'but will no longer be allocated new hours.'),
        automatic=True,
    )

    cancel = Transition(
        [
            ActivityStateMachine.open,
            ActivityStateMachine.succeeded,
            full,
        ],
        ActivityStateMachine.cancelled,
        name=_('Cancel'),
        description=_(
            'Cancel if the activity will not be executed. '
            'It will no longer be visible on the platform. '
            'Contributions will not be counted in reporting.'
        ),
        description_front_end=_(
            'The activity will not be executed. Any contributions will be cancelled too.'
        ),
        passed_label=_('cancelled'),
        automatic=False,
        permission=ActivityStateMachine.is_owner,
    )

    expire = Transition(
        [
            ActivityStateMachine.open,
            ActivityStateMachine.submitted,
            ActivityStateMachine.succeeded,
            full
        ],
        ActivityStateMachine.expired,
        name=_('Expire'),
        description=_(
            "The activity will be cancelled because no one has signed up for the registration deadline."
        ),
        automatic=True,
    )


@register(DateActivity)
class DateStateMachine(TimeBasedStateMachine):
    reschedule = Transition(
        [ActivityStateMachine.succeeded, ActivityStateMachine.expired],
        ActivityStateMachine.open,
        name=_("Reschedule"),
        permission=ActivityStateMachine.is_owner,
        automatic=True,
        description=_(
            "The activity is reopened because the start date changed."
        )
    )


@register(RegisteredDateActivity)
class RegisteredDateStateMachine(TimeBasedStateMachine):
    pass


class RegistrationActivityStateMachine(TimeBasedStateMachine):
    def can_succeed(self):
        return len(self.instance.active_participants) > 0

    succeed_manually = Transition(
        [ActivityStateMachine.open, TimeBasedStateMachine.full],
        ActivityStateMachine.succeeded,
        name=_('Succeed'),
        automatic=False,
        description=_("Close this activity and allocate the hours to the participants."),
        conditions=[can_succeed],
        permission=ActivityStateMachine.is_owner,
    )

    reschedule = Transition(
        [
            ActivityStateMachine.expired,
            ActivityStateMachine.succeeded
        ],
        ActivityStateMachine.open,
        name=_("Reschedule"),
        description=_(
            "The date of the activity has been changed to a date in the future. "
            "The status of the activity will be recalculated."
        ),
    )


@register(DeadlineActivity)
class DeadlineActivityStateMachine(RegistrationActivityStateMachine):
    pass


@register(ScheduleActivity)
class ScheduleActivityStateMachine(RegistrationActivityStateMachine):
    pass


@register(PeriodicActivity)
class PeriodicActivityStateMachine(RegistrationActivityStateMachine):
    pass


@register(RegisteredDateActivity)
class RegisteredDateActivityStateMachine(TimeBasedStateMachine):

<<<<<<< HEAD
=======
    def has_participants(self):
        return self.instance.participants.count() > 0

>>>>>>> f0d38d3f
    planned = State(
        _('Planned'),
        'planned',
        _('The activity is planned. The activity manager will register participants.')
    )

    succeed = ActivityStateMachine.succeed.extend(
        sources=[planned, ActivityStateMachine.expired],
    )

<<<<<<< HEAD
    approve = ActivityStateMachine.approve.extend(
        description=_('Approve activity, so it will be planned on the platform.'),
        target=planned,
    )
=======
    register = Transition(
        [
            TimeBasedStateMachine.submitted,
            TimeBasedStateMachine.draft,
            TimeBasedStateMachine.needs_work,
        ],
        planned,
        name=_("Register"),
        description=_('Register your activity, so it will be visible on the platform.'),
        automatic=False,
        passed_label=_("registered"),
        permission=TimeBasedStateMachine.is_owner,
        conditions=[
            TimeBasedStateMachine.is_complete,
            TimeBasedStateMachine.is_valid,
            TimeBasedStateMachine.can_publish,
            has_participants
        ],
    )
    submit = ActivityStateMachine.submit.extend(
        conditions=ActivityStateMachine.submit.conditions + [has_participants],
    )

    publish = None

    approve = ActivityStateMachine.approve.extend(
        description=_('Approve activity, so it will be planned on the platform.'),
        target=planned,
    )
>>>>>>> f0d38d3f

    reopen = TimeBasedStateMachine.reopen.extend(
        target=planned,
        name=_("Reopen"),
        description=_('Reopen activity, so it will be planned on the platform.'),
    )


@register(TimeContribution)
class TimeContributionStateMachine(ContributionStateMachine):
    pass<|MERGE_RESOLUTION|>--- conflicted
+++ resolved
@@ -12,12 +12,8 @@
     TimeContribution,
     DeadlineActivity,
     PeriodicActivity,
-<<<<<<< HEAD
-    ScheduleActivity, RegisteredDateActivity,
-=======
     ScheduleActivity,
     RegisteredDateActivity,
->>>>>>> f0d38d3f
 )
 
 
@@ -197,12 +193,9 @@
 @register(RegisteredDateActivity)
 class RegisteredDateActivityStateMachine(TimeBasedStateMachine):
 
-<<<<<<< HEAD
-=======
     def has_participants(self):
         return self.instance.participants.count() > 0
 
->>>>>>> f0d38d3f
     planned = State(
         _('Planned'),
         'planned',
@@ -213,12 +206,6 @@
         sources=[planned, ActivityStateMachine.expired],
     )
 
-<<<<<<< HEAD
-    approve = ActivityStateMachine.approve.extend(
-        description=_('Approve activity, so it will be planned on the platform.'),
-        target=planned,
-    )
-=======
     register = Transition(
         [
             TimeBasedStateMachine.submitted,
@@ -248,7 +235,6 @@
         description=_('Approve activity, so it will be planned on the platform.'),
         target=planned,
     )
->>>>>>> f0d38d3f
 
     reopen = TimeBasedStateMachine.reopen.extend(
         target=planned,
