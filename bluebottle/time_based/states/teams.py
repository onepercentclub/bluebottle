from django.utils.translation import gettext_lazy as _

from bluebottle.fsm.state import register, ModelStateMachine, Transition, EmptyState, State
from bluebottle.time_based.models import TeamMember, Team


@register(Team)
class TeamStateMachine(ModelStateMachine):
    new = State(_("Unscheduled"), "new", _("This team is unscheduled."))
    accepted = State(_("Accepted"), "accepted", _("This team has been accepted."))
    rejected = State(_("Rejected"), "rejected", _("This team has been rejected."))
    withdrawn = State(_("Withdrawn"), "withdrawn", _("This team has withdrawn."))

    scheduled = State(_("Scheduled"), "scheduled", _("This team has been scheduled."))

<<<<<<< HEAD
    cancelled = State(
        _('Cancelled'),
        'cancelled',
        _("This team has been cancelled.")
=======
    cancelled = State(_("Cancelled"), "cancelled", _("This team has been cancelled."))
    removed = State(
        _("Removed"), "removed", _("This team is removed from the activity")
>>>>>>> 122bb8ee
    )

    def is_manager(self, user):
        return (
            user in self.instance.activity.initiative.activity_managers.all()
            or user == self.instance.activity.owner
            or user == self.instance.activity.initiative.owner
            or user.is_staff
            or user.is_superuser
        )

    def is_owner(self, user):
        return user == self.instance.user

    initiate = Transition(
        EmptyState(),
        new,
        name=_('Initiate'),
        description=_(
            'The team was created.'
        ),
    )

    accept = Transition(
        [new, rejected],
        accepted,
        name=_("Accept"),
        description=_("Accept this team."),
        automatic=True,
    )

    reject = Transition(
        [new, accepted],
        rejected,
        name=_("Reject"),
        description=_("Reject this team."),
        automatic=True,
    )

    schedule = Transition(
        [new, accepted],
        scheduled,
        name=_("Schedule"),
        description=_("Assign a slot to this activity"),
        automatic=True,
    )

    remove = Transition(
        [accepted, scheduled],
        removed,
        name=_("Remove"),
        description=_("Remove this team from the activity."),
        automatic=False,
    )

    readd = Transition(
        removed,
        accepted,
        name=_("Re-add"),
        description=_("Re-add team to activity."),
        automatic=False,
    )

    withdraw = Transition(
        [accepted, scheduled],
        withdrawn,
        name=_("Remove"),
        description=_("Remove this team from the activity."),
        automatic=False,
    )

    reapply = Transition(
        withdrawn,
        accepted,
        name=_("Re-add"),
        description=_("Re-add team to activity."),
        automatic=False,
    )

    cancel = Transition(
        [new, accepted, scheduled],
        cancelled,
        name=_("Cancel"),
        automatic=False,
        permission=is_manager,
        description=_(
            'This team will no longer participate in this activity and any hours spent will not be counted.'
        ),
    )

    restore = Transition(
        cancelled,
        accepted,
        name=_('Restore'),
        automatic=False,
        permission=is_manager,
        description=_(
            'Add this previously cancelled team back to the activity.'
        ),
    )

    withdraw = Transition(
        [new, accepted, scheduled],
        withdrawn,
        name=_('Withdrawn'),
        automatic=False,
        permission=is_owner,
        hide_from_admin=True,
        description=_(
            'Withdraw your team. You will no longer participate in '
            'this activity and any hours spent will not be counted.'
        ),
    )

    rejoin = Transition(
        withdrawn,
        accepted,
        name=_('Rejoin'),
        automatic=False,
        permission=is_owner,
        hide_from_admin=True,
        description=_(
            'Join again with your team, that was previously withdrawn.'
        ),
    )


@register(TeamMember)
class TeamMemberStateMachine(ModelStateMachine):
    active = State(_("Active"), "active", _("This team member is active."))
    removed = State(_("Removed"), "removed", _("This team member is removed."))
    withdrawn = State(_("Withdrawn"), "withdrawn", _("This team member is withdrawn."))
    cancelled = State(_("Cancelled"), "cancelled", _("This team member is cancelled."))
    rejected = State(_("Rejected"), "rejected", _("This team member is rejected."))

    def is_manager(self, user):
        return (
            user == self.instance.team.user
            or user in self.instance.team.activity.initiative.activity_managers.all()
            or user == self.instance.team.activity.owner
            or user == self.instance.team.activity.initiative.owner
            or user.is_staff
            or user.is_superuser
        )

    def is_owner(self, user):
        return user == self.instance.user

    initiate = Transition(
        EmptyState(),
        active,
        name=_("Initiate"),
        description=_("The team member joined."),
        automatic=True,
    )

    remove = Transition(
        [active],
        removed,
        automatic=False,
        permission=is_manager,
        name=_("Remove"),
        description=_("Remove this member from the team."),
    )

    readd = Transition(
        removed,
        active,
        automatic=False,
        permission=is_manager,
        name=_("Re-add"),
        description=_("Re-add member to team."),
    )

    withdraw = Transition(
        [active],
        withdrawn,
        name=_("Withdraw"),
        hide_from_admin=True,
        permission=is_owner,
        description=_("Withdraw from this team."),
        automatic=False,
    )

    reapply = Transition(
        withdrawn,
        active,
        name=_("Re-apply"),
        hide_from_admin=True,
        permission=is_owner,
        description=_("Re-apply to team."),
        automatic=False,
    )

    reject = Transition(
        [active],
        rejected,
        name=_("Rejected"),
        description=_("Reject user from this team."),
        automatic=True,
    )
    accept = Transition(
        rejected,
        active,
        name=_("accept"),
        description=_("Accept user to team."),
        automatic=True,
    )

    cancel = Transition(
        [active],
        cancelled,
        name=_("Cancel"),
        automatic=True,
        description=_("Cancel this team member, because the team is cancelled."),
    )

    restore = Transition(
        [cancelled],
        active,
        name=_("Restore"),
        automatic=True,
        description=_("Restore this team member, because the team is restored."),
    )<|MERGE_RESOLUTION|>--- conflicted
+++ resolved
@@ -13,16 +13,9 @@
 
     scheduled = State(_("Scheduled"), "scheduled", _("This team has been scheduled."))
 
-<<<<<<< HEAD
-    cancelled = State(
-        _('Cancelled'),
-        'cancelled',
-        _("This team has been cancelled.")
-=======
     cancelled = State(_("Cancelled"), "cancelled", _("This team has been cancelled."))
     removed = State(
         _("Removed"), "removed", _("This team is removed from the activity")
->>>>>>> 122bb8ee
     )
 
     def is_manager(self, user):
