--- conflicted
+++ resolved
@@ -147,14 +147,10 @@
     remove = Transition(
         [active],
         removed,
-<<<<<<< HEAD
         automatic=False,
         permission=is_manager,
-=======
->>>>>>> 8db26d9b
         name=_("Remove"),
         description=_("Remove this member from the team."),
-        automatic=False,
     )
 
     readd = Transition(
@@ -164,7 +160,6 @@
         permission=is_manager,
         name=_("Re-add"),
         description=_("Re-add member to team."),
-        automatic=False,
     )
 
     withdraw = Transition(
@@ -184,7 +179,7 @@
         hide_from_admin=True,
         permission=is_owner,
         description=_("Re-apply to team."),
-<<<<<<< HEAD
+        automatic=False,
     )
 
     cancel = Transition(
@@ -201,7 +196,4 @@
         name=_("Restore"),
         automatic=True,
         description=_("Restore this team member, because the team is restored."),
-=======
-        automatic=False,
->>>>>>> 8db26d9b
     )