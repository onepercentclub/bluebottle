--- conflicted
+++ resolved
@@ -18,34 +18,8 @@
 "{{ title }}"
 </p>
 
-<<<<<<< HEAD
-{% if start %}
-    {% blocktrans context 'email' %}
-        Start: {{ start }}
-    {% endblocktrans %}
-{% endif %}
-<br />
-{% if end %}
-    {% blocktrans context 'email' %}
-        End: {{ end }}
-    {% endblocktrans %}
-{% endif %}
-<br />
-{% if is_online %}
-    {% blocktrans context 'email' %}
-        Anywhere/Online
-    {% endblocktrans %}
-{% else %}
-    {% if location %}
-        {{ location }}
-    {% endif %}
-{% endif %}
-
-</p>
-=======
 {% include 'mails/messages/partial/team_slot.html' %}
 
->>>>>>> fb284045
 <p>
 {% blocktrans context 'email' %}
 Please view your team from the activity page to see the changes.
