--- conflicted
+++ resolved
@@ -15,10 +15,6 @@
 {% endblock %}
 
 {% block action %}
-<<<<<<< HEAD
-    <a href="{{ action_link }}" class="action-email">{{ action_title }}</a>
-=======
   <a href="{% message_url action_link %}"
        class="action-email">{{ action_title }}</a>
->>>>>>> 10741f4d
 {% endblock %}`