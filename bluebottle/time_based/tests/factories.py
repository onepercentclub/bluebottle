--- conflicted
+++ resolved
@@ -29,12 +29,8 @@
     TeamScheduleRegistration,
     Team,
     TimeContribution,
-<<<<<<< HEAD
-    TeamMember, DateRegistration,
-=======
     TeamMember,
     DateRegistration,
->>>>>>> f0d38d3f
 )
 from bluebottle.utils.models import Language
 
