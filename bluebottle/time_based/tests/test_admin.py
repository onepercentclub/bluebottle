import datetime
from datetime import timedelta

from django.contrib.admin import AdminSite
from django.urls import reverse
from django.utils.timezone import now
from pytz import UTC

from bluebottle.initiatives.models import InitiativePlatformSettings
from bluebottle.initiatives.tests.factories import InitiativeFactory
from bluebottle.offices.tests.factories import LocationFactory
from bluebottle.test.factory_models.accounts import BlueBottleUserFactory
from bluebottle.test.utils import BluebottleAdminTestCase
from bluebottle.time_based.admin import SkillAdmin
from bluebottle.time_based.models import DateActivity, Skill
from bluebottle.time_based.tests.factories import (
    PeriodActivityFactory, DateActivityFactory, DateActivitySlotFactory,
    DateParticipantFactory, SlotParticipantFactory, PeriodParticipantFactory
)


class PeriodActivityAdminTestCase(BluebottleAdminTestCase):
    extra_environ = {}
    csrf_checks = False
    setup_auth = True

    def setUp(self):
        super().setUp()
        self.app.set_user(self.staff_member)

    def test_list_shows_duration(self):
        PeriodActivityFactory.create(duration_period='weeks', duration=timedelta(hours=4))
        PeriodActivityFactory.create(duration_period='months', duration=timedelta(hours=8))
        PeriodActivityFactory.create(duration_period=None, duration=timedelta(hours=1))
        PeriodActivityFactory.create(duration_period='overall', duration=timedelta(hours=10))
        url = reverse('admin:time_based_periodactivity_changelist')
        response = self.app.get(url, user=self.staff_member)
        self.assertEqual(response.status, '200 OK')
        self.assertTrue('4 hours per week' in response.text)
        self.assertTrue('8 hours per month' in response.text)
        self.assertFalse('8 hours per months' in response.text)
        self.assertTrue('1 hour' in response.text)
        self.assertFalse('1 hours' in response.text)
        self.assertTrue('10 hours' in response.text)

    def test_team_activity_disabled(self):
        activity = PeriodActivityFactory.create()
        url = reverse('admin:time_based_periodactivity_change', args=(activity.id,))
        page = self.app.get(url, user=self.staff_member)
        form = page.forms[0]
        self.assertFalse('team_activity' in form.fields)
        self.assertEqual(activity.team_activity, 'individuals')

    def test_team_activity_enabled(self):
        initiative_settings = InitiativePlatformSettings.load()
        initiative_settings.team_activities = True
        initiative_settings.save()
        activity = PeriodActivityFactory.create()
        self.assertEqual(activity.team_activity, 'individuals')
        url = reverse('admin:time_based_periodactivity_change', args=(activity.id,))
        page = self.app.get(url, user=self.staff_member)
        form = page.forms[0]
        self.assertTrue('team_activity' in form.fields)
        form['team_activity'] = 'teams'
        form.submit()
        activity.refresh_from_db()
        self.assertEqual(activity.team_activity, 'teams')


class DateActivityAdminTestCase(BluebottleAdminTestCase):
    extra_environ = {}
    csrf_checks = False
    setup_auth = True

    def setUp(self):
        super().setUp()
        self.app.set_user(self.staff_member)

    def test_admin_can_delete_activity(self):
        activity = DateActivityFactory.create()
        self.assertEqual(DateActivity.objects.count(), 1)
        url = reverse('admin:time_based_dateactivity_change', args=(activity.id,))
        page = self.app.get(url)
        page = page.click('Delete')
        self.assertFalse(
            "your account doesn't have permission to delete the following types of objects" in page.text,
            "Deleting an activity should not result in an error."
        )
        self.assertTrue(
            "All of the following related items will be deleted" in page.text
        )
        page = page.forms[0].submit().follow()
        self.assertTrue(
            "0 Activities on a date" in page.text
        )
        self.assertEqual(DateActivity.objects.count(), 0)

    def test_list_activities_office(self):
        office = LocationFactory.create(name='Schin op Geul')
        initiative = InitiativeFactory.create(location=office)
        PeriodActivityFactory.create(initiative=initiative)
        url = reverse('admin:time_based_periodactivity_changelist')
        response = self.app.get(url)
        self.assertEqual(len(response.html.find_all("a", string="Schin op Geul")), 2)
        response = self.app.get(url)
        self.assertEqual(len(response.html.find_all("a", string="Schin op Geul")), 2)


class DateActivityAdminScenarioTestCase(BluebottleAdminTestCase):
    extra_environ = {}
    csrf_checks = False
    setup_auth = True

    def setUp(self):
        super().setUp()
        self.app.set_user(self.staff_member)
        self.owner = BlueBottleUserFactory.create()
        self.initiative = InitiativeFactory.create(owner=self.owner, status='approved')

    def test_staff_create_date_activity(self):
        self.activity_list_url = reverse('admin:time_based_dateactivity_changelist')
        page = self.app.get(self.activity_list_url)
        self.assertEqual(page.status, '200 OK')
        page = page.click('Add Activity on a date')
        self.assertEqual(page.status, '200 OK')
        form = page.forms['dateactivity_form']
        form['initiative'] = self.initiative.id
        form['title'] = 'Activity with multiple slots'
        form['description'] = 'Lorem etc'
        form['owner'] = self.owner.id
        form['review'] = 'true'
        page = form.submit().follow()
        self.assertEqual(page.status, '200 OK', 'Activity is added, now we can add a slot.')

        page = page.click('Activity with multiple slots', index=0)
        form = page.forms['dateactivity_form']

        self.admin_add_inline_form_entry(form, 'slots')

        form['slots-0-start_0'] = '2030-02-14'
        form['slots-0-start_1'] = '11:00'
        form['slots-0-duration_0'] = 1
        form['slots-0-duration_1'] = 30
        form['slots-0-is_online'] = True

        self.admin_add_inline_form_entry(form, 'slots')

        form['slots-1-start_0'] = '2030-02-13'
        form['slots-1-start_1'] = '14:00'
        form['slots-1-duration_0'] = 2
        form['slots-1-duration_1'] = 0
        form['slots-1-is_online'] = True

        page = form.submit()
        self.assertContains(page, 'That will have these effects')
        page.forms[0].submit().follow()
        self.assertEqual(page.status, '200 OK', 'Slots added to the activity')
        activity = DateActivity.objects.get(title='Activity with multiple slots')
        self.assertEqual(activity.slots.count(), 2)

    def test_add_slot_participants(self):
        activity = DateActivityFactory.create(initiative=self.initiative, slot_selection='free')
        DateActivitySlotFactory.create_batch(2, activity=activity)
        participant = DateParticipantFactory.create(activity=activity)
        self.assertEqual(len(participant.slot_participants.all()), 0)

        url = reverse('admin:time_based_dateparticipant_change', args=(participant.pk,))

        page = self.app.get(url)
        form = page.forms['dateparticipant_form']

        form.fields['slot_participants-0-checked'][0].checked = True
        form.fields['slot_participants-1-checked'][0].checked = True
        form.fields['slot_participants-2-checked'][0].checked = True

        page = form.submit()
        page.forms['confirm'].submit().follow()

        self.assertEqual(len(participant.slot_participants.all()), 3)

    def test_add_participants(self):
        activity = DateActivityFactory.create(initiative=self.initiative, status='open')
        DateParticipantFactory.create(activity=activity)
        url = reverse('admin:time_based_dateactivity_change', args=(activity.pk,))
        page = self.app.get(url)
        self.assertFalse(
            'First complete and submit the activity before managing participants.' in
            page.text
        )
        self.assertTrue(
            'Add another Participant' in
            page.text
        )
        activity.status = 'rejected'
        activity.save()
        page = self.app.get(url)
        self.assertTrue(
            'First complete and submit the activity before managing participants.' in
            page.text
        )


class DateParticipantAdminTestCase(BluebottleAdminTestCase):
    extra_environ = {}
    csrf_checks = False
    setup_auth = True

    def setUp(self):
        super().setUp()
        self.app.set_user(self.staff_member)
        self.supporter = BlueBottleUserFactory.create()
        self.participant = DateParticipantFactory.create(status='participant')
        slot = self.participant.activity.slots.first()
        SlotParticipantFactory.create(
            participant=self.participant,
            slot=slot
        )

    def test_adjusting_contribution(self):
        self.url = reverse('admin:time_based_dateparticipant_change', args=(self.participant.id,))
        page = self.app.get(self.url)
        self.assertEqual(page.status, '200 OK')
        form = page.forms[0]
        form['contributions-0-value_0'] = 0
        form['contributions-0-value_1'] = 0
        page = form.submit()
        self.assertEqual(page.status, '200 OK')
        self.assertTrue('This field is required.' in page.text)


class TestSkillAdmin(BluebottleAdminTestCase):

    def setUp(self):
        super(TestSkillAdmin, self).setUp()
        self.site = AdminSite()
        self.skill_admin = SkillAdmin(Skill, self.site)
        self.client.force_login(self.superuser)
        InitiativeFactory.create()

    def test_theme_admin_staf(self):
        url = reverse('admin:time_based_skill_changelist')
        response = self.app.get(url, user=self.staff_member)
        self.assertEqual(response.status, '200 OK')


class DateActivitySlotAdminTestCase(BluebottleAdminTestCase):
    extra_environ = {}
    csrf_checks = False
    setup_auth = True

    def setUp(self):
        super().setUp()
        self.activity1 = DateActivityFactory.create(
            slot_selection='free',
            capacity=None,
            slots=[]
        )
        DateActivitySlotFactory.create(
            activity=self.activity1,
            start=now() + timedelta(days=4),
            capacity=2
        )
        DateActivitySlotFactory.create(
            activity=self.activity1,
            start=now() + timedelta(days=4),
            capacity=3
        )
        DateActivitySlotFactory.create(
            activity=self.activity1,
            start=now() - timedelta(days=3),
            capacity=None
        )
        self.activity2 = DateActivityFactory.create(
            slot_selection='all',
            capacity=5,
            slots=[]
        )
        DateActivitySlotFactory.create(
            activity=self.activity2,
            start=now() + timedelta(days=5),
            capacity=None
        )
        DateActivitySlotFactory.create(
            activity=self.activity2,
            start=now() - timedelta(days=1),
            capacity=None
        )
        self.app.set_user(self.staff_member)

    def test_adjusting_contribution(self):
        self.url = reverse('admin:time_based_dateactivityslot_changelist')
        page = self.app.get(self.url)
        self.assertEqual(page.status, '200 OK')
        self.assertTrue('5 slots' in page.text)
        self.assertTrue('<td class="field-attendee_limit">3</td>' in page.text)
        self.assertTrue('<td class="field-attendee_limit">-</td>' in page.text)
        self.assertTrue('<td class="field-attendee_limit">5</td>' in page.text)

        self.assertTrue('<td class="field-required">Required</td>' in page.text)
        self.assertTrue('<td class="field-required">Optional</td>' in page.text)
        page = page.click('Upcoming')
        self.assertTrue('3 slots' in page.text)
        page = page.click('Required')
        self.assertTrue('1 slot' in page.text)


<<<<<<< HEAD
class DuplicateSlotAdminTestCase(BluebottleAdminTestCase):
=======
class PeriodActivityAdminScenarioTestCase(BluebottleAdminTestCase):
>>>>>>> cff7ae26
    extra_environ = {}
    csrf_checks = False
    setup_auth = True

    def setUp(self):
        super().setUp()
<<<<<<< HEAD
        self.activity = DateActivityFactory.create(
            slots=[]
        )
        self.slot = DateActivitySlotFactory.create(
            activity=self.activity,
            start=datetime.datetime(2022, 5, 15, tzinfo=UTC)
        )
        self.url = reverse('admin:time_based_dateactivityslot_change', args=(self.slot.id,))
        self.app.set_user(self.staff_member)

    def test_duplicate_daily(self):
        page = self.app.get(self.url)
        self.assertEqual(page.status, '200 OK')
        page = page.click('Repeat this slot')
        h3 = page.html.find('h3')
        self.assertEqual(h3.text.strip(), 'Warning')
        form = page.forms[0]
        form["interval"] = "day"
        form["end"] = '2022-05-20'
        page = form.submit()
        self.assertEqual(
            page.location,
            f'/en/admin/time_based/dateactivity/{self.activity.id}/change/#/tab/inline_0/'
        )
        page = page.follow()
        self.assertContains(page, '6 Results')
        self.assertEqual(self.activity.slots.count(), 6)
        self.assertEqual(
            [str(s.start.date()) for s in self.activity.slots.all()],
            [
                '2022-05-15', '2022-05-16', '2022-05-17',
                '2022-05-18', '2022-05-19', '2022-05-20',
            ]
        )
=======
        self.app.set_user(self.staff_member)
        self.owner = BlueBottleUserFactory.create()
        self.initiative = InitiativeFactory.create(owner=self.owner, status='approved')

    def test_add_team_participants(self):
        user = BlueBottleUserFactory.create()
        activity = PeriodActivityFactory.create(
            initiative=self.initiative,
            status='open',
            team_activity='teams'
        )
        PeriodParticipantFactory.create(
            user=BlueBottleUserFactory.create(),
            activity=activity
        )
        self.assertEqual(activity.contributors.count(), 1)
        url = reverse('admin:time_based_periodactivity_change', args=(activity.pk,))
        page = self.app.get(url)
        self.assertTrue(
            'Add another Participant' in
            page.text
        )
        form = page.forms[0]

        self.admin_add_inline_form_entry(form, 'contributors')
        form['contributors-1-user'] = user.id

        page = form.submit()
        self.assertContains(
            page,
            "Create a team for the contributor. Make the user the owner "
            "of the team, and allow him/her to invite other users",
        )
        page.forms[0].submit().follow()
        activity.refresh_from_db()
        self.assertEqual(activity.contributors.count(), 2)


class TeamAdminScenarioTestCase(BluebottleAdminTestCase):
    extra_environ = {}
    csrf_checks = False
    setup_auth = True

    def setUp(self):
        super().setUp()
        self.app.set_user(self.staff_member)
        self.owner = BlueBottleUserFactory.create()
        self.initiative = InitiativeFactory.create(owner=self.owner, status='approved')

    def test_add_team_participants(self):
        user1 = BlueBottleUserFactory.create()
        activity = PeriodActivityFactory.create(
            initiative=self.initiative,
            status='open',
            team_activity='teams'
        )
        captain = PeriodParticipantFactory.create(
            user=BlueBottleUserFactory.create(),
            activity=activity
        )
        self.assertEqual(activity.contributors.count(), 1)
        url = reverse('admin:activities_team_change', args=(captain.team.pk,))
        page = self.app.get(url)
        self.assertTrue(
            'Add another Participant' in
            page.text
        )
        form = page.forms[0]

        self.admin_add_inline_form_entry(form, 'members')
        form['members-1-user'] = user1.id

        page = form.submit()
        self.assertContains(
            page,
            "You have been added to a team for",
        )
        page.forms[0].submit().follow()
        activity.refresh_from_db()
        self.assertEqual(activity.contributors.count(), 2)
>>>>>>> cff7ae26
<|MERGE_RESOLUTION|>--- conflicted
+++ resolved
@@ -304,18 +304,13 @@
         self.assertTrue('1 slot' in page.text)
 
 
-<<<<<<< HEAD
 class DuplicateSlotAdminTestCase(BluebottleAdminTestCase):
-=======
-class PeriodActivityAdminScenarioTestCase(BluebottleAdminTestCase):
->>>>>>> cff7ae26
-    extra_environ = {}
-    csrf_checks = False
-    setup_auth = True
-
-    def setUp(self):
-        super().setUp()
-<<<<<<< HEAD
+    extra_environ = {}
+    csrf_checks = False
+    setup_auth = True
+
+    def setUp(self):
+        super().setUp()
         self.activity = DateActivityFactory.create(
             slots=[]
         )
@@ -350,7 +345,15 @@
                 '2022-05-18', '2022-05-19', '2022-05-20',
             ]
         )
-=======
+
+
+class PeriodActivityAdminScenarioTestCase(BluebottleAdminTestCase):
+    extra_environ = {}
+    csrf_checks = False
+    setup_auth = True
+
+    def setUp(self):
+        super().setUp()
         self.app.set_user(self.staff_member)
         self.owner = BlueBottleUserFactory.create()
         self.initiative = InitiativeFactory.create(owner=self.owner, status='approved')
@@ -430,5 +433,4 @@
         )
         page.forms[0].submit().follow()
         activity.refresh_from_db()
-        self.assertEqual(activity.contributors.count(), 2)
->>>>>>> cff7ae26
+        self.assertEqual(activity.contributors.count(), 2)