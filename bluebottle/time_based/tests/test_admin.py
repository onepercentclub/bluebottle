import datetime
from datetime import timedelta

from django.contrib.admin import AdminSite
from django.urls import reverse
from django.utils.timezone import now

from bluebottle.files.tests.factories import PrivateDocumentFactory
from bluebottle.initiatives.tests.factories import InitiativeFactory
from bluebottle.test.factory_models.accounts import BlueBottleUserFactory
from bluebottle.test.utils import BluebottleAdminTestCase
from bluebottle.time_based.admin import SkillAdmin
from bluebottle.time_based.models import DateActivity, Skill
from bluebottle.time_based.tests.factories import (
    DateActivityFactory, DateActivitySlotFactory,
    DateParticipantFactory, SlotParticipantFactory
)


class DateActivityAdminTestCase(BluebottleAdminTestCase):
    extra_environ = {}
    csrf_checks = False
    setup_auth = True

    def setUp(self):
        super().setUp()
        self.app.set_user(self.staff_member)

    def test_admin_can_delete_activity(self):
        activity = DateActivityFactory.create()
        self.assertEqual(DateActivity.objects.count(), 1)
        url = reverse('admin:time_based_dateactivity_change', args=(activity.id,))
        page = self.app.get(url)
        page = page.click('Delete')
        self.assertFalse(
            "your account doesn't have permission to delete the following types of objects" in page.text,
            "Deleting an activity should not result in an error."
        )
        self.assertTrue(
            "All of the following related items will be deleted" in page.text
        )
        page = page.forms[0].submit().follow()
        self.assertTrue(
            "0 Activities on a date" in page.text
        )
        self.assertEqual(DateActivity.objects.count(), 0)


class DateActivityAdminScenarioTestCase(BluebottleAdminTestCase):
    extra_environ = {}
    csrf_checks = False
    setup_auth = True

    def setUp(self):
        super().setUp()
        self.app.set_user(self.staff_member)
        self.owner = BlueBottleUserFactory.create()
        self.initiative = InitiativeFactory.create(owner=self.owner, status='approved')

    def test_staff_create_date_activity(self):
        self.activity_list_url = reverse('admin:time_based_dateactivity_changelist')
        page = self.app.get(self.activity_list_url)
        self.assertEqual(page.status, '200 OK')
        page = page.click('Add Activity on a date')
        self.assertEqual(page.status, '200 OK')
        form = page.forms['dateactivity_form']
        form['initiative'] = self.initiative.id
        form['title'] = 'Activity with multiple slots'
        form['description'] = 'Lorem etc'
        form['owner'] = self.owner.id
        form['review'] = 'true'
        page = form.submit().follow()
        self.assertEqual(page.status, '200 OK', 'Activity is added, now we can add a slot.')

        page = page.click('Activity with multiple slots', index=0)
        form = page.forms['dateactivity_form']

        self.admin_add_inline_form_entry(form, 'slots')

        form['slots-0-start_0'] = '2030-02-14'
        form['slots-0-start_1'] = '11:00'
        form['slots-0-duration_0'] = 1
        form['slots-0-duration_1'] = 30
        form['slots-0-is_online'] = True

        self.admin_add_inline_form_entry(form, 'slots')

        form['slots-1-start_0'] = '2030-02-13'
        form['slots-1-start_1'] = '14:00'
        form['slots-1-duration_0'] = 2
        form['slots-1-duration_1'] = 0
        form['slots-1-is_online'] = True

        page = form.submit()
        self.assertContains(page, 'That will have these effects')
        page.forms[0].submit().follow()
        self.assertEqual(page.status, '200 OK', 'Slots added to the activity')
        activity = DateActivity.objects.get(title='Activity with multiple slots')
        self.assertEqual(activity.slots.count(), 2)

    def test_add_slot_participants(self):
        activity = DateActivityFactory.create(initiative=self.initiative, slot_selection='free')
        DateActivitySlotFactory.create_batch(2, activity=activity)
        participant = DateParticipantFactory.create(activity=activity)
        self.assertEqual(len(participant.slot_participants.all()), 0)

        url = reverse('admin:time_based_dateparticipant_change', args=(participant.pk,))

        page = self.app.get(url)
        form = page.forms['dateparticipant_form']

        form.fields['slot_participants-0-checked'][0].checked = True
        form.fields['slot_participants-1-checked'][0].checked = True
        form.fields['slot_participants-2-checked'][0].checked = True

        page = form.submit()
        page.forms['confirm'].submit().follow()

        self.assertEqual(len(participant.slot_participants.all()), 3)

    def test_add_participants(self):
        activity = DateActivityFactory.create(
            initiative=self.initiative,
            status='open'
        )
        DateParticipantFactory.create(activity=activity)
        url = reverse('admin:time_based_dateactivity_change', args=(activity.pk,))
        page = self.app.get(url)
        self.assertTrue(
            'Add another Participant' in
            page.text
        )


class DateParticipantAdminTestCase(BluebottleAdminTestCase):
    extra_environ = {}
    csrf_checks = False
    setup_auth = True

    def setUp(self):
        super().setUp()
        self.app.set_user(self.staff_member)
        self.supporter = BlueBottleUserFactory.create()
        self.participant = DateParticipantFactory.create(status='participant')
        slot = self.participant.activity.slots.first()
        SlotParticipantFactory.create(
            participant=self.participant,
            slot=slot
        )

    def test_adjusting_contribution(self):
        self.url = reverse('admin:time_based_dateparticipant_change', args=(self.participant.id,))
        page = self.app.get(self.url)
        self.assertEqual(page.status, '200 OK')
        form = page.forms[0]
        form['contributions-0-value_0'] = 0
        form['contributions-0-value_1'] = 0
        page = form.submit()
        self.assertEqual(page.status, '200 OK')
        self.assertTrue('This field is required.' in page.text)

    def test_document(self):
        self.participant.document = PrivateDocumentFactory.create()
        self.participant.save()

        self.url = reverse('admin:time_based_dateparticipant_change', args=(self.participant.id,))
        page = self.app.get(self.url)
        self.assertEqual(page.status, '200 OK')

        link = page.html.find("a", {'class': 'private-document-link'})
        self.assertTrue(
            link.attrs['href'].startswith(
                reverse('date-participant-document', args=(self.participant.pk, ))
            )
        )


class TestSkillAdmin(BluebottleAdminTestCase):

    def setUp(self):
        super(TestSkillAdmin, self).setUp()
        self.site = AdminSite()
        self.skill_admin = SkillAdmin(Skill, self.site)
        self.client.force_login(self.superuser)
        InitiativeFactory.create()

    def test_theme_admin_staf(self):
        url = reverse('admin:time_based_skill_changelist')
        response = self.app.get(url, user=self.staff_member)
        self.assertEqual(response.status, '200 OK')


class DateActivitySlotAdminTestCase(BluebottleAdminTestCase):
    extra_environ = {}
    csrf_checks = False
    setup_auth = True

    def setUp(self):
        super().setUp()
        self.activity1 = DateActivityFactory.create(
            slot_selection='free',
            capacity=None,
            slots=[]
        )
        DateActivitySlotFactory.create(
            activity=self.activity1,
            start=now() + timedelta(days=4),
            capacity=2
        )
        DateActivitySlotFactory.create(
            activity=self.activity1,
            start=now() + timedelta(days=4),
            capacity=3
        )
        DateActivitySlotFactory.create(
            activity=self.activity1,
            start=now() - timedelta(days=3),
            capacity=None
        )
        self.activity2 = DateActivityFactory.create(
            slot_selection='all',
            capacity=5,
            slots=[]
        )
        DateActivitySlotFactory.create(
            activity=self.activity2,
            start=now() + timedelta(days=5),
            capacity=None
        )
        DateActivitySlotFactory.create(
            activity=self.activity2,
            start=now() - timedelta(days=1),
            capacity=None
        )
        self.app.set_user(self.staff_member)

    def test_adjusting_contribution(self):
        self.url = reverse('admin:time_based_dateactivityslot_changelist')
        page = self.app.get(self.url)
        self.assertEqual(page.status, '200 OK')
        self.assertTrue('5 slots' in page.text)
        self.assertTrue('<td class="field-attendee_limit">3</td>' in page.text)
        self.assertTrue('<td class="field-attendee_limit">-</td>' in page.text)
        self.assertTrue('<td class="field-attendee_limit">5</td>' in page.text)

        self.assertTrue('<td class="field-required">Required</td>' in page.text)
        self.assertTrue('<td class="field-required">Optional</td>' in page.text)
        page = page.click('Upcoming')
        self.assertTrue('3 slots' in page.text)
        page = page.click('Required')
        self.assertTrue('1 slot' in page.text)


class DuplicateSlotAdminTestCase(BluebottleAdminTestCase):
    extra_environ = {}
    csrf_checks = False
    setup_auth = True

    def setUp(self):
        super().setUp()
        self.activity = DateActivityFactory.create(
            slots=[]
        )
        self.activity.initiative.states.submit()
        self.activity.initiative.states.approve(save=True)
        self.activity.refresh_from_db()
        self.slot = DateActivitySlotFactory.create(
            activity=self.activity,
            start=now() - datetime.timedelta(days=1)
        )
        self.activity.states.publish(save=True)
        self.url = reverse('admin:time_based_dateactivityslot_change', args=(self.slot.id,))
        self.app.set_user(self.staff_member)

    def test_duplicate_daily(self):
        page = self.app.get(self.url)
        self.assertEqual(page.status, '200 OK')
        page = page.click('Repeat this slot')
        h3 = page.html.find('h3')
        self.assertEqual(h3.text.strip(), 'Warning')
        form = page.forms[0]
        form["interval"] = "day"
        form["end"] = str((now() + datetime.timedelta(days=4)).date())
        page = form.submit()
        self.assertEqual(
            page.location,
            f'/en/admin/time_based/dateactivity/{self.activity.id}/change/#/tab/inline_0/'
        )
        page = page.follow()
        self.assertContains(page, '6 Results')
        self.assertEqual(self.activity.slots.count(), 6)
        self.assertEqual(
<<<<<<< HEAD
            [s.start.date() for s in self.activity.slots.all()],
            [datetime.date.today() + timedelta(days=offset) for offset in range(-1, 5)]
        )

    def test_duplicate_reopen(self):
        self.assertEqual(self.activity.status, 'expired')
        page = self.app.get(self.url)
        page = page.click('Repeat this slot')
        form = page.forms[0]
        form["interval"] = "day"
        form["end"] = str((now() + datetime.timedelta(days=4)).date())
        page = form.submit()
        self.assertEqual(
            page.location,
            f'/en/admin/time_based/dateactivity/{self.activity.id}/change/#/tab/inline_0/'
        )
        page = page.follow()
        self.assertContains(page, '6 Results')
        self.activity.refresh_from_db()
        self.assertEqual(self.activity.slots.count(), 6)
        self.assertEqual(self.activity.status, 'open')


class PeriodActivityAdminScenarioTestCase(BluebottleAdminTestCase):
    extra_environ = {}
    csrf_checks = False
    setup_auth = True

    def setUp(self):
        super().setUp()
        self.app.set_user(self.staff_member)
        self.owner = BlueBottleUserFactory.create()
        self.initiative = InitiativeFactory.create(owner=self.owner, status='approved')

    def test_add_team_participants(self):
        user = BlueBottleUserFactory.create()
        activity = PeriodActivityFactory.create(
            initiative=self.initiative,
            status='open',
            team_activity='teams'
        )
        PeriodParticipantFactory.create(
            user=BlueBottleUserFactory.create(),
            activity=activity
        )
        self.assertEqual(activity.contributors.count(), 1)
        url = reverse('admin:time_based_periodactivity_change', args=(activity.pk,))
        page = self.app.get(url)
        self.assertTrue(
            'Add another Participant' in
            page.text
        )
        form = page.forms[0]

        self.admin_add_inline_form_entry(form, 'contributors')
        form['contributors-1-user'] = user.id

        page = form.submit()
        self.assertContains(
            page,
            "Create a team for the contributor. Make the user the owner "
            "of the team, and allow him/her to invite other users",
        )
        page.forms[0].submit().follow()
        activity.refresh_from_db()
        self.assertEqual(activity.contributors.count(), 2)


class TeamAdminScenarioTestCase(BluebottleAdminTestCase):
    extra_environ = {}
    csrf_checks = False
    setup_auth = True

    def setUp(self):
        super().setUp()
        self.app.set_user(self.staff_member)
        self.owner = BlueBottleUserFactory.create()
        self.initiative = InitiativeFactory.create(owner=self.owner, status='approved')

    def test_add_team_participants(self):
        user1 = BlueBottleUserFactory.create()
        activity = PeriodActivityFactory.create(
            initiative=self.initiative,
            status='open',
            team_activity='teams'
        )
        captain = PeriodParticipantFactory.create(
            user=BlueBottleUserFactory.create(),
            activity=activity
        )
        self.assertEqual(activity.contributors.count(), 1)
        url = reverse('admin:activities_team_change', args=(captain.team.pk,))
        page = self.app.get(url)
        self.assertTrue(
            'Add another Participant' in
            page.text
        )
        form = page.forms[0]

        self.admin_add_inline_form_entry(form, 'members')
        form['members-1-user'] = user1.id

        page = form.submit()
        self.assertContains(
            page,
            "You have been added to a team for",
        )
        page.forms[0].submit().follow()
        activity.refresh_from_db()
        self.assertEqual(activity.contributors.count(), 2)
=======
            [str(s.start.date()) for s in self.activity.slots.all()],
            [
                '2022-05-15', '2022-05-16', '2022-05-17',
                '2022-05-18', '2022-05-19', '2022-05-20',
            ]
        )
>>>>>>> 75352ec1
<|MERGE_RESOLUTION|>--- conflicted
+++ resolved
@@ -290,7 +290,6 @@
         self.assertContains(page, '6 Results')
         self.assertEqual(self.activity.slots.count(), 6)
         self.assertEqual(
-<<<<<<< HEAD
             [s.start.date() for s in self.activity.slots.all()],
             [datetime.date.today() + timedelta(days=offset) for offset in range(-1, 5)]
         )
@@ -311,101 +310,4 @@
         self.assertContains(page, '6 Results')
         self.activity.refresh_from_db()
         self.assertEqual(self.activity.slots.count(), 6)
-        self.assertEqual(self.activity.status, 'open')
-
-
-class PeriodActivityAdminScenarioTestCase(BluebottleAdminTestCase):
-    extra_environ = {}
-    csrf_checks = False
-    setup_auth = True
-
-    def setUp(self):
-        super().setUp()
-        self.app.set_user(self.staff_member)
-        self.owner = BlueBottleUserFactory.create()
-        self.initiative = InitiativeFactory.create(owner=self.owner, status='approved')
-
-    def test_add_team_participants(self):
-        user = BlueBottleUserFactory.create()
-        activity = PeriodActivityFactory.create(
-            initiative=self.initiative,
-            status='open',
-            team_activity='teams'
-        )
-        PeriodParticipantFactory.create(
-            user=BlueBottleUserFactory.create(),
-            activity=activity
-        )
-        self.assertEqual(activity.contributors.count(), 1)
-        url = reverse('admin:time_based_periodactivity_change', args=(activity.pk,))
-        page = self.app.get(url)
-        self.assertTrue(
-            'Add another Participant' in
-            page.text
-        )
-        form = page.forms[0]
-
-        self.admin_add_inline_form_entry(form, 'contributors')
-        form['contributors-1-user'] = user.id
-
-        page = form.submit()
-        self.assertContains(
-            page,
-            "Create a team for the contributor. Make the user the owner "
-            "of the team, and allow him/her to invite other users",
-        )
-        page.forms[0].submit().follow()
-        activity.refresh_from_db()
-        self.assertEqual(activity.contributors.count(), 2)
-
-
-class TeamAdminScenarioTestCase(BluebottleAdminTestCase):
-    extra_environ = {}
-    csrf_checks = False
-    setup_auth = True
-
-    def setUp(self):
-        super().setUp()
-        self.app.set_user(self.staff_member)
-        self.owner = BlueBottleUserFactory.create()
-        self.initiative = InitiativeFactory.create(owner=self.owner, status='approved')
-
-    def test_add_team_participants(self):
-        user1 = BlueBottleUserFactory.create()
-        activity = PeriodActivityFactory.create(
-            initiative=self.initiative,
-            status='open',
-            team_activity='teams'
-        )
-        captain = PeriodParticipantFactory.create(
-            user=BlueBottleUserFactory.create(),
-            activity=activity
-        )
-        self.assertEqual(activity.contributors.count(), 1)
-        url = reverse('admin:activities_team_change', args=(captain.team.pk,))
-        page = self.app.get(url)
-        self.assertTrue(
-            'Add another Participant' in
-            page.text
-        )
-        form = page.forms[0]
-
-        self.admin_add_inline_form_entry(form, 'members')
-        form['members-1-user'] = user1.id
-
-        page = form.submit()
-        self.assertContains(
-            page,
-            "You have been added to a team for",
-        )
-        page.forms[0].submit().follow()
-        activity.refresh_from_db()
-        self.assertEqual(activity.contributors.count(), 2)
-=======
-            [str(s.start.date()) for s in self.activity.slots.all()],
-            [
-                '2022-05-15', '2022-05-16', '2022-05-17',
-                '2022-05-18', '2022-05-19', '2022-05-20',
-            ]
-        )
->>>>>>> 75352ec1
+        self.assertEqual(self.activity.status, 'open')