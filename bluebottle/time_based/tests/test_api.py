--- conflicted
+++ resolved
@@ -337,22 +337,6 @@
             len(self.response_data['relationships']['contributors']['data']),
             5
         )
-<<<<<<< HEAD
-=======
-        contributor_response = self.client.get(
-            data['relationships']['contributors']['links']['related'],
-            user=self.activity.owner
-        )
-        contributor_data = contributor_response.json()
-        self.assertEqual(contributor_response.status_code, status.HTTP_200_OK)
-        self.assertEqual(
-            len(contributor_data['data']), len(contributor_ids)
-        )
-        for contributor in contributor_data['data']:
-            self.assertTrue(
-                contributor['id'] in contributor_ids
-            )
->>>>>>> fade011a
 
     def test_get_non_anonymous(self):
         response = self.client.get(self.url)
@@ -1235,7 +1219,6 @@
 
         self.assertEqual(self.response.status_code, status.HTTP_200_OK)
 
-<<<<<<< HEAD
         self.assertEqual(len(self.response.json()['data']), 5)
 
         included_documents = self.included_by_type(self.response, 'private-documents')
@@ -1243,32 +1226,12 @@
 
         included_contributions = self.included_by_type(self.response, 'contributions/time-contributions')
         self.assertEqual(len(included_contributions), 5)
-=======
-        self.assertEqual(len(response.json()['data']), 10)
-
-        included_documents = [
-            resource for resource in response.json()['included']
-            if resource['type'] == 'private-documents'
-        ]
-        self.assertEqual(len(included_documents), 10)
-
-        included_contributions = [
-            resource for resource in response.json()['included']
-            if resource['type'] == 'contributions/time-contributions'
-        ]
-        self.assertEqual(len(included_contributions), 10)
->>>>>>> fade011a
 
     def test_get_anonymous(self):
         response = self.client.get(self.url)
 
         self.assertEqual(response.status_code, status.HTTP_200_OK)
-<<<<<<< HEAD
         self.assertEqual(len(response.json()['data']), 4)
-=======
-
-        self.assertEqual(len(response.json()['data']), 9)
->>>>>>> fade011a
 
         included_documents = self.included_by_type(response, 'private-documents')
         self.assertEqual(len(included_documents), 0)
