import json
from datetime import timedelta, date, datetime

from urllib.parse import urlparse, parse_qs


from django.contrib.gis.geos import Point
from django.urls import reverse
from django.utils.timezone import now, utc, get_current_timezone

import icalendar

from rest_framework import status

from bluebottle.time_based.tests.factories import (
    DateActivityFactory, PeriodActivityFactory,
    OnADateApplicationFactory, PeriodApplicationFactory
)
from bluebottle.initiatives.tests.factories import InitiativeFactory, InitiativePlatformSettingsFactory
from bluebottle.test.factory_models.accounts import BlueBottleUserFactory
from bluebottle.test.utils import BluebottleTestCase, JSONAPITestClient


class TimeBasedListAPIViewTestCase():
    def setUp(self):
        super().setUp()
        self.settings = InitiativePlatformSettingsFactory.create(
            activity_types=[self.factory._meta.model.__name__.lower()]
        )

        self.client = JSONAPITestClient()
        self.url = reverse('{}-list'.format(self.type))
        self.user = BlueBottleUserFactory()
        self.initiative = InitiativeFactory(owner=self.user)
        self.initiative.states.submit(save=True)

        self.data = {
            'data': {
                'type': 'activities/time-based/{}s'.format(self.type),
                'attributes': {
                    'title': 'Beach clean-up Katwijk',
                    'review': False,
                    'is-online': True,
                    'registration-deadline': str(date.today() + timedelta(days=14)),
                    'capacity': 10,
                    'description': 'We will clean up the beach south of Katwijk'
                },
                'relationships': {
                    'initiative': {
                        'data': {
                            'type': 'initiatives', 'id': self.initiative.id
                        },
                    },
                }
            }
        }

    def test_create_complete(self):
        response = self.client.post(self.url, json.dumps(self.data), user=self.user)

        self.assertEqual(response.status_code, status.HTTP_201_CREATED)

        data = response.json()['data']

        self.assertEqual(data['attributes']['status'], 'draft')
        self.assertEqual(data['attributes']['title'], self.data['data']['attributes']['title'])
        self.assertEqual(
            {
                transition['name'] for transition in
                data['meta']['transitions']
            },
            {'submit', 'delete'}
        )
        self.assertEqual(
            data['meta']['permissions']['GET'],
            True
        )

        self.assertEqual(
            data['meta']['permissions']['PUT'],
            True
        )

        self.assertEqual(
            data['meta']['permissions']['PATCH'],
            True
        )

    def test_create_duplicate_title(self):
        DateActivityFactory.create(
            title=self.data['data']['attributes']['title']
        )

        # Add an activity with the same title should NOT return an error
        response = self.client.post(self.url, json.dumps(self.data), user=self.user)
        self.assertEqual(response.status_code, status.HTTP_201_CREATED)

    def test_create_disabled(self):
        self.settings.activity_types = ('funding', )
        self.settings.save()

        response = self.client.post(self.url, json.dumps(self.data), user=self.user)
        self.assertEqual(response.status_code, status.HTTP_403_FORBIDDEN)

    def test_create_no_title(self):
        del self.data['data']['attributes']['title']
        response = self.client.post(self.url, json.dumps(self.data), user=self.user)
        self.assertEqual(response.status_code, status.HTTP_201_CREATED)

        self.assertTrue(
            '/data/attributes/title' in (
                error['source']['pointer'] for error in response.json()['data']['meta']['required']
            )
        )

    def test_create_no_location(self):
        self.data['data']['attributes']['is-online'] = False

        response = self.client.post(self.url, json.dumps(self.data), user=self.user)
        self.assertEqual(response.status_code, status.HTTP_201_CREATED)
        self.assertTrue(
            '/data/attributes/location' not in (
                error['source']['pointer'] for error in response.json()['data']['meta']['errors']
            )
        )

        response = self.client.post(self.url, json.dumps(self.data), user=self.user)
        self.assertEqual(response.status_code, status.HTTP_201_CREATED)

        self.assertTrue(
            '/data/attributes/location' in (
                error['source']['pointer'] for error in response.json()['data']['meta']['required']
            )
        )

    def test_create_as_activity_manager(self):
        activity_manager = BlueBottleUserFactory.create()
        self.initiative.activity_manager = activity_manager
        self.initiative.save()

        response = self.client.post(self.url, json.dumps(self.data), user=activity_manager)
        self.assertEqual(response.status_code, status.HTTP_201_CREATED)

    def test_create_not_initiator(self):
        another_user = BlueBottleUserFactory.create()
        response = self.client.post(self.url, json.dumps(self.data), user=another_user)
        self.assertEqual(response.status_code, status.HTTP_403_FORBIDDEN)


class DateListAPIViewTestCase(TimeBasedListAPIViewTestCase, BluebottleTestCase):
    type = 'date'
    factory = DateActivityFactory
    application_factory = OnADateApplicationFactory

    def setUp(self):
        super().setUp()

        self.data['data']['attributes'].update({
            'start': str(now() + timedelta(days=21)),
            'duration': '4:00:00',
        })


class PeriodListAPIViewTestCase(TimeBasedListAPIViewTestCase, BluebottleTestCase):
    type = 'period'
    factory = PeriodActivityFactory
    application_factory = PeriodApplicationFactory

    def setUp(self):
        super().setUp()

        self.data['data']['attributes'].update({
            'deadline': str(date.today() + timedelta(days=21)),
            'duration': '4:00:00',
            'duration_period': 'overall',
        })


class TimeBasedDetailAPIViewTestCase():
    def setUp(self):
        super().setUp()
        self.settings = InitiativePlatformSettingsFactory.create(
            activity_types=[self.factory._meta.model.__name__.lower()]
        )

        self.client = JSONAPITestClient()
        self.user = BlueBottleUserFactory()
        self.activity = self.factory.create()

        self.url = reverse('{}-detail'.format(self.type), args=(self.activity.pk, ))

        self.data = {
            'data': {
                'type': 'activities/time-based/{}s'.format(self.type),
                'id': str(self.activity.pk),
                'attributes': {
                    'title': 'Beach clean-up Katwijk',
                    'review': False,
                    'is-online': True,
                    'registration-deadline': str(date.today() + timedelta(days=14)),
                    'capacity': 10,
                    'description': 'We will clean up the beach south of Katwijk'
                },
                'relationships': {
                    'initiative': {
                        'data': {
                            'type': 'initiatives', 'id': self.activity.initiative.id
                        },
                    },
                }
            }
        }

    def test_get_owner(self):
        response = self.client.get(self.url, user=self.activity.owner)

        self.assertEqual(response.status_code, status.HTTP_200_OK)
        data = response.json()['data']
        self.assertEqual(data['attributes']['title'], self.activity.title)

        self.assertEqual(
            data['meta']['permissions']['GET'],
            True
        )

        self.assertEqual(
            data['meta']['permissions']['PUT'],
            True
        )

        self.assertEqual(
            data['meta']['permissions']['PATCH'],
            True
        )
        self.assertTrue(
            {'name': 'delete', 'target': 'deleted', 'available': True}
            in data['meta']['transitions']
        )

    def test_get_open(self):
        self.activity.initiative.states.submit(save=True)
        self.activity.initiative.states.approve(save=True)

        response = self.client.get(self.url, user=self.activity.owner)

        self.assertEqual(response.status_code, status.HTTP_200_OK)
        self.data = response.json()['data']
        self.assertTrue(
            {'name': 'cancel', 'target': 'cancelled', 'available': True}
            in self.data['meta']['transitions']
        )

    def test_get_contributions(self):
        applications = self.application_factory.create_batch(4, activity=self.activity)
        applications.append(
            self.application_factory.create(activity=self.activity, user=self.activity.owner)
        )
        response = self.client.get(self.url, user=self.activity.owner)

        data = response.json()['data']
        self.assertEqual(response.status_code, status.HTTP_200_OK)

        self.assertEqual(
            len(data['relationships']['contributions']['data']),
            5
        )
        contribution_response = self.client.get(
            data['relationships']['contributions']['links']['related'],
            user=self.activity.owner
        )
        contribution_data = contribution_response.json()
        self.assertEqual(contribution_response.status_code, status.HTTP_200_OK)
        self.assertEqual(
            contribution_data['meta']['pagination']['count'], len(applications)
        )
        contribution_ids = [str(application.id) for application in applications]
        for contribution in contribution_data['data']:

            self.assertTrue(
                contribution['id'] in contribution_ids
            )

    def test_get_non_anonymous(self):
        response = self.client.get(self.url)

        data = response.json()['data']
        self.assertEqual(response.status_code, status.HTTP_200_OK)
        self.assertEqual(data['attributes']['title'], self.activity.title)

        self.assertEqual(
            data['meta']['permissions']['GET'],
            True
        )

        self.assertEqual(
            data['meta']['permissions']['PUT'],
            False
        )

        self.assertEqual(
            data['meta']['permissions']['PATCH'],
            False
        )

    def test_update_owner(self):
        response = self.client.put(self.url, json.dumps(self.data), user=self.activity.owner)

        self.assertEqual(response.status_code, status.HTTP_200_OK)
        self.assertEqual(
            response.json()['data']['attributes']['title'],
            self.data['data']['attributes']['title']
        )

    def test_update_unauthenticated(self):
        response = self.client.put(self.url, json.dumps(self.data))

        self.assertEqual(response.status_code, status.HTTP_401_UNAUTHORIZED)

    def test_update_wrong_user(self):
        response = self.client.put(
            self.url, json.dumps(self.data), user=BlueBottleUserFactory.create()
        )

        self.assertEqual(response.status_code, status.HTTP_403_FORBIDDEN)

    def test_delete_owner(self):
        response = self.client.delete(self.url, user=self.activity.owner)

        self.assertEqual(response.status_code, status.HTTP_204_NO_CONTENT)

    def test_delete_unauthenticated(self):
        response = self.client.delete(self.url)

        self.assertEqual(response.status_code, status.HTTP_401_UNAUTHORIZED)

    def test_delete_wrong_user(self):
        response = self.client.delete(
            self.url, user=BlueBottleUserFactory.create()
        )

        self.assertEqual(response.status_code, status.HTTP_403_FORBIDDEN)

    def test_delete_submitted(self):
        self.activity.initiative.states.submit(save=True)
        response = self.client.delete(
            self.url, user=self.activity.owner
        )

        self.assertEqual(response.status_code, status.HTTP_403_FORBIDDEN)

    def test_update_cancelled(self):
        self.activity.initiative.states.submit(save=True)
        self.activity.initiative.states.approve(save=True)

        self.activity.refresh_from_db()
        self.activity.states.cancel(save=True)

        response = self.client.put(self.url, json.dumps(self.data), user=self.activity.owner)

        self.assertEqual(response.status_code, status.HTTP_403_FORBIDDEN)

    def test_update_deleted(self):
        self.activity.states.delete(save=True)
        response = self.client.put(self.url, json.dumps(self.data), user=self.activity.owner)

        self.assertEqual(response.status_code, status.HTTP_403_FORBIDDEN)

    def test_update_rejected(self):
        self.activity.states.reject(save=True)
        response = self.client.put(self.url, json.dumps(self.data), user=self.activity.owner)

        self.assertEqual(response.status_code, status.HTTP_403_FORBIDDEN)


class DateDetailAPIViewTestCase(TimeBasedDetailAPIViewTestCase, BluebottleTestCase):
    type = 'date'
    factory = DateActivityFactory
    application_factory = OnADateApplicationFactory

    def setUp(self):
        super().setUp()

        self.data['data']['attributes'].update({
            'start': str(now() + timedelta(days=21)),
            'duration': '4:00',
        })

    def test_get_utc_offset(self):
        self.activity.location.position = Point(4.8888, 52.399)
        self.activity.location.save()

        self.activity.start = get_current_timezone().localize(
            datetime(2025, 2, 23, 10, 00)
        )
        self.activity.save()

        response = self.client.get(self.url)
        self.assertEqual(
            response.json()['data']['attributes']['utc-offset'], 60.0
        )

    def test_get_utc_offset_summertime(self):
        self.activity.location.position = Point(4.8888, 52.399)
        self.activity.location.save()

        self.activity.start = get_current_timezone().localize(
            datetime(2025, 7, 23, 10, 00)
        )
        self.activity.save()

        response = self.client.get(self.url)
        self.assertEqual(
            response.json()['data']['attributes']['utc-offset'], 120.0
        )

    def test_get_utc_offset_new_york(self):
        self.activity.location.position = Point(-74.259, 40.697)
        self.activity.location.save()

        self.activity.start = get_current_timezone().localize(
            datetime(2025, 7, 23, 10, 00)
        )
        self.activity.save()

        response = self.client.get(self.url)
        self.assertEqual(
            response.json()['data']['attributes']['utc-offset'], -240.0
        )

    def test_get_calendar_links(self):
        response = self.client.get(self.url, user=self.activity.owner)

        links = response.json()['data']['attributes']['links']
        google_link = urlparse(links['google'])
        google_query = parse_qs(google_link.query)

        self.assertEqual(google_link.netloc, 'calendar.google.com')
        self.assertEqual(google_link.path, '/calendar/render')

        self.assertEqual(google_query['action'][0], 'TEMPLATE')
        self.assertEqual(google_query['location'][0], self.activity.location.formatted_address)
        self.assertEqual(google_query['text'][0], self.activity.title)
        self.assertEqual(google_query['uid'][0], 'test-dateactivity-{}'.format(self.activity.pk))

        details = (
            u"{}\n"
            u"http://testserver/en/initiatives/activities/details/"
            u"dateactivity/{}/{}"
        ).format(
            self.activity.description, self.activity.pk, self.activity.slug
        )

        self.assertEqual(google_query['details'][0], details)
        self.assertEqual(
            google_query['dates'][0],
            u'{}/{}'.format(
                self.activity.start.astimezone(utc).strftime('%Y%m%dT%H%M%SZ'),
                (self.activity.start + self.activity.duration).astimezone(utc).strftime('%Y%m%dT%H%M%SZ')
            )
        )

        outlook_link = urlparse(links['outlook'])
        outlook_query = parse_qs(outlook_link.query)

        self.assertEqual(outlook_link.netloc, 'outlook.live.com')
        self.assertEqual(outlook_link.path, '/owa/')

        self.assertEqual(outlook_query['rru'][0], 'addevent')
        self.assertEqual(outlook_query['path'][0], u'/calendar/action/compose&rru=addevent')
        self.assertEqual(outlook_query['location'][0], self.activity.location.formatted_address)
        self.assertEqual(outlook_query['subject'][0], self.activity.title)
        self.assertEqual(outlook_query['body'][0], details)
        self.assertEqual(
            outlook_query['startdt'][0],
            self.activity.start.astimezone(utc).strftime('%Y-%m-%dT%H:%M:%S')
        )
        self.assertEqual(
            outlook_query['enddt'][0],
            (self.activity.start + self.activity.duration).astimezone(utc).strftime('%Y-%m-%dT%H:%M:%S')
        )

        self.assertTrue(
            links['ical'].startswith(reverse('date-ical', args=(self.activity.pk, )))
        )


class PeriodDetailAPIViewTestCase(TimeBasedDetailAPIViewTestCase, BluebottleTestCase):
    type = 'period'
    factory = PeriodActivityFactory
    application_factory = PeriodApplicationFactory

    def setUp(self):
        super().setUp()

        self.data['data']['attributes'].update({
            'deadline': str(date.today() + timedelta(days=21)),
        })

    def test_get_open(self):
        super().test_get_open()

<<<<<<< HEAD
        self.assertTrue(
            {'name': 'succeed_manually', 'target': 'succeeded', 'available': True}
            in self.data['meta']['transitions']
        )


=======
>>>>>>> 3bcbd5b2
class TimeBasedTransitionAPIViewTestCase():
    def setUp(self):
        super().setUp()
        self.client = JSONAPITestClient()
        self.user = BlueBottleUserFactory()
        self.activity = self.factory.create()

        self.url = reverse('{}-transition-list'.format(self.type))
        self.data = {
            'data': {
                'type': 'activities/time-based/{}-transitions'.format(self.type),
                'attributes': {},
                'relationships': {
                    'resource': {
                        'data': {
                            'type': 'activities/time-based/{}s'.format(self.type),
                            'id': self.activity.pk
                        }
                    }
                }
            }
        }

    def test_delete_by_owner(self):
        # Owner can delete the event
        self.data['data']['attributes']['transition'] = 'delete'

        response = self.client.post(
            self.url,
            json.dumps(self.data),
            user=self.activity.owner
        )

        self.assertEqual(response.status_code, status.HTTP_201_CREATED)
        data = json.loads(response.content)

        self.assertEqual(
            data['included'][0]['type'],
            'activities/time-based/{}'.format(self.type)
        )
        self.assertEqual(data['included'][0]['attributes']['status'], 'deleted')

    def test_delete_by_other_user(self):
        self.data['data']['attributes']['transition'] = 'delete'

        response = self.client.post(
            self.url,
            json.dumps(self.data),
            user=BlueBottleUserFactory.create()
        )
        self.assertEqual(response.status_code, status.HTTP_400_BAD_REQUEST)
        data = json.loads(response.content)
        self.assertEqual(data['errors'][0], "Transition is not available")

    def test_reject(self):
        self.data['data']['attributes']['transition'] = 'reject'
        response = self.client.post(
            self.url,
            json.dumps(self.data),
            user=self.activity.owner
        )

        self.assertEqual(response.status_code, status.HTTP_400_BAD_REQUEST)
        data = json.loads(response.content)
        self.assertEqual(data['errors'][0], "Transition is not available")

    def test_approve(self):
        self.data['data']['attributes']['transition'] = 'approve'
        response = self.client.post(
            self.url,
            json.dumps(self.data),
            user=self.activity.owner
        )

        self.assertEqual(response.status_code, status.HTTP_400_BAD_REQUEST)
        data = json.loads(response.content)
        self.assertEqual(data['errors'][0], "Transition is not available")


class OnADatteTransitionAPIViewTestCase(TimeBasedTransitionAPIViewTestCase, BluebottleTestCase):
    type = 'date'
    factory = DateActivityFactory
    application_factory = OnADateApplicationFactory


class PeriodTransitionAPIViewTestCase(TimeBasedTransitionAPIViewTestCase, BluebottleTestCase):
    type = 'period'
    factory = PeriodActivityFactory
    application_factory = PeriodApplicationFactory


class ApplicationListViewTestCase():
    def setUp(self):
        super().setUp()
        self.client = JSONAPITestClient()
        self.user = BlueBottleUserFactory()
        self.activity = self.factory.create()

        self.url = reverse(self.url_name)

        self.private_document_url = reverse('private-document-list')
        self.png_document_path = './bluebottle/files/tests/files/test-image.png'

        self.data = {
            'data': {
                'type': self.application_type,
                'attributes': {
                    'motiviation': 'I am great',
                },
                'relationships': {
                    'activity': {
                        'data': {
                            'type': 'activities/time-based/{}s'.format(self.type),
                            'id': self.activity.pk
                        }
                    }
                }
            }
        }

    def test_create(self):
        response = self.client.post(self.url, json.dumps(self.data), user=self.user)

        self.assertEqual(response.status_code, status.HTTP_201_CREATED)

        data = response.json()['data']
        self.assertEqual(
            data['relationships']['user']['data']['id'],
            str(self.user.pk)
        )

        self.assertEqual(
            data['meta']['permissions']['GET'],
            True
        )

        self.assertEqual(
            data['meta']['permissions']['PUT'],
            True
        )

        self.assertEqual(
            data['meta']['permissions']['PATCH'],
            True
        )

    def test_create_with_document(self):
        with open(self.png_document_path, 'rb') as test_file:
            document_response = self.client.post(
                self.private_document_url,
                test_file.read(),
                content_type="image/png",
                HTTP_CONTENT_DISPOSITION='attachment; filename="test.rtf"',
                user=self.user
            )

            self.assertEqual(document_response.status_code, 201)
            document_data = json.loads(document_response.content)

        self.data['data']['relationships']['document'] = {
            'data': {
                'type': 'private-documents',
                'id': document_data['data']['id']
            }
        }

        response = self.client.post(self.url, json.dumps(self.data), user=self.user)

        data = response.json()['data']
        self.assertEqual(
            data['relationships']['document']['data']['id'],
            document_data['data']['id']
        )

    def test_create_duplicate(self):
        self.client.post(self.url, json.dumps(self.data), user=self.user)
        response = self.client.post(self.url, json.dumps(self.data), user=self.user)

        self.assertEqual(response.status_code, status.HTTP_400_BAD_REQUEST)
        self.assertEqual(
            response.json()['errors'][0]['detail'],
            'The fields activity, user must make a unique set.'
        )

    def test_create_anonymous(self):
        response = self.client.post(self.url, json.dumps(self.data))

        self.assertEqual(response.status_code, status.HTTP_401_UNAUTHORIZED)


class DateApplicationListAPIViewTestCase(ApplicationListViewTestCase, BluebottleTestCase):
    type = 'date'
    factory = DateActivityFactory
    application_factory = OnADateApplicationFactory

    url_name = 'on-a-date-application-list'
<<<<<<< HEAD
    application_type = 'contributions/time-based/on-a-date-applications'
=======
    application_type = 'contributions/time-based/date-applications'
>>>>>>> 3bcbd5b2


class PeriodApplicationListAPIViewTestCase(ApplicationListViewTestCase, BluebottleTestCase):
    type = 'period'
    factory = PeriodActivityFactory
    application_factory = PeriodApplicationFactory

    url_name = 'period-application-list'
    application_type = 'contributions/time-based/period-applications'


class ApplicationDetailViewTestCase():
    def setUp(self):
        super().setUp()
        self.client = JSONAPITestClient()
        self.user = BlueBottleUserFactory()
        self.activity = self.factory.create()
        self.application = self.application_factory(
            activity=self.activity,
            motivation='My motivation'
        )

        self.url = reverse(self.url_name, args=(self.application.pk, ))

        self.private_document_url = reverse('private-document-list')
        self.png_document_path = './bluebottle/files/tests/files/test-image.png'

        self.data = {
            'data': {
                'type': self.application_type,
                'id': self.application.pk,
                'attributes': {'motivation': 'Let\'s go!!!'},
            }
        }

    def test_get_user(self):
        response = self.client.get(self.url, user=self.application.user)

        self.assertEqual(response.status_code, status.HTTP_200_OK)

        data = response.json()['data']

        self.assertEqual(
            data['attributes']['motivation'],
            self.application.motivation
        )

        self.assertEqual(
            data['relationships']['user']['data']['id'],
            str(self.application.user.pk)
        )

        self.assertEqual(
            data['meta']['permissions']['GET'],
            True
        )

        self.assertEqual(
            data['meta']['permissions']['PUT'],
            True
        )

        self.assertEqual(
            data['meta']['permissions']['PATCH'],
            True
        )
        self.assertTrue(
            {'name': 'withdraw', 'target': 'withdrawn', 'available': True}
            in data['meta']['transitions']
        )

    def test_get_owner(self):
        response = self.client.get(self.url, user=self.activity.owner)

        self.assertEqual(response.status_code, status.HTTP_200_OK)

        self.data = response.json()['data']

        self.assertEqual(
            self.data['attributes']['motivation'],
            self.application.motivation
        )

        self.assertFalse(
            {'name': 'withdraw', 'target': 'withdrawn', 'available': True}
            in self.data['meta']['transitions']
        )

        self.assertTrue(
            {'name': 'reject', 'target': 'rejected', 'available': True}
            in self.data['meta']['transitions']
        )

    def test_get_activity_manager(self):
        response = self.client.get(self.url, user=self.activity.initiative.activity_manager)

        self.assertEqual(response.status_code, status.HTTP_200_OK)

        data = response.json()['data']

        self.assertEqual(
            data['attributes']['motivation'],
            self.application.motivation
        )

    def test_get_other_user(self):
        response = self.client.get(self.url, user=self.user)

        self.assertEqual(response.status_code, status.HTTP_200_OK)

        data = response.json()['data']

        self.assertIsNone(
            data['attributes']['motivation']
        )

    def test_patch_user(self):
        response = self.client.patch(self.url, json.dumps(self.data), user=self.application.user)

        self.assertEqual(response.status_code, status.HTTP_200_OK)

        data = response.json()['data']

        self.assertEqual(
            data['attributes']['motivation'],
            self.data['data']['attributes']['motivation']
        )

    def test_patch_document(self):
        with open(self.png_document_path, 'rb') as test_file:
            document_response = self.client.post(
                self.private_document_url,
                test_file.read(),
                content_type="image/png",
                HTTP_CONTENT_DISPOSITION='attachment; filename="test.rtf"',
                user=self.user
            )

            self.assertEqual(document_response.status_code, 201)
            document_data = json.loads(document_response.content)

        self.data['data']['relationships'] = {
            'document': {
                'data': {
                    'type': 'private-documents',
                    'id': document_data['data']['id']
                }
            }
        }

        response = self.client.patch(self.url, json.dumps(self.data), user=self.application.user)

        self.assertEqual(response.status_code, status.HTTP_200_OK)

        data = response.json()['data']

        self.assertEqual(
            data['relationships']['document']['data']['id'],
            document_data['data']['id']
        )

    def test_patch_other_user(self):
        response = self.client.patch(self.url, json.dumps(self.data), user=self.user)

        self.assertEqual(response.status_code, status.HTTP_403_FORBIDDEN)

    def test_patch_anonymous(self):
        response = self.client.patch(self.url, json.dumps(self.data))

        self.assertEqual(response.status_code, status.HTTP_401_UNAUTHORIZED)


class DateApplicationDetailAPIViewTestCase(ApplicationDetailViewTestCase, BluebottleTestCase):
    type = 'date'
    factory = DateActivityFactory
    application_factory = OnADateApplicationFactory
    url_name = 'on-a-date-application-detail'
<<<<<<< HEAD
    application_type = 'contributions/time-based/on-a-date-applications'


class PeriodApplicationDetailAPIViewTestCase(ApplicationDetailViewTestCase, BluebottleTestCase):
    type = 'period'
    factory = PeriodActivityFactory
    application_factory = PeriodApplicationFactory
    url_name = 'period-application-detail'
    application_type = 'contributions/time-based/period-applications'
=======
    application_type = 'contributions/time-based/date-applications'
>>>>>>> 3bcbd5b2

    def test_get_owner(self):
        super().test_get_owner()

<<<<<<< HEAD
        self.assertTrue(
            {'name': 'stop', 'target': 'stopped', 'available': True}
            in self.data['meta']['transitions']
        )
=======
class PeriodApplicationDetailAPIViewTestCase(ApplicationDetailViewTestCase, BluebottleTestCase):
    type = 'period'
    factory = PeriodActivityFactory
    application_factory = PeriodApplicationFactory
    url_name = 'period-application-detail'
    application_type = 'contributions/time-based/period-applications'
>>>>>>> 3bcbd5b2


class ApplicationTransitionAPIViewTestCase():
    def setUp(self):
        super().setUp()
        self.client = JSONAPITestClient()
        self.user = BlueBottleUserFactory()
        self.activity = self.factory.create()
        self.application = self.application_factory.create(
            activity=self.activity
        )

        self.url = reverse(self.url_name)
        self.data = {
            'data': {
                'type': '{}-transitions'.format(self.application_type),
                'attributes': {},
                'relationships': {
                    'resource': {
                        'data': {
                            'type': '{}s'.format(self.application_type),
                            'id': self.application.pk
                        }
                    }
                }
            }
        }

    def test_withdraw_by_user(self):
        # Owner can delete the event
        self.data['data']['attributes']['transition'] = 'withdraw'

        response = self.client.post(
            self.url,
            json.dumps(self.data),
            user=self.application.user
        )

        self.assertEqual(response.status_code, status.HTTP_201_CREATED)
        data = json.loads(response.content)

        self.assertEqual(
            data['included'][0]['type'],
            'activities/time-based/{}'.format(self.type)
        )
        self.assertEqual(data['included'][1]['attributes']['status'], 'withdrawn')

    def test_withdraw_by_other_user(self):
        # Owner can delete the event
        self.data['data']['attributes']['transition'] = 'withdraw'

        response = self.client.post(
            self.url,
            json.dumps(self.data),
            user=self.user
        )
        self.assertEqual(response.status_code, status.HTTP_400_BAD_REQUEST)

    def test_reject_by_activity_owner(self):
        # Owner can delete the event
        self.data['data']['attributes']['transition'] = 'reject'

        response = self.client.post(
            self.url,
            json.dumps(self.data),
            user=self.activity.owner
        )
        self.assertEqual(response.status_code, status.HTTP_201_CREATED)
        data = json.loads(response.content)

        self.assertEqual(
            data['included'][0]['type'],
            'activities/time-based/{}'.format(self.type)
        )
        self.assertEqual(data['included'][1]['attributes']['status'], 'rejected')

    def test_reject_by_user(self):
        # Owner can delete the event
        self.data['data']['attributes']['transition'] = 'reject'

        response = self.client.post(
            self.url,
            json.dumps(self.data),
            user=self.application.user
        )
        self.assertEqual(response.status_code, status.HTTP_400_BAD_REQUEST)


class OnADateApplicationTransitionAPIViewTestCase(ApplicationTransitionAPIViewTestCase, BluebottleTestCase):
    type = 'date'
    url_name = 'on-a-date-application-transition-list'
<<<<<<< HEAD
    application_type = 'contributions/time-based/on-a-date-application'
=======
    application_type = 'contributions/time-based/date-application'
>>>>>>> 3bcbd5b2
    factory = DateActivityFactory
    application_factory = OnADateApplicationFactory


class PeriodApplicationTransitionAPIViewTestCase(ApplicationTransitionAPIViewTestCase, BluebottleTestCase):
    type = 'period'
    application_type = 'contributions/time-based/period-application'
    url_name = 'period-application-transition-list'

    factory = PeriodActivityFactory
    application_factory = PeriodApplicationFactory


class DateIcalTestCase(BluebottleTestCase):
    def setUp(self):
        super().setUp()

        self.activity = DateActivityFactory.create(title='Pollute Katwijk Beach')

        self.activity_url = reverse('date-detail', args=(self.activity.pk,))
        response = self.client.get(self.activity_url)

        self.signed_url = response.json()['data']['attributes']['links']['ical']
        self.unsigned_url = reverse('date-ical', args=(self.activity.pk,))

    def test_get(self):
        response = self.client.get(self.signed_url)
        self.assertEqual(response.status_code, status.HTTP_200_OK)

        self.assertEqual(response.get('content-type'), 'text/calendar')
        self.assertEqual(
            response.get('content-disposition'),
            'attachment; filename="{}.ics"'.format(self.activity.slug)
        )

        calendar = icalendar.Calendar.from_ical(response.content)

        for ical_event in calendar.walk('vevent'):
            self.assertAlmostEqual(
                ical_event['dtstart'].dt,
                self.activity.start,
                delta=timedelta(seconds=10)
            )
            self.assertAlmostEqual(
                ical_event['dtend'].dt,
                self.activity.start + self.activity.duration,
                delta=timedelta(seconds=10)
            )

            self.assertEqual(ical_event['dtstart'].dt.tzinfo, utc)
            self.assertEqual(ical_event['dtend'].dt.tzinfo, utc)

            self.assertEqual(str(ical_event['summary']), self.activity.title)
            self.assertEqual(
                str(ical_event['description']),
                '{}\n{}'.format(self.activity.description, self.activity.get_absolute_url())
            )
            self.assertEqual(ical_event['url'], self.activity.get_absolute_url())
            self.assertEqual(ical_event['organizer'], 'MAILTO:{}'.format(self.activity.owner.email))

    def test_get_no_signature(self):
        response = self.client.get(self.unsigned_url)
        self.assertEqual(response.status_code, status.HTTP_404_NOT_FOUND)

    def test_get_wrong_signature(self):
        response = self.client.get('{}?signature=ewiorjewoijical_url'.format(self.unsigned_url))
        self.assertEqual(response.status_code, status.HTTP_404_NOT_FOUND)<|MERGE_RESOLUTION|>--- conflicted
+++ resolved
@@ -499,15 +499,12 @@
     def test_get_open(self):
         super().test_get_open()
 
-<<<<<<< HEAD
         self.assertTrue(
             {'name': 'succeed_manually', 'target': 'succeeded', 'available': True}
             in self.data['meta']['transitions']
         )
 
 
-=======
->>>>>>> 3bcbd5b2
 class TimeBasedTransitionAPIViewTestCase():
     def setUp(self):
         super().setUp()
@@ -704,11 +701,7 @@
     application_factory = OnADateApplicationFactory
 
     url_name = 'on-a-date-application-list'
-<<<<<<< HEAD
-    application_type = 'contributions/time-based/on-a-date-applications'
-=======
     application_type = 'contributions/time-based/date-applications'
->>>>>>> 3bcbd5b2
 
 
 class PeriodApplicationListAPIViewTestCase(ApplicationListViewTestCase, BluebottleTestCase):
@@ -886,7 +879,6 @@
     factory = DateActivityFactory
     application_factory = OnADateApplicationFactory
     url_name = 'on-a-date-application-detail'
-<<<<<<< HEAD
     application_type = 'contributions/time-based/on-a-date-applications'
 
 
@@ -896,26 +888,14 @@
     application_factory = PeriodApplicationFactory
     url_name = 'period-application-detail'
     application_type = 'contributions/time-based/period-applications'
-=======
-    application_type = 'contributions/time-based/date-applications'
->>>>>>> 3bcbd5b2
 
     def test_get_owner(self):
         super().test_get_owner()
 
-<<<<<<< HEAD
         self.assertTrue(
             {'name': 'stop', 'target': 'stopped', 'available': True}
             in self.data['meta']['transitions']
         )
-=======
-class PeriodApplicationDetailAPIViewTestCase(ApplicationDetailViewTestCase, BluebottleTestCase):
-    type = 'period'
-    factory = PeriodActivityFactory
-    application_factory = PeriodApplicationFactory
-    url_name = 'period-application-detail'
-    application_type = 'contributions/time-based/period-applications'
->>>>>>> 3bcbd5b2
 
 
 class ApplicationTransitionAPIViewTestCase():
@@ -1007,11 +987,7 @@
 class OnADateApplicationTransitionAPIViewTestCase(ApplicationTransitionAPIViewTestCase, BluebottleTestCase):
     type = 'date'
     url_name = 'on-a-date-application-transition-list'
-<<<<<<< HEAD
-    application_type = 'contributions/time-based/on-a-date-application'
-=======
     application_type = 'contributions/time-based/date-application'
->>>>>>> 3bcbd5b2
     factory = DateActivityFactory
     application_factory = OnADateApplicationFactory
 
