--- conflicted
+++ resolved
@@ -250,16 +250,11 @@
             in self.data['meta']['transitions']
         )
 
-<<<<<<< HEAD
-    def test_get_contributions(self):
-        applications = self.application_factory.create_batch(4, activity=self.activity)
-        applications.append(
-            self.application_factory.create(activity=self.activity, user=self.activity.owner)
-        )
-=======
     def test_get_contributors(self):
-        self.participant_factory.create_batch(5, activity=self.activity)
->>>>>>> b53ad681
+        participants = self.participant_factory.create_batch(4, activity=self.activity)
+        participants.append(
+            self.participant_factory.create(activity=self.activity, user=self.activity.owner)
+        )
         response = self.client.get(self.url, user=self.activity.owner)
 
         data = response.json()['data']
@@ -276,19 +271,13 @@
         contribution_data = contribution_response.json()
         self.assertEqual(contribution_response.status_code, status.HTTP_200_OK)
         self.assertEqual(
-            contribution_data['meta']['pagination']['count'], len(applications)
-        )
-        contribution_ids = [str(application.id) for application in applications]
+            contribution_data['meta']['pagination']['count'], len(participants)
+        )
+        contribution_ids = [str(application.id) for application in participants]
         for contribution in contribution_data['data']:
 
-<<<<<<< HEAD
             self.assertTrue(
                 contribution['id'] in contribution_ids
-=======
-        for contributor in data['relationships']['contributors']['data']:
-            self.assertTrue(
-                contributor in included_resources
->>>>>>> b53ad681
             )
 
     def test_get_non_anonymous(self):
@@ -791,13 +780,8 @@
         self.data = response.json()['data']
 
         self.assertEqual(
-<<<<<<< HEAD
             self.data['attributes']['motivation'],
-            self.application.motivation
-=======
-            data['attributes']['motivation'],
             self.participant.motivation
->>>>>>> b53ad681
         )
 
         self.assertFalse(
@@ -892,15 +876,9 @@
 class DateParticipantDetailAPIViewTestCase(ParticipantDetailViewTestCase, BluebottleTestCase):
     type = 'date'
     factory = DateActivityFactory
-<<<<<<< HEAD
-    application_factory = OnADateApplicationFactory
-    url_name = 'on-a-date-application-detail'
-    application_type = 'contributions/time-based/on-a-date-applications'
-=======
     participant_factory = DateParticipantFactory
     url_name = 'date-participant-detail'
     participant_type = 'contributors/time-based/date-participants'
->>>>>>> b53ad681
 
 
 class PeriodParticipantDetailAPIViewTestCase(ParticipantDetailViewTestCase, BluebottleTestCase):
