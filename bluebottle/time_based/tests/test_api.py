--- conflicted
+++ resolved
@@ -250,45 +250,34 @@
             in self.data['meta']['transitions']
         )
 
-<<<<<<< HEAD
-    def test_get_contributions(self):
-        applications = self.application_factory.create_batch(4, activity=self.activity)
-        applications.append(
-            self.application_factory.create(activity=self.activity, user=self.activity.owner)
-        )
-=======
     def test_get_contributors(self):
-        self.participant_factory.create_batch(5, activity=self.activity)
->>>>>>> 289fb138
+        self.participant_factory.create_batch(4, activity=self.activity)
+        self.participant_factory.create(activity=self.activity, user=self.activity.owner)
         response = self.client.get(self.url, user=self.activity.owner)
 
         data = response.json()['data']
         self.assertEqual(response.status_code, status.HTTP_200_OK)
+
+        contributor_ids = [
+            resource['id'] for resource in data['relationships']['contributors']['data']
+        ]
 
         self.assertEqual(
             len(data['relationships']['contributors']['data']),
             5
         )
-        contribution_response = self.client.get(
-            data['relationships']['contributions']['links']['related'],
+        contributor_response = self.client.get(
+            data['relationships']['contributors']['links']['related'],
             user=self.activity.owner
         )
-        contribution_data = contribution_response.json()
-        self.assertEqual(contribution_response.status_code, status.HTTP_200_OK)
-        self.assertEqual(
-            contribution_data['meta']['pagination']['count'], len(applications)
-        )
-        contribution_ids = [str(application.id) for application in applications]
-        for contribution in contribution_data['data']:
-
-<<<<<<< HEAD
+        contributor_data = contributor_response.json()
+        self.assertEqual(contributor_response.status_code, status.HTTP_200_OK)
+        self.assertEqual(
+            contributor_data['meta']['pagination']['count'], len(contributor_ids)
+        )
+        for contributor in contributor_data['data']:
             self.assertTrue(
-                contribution['id'] in contribution_ids
-=======
-        for contributor in data['relationships']['contributors']['data']:
-            self.assertTrue(
-                contributor in included_resources
->>>>>>> 289fb138
+                contributor['id'] in contributor_ids
             )
 
     def test_get_non_anonymous(self):
@@ -710,6 +699,8 @@
     factory = DateActivityFactory
     participant_factory = DateParticipantFactory
 
+    url_name = 'on-a-date-application-list'
+    application_type = 'contributions/time-based/date-applications'
     url_name = 'date-participant-list'
     participant_type = 'contributors/time-based/date-participants'
 
@@ -791,13 +782,8 @@
         self.data = response.json()['data']
 
         self.assertEqual(
-<<<<<<< HEAD
             self.data['attributes']['motivation'],
-            self.application.motivation
-=======
-            data['attributes']['motivation'],
             self.participant.motivation
->>>>>>> 289fb138
         )
 
         self.assertFalse(
@@ -892,15 +878,9 @@
 class DateParticipantDetailAPIViewTestCase(ParticipantDetailViewTestCase, BluebottleTestCase):
     type = 'date'
     factory = DateActivityFactory
-<<<<<<< HEAD
-    application_factory = OnADateApplicationFactory
-    url_name = 'on-a-date-application-detail'
-    application_type = 'contributions/time-based/on-a-date-applications'
-=======
     participant_factory = DateParticipantFactory
     url_name = 'date-participant-detail'
     participant_type = 'contributors/time-based/date-participants'
->>>>>>> 289fb138
 
 
 class PeriodParticipantDetailAPIViewTestCase(ParticipantDetailViewTestCase, BluebottleTestCase):
@@ -960,9 +940,9 @@
 
         self.assertEqual(
             data['included'][0]['type'],
-            'activities/time-based/{}s'.format(self.type)
-        )
-        self.assertEqual(data['included'][1]['attributes']['status'], 'withdrawn')
+            '{}s'.format(self.participant_type)
+        )
+        self.assertEqual(data['included'][0]['attributes']['status'], 'withdrawn')
 
     def test_withdraw_by_other_user(self):
         # Owner can delete the event
@@ -989,9 +969,9 @@
 
         self.assertEqual(
             data['included'][0]['type'],
-            'activities/time-based/{}s'.format(self.type)
-        )
-        self.assertEqual(data['included'][1]['attributes']['status'], 'rejected')
+            '{}s'.format(self.participant_type)
+        )
+        self.assertEqual(data['included'][0]['attributes']['status'], 'rejected')
 
     def test_reject_by_user(self):
         # Owner can delete the event
