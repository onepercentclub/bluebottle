--- conflicted
+++ resolved
@@ -251,47 +251,21 @@
         )
 
     def test_get_contributors(self):
-<<<<<<< HEAD
-        participants = self.participant_factory.create_batch(4, activity=self.activity)
-        participants.append(
-            self.participant_factory.create(activity=self.activity, user=self.activity.owner)
-        )
-=======
         self.participant_factory.create_batch(4, activity=self.activity)
         self.participant_factory.create(activity=self.activity, user=self.activity.owner)
->>>>>>> 04daf930
         response = self.client.get(self.url, user=self.activity.owner)
 
         data = response.json()['data']
         self.assertEqual(response.status_code, status.HTTP_200_OK)
 
-<<<<<<< HEAD
-=======
         contributor_ids = [
             resource['id'] for resource in data['relationships']['contributors']['data']
         ]
 
->>>>>>> 04daf930
         self.assertEqual(
             len(data['relationships']['contributors']['data']),
             5
         )
-<<<<<<< HEAD
-        contribution_response = self.client.get(
-            data['relationships']['contributions']['links']['related'],
-            user=self.activity.owner
-        )
-        contribution_data = contribution_response.json()
-        self.assertEqual(contribution_response.status_code, status.HTTP_200_OK)
-        self.assertEqual(
-            contribution_data['meta']['pagination']['count'], len(participants)
-        )
-        contribution_ids = [str(application.id) for application in participants]
-        for contribution in contribution_data['data']:
-
-            self.assertTrue(
-                contribution['id'] in contribution_ids
-=======
         contributor_response = self.client.get(
             data['relationships']['contributors']['links']['related'],
             user=self.activity.owner
@@ -304,7 +278,6 @@
         for contributor in contributor_data['data']:
             self.assertTrue(
                 contributor['id'] in contributor_ids
->>>>>>> 04daf930
             )
 
     def test_get_non_anonymous(self):
