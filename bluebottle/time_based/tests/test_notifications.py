from bluebottle.activities.messages.activity_manager import (
    ActivityRejectedNotification, ActivityCancelledNotification,
    ActivitySucceededNotification, ActivityRestoredNotification,
    ActivityExpiredNotification
)
from bluebottle.test.factory_models.accounts import BlueBottleUserFactory
from bluebottle.test.utils import NotificationTestCase
from bluebottle.time_based.messages import (
    ParticipantRemovedNotification, ParticipantFinishedNotification,
    ParticipantWithdrewNotification, NewParticipantNotification, ManagerParticipantAddedOwnerNotification,
    ParticipantRemovedOwnerNotification, ParticipantJoinedNotification,
    SlotCancelledNotification, ParticipantAddedNotification,
    ParticipantSlotParticipantRegisteredNotification,
    ManagerSlotParticipantRegisteredNotification
)
from bluebottle.time_based.notifications.registrations import ManagerRegistrationCreatedNotification, \
    ManagerRegistrationCreatedReviewNotification
from bluebottle.time_based.tests.factories import (
<<<<<<< HEAD
    DateRegistrationFactory,
    DateActivityFactory, DateParticipantFactory,
    DateActivitySlotFactory, DeadlineActivityFactory, DeadlineRegistrationFactory
=======
    DateActivityFactory, DateParticipantFactory,
    DateActivitySlotFactory, SlotParticipantFactory, DeadlineActivityFactory, DeadlineRegistrationFactory
>>>>>>> 7537aeef
)


class DateActivityNotificationTestCase(NotificationTestCase):

    def setUp(self):
        self.obj = DateActivityFactory.create(
            title="Save the world!"
        )

    def test_activity_rejected_notification(self):
        self.message_class = ActivityRejectedNotification
        self.create()
        self.assertRecipients([self.obj.owner])
        self.assertSubject('Your activity "Save the world!" has been rejected')
        self.assertBodyContains('Unfortunately your activity "Save the world!" has been rejected.')
        self.assertActionLink(self.obj.get_absolute_url())

    def test_activity_cancelled_notification(self):
        self.message_class = ActivityCancelledNotification
        self.create()
        self.assertRecipients([self.obj.owner])
        self.assertSubject('Your activity "Save the world!" has been cancelled')
        self.assertBodyContains('Unfortunately your activity "Save the world!" has been cancelled.')
        self.assertActionLink(self.obj.get_absolute_url())

    def test_activity_restored_notification(self):
        self.message_class = ActivityRestoredNotification
        self.create()
        self.assertRecipients([self.obj.owner])
        self.assertSubject('The activity "Save the world!" has been restored')
        self.assertBodyContains('Your activity "Save the world!" has been restored.')
        self.assertActionLink(self.obj.get_absolute_url())

    def test_activity_expired_notification(self):
        self.message_class = ActivityExpiredNotification
        self.create()
        self.assertRecipients([self.obj.owner])
        self.assertSubject('The registration deadline for your activity "Save the world!" has expired')
        self.assertBodyContains(
            'Unfortunately, nobody applied to your activity '
            '"Save the world!" before the deadline to apply. '
            'That’s why we have cancelled your activity.')
        self.assertActionLink(self.obj.get_absolute_url())

    def test_activity_succeeded_notification(self):
        self.message_class = ActivitySucceededNotification
        self.create()
        self.assertRecipients([self.obj.owner])
        self.assertSubject('Your activity "Save the world!" has succeeded 🎉')
        self.assertBodyContains(
            'You did it! Your activity "Save the world!" has succeeded, '
            'that calls for a celebration!')
        self.assertActionLink(self.obj.get_absolute_url())


class DateParticipantNotificationTestCase(NotificationTestCase):

    def setUp(self):
        self.supporter = BlueBottleUserFactory.create(
            first_name='Frans',
            last_name='Beckenbauer'
        )
        self.owner = BlueBottleUserFactory.create()
        self.activity = DateActivityFactory.create(
            title="Save the world!",
            owner=self.owner,
            slots=[]
        )
        self.slots = DateActivitySlotFactory.create_batch(
            3,
            activity=self.activity
        )
        self.obj = DateParticipantFactory.create(
            activity=self.activity,
            user=self.supporter
        )

    def test_participant_registered_notification(self):
        self.obj = SlotParticipantFactory.create(
            participant=self.obj, slot=self.obj.activity.slots.first()
        )
        self.message_class = ParticipantSlotParticipantRegisteredNotification
        self.create()
        self.assertRecipients([self.supporter])
        self.assertSubject('You\'ve registered for a time slot for the activity "Save the world!"')
        self.assertBodyContains('You are registered for a time slot for the activity')
        self.assertActionLink(self.obj.slot.get_absolute_url())
        self.assertActionTitle('View activity')

    def test_participant_registered_manager(self):
        self.activity.review_title = 'What is your favorite color?'
        self.activity.save()
        self.obj.motivation = 'Par-bleu yellow'
        self.obj.save()
        self.obj = SlotParticipantFactory.create(
            participant=self.obj, slot=self.obj.activity.slots.first()
        )
        self.message_class = ManagerSlotParticipantRegisteredNotification
        self.create()
        self.assertRecipients([self.activity.owner])
        self.assertSubject('A participant has registered for a time slot for your activity "Save the world!"')
        self.assertBodyContains('has registered for a time slot for your activity')
        self.assertBodyContains('What is your favorite color?')
        self.assertBodyContains('Par-bleu yellow')

    def test_new_participant_notification(self):
        self.activity.review_title = 'What is your favorite color?'
        self.activity.save()
        self.obj.motivation = 'Par-bleu yellow'
        self.message_class = NewParticipantNotification
        self.create()
        self.assertRecipients([self.owner])
        self.assertSubject('A new participant has joined your activity "Save the world!" 🎉')
        self.assertBodyContains('Frans Beckenbauer has joined your activity "Save the world!"')
        self.assertActionLink(self.activity.get_absolute_url())
        self.assertActionTitle('Open your activity')
        self.assertBodyContains('What is your favorite color?')
        self.assertBodyContains('Par-bleu yellow')

    def test_participant_removed_notification(self):
        self.message_class = ParticipantRemovedNotification
        self.create()
        self.assertRecipients([self.supporter])
        self.assertSubject('You have been removed as participant for the activity "Save the world!"')
        self.assertBodyContains('You have been removed as participant for the activity "Save the world!"')
        self.assertActionLink('https://testserver/initiatives/activities/list')
        self.assertActionTitle('View all activities')

    def test_participant_finished_notification(self):
        self.message_class = ParticipantFinishedNotification
        self.create()
        self.assertRecipients([self.supporter])
        self.assertSubject('Your contribution to the activity "Save the world!" is successful 🎉')
        self.assertBodyContains('Congratulations! Your contribution to the activity "Save the world!" is finished.')
        self.assertActionLink(self.activity.get_absolute_url())
        self.assertActionTitle('View activity')

    def test_participant_withdrew_notification(self):
        self.message_class = ParticipantWithdrewNotification
        self.create()
        self.assertRecipients([self.owner])
        self.assertSubject('A participant has withdrawn from your activity "Save the world!"')
        self.assertBodyContains('Frans Beckenbauer has withdrawn from you activity "Save the world!"')
        self.assertActionLink(self.activity.get_absolute_url())
        self.assertActionTitle('Open your activity')

    def test_participant_added_owner_notification(self):
        self.message_class = ManagerParticipantAddedOwnerNotification
        self.create()
        self.assertRecipients([self.owner])
        self.assertSubject('A participant has been added to your activity "Save the world!" 🎉')
        self.assertBodyContains('Frans Beckenbauer has been added to your activity "Save the world!"')
        self.assertActionLink(self.activity.get_absolute_url())
        self.assertActionTitle('Open your activity')

    def test_participant_added_notification(self):
        self.message_class = ParticipantAddedNotification
        self.obj = DateParticipantFactory.create(
            activity=self.activity,
            user=self.supporter,
        )
        self.create()
        self.assertRecipients([self.supporter])
        self.assertSubject('You have been added to the activity "Save the world!" 🎉')
        self.assertActionLink(self.activity.get_absolute_url())
        self.assertActionTitle('View activity')

    def test_participant_removed_owner_notification(self):
        self.message_class = ParticipantRemovedOwnerNotification
        self.create()
        self.assertRecipients([self.owner])
        self.assertSubject('A participant has been removed from your activity "Save the world!"')
        self.assertBodyContains('Frans Beckenbauer has been removed from your activity "Save the world!"')
        self.assertActionLink(self.activity.get_absolute_url())
        self.assertActionTitle('Open your activity')

    def test_participant_joined_notification(self):
        SlotParticipantFactory.create(
            participant=self.obj, slot=self.obj.activity.slots.first()
        )

        self.message_class = ParticipantJoinedNotification
        self.create()
        self.assertRecipients([self.supporter])
        self.assertSubject('You have joined the activity "Save the world!"')
        self.assertActionLink(self.activity.get_absolute_url())
        self.assertActionTitle('View activity')
        self.assertBodyContains(
            'Go to the activity page to see the times in your own timezone and add them to your calendar.'
        )


class DateSlotNotificationTestCase(NotificationTestCase):
    def setUp(self):
        self.activity = DateActivityFactory.create(
            title="Save the world!"
        )

        self.obj = DateActivitySlotFactory.create(
            activity=self.activity
        )

    def test_slot_cancelled(self):
        self.message_class = SlotCancelledNotification
        self.create()
        self.assertRecipients([self.activity.owner])
        self.assertSubject('A slot for your activity "Save the world!" has been cancelled')
        self.assertActionLink(self.activity.get_absolute_url())
        self.assertActionTitle('Open your activity')

    def test_slot_cancelled_with_participant(self):
        participant = DateParticipantFactory.create(activity=self.activity, status='accepted')
        SlotParticipantFactory.create(
            status='registered',
            slot=self.obj,
            participant=participant
        )
        SlotParticipantFactory.create(
            status='rejected',
            slot=self.obj,
            participant=DateParticipantFactory.create(activity=self.activity, status='accepted')
        )

        SlotParticipantFactory.create(
            status='registered',
            slot=self.obj,
            participant=DateParticipantFactory.create(activity=self.activity, status='rejected')
        )

        self.message_class = SlotCancelledNotification
        self.create()
        self.assertRecipients([self.activity.owner, participant.user])
        self.assertSubject('A slot for your activity "Save the world!" has been cancelled')
        self.assertActionLink(self.activity.get_absolute_url())
        self.assertActionTitle('Open your activity')


class DeadlineRegistrationNotificationTestCase(NotificationTestCase):

    def setUp(self):
        self.supporter = BlueBottleUserFactory.create(
            first_name='Frans',
            last_name='Beckenbauer'
        )

        self.activity = DeadlineActivityFactory.create(
            title="Save the world!",
            review=False
        )

        self.obj = DeadlineRegistrationFactory.create(
            activity=self.activity,
            user=self.supporter
        )

    def test_manager_registration_created(self):
        self.message_class = ManagerRegistrationCreatedNotification
        self.create()
        self.assertRecipients([self.activity.owner])
        self.assertSubject('You have a new participant for your activity "Save the world!" 🎉')
        self.assertActionLink(self.activity.get_absolute_url())
        self.assertActionTitle('Open your activity')

    def test_manager_registration_created_review(self):
        self.activity.review = True
        self.activity.save()
        self.message_class = ManagerRegistrationCreatedReviewNotification
        self.create()
        self.assertRecipients([self.activity.owner])
        self.assertSubject('You have a new application for your activity "Save the world!" 🎉')
        self.assertActionLink(self.activity.get_absolute_url())
        self.assertActionTitle('Open your activity')<|MERGE_RESOLUTION|>--- conflicted
+++ resolved
@@ -16,14 +16,8 @@
 from bluebottle.time_based.notifications.registrations import ManagerRegistrationCreatedNotification, \
     ManagerRegistrationCreatedReviewNotification
 from bluebottle.time_based.tests.factories import (
-<<<<<<< HEAD
-    DateRegistrationFactory,
     DateActivityFactory, DateParticipantFactory,
     DateActivitySlotFactory, DeadlineActivityFactory, DeadlineRegistrationFactory
-=======
-    DateActivityFactory, DateParticipantFactory,
-    DateActivitySlotFactory, SlotParticipantFactory, DeadlineActivityFactory, DeadlineRegistrationFactory
->>>>>>> 7537aeef
 )
 
 
@@ -103,7 +97,7 @@
         )
 
     def test_participant_registered_notification(self):
-        self.obj = SlotParticipantFactory.create(
+        self.obj = DateParticipantFactory.create(
             participant=self.obj, slot=self.obj.activity.slots.first()
         )
         self.message_class = ParticipantSlotParticipantRegisteredNotification
@@ -119,7 +113,7 @@
         self.activity.save()
         self.obj.motivation = 'Par-bleu yellow'
         self.obj.save()
-        self.obj = SlotParticipantFactory.create(
+        self.obj = DateParticipantFactory.create(
             participant=self.obj, slot=self.obj.activity.slots.first()
         )
         self.message_class = ManagerSlotParticipantRegisteredNotification
@@ -202,7 +196,7 @@
         self.assertActionTitle('Open your activity')
 
     def test_participant_joined_notification(self):
-        SlotParticipantFactory.create(
+        DateParticipantFactory.create(
             participant=self.obj, slot=self.obj.activity.slots.first()
         )
 
@@ -237,18 +231,18 @@
 
     def test_slot_cancelled_with_participant(self):
         participant = DateParticipantFactory.create(activity=self.activity, status='accepted')
-        SlotParticipantFactory.create(
+        DateParticipantFactory.create(
             status='registered',
             slot=self.obj,
             participant=participant
         )
-        SlotParticipantFactory.create(
+        DateParticipantFactory.create(
             status='rejected',
             slot=self.obj,
             participant=DateParticipantFactory.create(activity=self.activity, status='accepted')
         )
 
-        SlotParticipantFactory.create(
+        DateParticipantFactory.create(
             status='registered',
             slot=self.obj,
             participant=DateParticipantFactory.create(activity=self.activity, status='rejected')
