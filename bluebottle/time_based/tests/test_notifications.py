--- conflicted
+++ resolved
@@ -16,14 +16,8 @@
 from bluebottle.time_based.notifications.registrations import ManagerRegistrationCreatedNotification, \
     ManagerRegistrationCreatedReviewNotification
 from bluebottle.time_based.tests.factories import (
-<<<<<<< HEAD
-    DateActivityFactory, DateParticipantFactory, DateRegistrationFactory,
-    DateActivitySlotFactory,
-    DeadlineActivityFactory, DeadlineRegistrationFactory
-=======
-    DateActivityFactory, DateParticipantFactory,
-    DateActivitySlotFactory, DeadlineActivityFactory, DeadlineRegistrationFactory, DateRegistrationFactory
->>>>>>> f0d38d3f
+    DateActivityFactory, DateParticipantFactory, DateActivitySlotFactory,
+    DeadlineActivityFactory, DeadlineRegistrationFactory, DateRegistrationFactory
 )
 
 
@@ -97,29 +91,17 @@
             3,
             activity=self.activity
         )
-<<<<<<< HEAD
-        self.registration = DateRegistrationFactory.create(
-=======
         self.obj = DateRegistrationFactory.create(
->>>>>>> f0d38d3f
-            activity=self.activity,
-            user=self.supporter
-        )
-
-<<<<<<< HEAD
-        self.obj = DateParticipantFactory.create(
             activity=self.activity,
             user=self.supporter,
             slot=self.slots[0]
-=======
+        )
+
     def test_participant_registered_notification(self):
         self.obj = DateParticipantFactory.create(
             registration=self.obj,
             slot=self.obj.activity.slots.first()
->>>>>>> f0d38d3f
-        )
-
-    def test_participant_registered_notification(self):
+        )
         self.message_class = ParticipantSlotParticipantRegisteredNotification
         self.create()
         self.assertRecipients([self.supporter])
@@ -131,19 +113,11 @@
     def test_participant_registered_manager(self):
         self.activity.review_title = 'What is your favorite color?'
         self.activity.save()
-<<<<<<< HEAD
-        self.registration.answer = 'Par-bleu yellow'
-        self.registration.save()
-
-        self.obj = DateParticipantFactory.create(
-            registration=self.registration, slot=self.obj.activity.slots.first()
-=======
         self.obj.answer = 'Par-bleu yellow'
         self.obj.save()
         self.obj = DateParticipantFactory.create(
             registration=self.obj,
             slot=self.obj.activity.slots.first()
->>>>>>> f0d38d3f
         )
         self.message_class = ManagerSlotParticipantRegisteredNotification
         self.create()
@@ -156,19 +130,11 @@
     def test_new_participant_notification(self):
         self.activity.review_title = 'What is your favorite color?'
         self.activity.save()
-<<<<<<< HEAD
-        self.registration.answer = 'Par-bleu yellow'
-        self.registration.save()
-
-        self.obj = DateParticipantFactory.create(
-            registration=self.registration, slot=self.obj.activity.slots.first()
-=======
         self.obj.answer = 'Par-bleu yellow'
         self.obj.save()
         self.obj = DateParticipantFactory.create(
             registration=self.obj,
             slot=self.obj.activity.slots.first()
->>>>>>> f0d38d3f
         )
         self.message_class = NewParticipantNotification
         self.create()
@@ -234,16 +200,8 @@
         self.assertActionTitle('Open your activity')
 
     def test_participant_joined_notification(self):
-<<<<<<< HEAD
-        registration = DateRegistrationFactory.create(
-            activity=self.activity, user=self.supporter, status='accepted'
-        )
-        self.obj = DateParticipantFactory.create(
-            registration=registration, slot=self.activity.slots.first()
-=======
         DateParticipantFactory.create(
             registration=self.obj, slot=self.obj.activity.slots.first()
->>>>>>> f0d38d3f
         )
 
         self.message_class = ParticipantJoinedNotification
@@ -276,11 +234,6 @@
         self.assertActionTitle('Open your activity')
 
     def test_slot_cancelled_with_participant(self):
-<<<<<<< HEAD
-        registration = DateRegistrationFactory.create(activity=self.activity, status='accepted')
-        participant = DateParticipantFactory.create(
-            status='accepted', slot=self.obj, registration=registration
-=======
         participant = DateParticipantFactory.create(activity=self.activity, status='accepted')
         DateParticipantFactory.create(
             status='registered',
@@ -297,7 +250,6 @@
             status='registered',
             slot=self.obj,
             participant=DateParticipantFactory.create(activity=self.activity, status='rejected')
->>>>>>> f0d38d3f
         )
 
         self.message_class = SlotCancelledNotification
