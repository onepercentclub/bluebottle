--- conflicted
+++ resolved
@@ -13,11 +13,8 @@
     DeadlineActivityFactory,
     DeadlineParticipantFactory,
     DeadlineRegistrationFactory,
-<<<<<<< HEAD
-=======
     PeriodicActivityFactory,
     PeriodicRegistrationFactory,
->>>>>>> 8f48bfda
 )
 
 
