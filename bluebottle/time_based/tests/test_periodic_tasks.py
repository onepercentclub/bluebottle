from datetime import timedelta, date, datetime
from django.db import connection
import mock
from django.utils import timezone

from bluebottle.clients.utils import LocalTenant
from bluebottle.time_based.tasks import (
    on_a_date_tasks, with_a_deadline_tasks,
<<<<<<< HEAD
    period_participant_tasks, duration_tasks
=======
    period_participant_tasks, time_contribution_tasks
>>>>>>> b53ad681
)
from bluebottle.time_based.tests.factories import (
    DateActivityFactory, PeriodActivityFactory,
    DateParticipantFactory, PeriodParticipantFactory
)
from bluebottle.initiatives.tests.factories import (
    InitiativeFactory
)
from bluebottle.test.utils import BluebottleTestCase


class TimeBasedActivityPeriodicTasksTestCase():

    def setUp(self):
        super(TimeBasedActivityPeriodicTasksTestCase, self).setUp()
        self.initiative = InitiativeFactory.create(status='approved')
        self.initiative.save()

        self.activity = self.factory.create(initiative=self.initiative, review=False)

        self.activity.states.submit(save=True)
        self.tenant = connection.tenant

    @property
    def before(self):
        return self.activity.start - timedelta(days=1)

    def test_nothing(self):
        self.assertEqual(self.activity.status, 'open')

        self.run_task(self.before)

        with LocalTenant(self.tenant, clear_tenant=True):
            self.activity.refresh_from_db()

        self.assertEqual(self.activity.status, 'open')

    def test_expire(self):
        self.assertEqual(self.activity.status, 'open')

        self.run_task(self.after)

        with LocalTenant(self.tenant, clear_tenant=True):
            self.activity.refresh_from_db()

        self.assertEqual(self.activity.status, 'cancelled')

    def test_expire_after_start(self):
        self.assertEqual(self.activity.status, 'open')

        self.run_task(self.during)

        with LocalTenant(self.tenant, clear_tenant=True):
            self.activity.refresh_from_db()

        self.assertEqual(self.activity.status, 'cancelled')

    def test_start(self):
        self.assertEqual(self.activity.status, 'open')
        self.participant_factory.create(activity=self.activity)

        self.run_task(self.during)

        with LocalTenant(self.tenant, clear_tenant=True):
            self.activity.refresh_from_db()

        self.assertEqual(self.activity.status, 'running')

    def test_succeed(self):
        self.assertEqual(self.activity.status, 'open')
        self.participant_factory.create(activity=self.activity)

        self.run_task(self.after)

        with LocalTenant(self.tenant, clear_tenant=True):
            self.activity.refresh_from_db()

        self.assertEqual(self.activity.status, 'succeeded')


class DateActivityPeriodicTasksTest(TimeBasedActivityPeriodicTasksTestCase, BluebottleTestCase):
    factory = DateActivityFactory
    participant_factory = DateParticipantFactory

    def run_task(self, when):
        with mock.patch.object(timezone, 'now', return_value=when):
            on_a_date_tasks()

    @property
    def during(self):
        return self.activity.start + timedelta(hours=1)

    @property
    def after(self):
        return self.activity.start + self.activity.duration + timedelta(hours=1)


class PeriodActivityPeriodicTasksTest(TimeBasedActivityPeriodicTasksTestCase, BluebottleTestCase):
    factory = PeriodActivityFactory
    participant_factory = PeriodParticipantFactory

    def run_task(self, when):
        with mock.patch('bluebottle.time_based.periodic_tasks.date') as mock_date:
            mock_date.today.return_value = when
            mock_date.side_effect = lambda *args, **kw: date(*args, **kw)

            with_a_deadline_tasks()

    @property
    def during(self):
        return self.activity.start

    @property
    def after(self):
        return self.activity.deadline + timedelta(days=1)


class PeriodParticipantPeriodicTest(BluebottleTestCase):
    factory = PeriodActivityFactory
    participant_factory = PeriodParticipantFactory

    def setUp(self):
        super().setUp()
        self.initiative = InitiativeFactory.create(status='approved')
        self.initiative.save()

        self.activity = self.factory.create(
            initiative=self.initiative,
            review=False,
            duration=timedelta(hours=2),
            duration_period='weeks'
        )
        self.activity.states.submit(save=True)
        self.participant = self.participant_factory.create(activity=self.activity)

    def refresh(self):
        with LocalTenant(self.tenant, clear_tenant=True):
            self.participant.refresh_from_db()
            self.activity.refresh_from_db()

    def run_tasks(self, when):
        with mock.patch('bluebottle.time_based.periodic_tasks.date') as mock_date:
            mock_date.today.return_value = when
            mock_date.side_effect = lambda *args, **kw: date(*args, **kw)

            with mock.patch('bluebottle.time_based.triggers.date') as mock_date:
                mock_date.today.return_value = when
                mock_date.side_effect = lambda *args, **kw: date(*args, **kw)

                with mock.patch.object(
                    timezone, 'now',
                    return_value=timezone.get_current_timezone().localize(
                        datetime(when.year, when.month, when.day)
                    )
                ):
                    with_a_deadline_tasks()
                    period_participant_tasks()
<<<<<<< HEAD
                    duration_tasks()
=======
                    time_contribution_tasks()
>>>>>>> b53ad681

    def test_contribution_value_is_created(self):
        self.run_tasks(self.activity.start)
        self.refresh()

        self.assertEqual(
            self.participant.contribution_values.get().status,
            'new'
        )

    def test_contribution_value_is_succeeded(self):
        self.run_tasks(self.activity.start)
        self.run_tasks(self.activity.start + timedelta(weeks=1, days=1))
        self.refresh()

        self.assertEqual(
            len(self.participant.contribution_values.filter(status='succeeded')),
            1
        )

        self.assertEqual(
            len(self.participant.contribution_values.filter(status='new')),
            1
        )

    def test_running_time(self):
        days = (self.activity.deadline - self.activity.start).days + 2

        for day in range(days):
            self.run_tasks(self.activity.start + timedelta(days=day))
            self.refresh()

        self.assertEqual(
            len(self.participant.contribution_values.all()), 4
        )

        self.assertEqual(
            len(self.participant.contribution_values.filter(status='succeeded')),
            3
        )

        self.assertEqual(
            len(self.participant.contribution_values.filter(status='new')),
            1
        )

    def test_cancel(self):
        days = (self.activity.deadline - self.activity.start).days + 2

        for day in range(days):
            self.run_tasks(self.activity.start + timedelta(days=day))
            self.refresh()

        self.assertEqual(
            len(self.participant.contribution_values.all()), 4
        )
        self.activity.states.cancel(save=True)

        for contribution in self.participant.contribution_values.all():
            self.assertEqual(contribution.status, 'failed')


class PeriodReviewParticipantPeriodicTest(BluebottleTestCase):
    factory = PeriodActivityFactory
    participant_factory = PeriodParticipantFactory

    def setUp(self):
        super().setUp()
        self.initiative = InitiativeFactory.create(status='approved')
        self.initiative.save()

        self.activity = self.factory.create(
            initiative=self.initiative,
            review=True,
            duration=timedelta(hours=2),
            duration_period='weeks'
        )
        self.activity.states.submit(save=True)
        self.participant = self.participant_factory.create(activity=self.activity)

    def refresh(self):
        with LocalTenant(self.tenant, clear_tenant=True):
            self.participant.refresh_from_db()
            self.activity.refresh_from_db()

    def run_tasks(self, when):
        with mock.patch('bluebottle.time_based.periodic_tasks.date') as mock_date:
            mock_date.today.return_value = when
            mock_date.side_effect = lambda *args, **kw: date(*args, **kw)

            with mock.patch('bluebottle.time_based.triggers.date') as mock_date:
                mock_date.today.return_value = when
                mock_date.side_effect = lambda *args, **kw: date(*args, **kw)

                with mock.patch.object(
                    timezone, 'now',
                    return_value=timezone.get_current_timezone().localize(
                        datetime(when.year, when.month, when.day)
                    )
                ):
                    with_a_deadline_tasks()
                    period_participant_tasks()
<<<<<<< HEAD
                    duration_tasks()
=======
                    time_contribution_tasks()
>>>>>>> b53ad681

    def test_start(self):
        self.run_tasks(self.activity.start)
        self.refresh()

        self.assertEqual(
            self.participant.contribution_values.get().status,
            'new'
        )

    def test_contribution_value_is_succeeded(self):
        self.run_tasks(self.activity.start)
        self.refresh()
        self.run_tasks(self.activity.start + timedelta(weeks=1, days=2))
        self.refresh()

        self.assertEqual(
            len(self.participant.contribution_values.filter(status='new')),
            2
        )

        with mock.patch.object(
            timezone, 'now',
            return_value=timezone.get_current_timezone().localize(
                datetime.combine(self.activity.start, datetime.min.time()) + timedelta(weeks=1, days=1)
            )
        ):
            self.participant.states.accept(save=True)

        self.assertEqual(
            len(self.participant.contribution_values.filter(status='succeeded')),
            1
        )

        self.assertEqual(
            len(self.participant.contribution_values.filter(status='new')),
            1
        )<|MERGE_RESOLUTION|>--- conflicted
+++ resolved
@@ -6,11 +6,7 @@
 from bluebottle.clients.utils import LocalTenant
 from bluebottle.time_based.tasks import (
     on_a_date_tasks, with_a_deadline_tasks,
-<<<<<<< HEAD
-    period_participant_tasks, duration_tasks
-=======
     period_participant_tasks, time_contribution_tasks
->>>>>>> b53ad681
 )
 from bluebottle.time_based.tests.factories import (
     DateActivityFactory, PeriodActivityFactory,
@@ -168,11 +164,7 @@
                 ):
                     with_a_deadline_tasks()
                     period_participant_tasks()
-<<<<<<< HEAD
-                    duration_tasks()
-=======
                     time_contribution_tasks()
->>>>>>> b53ad681
 
     def test_contribution_value_is_created(self):
         self.run_tasks(self.activity.start)
@@ -275,11 +267,7 @@
                 ):
                     with_a_deadline_tasks()
                     period_participant_tasks()
-<<<<<<< HEAD
-                    duration_tasks()
-=======
                     time_contribution_tasks()
->>>>>>> b53ad681
 
     def test_start(self):
         self.run_tasks(self.activity.start)
