--- conflicted
+++ resolved
@@ -566,36 +566,16 @@
             duration_period='weeks'
         )
         self.activity.states.submit(save=True)
-<<<<<<< HEAD
 
         self.participants = PeriodParticipantFactory.create_batch(3, activity=self.activity)
         self.participants[0].states.withdraw(save=True)
 
-=======
-
-        self.participants = PeriodParticipantFactory.create_batch(3, activity=self.activity)
-        self.participants[0].states.withdraw(save=True)
-
->>>>>>> 44d7a98d
     def run_task(self, when):
         with mock.patch.object(timezone, 'now', return_value=when):
             with mock.patch('bluebottle.time_based.periodic_tasks.date') as mock_date:
                 mock_date.today.return_value = when.date()
                 mock_date.side_effect = lambda *args, **kw: date(*args, **kw)
 
-<<<<<<< HEAD
-                with mock.patch(
-                    'bluebottle.time_based.triggers.now',
-                    return_value=when
-                ):
-                    period_activity_slot_tasks()
-                    time_contribution_tasks()
-
-    def test_create_new_slot(self):
-        self.assertEqual(len(self.activity.slots.all()), 1)
-
-        self.run_task(now() + timedelta(days=7))
-=======
                 with mock.patch('bluebottle.time_based.triggers.now') as mock_now:
                     mock_now.today.return_value = when
                     mock_now.side_effect = lambda *args, **kw: when
@@ -609,7 +589,6 @@
         logger.error('Running tasks')
         self.run_task(now() + timedelta(days=7))
         logger.error('Running tasks again')
->>>>>>> 44d7a98d
         self.run_task(now() + timedelta(days=7))
         self.assertEqual(len(self.activity.slots.all()), 2)
 
