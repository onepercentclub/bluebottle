import time
from datetime import timedelta, date

import mock
from django.core import mail
from django.template import defaultfilters
from django.utils.timezone import now, get_current_timezone
from tenant_extras.utils import TenantLanguage

from bluebottle.activities.messages import TeamMemberRemovedMessage, ParticipantWithdrewConfirmationNotification, \
    TeamMemberWithdrewMessage
from bluebottle.activities.models import Organizer, Activity
from bluebottle.activities.tests.factories import TeamFactory
from bluebottle.initiatives.tests.factories import InitiativeFactory, InitiativePlatformSettingsFactory
from bluebottle.test.factory_models.accounts import BlueBottleUserFactory
from bluebottle.test.utils import BluebottleTestCase, CeleryTestCase, TriggerTestCase
from bluebottle.time_based.messages import (
    ParticipantJoinedNotification, ParticipantChangedNotification,
    ParticipantAppliedNotification, ParticipantRemovedNotification, ParticipantRemovedOwnerNotification,
    NewParticipantNotification, TeamParticipantJoinedNotification, ParticipantAddedNotification,
    ParticipantAddedOwnerNotification, TeamSlotChangedNotification, ParticipantWithdrewNotification
)
from bluebottle.time_based.models import DurationPeriodChoices
from bluebottle.time_based.tests.factories import (
    DateActivityFactory, PeriodActivityFactory,
    DateParticipantFactory, PeriodParticipantFactory,
<<<<<<< HEAD
    DateActivitySlotFactory, DateSlotParticipantFactory
=======
    DateActivitySlotFactory, SlotParticipantFactory, TeamSlotFactory
>>>>>>> 20b33311
)


class TimeBasedActivityTriggerTestCase():
    def setUp(self):
        super().setUp()
        self.settings = InitiativePlatformSettingsFactory.create(
            activity_types=[self.factory._meta.model.__name__.lower()]
        )

        self.user = BlueBottleUserFactory()
        self.initiative = InitiativeFactory(owner=self.user)

        self.activity = self.factory.create(initiative=self.initiative, review=False)

    def test_initial(self):
        organizer = self.activity.contributors.instance_of(Organizer).get()
        self.assertEqual(organizer.status, 'new')

    def test_delete(self):
        self.activity.states.delete(save=True)
        organizer = self.activity.contributors.instance_of(Organizer).get()
        self.assertEqual(organizer.status, 'failed')

    def test_reject(self):
        self.initiative.states.submit(save=True)
        self.activity.states.submit()
        self.activity.states.reject(save=True)
        organizer = self.activity.contributors.instance_of(Organizer).get()
        self.assertEqual(organizer.status, 'failed')

        self.assertEqual(
            mail.outbox[-1].subject,
            'Your activity "{}" has been rejected'.format(self.activity.title)
        )

    def test_submit_initiative(self):
        self.initiative.states.submit(save=True)
        self.activity.refresh_from_db()

        self.assertEqual(self.activity.status, 'submitted')

    def test_submit_initiative_already_approved(self):
        self.initiative.states.submit(save=True)
        self.initiative.states.approve(save=True)

        activity = self.factory.create(initiative=self.initiative)
        activity.states.submit(save=True)

        self.assertEqual(activity.status, 'open')

    def test_submit_initiative_not_approved(self):
        self.initiative.states.submit(save=True)

        activity = self.factory.create(initiative=self.initiative)
        activity.states.submit(save=True)

        self.assertEqual(activity.status, 'submitted')

    def test_approve_initiative(self):
        self.initiative.states.submit(save=True)
        self.initiative.states.approve(save=True)
        self.activity.refresh_from_db()

        self.assertEqual(self.activity.status, 'open')

        organizer = self.activity.contributors.instance_of(Organizer).get()
        self.assertEqual(organizer.status, 'succeeded')

    def test_cancel(self):
        self.initiative.states.submit(save=True)
        self.initiative.states.approve(save=True)
        self.activity.refresh_from_db()
        self.activity.states.cancel(save=True)

        self.assertEqual(self.activity.status, 'cancelled')

        organizer = self.activity.contributors.instance_of(Organizer).get()
        self.assertEqual(organizer.status, 'failed')

        self.assertEqual(
            mail.outbox[-1].subject,
            'Your activity "{}" has been cancelled'.format(self.activity.title)
        )

    def test_change_capacity(self):
        self.initiative.states.submit(save=True)
        self.initiative.states.approve(save=True)

        self.activity.refresh_from_db()

        self.participant_factory.create_batch(
            self.activity.capacity - 1,
            activity=self.activity,
            status='accepted'
        )

        self.activity.capacity = self.activity.capacity - 1
        self.activity.save()
        self.activity.refresh_from_db()

        self.assertEqual(self.activity.status, 'full')

        self.activity = self.factory._meta.model.objects.get(pk=self.activity.pk)

        self.activity.capacity = self.activity.capacity + 1
        self.activity.save()

        self.assertEqual(self.activity.status, 'open')

    def change_registration_deadline(self):
        self.initiative.states.submit(save=True)
        self.initiative.states.approve(save=True)

        self.activity.refresh_from_db()

        self.activity.registration_deadline = date.today() - timedelta(days=1)
        self.activity.save()

        self.assertEqual(self.activity.status, 'full')

        self.activity = self.factory._meta.model.objects.get(pk=self.activity.pk)
        self.activity.registration_deadline = date.today() + timedelta(days=1)
        self.activity.save()

        self.assertEqual(self.activity.status, 'open')


class DateActivityTriggerTestCase(TimeBasedActivityTriggerTestCase, BluebottleTestCase):
    factory = DateActivityFactory
    participant_factory = DateParticipantFactory

    def test_unset_capacity(self):
        self.activity.slot_selection = 'free'
        self.activity.save()

        self.activity.refresh_from_db()
        self.assertIsNone(self.activity.capacity)

    def test_unset_registration_deadline(self):
        self.initiative.states.submit(save=True)
        self.initiative.states.approve(save=True)

        self.activity.refresh_from_db()

        self.activity.registration_deadline = date.today() - timedelta(days=1)
        self.activity.save()

        self.assertEqual(self.activity.status, 'full')

        self.activity = self.factory._meta.model.objects.get(pk=self.activity.pk)
        self.activity.refresh_from_db()
        self.activity.registration_deadline = None
        self.activity.save()

        self.assertEqual(self.activity.status, 'open')


class PeriodActivityTriggerTestCase(TimeBasedActivityTriggerTestCase, BluebottleTestCase):
    factory = PeriodActivityFactory
    participant_factory = PeriodParticipantFactory

    def test_unset_registration_deadline(self):
        self.initiative.states.submit(save=True)
        self.initiative.states.approve(save=True)

        self.activity.refresh_from_db()

        self.activity.registration_deadline = date.today() - timedelta(days=1)
        self.activity.save()

        self.assertEqual(self.activity.status, 'full')

        self.activity = self.factory._meta.model.objects.get(pk=self.activity.pk)
        self.activity.refresh_from_db()
        self.activity.registration_deadline = None
        self.activity.save()

        self.assertEqual(self.activity.status, 'open')

    def test_reopen(self):
        self.initiative.states.submit(save=True)
        self.initiative.states.approve(save=True)

        self.activity.refresh_from_db()

        self.assertEqual(self.activity.status, 'open')

        self.activity.deadline = date.today() - timedelta(days=1)
        self.activity.save()

        self.assertEqual(self.activity.status, 'expired')
        self.activity.states.reopen_manually(save=True)
        self.assertEqual(self.activity.status, 'draft')
        self.assertIsNone(self.activity.deadline)

    def test_change_deadline(self):
        self.initiative.states.submit(save=True)
        self.initiative.states.approve(save=True)

        self.activity.refresh_from_db()

        self.assertEqual(self.activity.status, 'open')

        self.activity.deadline = date.today() - timedelta(days=1)
        self.activity.save()

        self.assertEqual(self.activity.status, 'expired')

        self.activity = self.factory._meta.model.objects.get(pk=self.activity.pk)

        self.activity.deadline = date.today() + timedelta(days=1)
        self.activity.save()

        self.assertEqual(self.activity.status, 'open')

    def test_change_deadline_future(self):
        self.initiative.states.submit(save=True)
        self.initiative.states.approve(save=True)

        self.activity.refresh_from_db()

        self.participant_factory.create(
            activity=self.activity,
            status='accepted'
        )
        self.assertEqual(self.activity.status, 'open')

        self.activity.deadline = date.today() + timedelta(days=1)
        self.activity.save()

        self.assertEqual(self.activity.status, 'open')

    def test_change_deadline_with_contributors(self):
        self.initiative.states.submit(save=True)
        self.initiative.states.approve(save=True)

        self.activity.refresh_from_db()

        self.participant_factory.create(
            activity=self.activity,
        )
        self.assertEqual(self.activity.status, 'open')

        self.activity.deadline = date.today() - timedelta(days=1)
        self.activity.save()

        self.assertEqual(self.activity.status, 'succeeded')

        for duration in self.activity.durations:
            self.assertEqual(duration.status, 'succeeded')

    def test_change_deadline_with_contributors_reopen(self):
        self.test_change_deadline_with_contributors()

        self.activity = self.factory._meta.model.objects.get(pk=self.activity.pk)

        self.activity.deadline = date.today() + timedelta(days=1)
        self.activity.save()

        self.assertEqual(self.activity.status, 'open')

    def test_change_deadline_with_contributors_cancel(self):
        self.test_change_deadline_with_contributors()
        self.activity.states.cancel(save=True)

        self.assertEqual(self.activity.status, 'cancelled')

        for duration in self.activity.durations:
            self.assertEqual(duration.status, 'failed')

    def test_change_deadline_full(self):
        self.initiative.states.submit(save=True)
        self.initiative.states.approve(save=True)

        self.activity.refresh_from_db()

        self.participant_factory.create_batch(
            self.activity.capacity,
            activity=self.activity,
        )

        self.activity.refresh_from_db()

        self.assertEqual(self.activity.status, 'full')

        self.activity.deadline = date.today() - timedelta(days=1)
        self.activity.save()

        self.assertEqual(self.activity.status, 'succeeded')

        self.assertEqual(
            mail.outbox[-1].subject,
            'Your activity "{}" has succeeded 🎉'.format(self.activity.title)
        )
        self.assertFalse(
            (
                'Head over to your activity page and enter the impact your activity made, '
                'so that everybody can see how effective your activity was'
            ) in mail.outbox[-1].body
        )

        self.activity = self.factory._meta.model.objects.get(pk=self.activity.pk)

        self.activity.deadline = date.today() + timedelta(days=1)
        self.activity.save()

        self.assertEqual(self.activity.status, 'full')

    def test_change_deadline_full_enable_impact(self):
        InitiativePlatformSettingsFactory.create(enable_impact=True)
        self.initiative.states.submit(save=True)
        self.initiative.states.approve(save=True)

        self.activity.refresh_from_db()

        self.participant_factory.create_batch(
            self.activity.capacity,
            activity=self.activity,
        )

        self.activity.refresh_from_db()

        self.assertEqual(self.activity.status, 'full')

        self.activity.deadline = date.today() - timedelta(days=1)
        self.activity.save()

        self.assertEqual(self.activity.status, 'succeeded')

        self.assertEqual(
            mail.outbox[-1].subject,
            'Your activity "{}" has succeeded 🎉'.format(self.activity.title)
        )
        self.assertTrue(
            (
                'Head over to your activity page and enter the impact your activity made, '
                'so that everybody can see how effective your activity was'
            ) in mail.outbox[-1].body
        )

    def test_change_start(self):
        self.initiative.states.submit(save=True)
        self.initiative.states.approve(save=True)

        self.activity.refresh_from_db()

        self.activity.start = date.today() - timedelta(days=1)
        self.activity.save()

        self.assertEqual(self.activity.status, 'open')

        self.activity = self.factory._meta.model.objects.get(pk=self.activity.pk)

        self.activity.start = date.today() + timedelta(days=2)
        self.activity.save()
        self.activity.refresh_from_db()

        self.assertEqual(self.activity.status, 'open')

    def test_change_start_notification(self):
        self.initiative.states.submit(save=True)
        self.initiative.states.approve(save=True)

        self.activity.refresh_from_db()

        self.participant_factory.create(
            activity=self.activity,
        )

        mail.outbox = []

        self.activity.start = date.today() + timedelta(days=4)
        self.activity.save()

        self.assertEqual(len(mail.outbox), 1)
        self.assertTrue(
            'The activity starts on {start} and ends on {end}'.format(
                start=defaultfilters.date(self.activity.start),
                end=defaultfilters.date(self.activity.deadline)
            )
            in mail.outbox[-1].body
        )

        self.activity.save()
        self.assertEqual(len(mail.outbox), 1)

    def test_unset_start_notification(self):
        self.initiative.states.submit(save=True)
        self.initiative.states.approve(save=True)

        self.activity.refresh_from_db()

        self.participant_factory.create(
            activity=self.activity,
        )

        self.activity.start = None
        self.activity.save()
        self.assertTrue(
            'The activity starts immediately and ends on {end}'.format(
                end=defaultfilters.date(self.activity.deadline),
            )
            in mail.outbox[-1].body
        )

    def test_change_deadline_notification(self):
        self.initiative.states.submit(save=True)
        self.initiative.states.approve(save=True)

        self.activity.refresh_from_db()

        self.participant_factory.create(
            activity=self.activity,
        )

        self.activity.start = date.today() + timedelta(days=40)
        self.activity.save()
        self.assertTrue(
            'The activity starts on {start} and ends on {end}'.format(
                start=defaultfilters.date(self.activity.start),
                end=defaultfilters.date(self.activity.deadline),
            )
            in mail.outbox[-1].body
        )

    def test_unset_both_notification(self):
        self.initiative.states.submit(save=True)
        self.initiative.states.approve(save=True)

        self.activity.refresh_from_db()

        self.participant_factory.create(
            activity=self.activity,
        )

        self.activity.start = None
        self.activity.deadline = None
        self.activity.save()
        self.assertTrue(
            'The activity starts immediately and runs indefinitely'
            in mail.outbox[-1].body
        )

    def test_unset_start(self):
        self.initiative.states.submit(save=True)
        self.initiative.states.approve(save=True)

        self.activity.refresh_from_db()

        self.activity.start = date.today() - timedelta(days=1)
        self.activity.save()

        self.assertEqual(self.activity.status, 'open')

        self.activity = self.factory._meta.model.objects.get(pk=self.activity.pk)

        self.activity.start = None
        self.activity.save()
        self.activity.refresh_from_db()

        self.assertEqual(self.activity.status, 'open')

    def test_change_start_after_registration_deadline(self):
        self.initiative.states.submit(save=True)
        self.initiative.states.approve(save=True)

        self.activity.refresh_from_db()

        self.activity.registration_deadline = date.today() - timedelta(days=4)
        self.activity.save()

        self.assertEqual(self.activity.status, 'full')

        self.activity.start = date.today() - timedelta(days=2)
        self.activity.save()
        self.activity.refresh_from_db()
        self.assertEqual(self.activity.status, 'full')

        self.activity.start = date.today() + timedelta(days=2)
        self.activity.save()
        self.activity.refresh_from_db()

        self.assertEqual(self.activity.status, 'full')

    def test_change_start_after_full(self):
        self.initiative.states.submit(save=True)
        self.initiative.states.approve(save=True)

        self.activity.refresh_from_db()

        self.participant_factory.create_batch(
            self.activity.capacity,
            activity=self.activity,
        )

        self.activity.refresh_from_db()
        self.assertEqual(self.activity.status, 'full')

        self.activity.start = date.today() - timedelta(days=1)
        self.activity.save()
        self.activity.refresh_from_db()

        self.assertEqual(self.activity.status, 'full')

        self.activity = self.factory._meta.model.objects.get(pk=self.activity.pk)

        self.activity.start = date.today() + timedelta(days=2)
        self.activity.save()

        self.assertEqual(self.activity.status, 'full')

    def test_succeed_manually(self):
        self.activity.duration_period = 'weeks'
        self.activity.save()

        self.initiative.states.submit(save=True)
        self.initiative.states.approve(save=True)

        self.activity.refresh_from_db()

        self.participant_factory.create_batch(
            self.activity.capacity,
            activity=self.activity,
        )

        self.activity.refresh_from_db()

        self.activity.states.succeed_manually(save=True)
        self.assertEqual(self.activity.deadline, date.today())

        for duration in self.activity.durations:
            self.assertEqual(duration.status, 'succeeded')

        for message in mail.outbox[-self.activity.capacity:]:
            self.assertEqual(
                message.subject,
                'The activity "{}" has succeeded 🎉'.format(self.activity.title)
            )

    def test_succeed_manually_review_new(self):
        self.activity.duration_period = 'weeks'
        self.activity.save()

        self.initiative.states.submit(save=True)
        self.initiative.states.approve(save=True)

        self.activity.refresh_from_db()
        self.activity.review = True
        self.activity.save()

        self.participant_factory.create_batch(
            self.activity.capacity,
            activity=self.activity,
        )

        self.activity.refresh_from_db()
        mail.outbox = []

        self.activity.states.succeed_manually(save=True)
        self.assertEqual(self.activity.deadline, date.today())

        for duration in self.activity.durations:
            self.assertEqual(duration.status, 'succeeded')

        for message in mail.outbox[-self.activity.capacity:]:
            self.assertEqual(
                message.subject,
                'The activity "{}" has succeeded 🎉'.format(self.activity.title)
            )

    def test_reschedule_contributions(self):
        self.participant_factory.create_batch(5, activity=self.activity)

        self.assertEqual(len(self.activity.durations), 5)

        tz = get_current_timezone()

        for duration in self.activity.durations:
            self.assertEqual(duration.start.astimezone(tz).date(), self.activity.start)
            self.assertEqual(duration.end.astimezone(tz).date(), self.activity.deadline)

        self.activity.start = self.activity.start + timedelta(days=1)
        self.activity.save()

        for duration in self.activity.durations:
            self.assertEqual(duration.start.astimezone(tz).date(), self.activity.start)
            self.assertEqual(duration.end.astimezone(tz).date(), self.activity.deadline)

        self.activity.deadline = self.activity.deadline + timedelta(days=1)
        self.activity.save()

        for duration in self.activity.durations:
            self.assertEqual(duration.start.astimezone(tz).date(), self.activity.start)
            self.assertEqual(duration.end.astimezone(tz).date(), self.activity.deadline)

        current_start = self.activity.start
        self.activity.start = None
        self.activity.save()

        for duration in self.activity.durations:
            self.assertEqual(duration.start.astimezone(tz).date(), current_start)
            self.assertEqual(duration.end.astimezone(tz).date(), self.activity.deadline)

        self.activity.deadline = None
        self.activity.save()

        for duration in self.activity.durations:
            self.assertEqual(duration.start.astimezone(tz).date(), current_start)
            self.assertEqual(duration.end, None)


class RecurringPeriodActivityTriggerTestCase(BluebottleTestCase):
    factory = PeriodActivityFactory
    participant_factory = PeriodParticipantFactory

    def create(self, **data):
        defaults = {
            'initiative': self.initiative,
            'duration_period': DurationPeriodChoices.weeks,
            'review': False,
            'registration_deadline': now().date() - timedelta(days=10),
            'start': now().date() - timedelta(days=1),
        }

        activity = self.factory.create(
            **{**defaults, **data}
        )
        activity.states.submit(save=True)

        return activity

    def setUp(self):
        self.settings = InitiativePlatformSettingsFactory.create(
            activity_types=[self.factory._meta.model.__name__.lower()]
        )

        self.user = BlueBottleUserFactory()
        self.initiative = InitiativeFactory(owner=self.user)
        self.initiative.states.submit()
        self.initiative.states.approve(save=True)

    def test_create_passed(self):
        activity = self.create()
        self.assertEqual(len(activity.slots.all()), 1)
        slot = activity.slots.get()
        self.assertEqual(
            slot.start, activity.start
        )

        self.assertEqual(
            slot.end, activity.start + timedelta(days=6)
        )

    def test_create_future(self):
        activity = self.create(start=now().date() + timedelta(days=7))
        self.assertEqual(len(activity.slots.all()), 1)
        slot = activity.slots.get()
        self.assertEqual(
            slot.start, activity.start
        )

        self.assertEqual(
            slot.end, activity.start + timedelta(days=6)
        )

    def test_create_no_start(self):
        activity = self.create(start=None)
        self.assertEqual(len(activity.slots.all()), 1)
        slot = activity.slots.get()
        self.assertEqual(
            slot.start, now().date()
        )

        self.assertEqual(
            slot.end, now().date() + timedelta(days=6)
        )

    def test_create_monthly(self):
        activity = self.create(duration_period=DurationPeriodChoices.months)
        self.assertEqual(len(activity.slots.all()), 1)
        slot = activity.slots.get()
        self.assertEqual(
            slot.start, activity.start
        )

        self.assertEqual(
            slot.end.day, activity.start.day - 1
        )
        self.assertEqual(
            slot.end.month, activity.start.month + 1
        )

    def test_create_daily(self):
        activity = self.create(duration_period=DurationPeriodChoices.days)
        self.assertEqual(len(activity.slots.all()), 1)
        slot = activity.slots.get()
        self.assertEqual(
            slot.start, activity.start
        )

        self.assertEqual(
            slot.end, activity.start
        )


class DateActivitySlotTriggerTestCase(BluebottleTestCase):
    def setUp(self):
        super().setUp()
        self.user = BlueBottleUserFactory()
        self.initiative = InitiativeFactory(owner=self.user)

        self.activity = DateActivityFactory.create(
            initiative=self.initiative,
            slots=[],
            review=False)
        self.slot = DateActivitySlotFactory.create(activity=self.activity)

        self.initiative.states.submit(save=True)
        self.initiative.states.approve(save=True)

        self.activity.refresh_from_db()

    def assertStatus(self, obj, status):
        obj.refresh_from_db()
        self.assertEqual(obj.status, status)

    def test_incomplete(self):
        self.slot.start = None
        self.slot.save()
        self.assertEqual(self.slot.status, 'draft')

    def test_complete(self):
        self.test_incomplete()
        self.slot.start = now() + timedelta(days=2)
        self.slot.save()

        self.assertEqual(self.slot.status, 'open')

    def test_start(self):
        self.slot.start = now() - timedelta(hours=1)
        self.slot.save()

        self.assertEqual(self.slot.status, 'running')

    def test_finish_one_slot_no_participants(self):
        self.slot.start = now() - timedelta(days=1)
        self.slot.save()
        self.assertStatus(self.slot, 'finished')
        self.assertStatus(self.activity, 'expired')

    def test_reschedule_one_slot_no_participants(self):
        self.test_finish_one_slot_no_participants()
        self.slot.start = now() + timedelta(days=1)
        self.slot.save()
        self.assertStatus(self.slot, 'open')
        self.assertStatus(self.activity, 'open')

    def test_finish_one_slot_with_participants(self):
        DateParticipantFactory.create(activity=self.activity)
        self.slot.start = now() - timedelta(days=1)
        self.slot.save()
        self.assertStatus(self.slot, 'finished')
        self.assertStatus(self.activity, 'succeeded')

    def test_reschedule_one_slot_with_participants(self):
        self.test_finish_one_slot_with_participants()
        self.slot.start = now() + timedelta(days=1)
        self.slot.save()
        self.assertStatus(self.slot, 'open')
        self.assertStatus(self.activity, 'open')

    def test_finish_multiple_slots(self):
        self.slot2 = DateActivitySlotFactory.create(activity=self.activity)
        DateParticipantFactory.create(activity=self.activity)
        self.slot.start = now() - timedelta(days=1)
        self.slot.save()
        self.assertStatus(self.slot, 'finished')
        self.assertStatus(self.activity, 'open')
        self.slot2.start = now() - timedelta(days=1)
        self.slot2.save()
        self.assertStatus(self.slot2, 'finished')
        self.assertStatus(self.activity, 'succeeded')

    def test_reschedule_open(self):
        self.test_finish_one_slot_with_participants()
        self.slot.start = now() + timedelta(days=1)
        self.slot.save()
        self.assertStatus(self.slot, 'open')

    def test_reschedule_running(self):
        self.test_finish_one_slot_with_participants()
        self.slot.start = now() - timedelta(hours=1)
        self.slot.save()
        self.assertStatus(self.slot, 'running')

    def test_reset_slot_selection(self):
        self.activity.slot_selection = 'free'
        self.activity.save()

        second_slot = DateActivitySlotFactory.create(activity=self.activity)
        third_slot = DateActivitySlotFactory.create(activity=self.activity)

        second_slot.delete()
        self.activity.refresh_from_db()
        self.assertEqual(self.activity.slot_selection, 'free')

        third_slot.delete()
        self.activity.refresh_from_db()
        self.assertEqual(self.activity.slot_selection, 'all')

    def test_reset_slot_selection_all(self):
        self.activity.save()

        second_slot = DateActivitySlotFactory.create(activity=self.activity)

        second_slot.delete()
        self.activity.refresh_from_db()
        self.assertEqual(self.activity.slot_selection, 'all')

    def test_changed_single_date(self):
        eng = BlueBottleUserFactory.create(primary_language='en')
        DateParticipantFactory.create(activity=self.activity, user=eng)
        mail.outbox = []
        self.slot.start = now() + timedelta(days=10)
        self.slot.save()
        self.assertEqual(len(mail.outbox), 1)
        self.assertEqual(
            mail.outbox[0].subject,
            'The details of activity "{}" have changed'.format(self.activity.title)
        )
        with TenantLanguage('en'):
            expected = '{} {} - {} ({})'.format(
                defaultfilters.date(self.slot.start),
                defaultfilters.time(self.slot.start.astimezone(get_current_timezone())),
                defaultfilters.time(self.slot.end.astimezone(get_current_timezone())),
                self.slot.start.astimezone(get_current_timezone()).strftime('%Z'),
            )

        self.assertTrue(expected in mail.outbox[0].body)

    def test_changed_multiple_dates(self):
        self.slot2 = DateActivitySlotFactory.create(activity=self.activity)
        eng = BlueBottleUserFactory.create(primary_language='en')
        DateParticipantFactory.create(activity=self.activity, user=eng)
        mail.outbox = []
        self.slot.start = now() + timedelta(days=10)

        self.slot.execute_triggers(user=self.user, send_messages=True)
        self.slot.save()

        self.assertEqual(len(mail.outbox), 1)

        self.assertEqual(
            mail.outbox[0].subject,
            'The details of activity "{}" have changed'.format(self.activity.title)
        )

        with TenantLanguage('en'):
            for slot in [self.slot, self.slot2]:
                expected = '{} {} - {} ({})'.format(
                    defaultfilters.date(slot.start),
                    defaultfilters.time(slot.start.astimezone(get_current_timezone())),
                    defaultfilters.time(slot.end.astimezone(get_current_timezone())),
                    slot.start.astimezone(get_current_timezone()).strftime('%Z'),
                )

                self.assertTrue(expected in mail.outbox[0].body)

    def test_reschedule_contributions(self):
        DateParticipantFactory.create_batch(5, activity=self.activity)

        for duration in self.slot.durations:
            self.assertEqual(duration.start, self.slot.start)
            self.assertEqual(duration.end, self.slot.start + self.slot.duration)
            self.assertEqual(duration.value, self.slot.duration)

        self.slot.start = self.slot.start + timedelta(days=1)
        self.slot.save()

        for duration in self.slot.durations:
            self.assertEqual(duration.start, self.slot.start)
            self.assertEqual(duration.end, self.slot.start + self.slot.duration)
            self.assertEqual(duration.value, self.slot.duration)

        self.slot.duration = self.slot.duration + timedelta(hours=1)
        self.slot.save()

        for duration in self.slot.durations:
            self.assertEqual(duration.start, self.slot.start)
            self.assertEqual(duration.end, self.slot.start + self.slot.duration)
            self.assertEqual(duration.value, self.slot.duration)

    def test_cancel(self):
        DateParticipantFactory.create(activity=self.activity)
        mail.outbox = []
        self.slot.title = 'Session 1'
        self.slot.states.cancel(save=True)
        self.assertEqual(self.slot.status, 'cancelled')
        self.assertEqual(
            len(mail.outbox),
            2
        )

        self.assertEqual(
            mail.outbox[1].subject,
            'A slot for your activity "{}" has been cancelled'.format(self.activity.title)
        )

        self.assertTrue(
            'Session 1' in
            mail.outbox[1].body
        )

    def test_cancel_multiple_slots(self):
        self.slot2 = DateActivitySlotFactory.create(activity=self.activity)
        self.slot.states.cancel(save=True)
        self.assertStatus(self.slot, 'cancelled')
        self.assertStatus(self.activity, 'open')

        self.slot2.states.cancel(save=True)
        self.assertStatus(self.slot2, 'cancelled')
        self.assertStatus(self.activity, 'cancelled')

    def test_cancel_multiple_slots_succeed(self):
        self.slot2 = DateActivitySlotFactory.create(activity=self.activity)

        DateParticipantFactory.create(activity=self.activity)
        self.slot.start = now() - timedelta(days=1)
        self.slot.save()
        self.assertStatus(self.slot, 'finished')
        self.assertStatus(self.activity, 'open')

        self.slot2.states.cancel(save=True)
        self.assertStatus(self.slot2, 'cancelled')
        self.assertStatus(self.activity, 'succeeded')

    def test_cancel_with_cancelled_activity(self):
        DateParticipantFactory.create(activity=self.activity)
        self.activity.states.cancel(save=True)
        mail.outbox = []
        self.slot.title = 'Session 3'
        self.slot.states.cancel(save=True)
        self.assertEqual(self.slot.status, 'cancelled')
        self.assertEqual(
            len(mail.outbox),
            1
        )

        self.assertEqual(
            mail.outbox[0].subject,
            'A slot for your activity "{}" has been cancelled'.format(self.activity.title)
        )

        self.assertTrue(
            'Session 3' in
            mail.outbox[0].body
        )


class ParticipantTriggerTestCase(object):

    def setUp(self):
        super().setUp()
        self.settings = InitiativePlatformSettingsFactory.create(
            activity_types=[self.factory._meta.model.__name__.lower()]
        )

        self.user = BlueBottleUserFactory()
        self.admin_user = BlueBottleUserFactory.create(is_staff=True)
        self.initiative = InitiativeFactory.create(owner=self.user)

        self.activity = self.factory.create(
            preparation=timedelta(hours=1),
            initiative=self.initiative,
            review=False)
        self.review_activity = self.factory.create(
            preparation=timedelta(hours=4),
            initiative=self.initiative,
            review=True)

        self.initiative.states.submit(save=True)
        self.initiative.states.approve(save=True)

        self.activity.refresh_from_db()
        self.review_activity.refresh_from_db()

    def test_initial_added_through_admin(self):
        mail.outbox = []
        participant = self.participant_factory.create(
            activity=self.review_activity,
            user=BlueBottleUserFactory.create(),
            as_user=self.admin_user
        )
        self.assertEqual(participant.status, 'accepted')

        self.assertEqual(len(mail.outbox), 2)

        self.assertEqual(
            mail.outbox[0].subject,
            'You have been added to the activity "{}" 🎉'.format(self.review_activity.title)
        )
        self.assertEqual(
            mail.outbox[1].subject,
            'A participant has been added to your activity "{}" 🎉'.format(self.review_activity.title)
        )
        self.assertTrue(self.review_activity.followers.filter(user=participant.user).exists())
        prep = participant.preparation_contributions.first()
        self.assertEqual(
            prep.value,
            self.review_activity.preparation
        )
        self.assertEqual(
            prep.status,
            'succeeded'
        )

    def test_initial_added_through_admin_team(self):
        self.review_activity.team_activity = Activity.TeamActivityChoices.teams
        self.review_activity.save()

        participant = self.participant_factory.create(
            activity=self.review_activity,
            user=BlueBottleUserFactory.create(),
            as_user=self.admin_user
        )
        self.assertTrue(participant.team)
        self.assertEqual(participant.team.owner, participant.user)
        self.assertEqual(participant.status, 'accepted')
        self.assertEqual(participant.team.status, 'open')

    def test_initiate_team_invite(self):
        self.activity.team_activity = Activity.TeamActivityChoices.teams
        self.activity.save()

        team_captain = self.participant_factory.create(
            activity=self.activity,
            user=BlueBottleUserFactory.create()
        )

        mail.outbox = []
        participant = self.participant_factory.create(
            activity=self.activity,
            accepted_invite=team_captain.invite,
            user=BlueBottleUserFactory.create()
        )
        self.assertEqual(participant.team, team_captain.team)
        'New team member' in [message.subject for message in mail.outbox]

    def test_initiate_team_invite_review(self):
        self.activity.team_activity = Activity.TeamActivityChoices.teams
        self.activity.review = True
        self.activity.save()

        capt = BlueBottleUserFactory.create()
        team_captain = self.participant_factory.create(
            activity=self.activity,
            user=capt,
            as_user=capt
        )

        team_captain.states.accept(save=True)

        mail.outbox = []
        participant = self.participant_factory.create(
            activity=self.activity,
            accepted_invite=team_captain.invite,
            user=BlueBottleUserFactory.create()
        )
        self.assertEqual(participant.team, team_captain.team)
        self.assertEqual(participant.status, 'accepted')

    def test_initiate_team_invite_review_after_signup(self):
        self.activity.team_activity = Activity.TeamActivityChoices.teams
        self.activity.review = True
        self.activity.save()

        capt = BlueBottleUserFactory.create()

        team_captain = self.participant_factory.create(
            activity=self.activity,
            user=capt,
            as_user=capt
        )

        mail.outbox = []
        user = BlueBottleUserFactory.create()
        participant = self.participant_factory.create(
            activity=self.activity,
            accepted_invite=team_captain.invite,
            user=user,
            as_user=user
        )

        self.assertEqual(participant.team, team_captain.team)
        team_captain.states.accept(save=True)

        self.assertEqual(team_captain.status, 'accepted')
        self.assertEqual(team_captain.team.status, 'open')
        participant.refresh_from_db()
        self.assertEqual(participant.status, 'accepted')

    def test_initial_removed_through_admin(self):
        mail.outbox = []

        participant = self.participant_factory.create(
            activity=self.review_activity,
            user=BlueBottleUserFactory.create(),
            as_user=self.admin_user
        )
        mail.outbox = []
        participant.states.remove()
        participant.execute_triggers(user=self.admin_user, send_messages=True)
        participant.save()

        self.assertEqual(participant.status, 'rejected')

        self.assertEqual(len(mail.outbox), 2)

        self.assertEqual(
            mail.outbox[0].subject,
            'You have been removed as participant for the activity "{}"'.format(self.review_activity.title)
        )
        self.assertEqual(
            mail.outbox[1].subject,
            'A participant has been removed from your activity "{}"'.format(self.review_activity.title)
        )

    def test_accept(self):
        user = BlueBottleUserFactory.create()
        participant = self.participant_factory.create(
            activity=self.review_activity,
            user=user,
            as_user=user
        )

        mail.outbox = []
        participant.states.accept(save=True)

        self.assertEqual(participant.status, 'accepted')
        self.assertEqual(len(mail.outbox), 1)
        self.assertEqual(
            mail.outbox[0].subject,
            'You have been selected for the activity "{}" 🎉'.format(
                self.review_activity.title
            )
        )
        prep = participant.preparation_contributions.first()
        self.assertEqual(
            prep.value,
            self.review_activity.preparation
        )
        self.assertEqual(
            prep.status,
            'succeeded'
        )

    def test_accept_team(self):
        self.review_activity.team_activity = Activity.TeamActivityChoices.teams
        self.review_activity.save()

        user = BlueBottleUserFactory.create()
        participant = self.participant_factory.create(
            activity=self.review_activity,
            user=user,
            as_user=user
        )

        participant.states.accept(save=True)
        self.assertTrue(participant.team)
        self.assertEqual(participant.team.owner, participant.user)

    def test_initial_review(self):
        mail.outbox = []
        user = BlueBottleUserFactory.create()
        participant = self.participant_factory.create(
            activity=self.review_activity,
            user=user,
            as_user=user
        )

        self.assertEqual(participant.status, 'new')
        self.assertEqual(len(mail.outbox), 2)
        self.assertEqual(
            mail.outbox[1].subject,
            'You have a new participant for your activity "{}" 🎉'.format(
                self.review_activity.title
            )
        )
        self.assertTrue(self.review_activity.followers.filter(user=participant.user).exists())
        self.assertEqual(
            participant.contributions.
            exclude(timecontribution__contribution_type='preparation').get().status,
            'new'
        )
        prep = participant.preparation_contributions.first()
        self.assertEqual(
            prep.value,
            self.review_activity.preparation
        )
        self.assertEqual(
            prep.status,
            'new'
        )

    def test_initial_team_created(self):
        self.review_activity.team_activity = Activity.TeamActivityChoices.teams
        self.review_activity.save()
        participant = self.participant_factory.create(
            activity=self.review_activity,
            user=BlueBottleUserFactory.create()
        )
        self.assertIsNotNone(participant.team)

    def test_initial_no_review(self):
        mail.outbox = []
        user = BlueBottleUserFactory.create()
        participant = self.participant_factory.create(
            activity=self.activity,
            user=user,
            as_user=user
        )

        self.assertEqual(participant.status, 'accepted')
        self.assertEqual(len(mail.outbox), 2)
        self.assertEqual(
            mail.outbox[0].subject,
            'A new participant has joined your activity "{}" 🎉'.format(self.activity.title)
        )
        self.assertTrue(self.activity.followers.filter(user=participant.user).exists())
        self.assertEqual(
            self.activity.accepted_participants.get().
            contributions.exclude(timecontribution__contribution_type='preparation').get().status,
            'new'
        )
        prep = participant.preparation_contributions.first()
        self.assertEqual(
            prep.value,
            self.activity.preparation
        )
        self.assertEqual(
            prep.status,
            'succeeded'
        )

    def test_initial_no_review_team(self):
        self.activity.team_activity = Activity.TeamActivityChoices.teams
        self.activity.save()
        user = BlueBottleUserFactory.create()
        participant = self.participant_factory.create(
            activity=self.activity,
            user=user,
            as_user=user
        )

        self.assertTrue(participant.team)
        self.assertEqual(participant.team.owner, participant.user)

    def test_no_review_fill(self):
        self.participant_factory.create_batch(
            self.activity.capacity, activity=self.activity
        )
        self.activity.refresh_from_db()
        self.assertEqual(self.activity.status, 'full')

    def test_no_review_fill_cancel(self):
        self.participant_factory.create_batch(
            self.activity.capacity, activity=self.activity
        )
        self.activity.refresh_from_db()

        self.assertEqual(self.activity.status, 'full')
        self.activity.states.cancel(save=True)

        self.assertEqual(self.activity.status, 'cancelled')

    def test_review_fill(self):
        participants = self.participant_factory.create_batch(
            self.review_activity.capacity,
            activity=self.review_activity,
            user=BlueBottleUserFactory.create(),
            as_relation='user'
        )
        self.review_activity.refresh_from_db()

        self.assertEqual(self.activity.status, 'open')

        for participant in participants:
            user = participant.user
            user.save()
            participant.execute_triggers(user=user, send_messages=True)
            participant.save()
            participant.states.accept(save=True)

        self.review_activity.refresh_from_db()

        self.assertEqual(self.review_activity.status, 'full')

    def test_remove(self):
        self.participants = self.participant_factory.create_batch(
            self.activity.capacity, activity=self.activity
        )
        self.activity.refresh_from_db()

        self.assertEqual(self.activity.status, 'full')
        mail.outbox = []
        participant = self.participants[0]
        participant.states.remove(save=True)

        self.assertEqual(
            participant.contributions.
            exclude(timecontribution__contribution_type='preparation').get().status,
            'failed'
        )
        prep = participant.preparation_contributions.first()
        self.assertEqual(
            prep.value,
            self.activity.preparation
        )
        self.assertEqual(
            prep.status,
            'failed'
        )

        self.activity.refresh_from_db()
        self.assertEqual(self.activity.status, 'open')

        self.assertEqual(len(mail.outbox), 2)
        self.assertEqual(
            mail.outbox[0].subject,
            'You have been removed as participant for the activity "{}"'.format(
                self.activity.title
            )
        )
        self.assertEqual(
            mail.outbox[1].subject,
            'A participant has been removed from your activity "{}"'.format(
                self.activity.title
            )
        )
        self.assertFalse(self.activity.followers.filter(user=self.participants[0].user).exists())

    def test_remove_team(self):
        self.activity.team_activity = Activity.TeamActivityChoices.teams
        self.activity.save()

        team_captain = self.participant_factory.create(
            activity=self.activity,
            user=BlueBottleUserFactory.create()
        )

        participant = self.participant_factory.create(
            activity=self.activity,
            accepted_invite=team_captain.invite,
            user=BlueBottleUserFactory.create()
        )

        mail.outbox = []

        participant.states.remove(save=True)

        self.activity.refresh_from_db()
        self.assertEqual(
            participant.contributions.
            exclude(timecontribution__contribution_type='preparation').get().status,
            'failed'
        )

        subjects = [mail.subject for mail in mail.outbox]
        self.assertTrue(
            f"Your team participation in ‘{self.activity.title}’ has been cancelled" in subjects
        )

        self.assertTrue(
            f"Team member removed for ‘{self.activity.title}’" in subjects
        )

    def test_reject(self):
        users = BlueBottleUserFactory.create_batch(self.activity.capacity)
        self.participants = []
        for user in users:
            participant = self.participant_factory.build(
                user=user,
                activity=self.review_activity,
            )
            participant.execute_triggers(user=user)
            participant.save()

            self.participants.append(
                participant
            )

        mail.outbox = []
        participant = self.participants[0]
        participant.states.reject(save=True)

        self.assertEqual(
            participant.contributions.
            exclude(timecontribution__contribution_type='preparation').get().status,
            'failed'
        )

        self.assertEqual(len(mail.outbox), 1)
        self.assertEqual(
            mail.outbox[0].subject,
            'You have not been selected for the activity "{}"'.format(
                self.review_activity.title
            )
        )
        self.assertFalse(self.review_activity.followers.filter(user=participant.user).exists())

    def test_reaccept(self):
        self.test_remove()

        self.participants[0].states.accept(save=True)

        self.activity.refresh_from_db()
        self.assertEqual(self.activity.status, 'full')

        self.assertEqual(
            self.participants[0].contributions.
            exclude(timecontribution__contribution_type='preparation').get().status,
            'new'
        )
        self.assertTrue(self.activity.followers.filter(user=self.participants[0].user).exists())

    def test_withdraw(self):
        self.participants = self.participant_factory.create_batch(
            self.activity.capacity,
            activity=self.activity,
            user=BlueBottleUserFactory.create()
        )
        self.activity.refresh_from_db()

        self.assertEqual(self.activity.status, 'full')
        mail.outbox = []

        self.participants[0].states.withdraw(save=True)

        self.activity.refresh_from_db()
        self.assertEqual(self.activity.status, 'open')

        self.assertEqual(
            self.participants[0].contributions.
            exclude(timecontribution__contribution_type='preparation').get().status,
            'failed'
        )

        self.assertFalse(self.activity.followers.filter(user=self.participants[0].user).exists())

        subjects = [mail.subject for mail in mail.outbox]
        self.assertTrue(
            f'You have withdrawn from the activity "{self.activity.title}"' in subjects
        )
        self.assertTrue(
            f'A participant has withdrawn from your activity "{self.activity.title}"' in subjects
        )

    def test_withdraw_team(self):
        self.activity.team_activity = Activity.TeamActivityChoices.teams
        self.activity.save()

        team_captain = self.participant_factory.create(
            activity=self.activity,
            user=BlueBottleUserFactory.create()
        )

        participant = self.participant_factory.create(
            activity=self.activity,
            accepted_invite=team_captain.invite,
            user=BlueBottleUserFactory.create()
        )
        mail.outbox = []
        participant.states.withdraw(save=True)

        self.activity.refresh_from_db()
        self.assertEqual(
            participant.contributions.
            exclude(timecontribution__contribution_type='preparation').get().status,
            'failed'
        )

        subjects = [mail.subject for mail in mail.outbox]
        self.assertTrue(
            f'You have withdrawn from the activity "{self.activity.title}"' in subjects
        )
        self.assertTrue(
            f'A participant has withdrawn from your team for "{self.activity.title}"' in subjects
        )

    def test_reapply(self):
        self.test_withdraw()

        self.participants[0].states.reapply(save=True)

        self.activity.refresh_from_db()

        self.assertEqual(self.activity.status, 'full')
        self.assertEqual(
            self.participants[0].contributions.
            exclude(timecontribution__contribution_type='preparation').get().status,
            'new'
        )
        self.assertTrue(self.activity.followers.filter(user=self.participants[0].user).exists())

    def test_reapply_cancelled(self):
        self.participants = self.participant_factory.create_batch(
            self.activity.capacity,
            activity=self.activity,
            user=BlueBottleUserFactory.create()
        )
        self.activity.refresh_from_db()

        self.assertEqual(self.activity.status, 'full')
        mail.outbox = []

        self.participants[0].states.withdraw(save=True)

        self.activity.refresh_from_db()
        self.assertEqual(self.activity.status, 'open')

        self.assertEqual(
            self.participants[0].contributions.
            exclude(timecontribution__contribution_type='preparation').get().status,
            'failed'
        )

        self.assertFalse(self.activity.followers.filter(user=self.participants[0].user).exists())

        subjects = [mail.subject for mail in mail.outbox]
        self.assertTrue(
            f'You have withdrawn from the activity "{self.activity.title}"' in subjects
        )
        self.assertTrue(
            f'A participant has withdrawn from your activity "{self.activity.title}"' in subjects
        )

    def test_withdraw_from_team(self):
        self.activity.team_activity = Activity.TeamActivityChoices.teams
        self.captain = self.participant_factory.create(
            activity=self.activity,
            user=BlueBottleUserFactory.create()
        )
        self.participant = self.participant_factory.create(
            activity=self.activity,
            user=BlueBottleUserFactory.create(),
            team=self.captain.team
        )

        mail.outbox = []

        self.participant.states.withdraw(save=True)

        subjects = [mail.subject for mail in mail.outbox]
        self.assertTrue(
            f'You have withdrawn from the activity "{self.activity.title}"' in subjects
        )
        self.assertTrue(
            f'A participant has withdrawn from your team for "{self.activity.title}"' in subjects
        )


class DateParticipantTriggerTestCase(ParticipantTriggerTestCase, BluebottleTestCase):
    factory = DateActivityFactory
    participant_factory = DateParticipantFactory

    def test_type(self):
        self.participants = self.participant_factory.create_batch(
            self.activity.capacity, activity=self.review_activity
        )
        self.assertEqual(
            self.participants[0].contributions.
            exclude(timecontribution__contribution_type='preparation').get().contribution_type,
            'date'
        )


@mock.patch.object(
    ParticipantJoinedNotification, 'delay', 2
)
@mock.patch.object(
    ParticipantAppliedNotification, 'delay', 1
)
@mock.patch.object(
    ParticipantChangedNotification, 'delay', 2
)
class DateParticipantTriggerCeleryTestCase(CeleryTestCase):
    factory = DateActivityFactory
    participant_factory = DateParticipantFactory

    factories = CeleryTestCase.factories + [
        DateParticipantFactory, DateActivityFactory, InitiativeFactory
    ]

    def setUp(self):
        super().setUp()
        self.settings = InitiativePlatformSettingsFactory.create(
            activity_types=[self.factory._meta.model.__name__.lower()]
        )

        self.user = BlueBottleUserFactory()
        self.admin_user = BlueBottleUserFactory(is_staff=True)
        self.initiative = InitiativeFactory(
            owner=self.user,
            status='approved'
        )

        self.activity = self.factory.create(
            preparation=timedelta(hours=1),
            initiative=self.initiative,
            slot_selection='free',
            review=False
        )
        self.slots = DateActivitySlotFactory.create_batch(3, activity=self.activity)

        self.activity.refresh_from_db()
        self.participant = None

    def test_join_all(self):
        mail.outbox = []
        self.activity.slot_selection = 'all'
        self.activity.save()

        user = BlueBottleUserFactory.create()
        self.participant_factory.create(
            activity=self.activity,
            user=user,
            as_user=user
        )

        time.sleep(4)

        self.assertEqual(len(mail.outbox), 2)
        self.assertEqual(
            mail.outbox[0].subject,
            f'A new participant has joined your activity "{self.activity.title}" 🎉'
        )
        self.assertEqual(
            mail.outbox[1].subject,
            f'You have joined the activity "{self.activity.title}"'
        )
        for slot in self.slots:
            expected = '{} {} - {} ({})'.format(
                defaultfilters.date(slot.start),
                defaultfilters.time(slot.start.astimezone(get_current_timezone())),
                defaultfilters.time(slot.end.astimezone(get_current_timezone())),
                slot.start.astimezone(get_current_timezone()).strftime('%Z'),
            )

            self.assertTrue(expected in mail.outbox[1].body)

    def test_join_free(self):
        mail.outbox = []

        user = BlueBottleUserFactory.create()
        participant = self.participant_factory.create(
            activity=self.activity,
            user=user,
            as_user=user
        )

        self.slot_participants = [
            DateSlotParticipantFactory.create(slot=slot, participant=participant)
            for slot in self.slots
        ]

        time.sleep(3)

        self.assertEqual(len(mail.outbox), 2)
        self.assertEqual(
            mail.outbox[0].subject,
            f'A new participant has joined your activity "{self.activity.title}" 🎉'
        )
        self.assertEqual(
            mail.outbox[1].subject,
            f'You have joined the activity "{self.activity.title}"'
        )

        for slot in self.slots:
            self.assertTrue(slot.title in mail.outbox[1].body)

    def test_join_free_review(self):
        self.activity.review = True
        self.activity.save()
        mail.outbox = []
        user = BlueBottleUserFactory.create()
        participant = self.participant_factory.create(
            activity=self.activity,
            user=user,
            as_user=user
        )

        self.slot_participants = [
            DateSlotParticipantFactory.create(slot=slot, participant=participant)
            for slot in self.slots
        ]

        time.sleep(3)

        self.assertEqual(len(mail.outbox), 2)
        self.assertEqual(
            mail.outbox[0].subject,
            f'You have a new participant for your activity "{self.activity.title}" 🎉'
        )
        self.assertEqual(
            mail.outbox[1].subject,
            f'You have applied to the activity "{self.activity.title}"'
        )

    def test_change_free(self):
        self.test_join_free()

        time.sleep(3)
        mail.outbox = []

        for slot_participant in self.slot_participants[:-1]:
            slot_participant.states.withdraw(save=True)

        time.sleep(3)

        self.assertEqual(len(mail.outbox), 1)
        self.assertEqual(
            mail.outbox[0].subject,
            f'You have changed your application on the activity "{self.activity.title}"'
        )

        for slot in self.slots[:-1]:
            self.assertTrue(slot.title not in mail.outbox[0].body)

        self.assertTrue(self.slots[2].title in mail.outbox[0].body)

    def test_withdraw_free(self):
        self.test_join_free()

        time.sleep(3)
        mail.outbox = []

        for slot_participant in self.slot_participants:
            slot_participant.states.withdraw(save=True)

        time.sleep(3)

        self.assertEqual(len(mail.outbox), 2)
        self.assertEqual(
            mail.outbox[0].subject,
            f'A participant has withdrawn from your activity "{self.activity.title}"'
        )

        self.assertEqual(
            mail.outbox[1].subject,
            f'You have withdrawn from the activity "{self.activity.title}"'
        )


class PeriodParticipantTriggerTestCase(ParticipantTriggerTestCase, TriggerTestCase):
    factory = PeriodActivityFactory
    participant_factory = PeriodParticipantFactory

    def test_initial_added_with_team_through_admin(self):
        captain = BlueBottleUserFactory.create(email='captain@example.com')
        team = TeamFactory.create(
            activity=self.activity,
            owner=captain
        )
        PeriodParticipantFactory.create(
            user=captain,
            activity=self.activity,
            team=team
        )

        mail.outbox = []
        self.activity.team_activity = 'teams'
        self.activity.save()
        participant = self.participant_factory.build(
            activity=self.activity,
            user=BlueBottleUserFactory.create(),
            team=team
        )
        participant.execute_triggers(user=self.admin_user, send_messages=True)
        participant.save()

        self.assertEqual(len(mail.outbox), 2)

        self.assertEqual(
            mail.outbox[1].subject,
            'A participant has been added to your activity "{}" 🎉'.format(self.activity.title)
        )

        self.assertEqual(
            mail.outbox[0].subject,
            'You have been added to a team for "{}" 🎉'.format(self.activity.title)
        )

    def test_join(self):
        mail.outbox = []
        participant = self.participant_factory.create(
            activity=self.activity,
            user=BlueBottleUserFactory.create(),
            as_relation='user'
        )
        self.assertEqual(len(mail.outbox), 2)
        self.assertEqual(
            mail.outbox[0].subject,
            f'A new participant has joined your activity "{self.activity.title}" 🎉'
        )
        self.assertEqual(
            mail.outbox[1].subject,
            f'You have joined the activity "{self.activity.title}"'
        )
        prep = participant.preparation_contributions.first()
        self.assertEqual(
            prep.value,
            self.activity.preparation
        )
        self.assertEqual(
            prep.status,
            'succeeded'
        )

    def test_team_join(self):
        self.activity.team_activity = Activity.TeamActivityChoices.teams
        self.activity.save()
        mail.outbox = []
        user = BlueBottleUserFactory.create()
        participant = self.participant_factory.create(
            activity=self.activity,
            user=user,
            as_user=user
        )
        self.assertEqual(len(mail.outbox), 2)
        self.assertEqual(
            mail.outbox[0].subject,
            f'A new team has joined "{self.activity.title}"'
        )
        self.assertEqual(
            mail.outbox[1].subject,
            f'You have registered your team for "{self.activity.title}"'
        )
        prep = participant.preparation_contributions.first()
        self.assertEqual(
            prep.value,
            self.activity.preparation
        )
        self.assertEqual(
            prep.status,
            'succeeded'
        )

    def test_apply(self):
        mail.outbox = []
        participant = self.participant_factory.create(
            activity=self.review_activity,
            user=BlueBottleUserFactory.create(),
            as_relation='user'
        )
        self.assertEqual(len(mail.outbox), 2)
        self.assertEqual(
            mail.outbox[1].subject,
            f'You have a new participant for your activity "{self.review_activity.title}" 🎉'
        )
        self.assertEqual(
            mail.outbox[0].subject,
            f'You have applied to the activity "{self.review_activity.title}"'
        )
        prep = participant.preparation_contributions.first()
        self.assertEqual(
            prep.value,
            self.review_activity.preparation
        )
        self.assertEqual(
            prep.status,
            'new'
        )

    def test_team_apply(self):
        self.review_activity.team_activity = Activity.TeamActivityChoices.teams
        self.review_activity.save()
        mail.outbox = []
        participant = self.participant_factory.create(
            activity=self.review_activity,
            user=BlueBottleUserFactory.create(),
            as_relation='user'
        )
        self.assertEqual(len(mail.outbox), 2)
        self.assertEqual(
            mail.outbox[1].subject,
            f'You have registered your team for "{self.review_activity.title}"'
        )
        self.assertEqual(
            mail.outbox[0].subject,
            f'A new team has applied to "{self.review_activity.title}"'
        )
        prep = participant.preparation_contributions.first()
        self.assertEqual(
            prep.value,
            self.review_activity.preparation
        )
        self.assertEqual(
            prep.status,
            'new'
        )

    def test_team_accept(self):
        self.review_activity.team_activity = Activity.TeamActivityChoices.teams
        self.review_activity.save()

        participant = self.participant_factory.create(
            activity=self.review_activity,
            user=BlueBottleUserFactory.create(),
            as_relation='user'
        )

        mail.outbox = []
        participant.states.accept(save=True)
        self.assertEqual(participant.status, 'accepted')
        self.assertEqual(len(mail.outbox), 1)
        self.assertEqual(
            mail.outbox[0].subject,
            'Your team has been accepted for "{}"'.format(
                self.review_activity.title
            )
        )
        prep = participant.preparation_contributions.first()
        self.assertEqual(
            prep.value,
            self.review_activity.preparation
        )
        self.assertEqual(
            prep.status,
            'succeeded'
        )

    def test_no_review_succeed(self):
        self.activity.deadline = date.today() - timedelta(days=1)
        self.activity.save()

        self.assertEqual(self.activity.status, 'expired')

        participant = self.participant_factory.create(activity=self.activity)

        self.activity.refresh_from_db()

        self.assertEqual(self.activity.status, 'succeeded')

        self.assertEqual(
            participant.contributions.
            exclude(timecontribution__contribution_type='preparation').get().status,
            'succeeded'
        )

        self.assertEqual(
            participant.contributions.
            exclude(timecontribution__contribution_type='preparation').get().contribution_type,
            'period'
        )

    def test_stop(self):
        participant = self.participant_factory.create(activity=self.activity)
        self.activity.start = date.today() - timedelta(days=1)
        self.activity.save()

        participant.states.stop(save=True)

        self.assertEqual(
            mail.outbox[-1].subject,
            'Your contribution to the activity "{}" is successful 🎉'.format(self.activity.title)
        )

    def test_join_participant(self):
        user = BlueBottleUserFactory.create()
        self.model = self.participant_factory.build(
            activity=self.activity,
            user=user
        )
        with self.execute(user=user):
            self.assertNotificationEffect(NewParticipantNotification)
            self.assertNotificationEffect(ParticipantJoinedNotification)

    def test_add_participant(self):
        user = BlueBottleUserFactory.create()
        self.model = self.participant_factory.build(
            activity=self.activity,
            user=user
        )
        staff = BlueBottleUserFactory.create(is_staff=True)
        with self.execute(user=staff):
            self.assertNotificationEffect(ParticipantAddedOwnerNotification)
            self.assertNotificationEffect(ParticipantAddedNotification)

    def test_start_team_participant(self):
        self.activity.team_activity = 'teams'
        self.activity.save()
        user = BlueBottleUserFactory.create()
        self.model = self.participant_factory.build(
            activity=self.activity,
            user=user
        )
        with self.execute(user=user):
            self.assertNoNotificationEffect(NewParticipantNotification)
            self.assertNotificationEffect(TeamParticipantJoinedNotification)

    def test_join_team_participant(self):
        self.activity.team_activity = 'teams'
        self.activity.save()
        user = BlueBottleUserFactory.create()
        captain = BlueBottleUserFactory.create()
        team = TeamFactory.create(
            owner=captain,
            activity=self.activity
        )
        self.model = self.participant_factory.build(
            team=team,
            activity=self.activity,
            user=user
        )
        with self.execute(user=user):
            self.assertNoNotificationEffect(NewParticipantNotification)
            self.assertNotificationEffect(TeamParticipantJoinedNotification)
            self.assertNotificationEffect(ParticipantJoinedNotification)

    def test_remove_participant(self):
        self.model = self.participant_factory.create(
            activity=self.activity,
            status='accepted'
        )
        self.model.states.remove()
        with self.execute():
            self.assertNotificationEffect(ParticipantRemovedNotification)
            self.assertNotificationEffect(ParticipantRemovedOwnerNotification)

    def test_withdraw_team_participant(self):
        self.activity.team_activity = 'teams'
        captain = BlueBottleUserFactory.create()
        team = TeamFactory.create(
            owner=captain,
            activity=self.activity
        )
        self.model = self.participant_factory.create(
            activity=self.activity,
            team=team,
            status='accepted'
        )
        self.model.states.withdraw()
        with self.execute():
            self.assertNoNotificationEffect(ParticipantWithdrewNotification)
            self.assertNotificationEffect(TeamMemberWithdrewMessage)
            self.assertNotificationEffect(ParticipantWithdrewConfirmationNotification)

    def test_remove_team_participant(self):
        self.activity.team_activity = 'teams'
        self.activity.save()
        team = TeamFactory.create(
            owner=BlueBottleUserFactory.create(),
            activity=self.activity
        )
        self.model = self.participant_factory.create(
            activity=self.activity,
            team=team,
            status='accepted'
        )
        self.model.states.remove()
        with self.execute():
            self.assertNotificationEffect(ParticipantRemovedNotification)
            self.assertNotificationEffect(TeamMemberRemovedMessage)
            self.assertNoNotificationEffect(ParticipantRemovedOwnerNotification)

    def test_remove_team_participant_by_captain(self):
        self.activity.team_activity = 'teams'
        self.activity.save()
        captain = BlueBottleUserFactory.create()
        team = TeamFactory.create(
            owner=captain,
            activity=self.activity
        )
        self.model = self.participant_factory.create(
            activity=self.activity,
            team=team,
            status='accepted'
        )
        self.model.states.remove()
        with self.execute(user=captain):
            self.assertNotificationEffect(ParticipantRemovedNotification)
            self.assertNoNotificationEffect(TeamMemberRemovedMessage)
            self.assertNoNotificationEffect(ParticipantRemovedOwnerNotification)


class AllSlotParticipantTriggerTestCase(BluebottleTestCase):

    def setUp(self):
        self.user = BlueBottleUserFactory.create()
        self.initiative = InitiativeFactory.create()
        self.activity = DateActivityFactory.create(
            slots=[],
            capacity=True,
            slot_selection='all',
            initiative=self.initiative
        )
        self.slot1 = DateActivitySlotFactory.create(activity=self.activity)
        self.slot2 = DateActivitySlotFactory.create(activity=self.activity)
        self.initiative.states.submit(save=True)
        self.initiative.states.approve(save=True)
        self.activity.refresh_from_db()
        self.participant = DateParticipantFactory.create(
            activity=self.activity
        )
        self.slot1_participant = self.participant.slot_participants.filter(slot=self.slot1).first()
        self.slot2_participant = self.participant.slot_participants.filter(slot=self.slot2).first()
        self.contribution1 = self.slot1_participant.contributions.first()
        self.contribution2 = self.slot2_participant.contributions.first()

    def assertStatus(self, obj, status):
        obj.refresh_from_db()
        self.assertEqual(obj.status, status)

    def test_apply(self):
        self.assertStatus(self.slot1_participant, 'registered')
        self.assertStatus(self.contribution1, 'new')
        self.assertStatus(self.slot2_participant, 'registered')
        self.assertStatus(self.contribution2, 'new')

    def test_remove_participant(self):
        self.participant.states.remove(save=True)
        self.assertStatus(self.slot1_participant, 'registered')
        self.assertStatus(self.contribution1, 'failed')
        self.assertStatus(self.slot2_participant, 'registered')
        self.assertStatus(self.contribution2, 'failed')

    def test_remove_participant_from_slot(self):
        self.slot1_participant.states.remove(save=True)
        self.assertEqual(self.slot1_participant.status, 'removed')
        self.assertStatus(self.contribution1, 'failed')

    def test_withdraw_from_slot(self):
        self.slot1_participant.states.withdraw(save=True)
        self.assertStatus(self.slot1_participant, 'withdrawn')
        self.assertStatus(self.contribution1, 'failed')

    def test_cancel_slot(self):
        self.slot1.states.cancel(save=True)
        self.assertStatus(self.slot1_participant, 'registered')
        self.assertStatus(self.contribution1, 'failed')

    def test_finish_slot(self):
        self.slot1.states.finish(save=True)
        self.assertStatus(self.slot1_participant, 'registered')
        self.assertStatus(self.contribution1, 'succeeded')

    def test_reschedule_slot(self):
        self.slot1.states.finish(save=True)
        self.assertStatus(self.slot1_participant, 'registered')
        self.assertStatus(self.contribution1, 'succeeded')
        self.slot1.states.reschedule(save=True)
        self.assertStatus(self.slot1_participant, 'registered')
        self.assertStatus(self.contribution1, 'new')

    def test_cancel_activity(self):
        self.activity.states.cancel(save=True)
        self.assertStatus(self.slot1_participant, 'registered')
        self.assertStatus(self.contribution1, 'failed')


class FreeSlotParticipantTriggerTestCase(BluebottleTestCase):

    def setUp(self):
        self.user = BlueBottleUserFactory.create()
        self.initiative = InitiativeFactory.create()
        self.activity = DateActivityFactory.create(
            slots=[],
            capacity=None,
            slot_selection='free',
            initiative=self.initiative
        )
        self.slot1 = DateActivitySlotFactory.create(
            activity=self.activity,
            capacity=2
        )
        self.slot2 = DateActivitySlotFactory.create(
            activity=self.activity,
            capacity=1
        )

        self.initiative.states.submit(save=True)
        self.initiative.states.approve(save=True)
        self.activity.refresh_from_db()
        self.participant = DateParticipantFactory.create(activity=self.activity)

    def assertStatus(self, obj, status):
        obj.refresh_from_db()
        self.assertEqual(obj.status, status)

    def test_apply(self):
        self.assertEqual(
            self.participant.slot_participants.count(),
            0
        )
        slot_participant = DateSlotParticipantFactory.create(slot=self.slot1, participant=self.participant)
        self.assertEqual(
            self.participant.slot_participants.count(),
            1
        )
        self.assertStatus(slot_participant, 'registered')

    def test_withdraw_from_slot(self):
        slot_participant = DateSlotParticipantFactory.create(slot=self.slot1, participant=self.participant)
        slot_participant.states.withdraw(save=True)
        self.assertStatus(slot_participant, 'withdrawn')

    def test_withdraw_from_all_slots(self):
        slot_participant1 = DateSlotParticipantFactory.create(slot=self.slot1, participant=self.participant)
        slot_participant2 = DateSlotParticipantFactory.create(slot=self.slot2, participant=self.participant)

        slot_participant1.states.withdraw(save=True)
        self.assertStatus(self.participant, 'accepted')
        self.assertStatus(slot_participant1, 'withdrawn')

        slot_participant2.states.withdraw(save=True)
        self.assertStatus(self.participant, 'withdrawn')
        self.assertStatus(slot_participant2, 'withdrawn')

        slot_participant1.states.reapply(save=True)

        self.assertStatus(self.participant, 'accepted')
        self.assertStatus(slot_participant1, 'registered')

        slot_participant2.states.reapply(save=True)
        self.assertStatus(self.participant, 'accepted')
        self.assertStatus(slot_participant2, 'registered')

    def test_remove_from_all_slots(self):
        slot_participant1 = DateSlotParticipantFactory.create(slot=self.slot1, participant=self.participant)
        slot_participant2 = DateSlotParticipantFactory.create(slot=self.slot2, participant=self.participant)

        slot_participant1.states.remove(save=True)
        self.assertStatus(self.participant, 'accepted')
        self.assertStatus(slot_participant1, 'removed')

        slot_participant2.states.remove(save=True)
        self.assertStatus(self.participant, 'rejected')
        self.assertStatus(slot_participant2, 'removed')

        slot_participant1.states.accept(save=True)

        self.assertStatus(self.participant, 'accepted')
        self.assertStatus(slot_participant1, 'registered')

        slot_participant2.states.accept(save=True)
        self.assertStatus(self.participant, 'accepted')
        self.assertStatus(slot_participant2, 'registered')

    def test_fill_slot(self):
        DateSlotParticipantFactory.create(slot=self.slot1, participant=self.participant)
        self.assertStatus(self.slot1, 'open')
        participant2 = DateParticipantFactory.create(activity=self.activity)
        DateSlotParticipantFactory.create(slot=self.slot1, participant=participant2)
        self.assertStatus(self.slot1, 'full')
        self.assertStatus(self.activity, 'open')
        DateSlotParticipantFactory.create(slot=self.slot2, participant=self.participant)
        self.assertStatus(self.slot2, 'full')
        self.assertStatus(self.activity, 'full')

    def test_fill_slot_ignores_activity_capacity(self):
        self.activity.capacity = 1
        self.activity.save()
        DateSlotParticipantFactory.create(slot=self.slot1, participant=self.participant)
        self.assertStatus(self.slot1, 'open')
        self.assertStatus(self.activity, 'open')

    def test_unfill_slot(self):
        self.slot_part = DateSlotParticipantFactory.create(slot=self.slot2, participant=self.participant)
        self.assertStatus(self.slot2, 'full')
        self.assertStatus(self.activity, 'open')
        DateSlotParticipantFactory.create(slot=self.slot1, participant=self.participant)
        participant2 = DateParticipantFactory.create(activity=self.activity)
        DateSlotParticipantFactory.create(slot=self.slot1, participant=participant2)
        self.assertStatus(self.slot1, 'full')
        self.assertStatus(self.activity, 'full')
        self.slot_part.states.withdraw(save=True)
        self.assertStatus(self.slot2, 'open')
        self.assertStatus(self.activity, 'open')

    def test_fill_new_slot(self):
        self.slot_part = DateSlotParticipantFactory.create(slot=self.slot2, participant=self.participant)
        self.assertStatus(self.slot2, 'full')
        self.assertStatus(self.activity, 'open')
        DateSlotParticipantFactory.create(slot=self.slot1, participant=self.participant)
        participant2 = DateParticipantFactory.create(activity=self.activity)
        DateSlotParticipantFactory.create(slot=self.slot1, participant=participant2)
        self.assertStatus(self.slot1, 'full')
        self.assertStatus(self.activity, 'full')

        new_slot = DateActivitySlotFactory.create(
            activity=self.activity,
            capacity=1
        )

        self.assertStatus(self.activity, 'open')

        new_slot.delete()

        self.assertStatus(self.activity, 'full')

    def test_expire_new_slot(self):
        self.participant.delete()

        self.slot1.start = now() - timedelta(days=1)
        self.slot1.save()
        self.assertStatus(self.slot1, 'finished')
        self.assertStatus(self.activity, 'open')

        self.slot2.start = now() - timedelta(days=1)
        self.slot2.save()
        self.assertStatus(self.slot2, 'finished')
        self.assertStatus(self.activity, 'expired')

        new_slot = DateActivitySlotFactory.create(
            activity=self.activity,
            capacity=1
        )

        self.assertStatus(self.activity, 'open')

        new_slot.delete()

        self.assertStatus(self.activity, 'expired')

    def test_succeed_new_slot(self):
        DateSlotParticipantFactory.create(slot=self.slot1, participant=self.participant)
        self.slot1.start = now() - timedelta(days=1)
        self.slot1.save()
        self.assertStatus(self.slot1, 'finished')
        self.assertStatus(self.activity, 'open')

        DateSlotParticipantFactory.create(slot=self.slot2, participant=self.participant)
        self.slot2.start = now() - timedelta(days=1)
        self.slot2.save()
        self.assertStatus(self.slot2, 'finished')
        self.assertStatus(self.activity, 'succeeded')

        new_slot = DateActivitySlotFactory.create(
            activity=self.activity,
            capacity=1
        )

        self.assertStatus(self.activity, 'open')

        new_slot.delete()

        self.assertStatus(self.activity, 'succeeded')

    def test_refill_slot(self):
        self.test_unfill_slot()
        self.slot_part.states.reapply(save=True)
        self.assertStatus(self.slot2, 'full')

    def test_unfill_slot_remove(self):
        self.slot_part = DateSlotParticipantFactory.create(slot=self.slot2, participant=self.participant)
        self.assertStatus(self.slot2, 'full')
        self.slot_part.states.remove(save=True)
        self.assertStatus(self.slot2, 'open')

    def test_refill_slot_remove(self):
        self.test_unfill_slot_remove()
        self.slot_part.states.accept(save=True)
        self.assertStatus(self.slot2, 'full')


class TeamSlotTriggerTestCase(TriggerTestCase):

    def setUp(self):
        super().setUp()
        self.user = BlueBottleUserFactory()
        self.initiative = InitiativeFactory(owner=self.user)

        self.activity = PeriodActivityFactory.create(
            initiative=self.initiative,
            team_activity='teams',
            status='approved',
            review=False)
        self.participant = PeriodParticipantFactory.create(
            user=self.user,
            activity=self.activity
        )

    def assertStatus(self, obj, status):
        obj.refresh_from_db()
        self.assertEqual(obj.status, status)

    def test_set_date(self):
        self.assertTrue(self.participant.team)
        start = now() + timedelta(days=4)
        self.model = TeamSlotFactory.build(
            team=self.participant.team,
            activity=self.activity,
            start=start,
            duration=timedelta(hours=2)
        )
        with self.execute():
            self.assertNotificationEffect(TeamSlotChangedNotification)
        self.assertEqual(self.model.status, 'open')

        self.model.start = now() + timedelta(days=1)
        with self.execute():
            self.assertNotificationEffect(TeamSlotChangedNotification)
        self.assertEqual(self.model.status, 'open')

    def test_change_date(self):
        self.assertTrue(self.participant.team)
        start = now() + timedelta(days=4)
        self.model = TeamSlotFactory.build(
            team=self.participant.team,
            activity=self.activity,
            start=start,
            duration=timedelta(hours=2)
        )
        self.model.start = now() - timedelta(days=1)
        with self.execute():
            self.assertNoNotificationEffect(TeamSlotChangedNotification)
        self.assertEqual(self.model.status, 'finished')
        self.assertEqual(self.model.team.status, 'finished')

        self.model.start = now() + timedelta(days=3)
        with self.execute():
            self.assertNotificationEffect(TeamSlotChangedNotification)
        self.assertEqual(self.model.status, 'open')
        self.assertEqual(self.model.team.status, 'open')<|MERGE_RESOLUTION|>--- conflicted
+++ resolved
@@ -24,11 +24,8 @@
 from bluebottle.time_based.tests.factories import (
     DateActivityFactory, PeriodActivityFactory,
     DateParticipantFactory, PeriodParticipantFactory,
-<<<<<<< HEAD
-    DateActivitySlotFactory, DateSlotParticipantFactory
-=======
-    DateActivitySlotFactory, SlotParticipantFactory, TeamSlotFactory
->>>>>>> 20b33311
+    DateActivitySlotFactory, DateSlotParticipantFactory,
+    TeamSlotFactory
 )
 
 
