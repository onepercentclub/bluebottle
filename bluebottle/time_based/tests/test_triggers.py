from datetime import timedelta, date

from django.core import mail
from django.utils.timezone import now

from bluebottle.time_based.tests.factories import (
    DateActivityFactory, PeriodActivityFactory,
    DateParticipantFactory, PeriodParticipantFactory
)
from bluebottle.activities.models import Organizer
from bluebottle.initiatives.tests.factories import InitiativeFactory, InitiativePlatformSettingsFactory
from bluebottle.test.factory_models.accounts import BlueBottleUserFactory
from bluebottle.test.utils import BluebottleTestCase


class TimeBasedActivityTriggerTestCase():
    def setUp(self):
        super().setUp()
        self.settings = InitiativePlatformSettingsFactory.create(
            activity_types=[self.factory._meta.model.__name__.lower()]
        )

        self.user = BlueBottleUserFactory()
        self.initiative = InitiativeFactory(owner=self.user)

        self.activity = self.factory.create(initiative=self.initiative, review=False)

    def test_initial(self):
        organizer = self.activity.contributors.instance_of(Organizer).get()
        self.assertEqual(organizer.status, 'new')

    def test_delete(self):
        self.activity.states.delete(save=True)
        organizer = self.activity.contributors.instance_of(Organizer).get()
        self.assertEqual(organizer.status, 'failed')

    def test_reject(self):
        self.initiative.states.submit(save=True)
        self.activity.states.submit()
        self.activity.states.reject(save=True)
        organizer = self.activity.contributors.instance_of(Organizer).get()
        self.assertEqual(organizer.status, 'failed')

        self.assertEqual(
            mail.outbox[-1].subject,
            'Your activity "{}" has been rejected'.format(self.activity.title)
        )

    def test_submit_initiative(self):
        self.initiative.states.submit(save=True)
        self.activity.refresh_from_db()

        self.assertEqual(self.activity.status, 'submitted')

    def test_submit_initiative_already_approved(self):
        self.initiative.states.submit(save=True)
        self.initiative.states.approve(save=True)

        activity = self.factory.create(initiative=self.initiative)
        activity.states.submit(save=True)

        self.assertEqual(activity.status, 'open')

    def test_submit_initiative_not_approved(self):
        self.initiative.states.submit(save=True)

        activity = self.factory.create(initiative=self.initiative)
        activity.states.submit(save=True)

        self.assertEqual(activity.status, 'submitted')

    def test_approve_initiative(self):
        self.initiative.states.submit(save=True)
        self.initiative.states.approve(save=True)
        self.activity.refresh_from_db()

        self.assertEqual(self.activity.status, 'open')

        organizer = self.activity.contributors.instance_of(Organizer).get()
        self.assertEqual(organizer.status, 'succeeded')

    def test_cancel(self):
        self.initiative.states.submit(save=True)
        self.initiative.states.approve(save=True)
        self.activity.refresh_from_db()
        self.activity.states.cancel(save=True)

        self.assertEqual(self.activity.status, 'cancelled')

<<<<<<< HEAD
        organizer = self.activity.contributions.instance_of(Organizer).get()
=======
        organizer = self.activity.contributors.instance_of(Organizer).get()
>>>>>>> 04daf930
        self.assertEqual(organizer.status, 'failed')

        self.assertEqual(
            mail.outbox[-1].subject,
            'Your activity "{}" has been cancelled'.format(self.activity.title)
        )

    def test_change_capacity(self):
        self.initiative.states.submit(save=True)
        self.initiative.states.approve(save=True)

        self.activity.refresh_from_db()

        self.participant_factory.create_batch(
            self.activity.capacity - 1,
            activity=self.activity,
            status='accepted'
        )

        self.activity.capacity = self.activity.capacity - 1
        self.activity.save()

        self.assertEqual(self.activity.status, 'full')

        self.activity = self.factory._meta.model.objects.get(pk=self.activity.pk)

        self.activity.capacity = self.activity.capacity + 1
        self.activity.save()

        self.assertEqual(self.activity.status, 'open')

    def change_registration_deadline(self):
        self.initiative.states.submit(save=True)
        self.initiative.states.approve(save=True)

        self.activity.refresh_from_db()

        self.activity.registration_deadline = date.today() - timedelta(days=1)
        self.activity.save()

        self.assertEqual(self.activity.status, 'full')

        self.activity = self.factory._meta.model.objects.get(pk=self.activity.pk)
        self.activity.registration_deadline = date.today() + timedelta(days=1)
        self.activity.save()

        self.assertEqual(self.activity.status, 'open')


class DateActivityTriggerTestCase(TimeBasedActivityTriggerTestCase, BluebottleTestCase):
    factory = DateActivityFactory
    participant_factory = DateParticipantFactory

    def test_change_start(self):
        self.initiative.states.submit(save=True)
        self.initiative.states.approve(save=True)

        self.activity.refresh_from_db()

        self.assertEqual(self.activity.status, 'open')

        self.activity.start = now() - timedelta(days=1)
        self.activity.save()

        self.assertEqual(self.activity.status, 'cancelled')
        self.assertEqual(
            mail.outbox[-1].subject,
            'The registration deadline for your activity "{}" has expired'.format(self.activity.title)
        )

        self.activity = self.factory._meta.model.objects.get(pk=self.activity.pk)

        self.activity.start = now() + timedelta(days=1)
        self.activity.save()

        self.assertEqual(self.activity.status, 'open')

    def test_change_start_future(self):
        self.initiative.states.submit(save=True)
        self.initiative.states.approve(save=True)

        self.activity.refresh_from_db()

        self.assertEqual(self.activity.status, 'open')

        self.accepted = self.participant_factory.create(
            activity=self.activity,
        )

        self.activity.start = now() + timedelta(days=100)
        self.activity.save()

        self.assertEqual(self.activity.status, 'open')
        self.assertEqual(
            mail.outbox[-1].subject,
            'The date and time for your activity "{}" has changed'.format(self.activity.title)
        )

    def test_change_start_with_contributors(self):
        self.initiative.states.submit(save=True)
        self.initiative.states.approve(save=True)

        self.activity.refresh_from_db()

        self.accepted = self.participant_factory.create(
            activity=self.activity,
        )

        self.rejected = self.participant_factory.create(
            activity=self.activity,
        )
        self.rejected.states.reject(save=True)

        self.assertEqual(self.activity.status, 'open')

        self.activity.start = now() - timedelta(days=1)
        self.activity.save()

        self.assertEqual(self.activity.status, 'succeeded')
        self.assertEqual(
            mail.outbox[-1].subject,
            'Your activity "{}" has succeeded 🎉'.format(self.activity.title)
        )

        self.assertEqual(
            self.rejected.contribution_values.get().status, 'failed'
        )

        self.assertEqual(
            self.accepted.contribution_values.get().status, 'succeeded'
        )

    def test_change_start_back_again(self):
        self.test_change_start_with_contributors()

        self.activity = self.factory._meta.model.objects.get(pk=self.activity.pk)

        self.activity.start = now() + timedelta(days=1)
        self.activity.save()

        self.assertEqual(self.activity.status, 'open')

        self.assertEqual(
            self.rejected.contribution_values.get().status, 'failed'
        )

        self.assertEqual(
            self.accepted.contribution_values.get().status, 'new'
        )

    def test_change_start_full(self):
        self.initiative.states.submit(save=True)
        self.initiative.states.approve(save=True)

        self.activity.refresh_from_db()

        self.participant_factory.create_batch(
            self.activity.capacity,
            activity=self.activity,
        )

        self.activity.refresh_from_db()

        self.assertEqual(self.activity.status, 'full')

        self.activity.start = now() - timedelta(days=1)
        self.activity.save()

        self.assertEqual(self.activity.status, 'succeeded')

        self.activity = self.factory._meta.model.objects.get(pk=self.activity.pk)

        self.activity.start = now() + timedelta(days=1)
        self.activity.save()

        self.assertEqual(self.activity.status, 'full')


class PeriodActivityTriggerTestCase(TimeBasedActivityTriggerTestCase, BluebottleTestCase):
    factory = PeriodActivityFactory
    participant_factory = PeriodParticipantFactory

    def test_change_deadline(self):
        self.initiative.states.submit(save=True)
        self.initiative.states.approve(save=True)

        self.activity.refresh_from_db()

        self.assertEqual(self.activity.status, 'open')

        self.activity.deadline = date.today() - timedelta(days=1)
        self.activity.save()

        self.assertEqual(self.activity.status, 'cancelled')

        self.activity = self.factory._meta.model.objects.get(pk=self.activity.pk)

        self.activity.deadline = date.today() + timedelta(days=1)
        self.activity.save()

        self.assertEqual(self.activity.status, 'open')

    def test_change_deadline_future(self):
        self.initiative.states.submit(save=True)
        self.initiative.states.approve(save=True)

        self.activity.refresh_from_db()

        self.participant_factory.create(
            activity=self.activity,
            status='accepted'
        )
        self.assertEqual(self.activity.status, 'open')

        self.activity.deadline = date.today() + timedelta(days=1)
        self.activity.save()

        self.assertEqual(self.activity.status, 'open')

    def test_change_deadline_with_contributors(self):
        self.initiative.states.submit(save=True)
        self.initiative.states.approve(save=True)

        self.activity.refresh_from_db()

        self.participant_factory.create(
            activity=self.activity,
            status='accepted'
        )
        self.assertEqual(self.activity.status, 'open')

        self.activity.deadline = date.today() - timedelta(days=1)
        self.activity.save()

        self.assertEqual(self.activity.status, 'succeeded')

        self.activity = self.factory._meta.model.objects.get(pk=self.activity.pk)

        self.activity.deadline = date.today() + timedelta(days=1)
        self.activity.save()

        self.assertEqual(self.activity.status, 'open')

    def test_change_deadline_full(self):
        self.initiative.states.submit(save=True)
        self.initiative.states.approve(save=True)

        self.activity.refresh_from_db()

        self.participant_factory.create_batch(
            self.activity.capacity,
            activity=self.activity,
        )

        self.activity.refresh_from_db()

        self.assertEqual(self.activity.status, 'full')

        self.activity.deadline = date.today() - timedelta(days=1)
        self.activity.save()

        self.assertEqual(self.activity.status, 'succeeded')

        self.activity = self.factory._meta.model.objects.get(pk=self.activity.pk)

        self.activity.deadline = date.today() + timedelta(days=1)
        self.activity.save()

        self.assertEqual(self.activity.status, 'full')

    def test_change_start(self):
        self.initiative.states.submit(save=True)
        self.initiative.states.approve(save=True)

        self.activity.refresh_from_db()

        self.activity.start = date.today() - timedelta(days=1)
        self.activity.save()

        self.assertEqual(self.activity.status, 'running')

        self.activity = self.factory._meta.model.objects.get(pk=self.activity.pk)

        self.activity.start = date.today() + timedelta(days=2)
        self.activity.save()

        self.assertEqual(self.activity.status, 'open')

    def test_change_start_after_registration_deadline(self):
        self.initiative.states.submit(save=True)
        self.initiative.states.approve(save=True)

        self.activity.refresh_from_db()

        self.activity.registration_deadline = date.today() - timedelta(days=4)
        self.activity.save()

        self.assertEqual(self.activity.status, 'full')

        self.activity = self.factory._meta.model.objects.get(pk=self.activity.pk)
        self.activity.start = date.today() - timedelta(days=1)

        self.activity.save()

        self.assertEqual(self.activity.status, 'running')

        self.activity = self.factory._meta.model.objects.get(pk=self.activity.pk)

        self.activity.start = date.today() + timedelta(days=2)
        self.activity.save()

        self.assertEqual(self.activity.status, 'full')

    def test_change_start_after_full(self):
        self.initiative.states.submit(save=True)
        self.initiative.states.approve(save=True)

        self.activity.refresh_from_db()

        self.participant_factory.create_batch(
            self.activity.capacity,
            activity=self.activity,
        )

        self.activity.refresh_from_db()
        self.assertEqual(self.activity.status, 'full')

        self.activity.start = date.today() - timedelta(days=1)

        self.activity.save()

        self.assertEqual(self.activity.status, 'running')

        self.activity = self.factory._meta.model.objects.get(pk=self.activity.pk)

        self.activity.start = date.today() + timedelta(days=2)
        self.activity.save()

        self.assertEqual(self.activity.status, 'full')

    def test_succeed_manually(self):
        self.initiative.states.submit(save=True)
        self.initiative.states.approve(save=True)

        self.activity.refresh_from_db()

        self.participant_factory.create_batch(
            self.activity.capacity,
            activity=self.activity,
        )

        self.activity.refresh_from_db()

        self.activity.states.succeed_manually(save=True)
        self.assertEqual(self.activity.end, date.today())

        for duration in self.activity.durations:
            self.assertEqual(duration.status, 'succeeded')

        for message in mail.outbox[-self.activity.capacity:]:

            self.assertEqual(
                message.subject,
                'The activity "{}" has succeeded 🎉'.format(self.activity.title)
            )


class ParticipantTriggerTestCase():

    def setUp(self):
        super().setUp()
        self.settings = InitiativePlatformSettingsFactory.create(
            activity_types=[self.factory._meta.model.__name__.lower()]
        )

        self.user = BlueBottleUserFactory()
        self.initiative = InitiativeFactory(owner=self.user)

        self.activity = self.factory.create(initiative=self.initiative, review=False)
        self.review_activity = self.factory.create(initiative=self.initiative, review=True)

        self.initiative.states.submit(save=True)
        self.initiative.states.approve(save=True)

        self.activity.refresh_from_db()
        self.review_activity.refresh_from_db()

    def test_initial_review(self):
        mail.outbox = []
        participant = self.participant_factory.create(activity=self.review_activity)

        self.assertEqual(participant.status, 'new')
        self.assertEqual(
            mail.outbox[0].subject,
            'You have a new participant for your activity "{}" 🎉'.format(
                self.review_activity.title
            )
        )
        self.assertEqual(
            mail.outbox[1].subject,
            'You have been added to the activity "{}" 🎉'.format(self.review_activity.title)
        )

    def test_accept(self):
<<<<<<< HEAD
        mail.outbox = []
=======
>>>>>>> 04daf930
        participant = self.participant_factory.create(activity=self.review_activity)

        mail.outbox = []
        participant.states.accept(save=True)

        self.assertEqual(participant.status, 'accepted')
        self.assertEqual(len(mail.outbox), 1)
        self.assertEqual(
            mail.outbox[0].subject,
            'You have been selected for the activity "{}" 🎉'.format(
                self.review_activity.title
            )
        )

    def test_initial_review_not_added(self):
        mail.outbox = []
        participant = self.participant_factory.build(activity=self.review_activity)
        participant.user.save()
        participant.execute_triggers(user=participant.user, send_messages=True)
        participant.save()

        self.assertEqual(participant.status, 'new')
        self.assertEqual(len(mail.outbox), 1)
        self.assertEqual(
            mail.outbox[0].subject,
            'You have a new participant for your activity "{}" 🎉'.format(
                self.review_activity.title
            )
        )

    def test_initial_no_review(self):
        mail.outbox = []
        participant = self.participant_factory.create(activity=self.activity)

        self.assertEqual(participant.status, 'accepted')

        self.assertEqual(len(mail.outbox), 2)
        self.assertEqual(
            mail.outbox[0].subject,
            'You have been added to the activity "{}" 🎉'.format(
                self.activity.title
            )
        )

        self.assertEqual(
            mail.outbox[1].subject,
            'A new participant has joined your activity "{}" 🎉'.format(self.activity.title)
        )

    def test_no_review_fill(self):
        self.participant_factory.create_batch(
            self.activity.capacity, activity=self.activity
        )
        self.activity.refresh_from_db()

        self.assertEqual(self.activity.status, 'full')

    def test_review_fill(self):
        participants = self.participant_factory.create_batch(
            self.review_activity.capacity, activity=self.review_activity
        )
        self.review_activity.refresh_from_db()

        self.assertEqual(self.activity.status, 'open')

        for participant in participants:
            participant.states.accept(save=True)

        self.review_activity.refresh_from_db()

        self.assertEqual(self.review_activity.status, 'full')

    def test_reject(self):
        self.participants = self.participant_factory.create_batch(
            self.activity.capacity, activity=self.activity
        )
        self.activity.refresh_from_db()

        self.assertEqual(self.activity.status, 'full')
        mail.outbox = []
        self.participants[0].states.reject(save=True)

        self.activity.refresh_from_db()
        self.assertEqual(self.activity.status, 'open')

        self.assertEqual(len(mail.outbox), 1)
        self.assertEqual(
            mail.outbox[0].subject,
            'You have not been selected for the activity "{}"'.format(
                self.activity.title
            )
        )

    def test_reaccept(self):
        self.test_reject()

        self.participants[0].states.accept(save=True)

        self.activity.refresh_from_db()
        self.assertEqual(self.activity.status, 'full')

    def test_withdraw(self):
        self.participants = self.participant_factory.create_batch(
            self.activity.capacity, activity=self.activity
        )
        self.activity.refresh_from_db()

        self.assertEqual(self.activity.status, 'full')

        self.participants[0].states.withdraw(save=True)

        self.activity.refresh_from_db()
        self.assertEqual(self.activity.status, 'open')

    def test_reapply(self):
        self.test_withdraw()

        self.participants[0].states.reapply(save=True)

        self.activity.refresh_from_db()

        self.assertEqual(self.activity.status, 'full')


class DateParticipantTriggerTestCase(ParticipantTriggerTestCase, BluebottleTestCase):
    factory = DateActivityFactory
    participant_factory = DateParticipantFactory

    def test_no_review_succeed_after_cancel(self):
        self.activity.start = now() - timedelta(days=1)
        self.activity.save()

        self.assertEqual(self.activity.status, 'cancelled')

        self.participant_factory.create(activity=self.activity)

        self.activity.refresh_from_db()

        self.assertEqual(self.activity.status, 'succeeded')

    def test_initial_no_review(self):
        super().test_initial_no_review()

        self.assertEqual(
            self.activity.accepted_participants.get().contribution_values.get().status,
            'new'
        )

    def test_initial_review(self):
        super().test_initial_review()

        self.assertEqual(
            self.review_activity.participants.get().contribution_values.get().status,
            'new'
        )

    def test_withdraw(self):
        super().test_withdraw()

        self.assertEqual(
            self.participants[0].contribution_values.get().status,
            'failed'
        )

    def test_reapply(self):
        super().test_reapply()

        self.assertEqual(
            self.participants[0].contribution_values.get().status,
            'new'
        )

    def test_reject(self):
        super().test_reject()

        self.assertEqual(
            self.participants[0].contribution_values.get().status,
            'failed'
        )

    def test_reaccept(self):
        super().test_reaccept()

        self.assertEqual(
            self.participants[0].contribution_values.get().status,
            'new'
        )


class PeriodParticipantTriggerTestCase(ParticipantTriggerTestCase, BluebottleTestCase):
    factory = PeriodActivityFactory
    participant_factory = PeriodParticipantFactory

    def test_no_review_succeed(self):
        self.activity.deadline = date.today() - timedelta(days=1)
        self.activity.save()

        self.assertEqual(self.activity.status, 'cancelled')

        self.participant_factory.create(activity=self.activity)

        self.activity.refresh_from_db()

        self.assertEqual(self.activity.status, 'succeeded')<|MERGE_RESOLUTION|>--- conflicted
+++ resolved
@@ -87,11 +87,7 @@
 
         self.assertEqual(self.activity.status, 'cancelled')
 
-<<<<<<< HEAD
-        organizer = self.activity.contributions.instance_of(Organizer).get()
-=======
         organizer = self.activity.contributors.instance_of(Organizer).get()
->>>>>>> 04daf930
         self.assertEqual(organizer.status, 'failed')
 
         self.assertEqual(
@@ -496,10 +492,6 @@
         )
 
     def test_accept(self):
-<<<<<<< HEAD
-        mail.outbox = []
-=======
->>>>>>> 04daf930
         participant = self.participant_factory.create(activity=self.review_activity)
 
         mail.outbox = []
