from datetime import date
from django.utils.timezone import now

from bluebottle.fsm.triggers import register, ModelChangedTrigger, TransitionTrigger
from bluebottle.fsm.effects import TransitionEffect, RelatedTransitionEffect
from bluebottle.notifications.effects import NotificationEffect

from bluebottle.activities.triggers import (
    ActivityTriggers, ContributorTriggers, ContributionValueTriggers
)

from bluebottle.time_based.models import (
    DateActivity, PeriodActivity,
    DateParticipant, PeriodParticipant, TimeContribution
)
from bluebottle.time_based.messages import (
    DateChanged, DeadlineChanged,
    ActivitySucceededNotification, ActivitySucceededManuallyNotification,
    ActivityExpiredNotification, ActivityRejectedNotification,
    ActivityCancelledNotification,
    ParticipantAddedNotification, ParticipantCreatedNotification,
    ParticipantAcceptedNotification, ParticipantRejectedNotification,
    NewParticipantNotification
)
from bluebottle.time_based.effects import (
    CreateDateParticipationEffect, CreatePeriodParticipationEffect, SetEndDateEffect
<<<<<<< HEAD
)
from bluebottle.time_based.messages import (
    DateChanged, DeadlineChanged,
    ActivitySucceededNotification, ActivitySucceededManuallyNotification,
    ActivityExpiredNotification, ActivityRejectedNotification,
    ActivityCancelledNotification,
    ApplicationAddedNotification, ApplicationCreatedNotification,
    ApplicationAcceptedNotification, ApplicationRejectedNotification,
    NewApplicationNotification
=======
>>>>>>> 04daf930
)
from bluebottle.time_based.states import (
    TimeBasedStateMachine, DateStateMachine, PeriodStateMachine,
    ParticipantStateMachine, PeriodParticipantStateMachine, DurationStateMachine
)


def is_full(effect):
    "the activity is full"
    return (
        effect.instance.capacity and
        effect.instance.capacity <= len(effect.instance.accepted_participants)
    )


def is_not_full(effect):
    "the activity is not full"
    return (
        effect.instance.capacity and
        effect.instance.capacity > len(effect.instance.accepted_participants)
    )


def has_participants(effect):
    return len(effect.instance.active_participants) > 0


def has_no_participants(effect):
    return len(effect.instance.active_participants) == 0


def is_finished(effect):
    return (
        effect.instance.start and
        effect.instance.duration and
        effect.instance.start + effect.instance.duration < now()
    )


def is_not_finished(effect):
    return (
        effect.instance.start and
        effect.instance.duration and
        effect.instance.start + effect.instance.duration > now()
    )


def registration_deadline_is_passed(effect):
    return (
        effect.instance.registration_deadline and
        effect.instance.registration_deadline < date.today()
    )


def registration_deadline_is_not_passed(effect):
    return (
        effect.instance.registration_deadline and
        effect.instance.registration_deadline > date.today()
    )


def deadline_is_passed(effect):

    return (
        effect.instance.deadline and
        effect.instance.deadline < date.today()
    )


def deadline_is_not_passed(effect):
    return (
        effect.instance.deadline and
        effect.instance.deadline > date.today()
    )


def start_is_not_passed(effect):
    return (
        effect.instance.start and
        effect.instance.start > date.today()
    )


def is_started(effect):
    to_compare = now()

    if not isinstance(effect.instance, DateActivity):
        to_compare = to_compare.date()

    return (
        effect.instance.start and
        effect.instance.start < to_compare
    )


def is_not_started(effect):
    to_compare = now()

    if not isinstance(effect.instance, DateActivity):
        to_compare = to_compare.date()

    return (
        effect.instance.start and
        effect.instance.start > to_compare
    )


class TimeBasedTriggers(ActivityTriggers):
    triggers = ActivityTriggers.triggers + [
        ModelChangedTrigger(
            'capacity',
            effects=[
                TransitionEffect(TimeBasedStateMachine.reopen, conditions=[
                    is_not_full
                ]),
                TransitionEffect(TimeBasedStateMachine.lock, conditions=[
                    is_full
                ]),
            ]
        ),

        ModelChangedTrigger(
            'registration_deadline',
            effects=[
                TransitionEffect(TimeBasedStateMachine.lock, conditions=[
                    registration_deadline_is_passed
                ]),
                TransitionEffect(TimeBasedStateMachine.reopen, conditions=[
                    registration_deadline_is_not_passed
                ]),
            ]
        ),

        TransitionTrigger(
            TimeBasedStateMachine.succeed,
            effects=[
                NotificationEffect(ActivitySucceededNotification),
            ]
        ),
        TransitionTrigger(
            TimeBasedStateMachine.reject,
            effects=[
                NotificationEffect(ActivityRejectedNotification),
            ]
        ),
        TransitionTrigger(
            TimeBasedStateMachine.cancel,
            effects=[
                NotificationEffect(ActivityCancelledNotification),
            ]
        ),
        TransitionTrigger(
            TimeBasedStateMachine.expire,
            effects=[
                NotificationEffect(ActivityExpiredNotification),
            ]
        ),
    ]


@ register(DateActivity)
class DateTriggers(TimeBasedTriggers):
    triggers = TimeBasedTriggers.triggers + [
        TransitionTrigger(
            DateStateMachine.reschedule,
            effects=[
                TransitionEffect(TimeBasedStateMachine.lock, conditions=[is_full]),
            ]
        ),

        TransitionTrigger(
            DateStateMachine.succeed,
            effects=[
                RelatedTransitionEffect(
                    'accepted_durations',
                    DurationStateMachine.succeed
                )
            ]
        ),

        TransitionTrigger(
            DateStateMachine.reschedule,
            effects=[
                RelatedTransitionEffect(
                    'accepted_durations',
                    DurationStateMachine.reset
                )
            ]
        ),

        ModelChangedTrigger(
            'start',
            effects=[
                NotificationEffect(
                    DateChanged,
                    conditions=[
                        is_not_finished
                    ]
                ),
                TransitionEffect(
                    DateStateMachine.succeed,
                    conditions=[
                        is_finished, has_participants
                    ]
                ),
                TransitionEffect(
                    DateStateMachine.expire,
                    conditions=[
                        is_finished, has_no_participants
                    ]
                ),
                TransitionEffect(
                    DateStateMachine.reschedule,
                    conditions=[
                        is_not_finished
                    ]
                ),
            ]
        )
    ]


@ register(PeriodActivity)
class PeriodTriggers(TimeBasedTriggers):

    triggers = TimeBasedTriggers.triggers + [
        TransitionTrigger(
            PeriodStateMachine.reschedule,
            effects=[
                TransitionEffect(TimeBasedStateMachine.lock, conditions=[is_full]),
                TransitionEffect(
                    TimeBasedStateMachine.lock, conditions=[registration_deadline_is_passed]
                )
            ]
        ),

        TransitionTrigger(
            PeriodStateMachine.cancel,
            effects=[
                RelatedTransitionEffect(
                    'durations', DurationStateMachine.fail
                )
            ]
        ),

        TransitionTrigger(
            PeriodStateMachine.succeed_manually,
            effects=[
                SetEndDateEffect,
                RelatedTransitionEffect(
                    'accepted_durations',
                    DurationStateMachine.succeed
                ),
                NotificationEffect(ActivitySucceededManuallyNotification),
            ]
        ),

        ModelChangedTrigger(
            'start',
            effects=[
                NotificationEffect(
                    DeadlineChanged,
                    conditions=[
                        start_is_not_passed
                    ]
                ),
                TransitionEffect(
                    DateStateMachine.start,
                    conditions=[is_started]
                ),

                TransitionEffect(
                    DateStateMachine.reopen,
                    conditions=[is_not_started, is_not_full]
                ),

                TransitionEffect(
                    DateStateMachine.lock,
                    conditions=[is_not_started, is_full]
                ),

                TransitionEffect(
                    TimeBasedStateMachine.lock,
                    conditions=[is_not_started, registration_deadline_is_passed]
                )
            ]
        ),
        ModelChangedTrigger(
            'deadline',
            effects=[
                NotificationEffect(
                    DeadlineChanged,
                    conditions=[
                        deadline_is_not_passed
                    ]
                ),
                TransitionEffect(
                    DateStateMachine.succeed,
                    conditions=[
                        deadline_is_passed, has_participants
                    ]
                ),
                TransitionEffect(
                    DateStateMachine.expire,
                    conditions=[
                        deadline_is_passed, has_no_participants
                    ]
                ),
                TransitionEffect(
                    PeriodStateMachine.reschedule,
                    conditions=[
                        deadline_is_not_passed
                    ]
                ),
            ]
        )
    ]


def automatically_accept(effect):
    return not effect.instance.activity.review


def needs_review(effect):
    return effect.instance.activity.review


def activity_will_be_full(effect):
    "the activity is full"
    activity = effect.instance.activity
    return (
        activity.capacity and
        activity.capacity == len(activity.accepted_participants) + 1
    )


def activity_will_not_be_full(effect):
    "the activity is full"
    activity = effect.instance.activity
    return (
        activity.capacity and
        activity.capacity >= len(activity.accepted_participants)
    )


def activity_is_finished(effect):
    activity = effect.instance.activity

    if isinstance(activity, DateActivity):
        return (
            activity.start and
            activity.duration and
            activity.start + activity.duration < now()
        )
    elif isinstance(activity, PeriodActivity):
        return (
            activity.deadline and
            activity.deadline < date.today()
        )
    else:
        return False


class ParticipantTriggers(ContributorTriggers):
    triggers = ContributorTriggers.triggers + [
        TransitionTrigger(
            ParticipantStateMachine.initiate,
            effects=[
                NotificationEffect(
<<<<<<< HEAD
                    ApplicationCreatedNotification,
                    conditions=[needs_review]
                ),
                NotificationEffect(
                    ApplicationAddedNotification
=======
                    ParticipantCreatedNotification,
                    conditions=[needs_review]
                ),
                NotificationEffect(
                    ParticipantAddedNotification
>>>>>>> 04daf930
                ),
                TransitionEffect(
                    ParticipantStateMachine.accept,
                    conditions=[automatically_accept]
                ),

            ]
        ),

        TransitionTrigger(
            ParticipantStateMachine.reapply,
            effects=[
                TransitionEffect(
                    ParticipantStateMachine.accept,
                    conditions=[automatically_accept]
                ),

                RelatedTransitionEffect(
                    'contribution_values',
                    DurationStateMachine.reset,
                )
            ]
        ),

        TransitionTrigger(
            ParticipantStateMachine.accept,
            effects=[
                NotificationEffect(
<<<<<<< HEAD
                    NewApplicationNotification,
                    conditions=[automatically_accept]
                ),
                NotificationEffect(
                    ApplicationAcceptedNotification,
=======
                    NewParticipantNotification,
                    conditions=[automatically_accept]
                ),
                NotificationEffect(
                    ParticipantAcceptedNotification,
>>>>>>> 04daf930
                    conditions=[needs_review]
                ),
                RelatedTransitionEffect(
                    'activity',
                    TimeBasedStateMachine.lock,
                    conditions=[activity_will_be_full]
                ),

                RelatedTransitionEffect(
                    'activity',
                    TimeBasedStateMachine.succeed,
                    conditions=[activity_is_finished]
                ),

                RelatedTransitionEffect(
                    'contribution_values',
                    DurationStateMachine.reset,
                ),

                RelatedTransitionEffect(
                    'finished_contributions',
                    DurationStateMachine.succeed,
                ),
            ]
        ),

        TransitionTrigger(
            ParticipantStateMachine.reject,
            effects=[
                NotificationEffect(
<<<<<<< HEAD
                    ApplicationRejectedNotification
=======
                    ParticipantRejectedNotification
>>>>>>> 04daf930
                ),
                RelatedTransitionEffect(
                    'activity',
                    TimeBasedStateMachine.reopen,
                    conditions=[activity_will_not_be_full]
                ),

                RelatedTransitionEffect(
                    'contribution_values',
                    DurationStateMachine.fail,
                )
            ]
        ),

        TransitionTrigger(
            ParticipantStateMachine.mark_absent,
            effects=[
                RelatedTransitionEffect(
                    'contribution_values',
                    DurationStateMachine.fail,
                )
            ]
        ),

        TransitionTrigger(
            ParticipantStateMachine.withdraw,
            effects=[
                RelatedTransitionEffect(
                    'activity',
                    TimeBasedStateMachine.reopen,
                    conditions=[activity_will_not_be_full]
                ),

                RelatedTransitionEffect(
                    'contribution_values',
                    DurationStateMachine.fail,
                )
            ]
        ),
    ]


@ register(DateParticipant)
class OnADateParticipantTriggers(ParticipantTriggers):
    triggers = ParticipantTriggers.triggers + [
        TransitionTrigger(
            ParticipantStateMachine.initiate,
            effects=[
                CreateDateParticipationEffect,
            ]
        ),
    ]


@ register(PeriodParticipant)
class PeriodParticipantTriggers(ParticipantTriggers):
    triggers = ParticipantTriggers.triggers + [
        TransitionTrigger(
            ParticipantStateMachine.initiate,
            effects=[
                CreatePeriodParticipationEffect,
            ]
        ),

        TransitionTrigger(
            PeriodParticipantStateMachine.stop,
            effects=[
                RelatedTransitionEffect(
                    'current_contribution',
                    DurationStateMachine.fail
                )
            ]
        ),
    ]


def duration_is_finished(effect):
    return effect.instance.end is None or effect.instance.end < now()


@ register(TimeContribution)
class DurationTriggers(ContributionValueTriggers):
    triggers = ContributionValueTriggers.triggers + [
        TransitionTrigger(
            DurationStateMachine.reset,
            effects=[
                TransitionEffect(DurationStateMachine.succeed, conditions=[duration_is_finished]),
            ]
        ),
    ]<|MERGE_RESOLUTION|>--- conflicted
+++ resolved
@@ -24,18 +24,6 @@
 )
 from bluebottle.time_based.effects import (
     CreateDateParticipationEffect, CreatePeriodParticipationEffect, SetEndDateEffect
-<<<<<<< HEAD
-)
-from bluebottle.time_based.messages import (
-    DateChanged, DeadlineChanged,
-    ActivitySucceededNotification, ActivitySucceededManuallyNotification,
-    ActivityExpiredNotification, ActivityRejectedNotification,
-    ActivityCancelledNotification,
-    ApplicationAddedNotification, ApplicationCreatedNotification,
-    ApplicationAcceptedNotification, ApplicationRejectedNotification,
-    NewApplicationNotification
-=======
->>>>>>> 04daf930
 )
 from bluebottle.time_based.states import (
     TimeBasedStateMachine, DateStateMachine, PeriodStateMachine,
@@ -405,19 +393,11 @@
             ParticipantStateMachine.initiate,
             effects=[
                 NotificationEffect(
-<<<<<<< HEAD
-                    ApplicationCreatedNotification,
-                    conditions=[needs_review]
-                ),
-                NotificationEffect(
-                    ApplicationAddedNotification
-=======
                     ParticipantCreatedNotification,
                     conditions=[needs_review]
                 ),
                 NotificationEffect(
                     ParticipantAddedNotification
->>>>>>> 04daf930
                 ),
                 TransitionEffect(
                     ParticipantStateMachine.accept,
@@ -446,19 +426,11 @@
             ParticipantStateMachine.accept,
             effects=[
                 NotificationEffect(
-<<<<<<< HEAD
-                    NewApplicationNotification,
-                    conditions=[automatically_accept]
-                ),
-                NotificationEffect(
-                    ApplicationAcceptedNotification,
-=======
                     NewParticipantNotification,
                     conditions=[automatically_accept]
                 ),
                 NotificationEffect(
                     ParticipantAcceptedNotification,
->>>>>>> 04daf930
                     conditions=[needs_review]
                 ),
                 RelatedTransitionEffect(
@@ -489,11 +461,7 @@
             ParticipantStateMachine.reject,
             effects=[
                 NotificationEffect(
-<<<<<<< HEAD
-                    ApplicationRejectedNotification
-=======
                     ParticipantRejectedNotification
->>>>>>> 04daf930
                 ),
                 RelatedTransitionEffect(
                     'activity',
