--- conflicted
+++ resolved
@@ -41,13 +41,9 @@
     ChangedSingleDateNotification, ChangedMultipleDateNotification,
     ActivitySucceededManuallyNotification, ParticipantChangedNotification,
     ParticipantWithdrewNotification, ParticipantAddedOwnerNotification,
-<<<<<<< HEAD
-    ParticipantRemovedOwnerNotification, ParticipantJoinedNotification,
-    ParticipantAppliedNotification, SlotCancelledNotification, TeamParticipantAddedNotification
-=======
+    TeamParticipantAddedNotification,
     ParticipantRemovedOwnerNotification, ParticipantJoinedNotification, TeamParticipantJoinedNotification,
     ParticipantAppliedNotification, TeamParticipantAppliedNotification, SlotCancelledNotification
->>>>>>> 62837a14
 )
 from bluebottle.time_based.models import (
     DateActivity, PeriodActivity,
@@ -967,14 +963,15 @@
     )
 
 
-<<<<<<< HEAD
 def is_team_activity(effect):
     """Contributor is part of a team activity"""
     return effect.instance.activity.team_activity == 'teams'
 
 
 def is_added_to_team(effect):
-=======
+    """Contributor is part of a team"""
+
+
 def team_is_open(effect):
     """Team status is open, or there is no team"""
     return (
@@ -985,27 +982,12 @@
 
 
 def has_accepted_invite(effect):
->>>>>>> 62837a14
     """Contributor is part of a team"""
     return effect.instance.accepted_invite and effect.instance.accepted_invite.contributor.team
 
 
-<<<<<<< HEAD
-def has_team(effect):
-    """Contributor has a team"""
-    return effect.instance.team
-=======
-def is_team_activity(effect):
-    """Contributor is part of a team"""
-    return effect.instance.activity.team_activity == 'teams'
->>>>>>> 62837a14
-
-
 def is_not_team_activity(effect):
     """Contributor is not part of a team"""
-<<<<<<< HEAD
-    return not effect.instance.team
-=======
     return effect.instance.activity.team_activity != 'teams'
 
 
@@ -1014,7 +996,6 @@
     Participant belongs to a team
     """
     return effect.instance.team
->>>>>>> 62837a14
 
 
 class ParticipantTriggers(ContributorTriggers):
@@ -1050,11 +1031,7 @@
                 NotificationEffect(
                     TeamMemberAddedMessage,
                     conditions=[
-<<<<<<< HEAD
                         is_added_to_team
-=======
-                        has_accepted_invite
->>>>>>> 62837a14
                     ]
                 ),
                 TransitionEffect(
@@ -1273,11 +1250,7 @@
                 ),
                 NotificationEffect(
                     TeamParticipantRemovedNotification,
-<<<<<<< HEAD
                     conditions=[has_team]
-=======
-                    conditions=[has_accepted_invite]
->>>>>>> 62837a14
                 ),
                 NotificationEffect(
                     ParticipantRemovedOwnerNotification,
