from datetime import date

from django.utils.timezone import now

from bluebottle.activities.effects import CreateTeamEffect, CreateInviteEffect
from bluebottle.activities.messages import (
    ActivitySucceededNotification,
    ActivityExpiredNotification, ActivityRejectedNotification,
    ActivityCancelledNotification, ActivityRestoredNotification,
    ParticipantWithdrewConfirmationNotification,
    TeamMemberWithdrewMessage, TeamMemberRemovedMessage
)
from bluebottle.activities.states import OrganizerStateMachine, TeamStateMachine
from bluebottle.activities.triggers import (
    ActivityTriggers, ContributorTriggers, ContributionTriggers
)
from bluebottle.follow.effects import (
    FollowActivityEffect, UnFollowActivityEffect
)
from bluebottle.fsm.effects import TransitionEffect, RelatedTransitionEffect
from bluebottle.fsm.triggers import (
    register, ModelChangedTrigger, ModelDeletedTrigger, TransitionTrigger, TriggerManager
)
from bluebottle.notifications.effects import NotificationEffect
from bluebottle.time_based.effects import (
    CreateOverallTimeContributionEffect, CreatePeriodSlotTimeContributionEffect,
    SetEndDateEffect, ClearDeadlineEffect, RescheduleSlotDurationsEffect,
    ActiveTimeContributionsTransitionEffect, CreateSlotParticipantsForParticipantsEffect,
    CreateSlotParticipantsForSlotsEffect, CreateSlotTimeContributionEffect, UnlockUnfilledSlotsEffect,
    LockFilledSlotsEffect, CreatePreparationTimeContributionEffect,
    ResetSlotSelectionEffect, UnsetCapacityEffect,
    RescheduleOverallPeriodActivityDurationsEffect,
    CreateInitialRecurringSlotEffect, CreateRecurringSlotEffect,
    AddPeriodSlotParticipantsEffect, AddParticipantToCurrentSlotEffect
)
from bluebottle.time_based.messages import (
    DeadlineChangedNotification,
    ParticipantAddedNotification, ParticipantCreatedNotification,
    ParticipantAcceptedNotification, ParticipantRejectedNotification,
    ParticipantRemovedNotification, TeamParticipantRemovedNotification, NewParticipantNotification,
    ParticipantFinishedNotification,
    ChangedSingleDateNotification, ChangedMultipleDateNotification,
    ActivitySucceededManuallyNotification, ParticipantChangedNotification,
    ParticipantWithdrewNotification, ParticipantAddedOwnerNotification,
    TeamParticipantAddedNotification,
    ParticipantRemovedOwnerNotification, ParticipantJoinedNotification, TeamParticipantJoinedNotification,
    ParticipantAppliedNotification, TeamParticipantAppliedNotification, SlotCancelledNotification,
    TeamSlotChangedNotification
)
from bluebottle.time_based.models import (
    DateActivity, PeriodActivity,
    DateParticipant, PeriodParticipant, TimeContribution, DateActivitySlot,
<<<<<<< HEAD
    PeriodActivitySlot, DateSlotParticipant, TeamSlot, PeriodSlotParticipant,
    ActivitySlot
)
from bluebottle.time_based.states import (
    TimeBasedStateMachine, DateStateMachine, PeriodStateMachine, ActivitySlotStateMachine,
    ParticipantStateMachine, TimeContributionStateMachine, DateSlotParticipantStateMachine,
    PeriodParticipantStateMachine, PeriodActivitySlotStateMachine, PeriodSlotParticipantStateMachine
=======
    PeriodActivitySlot, SlotParticipant, TeamSlot
)
from bluebottle.time_based.states import (
    TimeBasedStateMachine, DateStateMachine, PeriodStateMachine, ActivitySlotStateMachine,
    ParticipantStateMachine, TimeContributionStateMachine, SlotParticipantStateMachine,
    PeriodParticipantStateMachine, TeamSlotStateMachine
>>>>>>> 20b33311
)


def is_full(effect):
    """
    the activity is full
    """
    if (
        isinstance(effect.instance, DateActivity) and
        effect.instance.slots.count() > 1 and
        effect.instance.slot_selection == 'free'
    ):
        return False

    return (
        effect.instance.capacity and
        effect.instance.capacity <= len(effect.instance.accepted_participants)
    )


def activity_has_status_full(effect):
    """
    the activity has status full
    """
    return effect.instance.activity.status == 'full'


def is_not_full(effect):
    """
    the activity is not full
    """
    return (
        effect.instance.capacity and
        effect.instance.capacity > len(effect.instance.accepted_participants)
    )


def has_participants(effect):
    """ has participants"""
    return len(effect.instance.active_participants) > 0


def has_accepted_participants(effect):
    """ has accepted participants"""
    return len(effect.instance.accepted_participants) > 0


def has_no_participants(effect):
    """
    has no participants
    """
    return len(effect.instance.active_participants) == 0


def is_finished(effect):
    """
    is finished
    """
    if isinstance(effect.instance, DateActivitySlot):
        slot = effect.instance
    else:
        slot = effect.instance.slots.order_by('start').last()
    return (
        slot and
        slot.start and
        slot.duration and
        slot.start + slot.duration < now()
    )


def is_not_finished(effect):
    """
    is not finished
    """
    if isinstance(effect.instance, ActivitySlot):
        slot = effect.instance
    else:
        slot = effect.instance.slots.order_by('start').last()
    return (
        slot and
        slot.start and
        slot.duration and
        slot.start + slot.duration > now()
    )


def registration_deadline_is_passed(effect):
    """
    registration deadline has passed
    """
    return (
        effect.instance.registration_deadline and
        effect.instance.registration_deadline < date.today()
    )


def registration_deadline_is_not_passed(effect):
    """
    registration deadline hasn't passed
    """
    return not registration_deadline_is_passed(effect)


def deadline_is_passed(effect):
    """
    deadline has passed
    """
    return (
        effect.instance.deadline and
        effect.instance.deadline < date.today()
    )


def deadline_is_not_passed(effect):
    """
    deadline hasn't passed
    """
    return not deadline_is_passed(effect)


def start_is_not_passed(effect):
    """
    start date hasn't passed
    """
    return (
        effect.instance.start is None or
        effect.instance.start > date.today()
    )


class TimeBasedTriggers(ActivityTriggers):
    triggers = ActivityTriggers.triggers + [
        ModelChangedTrigger(
            'capacity',
            effects=[
                TransitionEffect(TimeBasedStateMachine.reopen, conditions=[
                    is_not_full,
                    registration_deadline_is_not_passed
                ]),
                TransitionEffect(TimeBasedStateMachine.lock, conditions=[
                    is_full,
                    registration_deadline_is_not_passed
                ]),
            ]
        ),

        TransitionTrigger(
            TimeBasedStateMachine.succeed,
            effects=[
                NotificationEffect(ActivitySucceededNotification),
                ActiveTimeContributionsTransitionEffect(TimeContributionStateMachine.succeed)
            ]
        ),

        TransitionTrigger(
            TimeBasedStateMachine.reject,
            effects=[
                NotificationEffect(ActivityRejectedNotification),
                ActiveTimeContributionsTransitionEffect(TimeContributionStateMachine.fail)
            ]
        ),

        TransitionTrigger(
            TimeBasedStateMachine.cancel,
            effects=[
                NotificationEffect(ActivityCancelledNotification),
                RelatedTransitionEffect('organizer', OrganizerStateMachine.fail),
                ActiveTimeContributionsTransitionEffect(TimeContributionStateMachine.fail)
            ]
        ),

        TransitionTrigger(
            TimeBasedStateMachine.restore,
            effects=[
                ActiveTimeContributionsTransitionEffect(TimeContributionStateMachine.reset),
                NotificationEffect(ActivityRestoredNotification)
            ]
        ),

        TransitionTrigger(
            TimeBasedStateMachine.expire,
            effects=[
                NotificationEffect(ActivityExpiredNotification),
            ]
        ),
    ]


@register(DateActivity)
class DateActivityTriggers(TimeBasedTriggers):
    triggers = TimeBasedTriggers.triggers + [
        ModelChangedTrigger(
            'registration_deadline',
            effects=[
                TransitionEffect(TimeBasedStateMachine.lock, conditions=[
                    registration_deadline_is_passed
                ]),
                TransitionEffect(TimeBasedStateMachine.reopen, conditions=[
                    registration_deadline_is_not_passed
                ]),
            ]
        ),

        ModelChangedTrigger(
            'slot_selection',
            effects=[
                UnsetCapacityEffect
            ]
        ),

        TransitionTrigger(
            DateStateMachine.reopen_manually,
            effects=[
                ActiveTimeContributionsTransitionEffect(TimeContributionStateMachine.reset)
            ]
        ),

        TransitionTrigger(
            DateStateMachine.auto_approve,
            effects=[
                TransitionEffect(
                    DateStateMachine.succeed,
                    conditions=[
                        is_finished, has_participants
                    ]
                ),
                TransitionEffect(
                    DateStateMachine.expire,
                    conditions=[
                        is_finished, has_no_participants
                    ]
                ),
            ]
        ),
    ]


def slot_is_complete(effect):
    """
    slot details are complete
    """
    return effect.instance.is_complete


def slot_is_incomplete(effect):
    """
    slot details are not complete
    """
    return not effect.instance.is_complete


def slot_is_started(effect):
    """
    slot start date/time has passed
    """
    return effect.instance.is_complete and effect.instance.start and effect.instance.start < now()


def slot_is_not_started(effect):
    """
    slot start date/time has not passed
    """
    return not slot_is_started(effect)


def slot_is_finished(effect):
    """
    slot end date/time has passed
    """
    return effect.instance.is_complete and effect.instance.end and effect.instance.end < now()


def slot_is_not_finished(effect):
    """
    slot end date/time has not passed
    """
    return not slot_is_finished(effect)


def slot_is_full(effect):
    """
    Slot is full. Capacity is filled by participants.
    """
    participant_count = effect.instance.slot_participants.filter(participant__status='accepted').count()
    if effect.instance.capacity \
            and participant_count >= effect.instance.capacity:
        return True
    return False


def slot_is_not_full(effect):
    """
    slot is not full. Still some spots avaialable
    """
    return not slot_is_full(effect)


def participant_slot_will_be_full(effect):
    """
    the slot will be filled
    """
    participant_count = effect.instance.slot.slot_participants.filter(participant__status='accepted').count()
    if effect.instance.slot.capacity \
            and effect.instance.participant.status == 'accepted' \
            and participant_count + 1 >= effect.instance.slot.capacity:
        return True
    return False


def participant_slot_will_be_not_full(effect):
    """
    the slot will be unfilled
    """
    participant_count = effect.instance.slot.slot_participants.filter(
        status='registered',
        participant__status='accepted'
    ).count()
    if effect.instance.slot.capacity \
            and participant_count - 1 < effect.instance.slot.capacity:
        return True
    return False


class DateSlotTriggers(TriggerManager):

    triggers = [
        TransitionTrigger(
            ActivitySlotStateMachine.initiate,
            effects=[
                TransitionEffect(
                    ActivitySlotStateMachine.mark_complete,
                    conditions=[slot_is_complete]
                ),
            ]
        ),
        TransitionTrigger(
            ActivitySlotStateMachine.finish,
            effects=[
                ActiveTimeContributionsTransitionEffect(TimeContributionStateMachine.succeed)
            ]
        ),
        TransitionTrigger(
            ActivitySlotStateMachine.cancel,
            effects=[
                NotificationEffect(SlotCancelledNotification),
                ActiveTimeContributionsTransitionEffect(TimeContributionStateMachine.fail)
            ]
        ),
        TransitionTrigger(
            ActivitySlotStateMachine.reopen,
            effects=[
                ActiveTimeContributionsTransitionEffect(TimeContributionStateMachine.reset)
            ]
        ),
        TransitionTrigger(
            ActivitySlotStateMachine.reschedule,
            effects=[
                ActiveTimeContributionsTransitionEffect(TimeContributionStateMachine.reset)
            ]
        ),
        ModelChangedTrigger(
            'start',
            effects=[
                TransitionEffect(
                    ActivitySlotStateMachine.start,
                    conditions=[slot_is_started, slot_is_not_finished]
                ),

                TransitionEffect(
                    ActivitySlotStateMachine.finish,
                    conditions=[slot_is_finished]
                ),

                TransitionEffect(
                    ActivitySlotStateMachine.reschedule,
                    conditions=[slot_is_not_started]
                ),
            ]
        ),

        ModelChangedTrigger(
            'capacity',
            effects=[
                TransitionEffect(
                    ActivitySlotStateMachine.lock,
                    conditions=[slot_is_full]
                ),

                TransitionEffect(
                    ActivitySlotStateMachine.unlock,
                    conditions=[slot_is_not_full]
                ),
            ]
        ),

        TransitionTrigger(
            ActivitySlotStateMachine.reschedule,
            effects=[
                TransitionEffect(
                    ActivitySlotStateMachine.lock,
                    conditions=[slot_is_full]
                ),
            ]
        ),

    ]


def all_slots_finished(effect):
    """
    all slots have finished
    """
    return effect.instance.activity.slots.exclude(
        status__in=['finished', 'cancelled', 'deleted']
    ).exclude(
        id=effect.instance.id
    ).count() == 0


def not_all_slots_finished(effect):
    """
    not all slots have finished
    """
    return not all_slots_finished(effect)


def all_slots_cancelled(effect):
    """
    all slots are cancelled
    """
    return effect.instance.activity.slots.exclude(
        status__in=['cancelled', 'deleted']
    ).exclude(
        id=effect.instance.id,
    ).count() == 0


def all_slots_will_be_full(effect):
    """
    no open slots left
    """
    return effect.instance.activity.slots.exclude(id=effect.instance.id).filter(status__in=['open']).count() == 0


def activity_has_no_accepted_participants(effect):
    """
    activity does not have any accepted participants
    """
    return effect.instance.activity.accepted_participants.count() == 0


def activity_has_accepted_participants(effect):
    """
    activity does not have any accepted participants
    """
    return effect.instance.activity.accepted_participants.count() > 0


def slot_selection_is_all(effect):
    """
    all slots ar selected when participant applies
    """
    activity = effect.instance.activity
    return activity.slot_selection == 'all'


def slot_selection_is_free(effect):
    """
    all slots ar selected when participant applies
    """
    activity = effect.instance.activity
    return activity.slot_selection == 'free'


@register(TeamSlot)
class TeamSlotTriggers(DateSlotTriggers):
    pass


@register(DateActivitySlot)
class DateActivitySlotTriggers(DateSlotTriggers):
    def has_one_slot(effect):
        return effect.instance.activity.active_slots.count() == 1

    def has_multiple_slots(effect):
        return effect.instance.activity.active_slots.count() > 1

    triggers = DateSlotTriggers.triggers + [

        TransitionTrigger(
            ActivitySlotStateMachine.initiate,
            effects=[
                CreateSlotParticipantsForSlotsEffect,
            ]
        ),
        TransitionTrigger(
            ActivitySlotStateMachine.mark_complete,
            effects=[
                RelatedTransitionEffect(
                    'activity',
                    TimeBasedStateMachine.reopen,
                ),

                RelatedTransitionEffect(
                    'activity',
                    DateStateMachine.reschedule,
                ),
            ]
        ),
        ModelDeletedTrigger(
            effects=[
                ResetSlotSelectionEffect,
                RelatedTransitionEffect(
                    'activity',
                    TimeBasedStateMachine.succeed,
                    conditions=[
                        all_slots_finished,
                        activity_has_accepted_participants
                    ]
                ),
                RelatedTransitionEffect(
                    'activity',
                    TimeBasedStateMachine.expire,
                    conditions=[
                        all_slots_finished,
                        activity_has_no_accepted_participants
                    ]
                ),
                RelatedTransitionEffect(
                    'activity',
                    TimeBasedStateMachine.lock,
                    conditions=[
                        not_all_slots_finished,
                        all_slots_will_be_full,
                        slot_selection_is_free
                    ]
                ),
            ]
        ),

        TransitionTrigger(
            ActivitySlotStateMachine.reschedule,
            effects=[
                TransitionEffect(ActivitySlotStateMachine.lock, conditions=[is_full]),

                RelatedTransitionEffect(
                    'activity',
                    DateStateMachine.reschedule,
                ),
            ]
        ),
        TransitionTrigger(
            ActivitySlotStateMachine.finish,
            effects=[
                RelatedTransitionEffect(
                    'activity',
                    TimeBasedStateMachine.succeed,
                    conditions=[
                        all_slots_finished,
                        activity_has_accepted_participants
                    ]
                ),
                RelatedTransitionEffect(
                    'activity',
                    TimeBasedStateMachine.expire,
                    conditions=[
                        all_slots_finished,
                        activity_has_no_accepted_participants
                    ]
                ),
                ActiveTimeContributionsTransitionEffect(TimeContributionStateMachine.succeed)
            ]
        ),
        TransitionTrigger(
            ActivitySlotStateMachine.cancel,
            effects=[
                RelatedTransitionEffect(
                    'activity',
                    TimeBasedStateMachine.cancel,
                    conditions=[
                        all_slots_cancelled
                    ]
                ),
                RelatedTransitionEffect(
                    'activity',
                    TimeBasedStateMachine.succeed,
                    conditions=[
                        all_slots_finished,
                        activity_has_accepted_participants
                    ]
                ),
                ActiveTimeContributionsTransitionEffect(TimeContributionStateMachine.fail)
            ]
        ),
        TransitionTrigger(
            ActivitySlotStateMachine.lock,
            effects=[
                RelatedTransitionEffect(
                    'activity',
                    TimeBasedStateMachine.lock,
                    conditions=[
                        all_slots_will_be_full,
                        slot_selection_is_free
                    ]
                ),
            ]
        ),
        TransitionTrigger(
            ActivitySlotStateMachine.unlock,
            effects=[
                RelatedTransitionEffect(
                    'activity',
                    TimeBasedStateMachine.unlock,
                    conditions=[
                        slot_selection_is_free,
                        activity_has_status_full
                    ]
                ),
            ]
        ),
        ModelChangedTrigger(
            ['start', 'duration', 'is_online', 'location_id', 'location_hint'],
            effects=[
                TransitionEffect(
                    ActivitySlotStateMachine.mark_complete,
                    conditions=[slot_is_complete]
                ),
                TransitionEffect(
                    ActivitySlotStateMachine.mark_incomplete,
                    conditions=[slot_is_incomplete]
                ),
                NotificationEffect(
                    ChangedSingleDateNotification,
                    conditions=[
                        has_accepted_participants,
                        is_not_finished,
                        has_one_slot
                    ]
                ),
                NotificationEffect(
                    ChangedMultipleDateNotification,
                    conditions=[
                        has_accepted_participants,
                        is_not_finished,
                        has_multiple_slots
                    ]
                ),
            ]
        ),
        ModelChangedTrigger(
            'start',
            effects=[
                TransitionEffect(
                    ActivitySlotStateMachine.finish,
                    conditions=[
                        is_finished
                    ]
                ),
                TransitionEffect(
                    ActivitySlotStateMachine.reschedule,
                    conditions=[
                        is_not_finished
                    ]
                ),
                RescheduleSlotDurationsEffect
            ]
        ),

        ModelChangedTrigger(
            'duration',
            effects=[
                RescheduleSlotDurationsEffect
            ]
        ),

    ]


def has_future_date(effect):
    """
    team slot has a date set
    """
    return effect.instance.start and effect.instance.start > now()


@register(TeamSlot)
class TeamSlotTriggers(TriggerManager):
    triggers = [
        TransitionTrigger(
            TeamSlotStateMachine.initiate,
            effects=[
                NotificationEffect(
                    TeamSlotChangedNotification,
                    conditions=[has_future_date]
                )
            ]
        ),
        TransitionTrigger(
            TeamSlotStateMachine.start,
            effects=[
                RelatedTransitionEffect(
                    'team',
                    TeamStateMachine.start
                )
            ]
        ),
        TransitionTrigger(
            TeamSlotStateMachine.finish,
            effects=[
                RelatedTransitionEffect(
                    'team',
                    TeamStateMachine.finish
                )
            ]
        ),
        TransitionTrigger(
            TeamSlotStateMachine.reschedule,
            effects=[
                RelatedTransitionEffect(
                    'team',
                    TeamStateMachine.reopen
                )
            ]
        ),
        ModelChangedTrigger(
            'start',
            effects=[
                NotificationEffect(
                    TeamSlotChangedNotification,
                    conditions=[has_future_date]
                ),
                TransitionEffect(
                    TeamSlotStateMachine.reschedule,
                    conditions=[
                        slot_is_not_started
                    ]
                ),
                TransitionEffect(
                    TeamSlotStateMachine.finish,
                    conditions=[
                        slot_is_finished
                    ]
                ),
                TransitionEffect(
                    TeamSlotStateMachine.start,
                    conditions=[
                        slot_is_not_finished,
                        slot_is_started
                    ]
                ),
            ]
        ),
    ]


@register(PeriodActivity)
class PeriodActivityTriggers(TimeBasedTriggers):
    triggers = TimeBasedTriggers.triggers + [

        TransitionTrigger(
            PeriodStateMachine.auto_approve,
            effects=[
                CreateInitialRecurringSlotEffect,
            ]
        ),
        ModelChangedTrigger(
            'registration_deadline',
            effects=[
                TransitionEffect(TimeBasedStateMachine.lock, conditions=[
                    registration_deadline_is_passed
                ]),
                TransitionEffect(TimeBasedStateMachine.reopen, conditions=[
                    registration_deadline_is_not_passed
                ]),
            ]
        ),

        ModelChangedTrigger(
            ['start', 'deadline'],
            effects=[
                RescheduleOverallPeriodActivityDurationsEffect
            ]
        ),

        TransitionTrigger(
            PeriodStateMachine.reschedule,
            effects=[
                TransitionEffect(
                    TimeBasedStateMachine.lock,
                    conditions=[
                        is_full,
                    ]
                ),
                TransitionEffect(
                    TimeBasedStateMachine.lock,
                    conditions=[
                        registration_deadline_is_passed,
                    ]
                )
            ]
        ),

        TransitionTrigger(
            DateStateMachine.reopen_manually,
            effects=[
                ClearDeadlineEffect,
            ]
        ),

        TransitionTrigger(
            PeriodStateMachine.succeed_manually,
            effects=[
                SetEndDateEffect,
                ActiveTimeContributionsTransitionEffect(TimeContributionStateMachine.succeed),
                NotificationEffect(ActivitySucceededManuallyNotification),
            ]
        ),

        ModelChangedTrigger(
            'start',
            effects=[
                NotificationEffect(
                    DeadlineChangedNotification,
                    conditions=[start_is_not_passed]
                ),
                TransitionEffect(
                    PeriodStateMachine.reopen,
                    conditions=[
                        is_not_full, registration_deadline_is_not_passed
                    ]
                ),
                TransitionEffect(
                    PeriodStateMachine.lock,
                    conditions=[
                        is_full,
                    ]
                ),
                TransitionEffect(
                    PeriodStateMachine.lock,
                    conditions=[
                        registration_deadline_is_passed,
                    ]
                ),
            ]
        ),
        ModelChangedTrigger(
            'deadline',
            effects=[
                NotificationEffect(
                    DeadlineChangedNotification,
                    conditions=[
                        deadline_is_not_passed
                    ]
                ),
                TransitionEffect(
                    DateStateMachine.succeed,
                    conditions=[
                        deadline_is_passed, has_participants
                    ]
                ),
                TransitionEffect(
                    DateStateMachine.expire,
                    conditions=[
                        deadline_is_passed, has_no_participants
                    ]
                ),
                TransitionEffect(
                    PeriodStateMachine.reschedule,
                    conditions=[
                        deadline_is_not_passed
                    ]
                ),
            ]
        )
    ]


def period_slot_is_started(effect):
    """
    slot start date/time has passed
    """
    return effect.instance.start <= now().date()


@register(PeriodActivitySlot)
class PeriodActivitySlotTriggers(TriggerManager):
    triggers = [
        TransitionTrigger(
            PeriodActivitySlotStateMachine.initiate,
            effects=[
                TransitionEffect(
                    PeriodActivitySlotStateMachine.mark_complete,
                ),
                AddPeriodSlotParticipantsEffect,
            ]
        ),
        TransitionTrigger(
            PeriodActivitySlotStateMachine.mark_complete,
            effects=[
                TransitionEffect(
                    PeriodActivitySlotStateMachine.start,
                    conditions=[period_slot_is_started]
                )
            ]
        ),
        TransitionTrigger(
            PeriodActivitySlotStateMachine.finish,
            effects=[
                CreateRecurringSlotEffect,
                RelatedTransitionEffect(
                    'contributions',
                    TimeContributionStateMachine.succeed,
                ),
                RelatedTransitionEffect(
                    'contributions',
                    TimeContributionStateMachine.fail,
                ),
            ]
        ),
    ]


def automatically_accept(effect):
    """
    automatically accept participants
    """
    return not effect.instance.activity.review


def needs_review(effect):
    """
    needs review
    """
    return effect.instance.activity.review


def not_team_captain(effect):
    """
    not a team captain
    """
    return not effect.instance.team_id or effect.instance.team.owner != effect.instance.user


def user_is_not_team_captain(effect):
    """
    current user is not team captain
    """
    if 'user' not in effect.options:
        return True
    return not effect.instance.team_id or effect.instance.team.owner != effect.options['user']


def is_not_user(effect):
    """
    User is not the participant
    """
    if 'user' in effect.options:
        return effect.instance.user != effect.options['user']
    return True


def is_user(effect):
    """
    User is the participant
    """
    if 'user' in effect.options:
        return effect.instance.user == effect.options['user']
    return False


def is_owner(effect):
    """
    User is the owner
    """
    if 'user' in effect.options:
        return effect.instance.activity.owner == effect.options['user']
    return False


def is_not_owner(effect):
    """
    User is not the owner
    """
    if 'user' in effect.options:
        return effect.instance.activity.owner != effect.options['user']
    return True


def activity_will_be_full(effect):
    """
    the activity is full
    """
    activity = effect.instance.activity

    if (
        isinstance(activity, DateActivity) and
        activity.slots.count() > 1 and
        activity.slot_selection == 'free'
    ):
        return False

    return (
        activity.capacity and
        activity.capacity == len(activity.accepted_participants) + 1
    )


def activity_will_not_be_full(effect):
    """
    the activity is full
    """
    activity = effect.instance.activity
    return (
        activity.capacity and
        activity.capacity >= len(activity.accepted_participants)
    )


def activity_is_finished(effect):
    """
    the activity has finished
    """
    activity = effect.instance.activity

    if isinstance(activity, DateActivity):
        last_slot = activity.slots.order_by('start').last()
        return (
            last_slot and
            last_slot.start and
            last_slot.duration and
            last_slot.start + last_slot.duration < now()
        )
    elif isinstance(activity, PeriodActivity):
        return (
            activity.deadline and
            activity.deadline < date.today()
        )
    else:
        return False


def team_is_active(effect):
    """Team status is open, or there is no team"""
    return (
        effect.instance.team.status in [TeamStateMachine.open.value, TeamStateMachine.new.value]
        if effect.instance.team
        else True
    )


def is_team_activity(effect):
    """Contributor is part of a team activity"""
    return effect.instance.activity.team_activity == 'teams'


def team_is_open(effect):
    """Team status is open, or there is no team"""
    return (
        effect.instance.accepted_invite.contributor.team.status == TeamStateMachine.open.value
        if effect.instance.accepted_invite
        else False
    )


def has_accepted_invite(effect):
    """Contributor is part of a team"""
    return effect.instance.accepted_invite and effect.instance.accepted_invite.contributor.team


def is_not_team_activity(effect):
    """Contributor is not part of a team"""
    return effect.instance.activity.team_activity != 'teams'


def has_team(effect):
    """
    Participant belongs to a team
    """
    return effect.instance.team


class ParticipantTriggers(ContributorTriggers):
    triggers = ContributorTriggers.triggers + [
        TransitionTrigger(
            ParticipantStateMachine.initiate,
            effects=[
                CreateTeamEffect,
                NotificationEffect(
                    ParticipantAppliedNotification,
                    conditions=[
                        needs_review,
                        not_team_captain,
                        is_user
                    ]
                ),
                NotificationEffect(
                    TeamParticipantAppliedNotification,
                    conditions=[
                        needs_review,
                        is_team_activity,
                        is_user
                    ]
                ),
                NotificationEffect(
                    ParticipantCreatedNotification,
                    conditions=[
                        needs_review,
                        not_team_captain,
                        is_user
                    ]
                ),
                TransitionEffect(
                    ParticipantStateMachine.add,
                    conditions=[
                        is_not_user
                    ]
                ),
                TransitionEffect(
                    ParticipantStateMachine.accept,
                    conditions=[
                        automatically_accept,
                        is_user
                    ]
                ),
                TransitionEffect(
                    ParticipantStateMachine.accept,
                    conditions=[
                        has_accepted_invite,
                        team_is_open
                    ]
                ),
                FollowActivityEffect,
                CreatePreparationTimeContributionEffect,
                CreateInviteEffect
            ]
        ),

        TransitionTrigger(
            ParticipantStateMachine.reapply,
            effects=[
                NotificationEffect(
                    ParticipantAppliedNotification,
                    conditions=[
                        needs_review,
                        is_user,
                        not_team_captain
                    ]
                ),
                NotificationEffect(
                    TeamParticipantAppliedNotification,
                    conditions=[
                        needs_review,
                        is_user,
                        is_team_activity
                    ]
                ),
                NotificationEffect(
                    ParticipantCreatedNotification,
                    conditions=[
                        needs_review,
                        is_user
                    ]
                ),
                TransitionEffect(
                    ParticipantStateMachine.accept,
                    conditions=[
                        automatically_accept
                    ]
                ),
                TransitionEffect(
                    ParticipantStateMachine.accept,
                    conditions=[
                        has_accepted_invite,
                        team_is_open
                    ]
                ),
                RelatedTransitionEffect(
                    'contributions',
                    TimeContributionStateMachine.reset,
                    conditions=[team_is_active]
                ),
                FollowActivityEffect,
            ]
        ),

        TransitionTrigger(
            ParticipantStateMachine.add,
            effects=[
                NotificationEffect(
                    ParticipantAddedNotification,
                    conditions=[
                        is_not_team_activity
                    ]
                ),
                NotificationEffect(
                    ParticipantAddedOwnerNotification
                ),
                RelatedTransitionEffect(
                    'activity',
                    TimeBasedStateMachine.lock,
                    conditions=[activity_will_be_full]
                ),

                RelatedTransitionEffect(
                    'activity',
                    TimeBasedStateMachine.succeed,
                    conditions=[activity_is_finished]
                ),

                RelatedTransitionEffect(
                    'contributions',
                    TimeContributionStateMachine.reset,
                ),

                RelatedTransitionEffect(
                    'finished_contributions',
                    TimeContributionStateMachine.succeed,
                ),
                RelatedTransitionEffect(
                    'preparation_contributions',
                    TimeContributionStateMachine.succeed,
                ),
            ]
        ),

        ModelChangedTrigger(
            'team_id',
            effects=[
                NotificationEffect(
                    TeamParticipantAddedNotification,
                    conditions=[
                        is_team_activity,
                        not_team_captain,
                        is_not_user,
                        has_team
                    ]
                ),
            ]
        ),

        TransitionTrigger(
            ParticipantStateMachine.accept,
            effects=[
                NotificationEffect(
                    NewParticipantNotification,
                    conditions=[
                        is_not_team_activity,
                        automatically_accept
                    ]
                ),
                RelatedTransitionEffect(
                    'team',
                    TeamStateMachine.accept,
                    conditions=[
                        has_team
                    ]
                ),
                NotificationEffect(
                    ParticipantJoinedNotification,
                    conditions=[
                        automatically_accept,
                        not_team_captain
                    ]
                ),
                NotificationEffect(
                    TeamParticipantJoinedNotification,
                    conditions=[
                        automatically_accept,
                        is_team_activity
                    ]
                ),
                NotificationEffect(
                    ParticipantAcceptedNotification,
                    conditions=[
                        needs_review,
                        not_team_captain
                    ]
                ),
                RelatedTransitionEffect(
                    'activity',
                    TimeBasedStateMachine.lock,
                    conditions=[activity_will_be_full]
                ),
                RelatedTransitionEffect(
                    'activity',
                    TimeBasedStateMachine.succeed,
                    conditions=[activity_is_finished]
                ),
                RelatedTransitionEffect(
                    'contributions',
                    TimeContributionStateMachine.reset,
                    conditions=[team_is_active]
                ),
                RelatedTransitionEffect(
                    'finished_contributions',
                    TimeContributionStateMachine.succeed,
                    conditions=[team_is_active]
                ),
                RelatedTransitionEffect(
                    'preparation_contributions',
                    TimeContributionStateMachine.succeed,
                ),
                FollowActivityEffect,
            ]
        ),

        TransitionTrigger(
            ParticipantStateMachine.reject,
            effects=[
                NotificationEffect(
                    ParticipantRejectedNotification
                ),
                RelatedTransitionEffect(
                    'activity',
                    TimeBasedStateMachine.reopen,
                    conditions=[activity_will_not_be_full]
                ),
                RelatedTransitionEffect(
                    'contributions',
                    TimeContributionStateMachine.fail,
                ),
                UnFollowActivityEffect
            ]
        ),

        TransitionTrigger(
            ParticipantStateMachine.remove,
            effects=[
                NotificationEffect(
                    ParticipantRemovedNotification
                ),
                NotificationEffect(
                    TeamParticipantRemovedNotification,
                    conditions=[has_team]
                ),
                NotificationEffect(
                    ParticipantRemovedOwnerNotification,
                    conditions=[
                        is_not_owner,
                        is_not_team_activity
                    ]
                ),
                RelatedTransitionEffect(
                    'activity',
                    TimeBasedStateMachine.reopen,
                    conditions=[activity_will_not_be_full]
                ),
                RelatedTransitionEffect(
                    'contributions',
                    TimeContributionStateMachine.fail,
                ),
                NotificationEffect(
                    TeamMemberRemovedMessage,
                    conditions=[
                        user_is_not_team_captain,
                    ]
                ),
                UnFollowActivityEffect
            ]
        ),

        TransitionTrigger(
            ParticipantStateMachine.withdraw,
            effects=[
                RelatedTransitionEffect(
                    'activity',
                    TimeBasedStateMachine.reopen,
                    conditions=[activity_will_not_be_full]
                ),
                RelatedTransitionEffect(
                    'contributions',
                    TimeContributionStateMachine.fail,
                ),
                UnFollowActivityEffect,
                NotificationEffect(
                    ParticipantWithdrewNotification,
                    conditions=[
                        is_not_team_activity
                    ]
                ),
                NotificationEffect(
                    ParticipantWithdrewConfirmationNotification
                ),
                NotificationEffect(
                    TeamMemberWithdrewMessage,
                    conditions=[
                        is_team_activity,
                        not_team_captain
                    ]

                ),
            ]
        ),

    ]


@register(DateParticipant)
class DateParticipantTriggers(ParticipantTriggers):
    triggers = ParticipantTriggers.triggers + [
        TransitionTrigger(
            ParticipantStateMachine.initiate,
            effects=[
                CreateSlotParticipantsForParticipantsEffect
            ]
        ),
        TransitionTrigger(
            ParticipantStateMachine.reapply,
            effects=[
                LockFilledSlotsEffect,
            ]
        ),
        TransitionTrigger(
            ParticipantStateMachine.accept,
            effects=[
                LockFilledSlotsEffect,
            ]
        ),
        TransitionTrigger(
            ParticipantStateMachine.reject,
            effects=[
                UnlockUnfilledSlotsEffect,
            ]
        ),

        TransitionTrigger(
            ParticipantStateMachine.remove,
            effects=[
                UnlockUnfilledSlotsEffect,
            ]
        ),

        TransitionTrigger(
            ParticipantStateMachine.withdraw,
            effects=[
                UnlockUnfilledSlotsEffect,
            ]
        ),
    ]


def participant_slot_is_finished(effect):
    """
    Slot end date/time has passed
    """
    if effect.instance.id:
        return effect.instance.slot.is_complete and effect.instance.slot.end < now()


def participant_will_not_be_attending(effect):
    """
    no more slot participations remaining for this activity (participant unregistered from all slots)
    """
    return len(effect.instance.participant.slot_participants.filter(status='registered')) <= 1


class SlotParticipantTriggers(TriggerManager):
    triggers = [
        TransitionTrigger(
            DateSlotParticipantStateMachine.remove,
            effects=[
                RelatedTransitionEffect(
                    'contributions',
                    TimeContributionStateMachine.fail,
                ),
            ]
        ),

        TransitionTrigger(
            DateSlotParticipantStateMachine.accept,
            effects=[
                RelatedTransitionEffect(
                    'contributions',
                    TimeContributionStateMachine.reset,
                ),
            ]
        ),

        TransitionTrigger(
            DateSlotParticipantStateMachine.withdraw,
            effects=[
                RelatedTransitionEffect(
                    'contributions',
                    TimeContributionStateMachine.fail,
                ),
            ]
        ),

        TransitionTrigger(
            DateSlotParticipantStateMachine.reapply,
            effects=[
                RelatedTransitionEffect(
                    'contributions',
                    TimeContributionStateMachine.reset,
                ),
            ]
        ),
    ]


@register(DateSlotParticipant)
class DateSlotParticipantTriggers(SlotParticipantTriggers):
    triggers = SlotParticipantTriggers.triggers + [
        TransitionTrigger(
            DateSlotParticipantStateMachine.initiate,
            effects=[
                CreateSlotTimeContributionEffect,
                RelatedTransitionEffect(
                    'slot',
                    ActivitySlotStateMachine.lock,
                    conditions=[participant_slot_will_be_full]
                ),
                NotificationEffect(ParticipantChangedNotification),
            ]
        ),

        TransitionTrigger(
            DateSlotParticipantStateMachine.remove,
            effects=[
                RelatedTransitionEffect(
                    'slot',
                    ActivitySlotStateMachine.unlock,
                    conditions=[participant_slot_will_be_not_full]
                ),
                RelatedTransitionEffect(
                    'participant',
                    ParticipantStateMachine.remove,
                    conditions=[participant_will_not_be_attending]
                ),
                NotificationEffect(ParticipantChangedNotification),
            ]
        ),

        TransitionTrigger(
            DateSlotParticipantStateMachine.accept,
            effects=[
                RelatedTransitionEffect(
                    'slot',
                    ActivitySlotStateMachine.lock,
                    conditions=[participant_slot_will_be_full]
                ),
                RelatedTransitionEffect(
                    'participant',
                    ParticipantStateMachine.accept,
                ),
                NotificationEffect(ParticipantChangedNotification),
            ]
        ),

        TransitionTrigger(
            DateSlotParticipantStateMachine.withdraw,
            effects=[
                RelatedTransitionEffect(
                    'slot',
                    ActivitySlotStateMachine.unlock,
                    conditions=[participant_slot_will_be_not_full]
                ),
                RelatedTransitionEffect(
                    'participant',
                    ParticipantStateMachine.withdraw,
                    conditions=[participant_will_not_be_attending]
                ),
                NotificationEffect(ParticipantChangedNotification),
            ]
        ),

        TransitionTrigger(
            DateSlotParticipantStateMachine.reapply,
            effects=[
                RelatedTransitionEffect(
                    'slot',
                    ActivitySlotStateMachine.lock,
                    conditions=[participant_slot_will_be_full]
                ),
                RelatedTransitionEffect(
                    'participant',
                    ParticipantStateMachine.reapply,
                ),
                RelatedTransitionEffect(
                    'slot',
                    ActivitySlotStateMachine.lock,
                    conditions=[participant_slot_will_be_full]
                ),
                NotificationEffect(ParticipantChangedNotification),
            ]
        ),
    ]


@register(PeriodSlotParticipant)
class PeriodSlotParticipantTriggers(SlotParticipantTriggers):
    triggers = SlotParticipantTriggers.triggers + [
        TransitionTrigger(
            PeriodSlotParticipantStateMachine.initiate,
            effects=[
                CreatePeriodSlotTimeContributionEffect
            ]
        )
    ]


@register(PeriodParticipant)
class PeriodParticipantTriggers(ParticipantTriggers):
    triggers = ParticipantTriggers.triggers + [
        TransitionTrigger(
            ParticipantStateMachine.initiate,
            effects=[
                CreateOverallTimeContributionEffect,
                AddParticipantToCurrentSlotEffect
            ]
        ),

        TransitionTrigger(
            ParticipantStateMachine.accept,
            effects=[
                RelatedTransitionEffect(
                    'finished_contributions',
                    TimeContributionStateMachine.succeed
                ),
            ]
        ),

        TransitionTrigger(
            PeriodParticipantStateMachine.stop,
            effects=[
                NotificationEffect(ParticipantFinishedNotification),
            ]
        ),

    ]


def duration_is_finished(effect):
    """
    contribution (slot) has finished
    """
    if effect.instance.contribution_type == 'preparation':
        if effect.instance.contributor.status in ('accepted',):
            return True
        else:
            return False
    return (
        (effect.instance.end is None or effect.instance.end < now()) and
        effect.instance.contributor.status in ('accepted', 'new') and
        effect.instance.contributor.activity.status in ('open', 'succeeded')
    )


@register(TimeContribution)
class TimeContributionTriggers(ContributionTriggers):
    triggers = ContributionTriggers.triggers + [
        TransitionTrigger(
            TimeContributionStateMachine.reset,
            effects=[
                TransitionEffect(
                    TimeContributionStateMachine.succeed,
                    conditions=[
                        duration_is_finished
                    ]),
            ]
        ),

        TransitionTrigger(
            TimeContributionStateMachine.initiate,
            effects=[
                TransitionEffect(
                    TimeContributionStateMachine.succeed,
                    conditions=[
                        duration_is_finished
                    ]),
            ]
        ),

    ]<|MERGE_RESOLUTION|>--- conflicted
+++ resolved
@@ -50,22 +50,14 @@
 from bluebottle.time_based.models import (
     DateActivity, PeriodActivity,
     DateParticipant, PeriodParticipant, TimeContribution, DateActivitySlot,
-<<<<<<< HEAD
     PeriodActivitySlot, DateSlotParticipant, TeamSlot, PeriodSlotParticipant,
     ActivitySlot
 )
 from bluebottle.time_based.states import (
     TimeBasedStateMachine, DateStateMachine, PeriodStateMachine, ActivitySlotStateMachine,
     ParticipantStateMachine, TimeContributionStateMachine, DateSlotParticipantStateMachine,
-    PeriodParticipantStateMachine, PeriodActivitySlotStateMachine, PeriodSlotParticipantStateMachine
-=======
-    PeriodActivitySlot, SlotParticipant, TeamSlot
-)
-from bluebottle.time_based.states import (
-    TimeBasedStateMachine, DateStateMachine, PeriodStateMachine, ActivitySlotStateMachine,
-    ParticipantStateMachine, TimeContributionStateMachine, SlotParticipantStateMachine,
-    PeriodParticipantStateMachine, TeamSlotStateMachine
->>>>>>> 20b33311
+    PeriodParticipantStateMachine, PeriodActivitySlotStateMachine, PeriodSlotParticipantStateMachine,
+    TeamSlotStateMachine
 )
 
 
@@ -538,11 +530,6 @@
     """
     activity = effect.instance.activity
     return activity.slot_selection == 'free'
-
-
-@register(TeamSlot)
-class TeamSlotTriggers(DateSlotTriggers):
-    pass
 
 
 @register(DateActivitySlot)
