from datetime import date

from django.utils.timezone import now

from bluebottle.activities.states import OrganizerStateMachine
from bluebottle.activities.triggers import (
    ActivityTriggers, ContributorTriggers, ContributionTriggers
)
from bluebottle.follow.effects import (
    FollowActivityEffect, UnFollowActivityEffect
)
from bluebottle.fsm.effects import TransitionEffect, RelatedTransitionEffect
from bluebottle.fsm.triggers import register, ModelChangedTrigger, TransitionTrigger, TriggerManager
from bluebottle.notifications.effects import NotificationEffect
from bluebottle.time_based.effects import (
    CreatePeriodParticipationEffect, SetEndDateEffect,
    ClearStartEffect, ClearDeadlineEffect,
    RescheduleDurationsEffect,
    ActiveDurationsTransitionEffect, CreateSlotParticipantsForParticipantsEffect,
    CreateSlotParticipantsForSlotsEffect, CreateSlotTimeContributionEffect
)
from bluebottle.time_based.messages import (
    DeadlineChanged,
    ActivitySucceededNotification, ActivitySucceededManuallyNotification,
    ActivityExpiredNotification, ActivityRejectedNotification,
    ActivityCancelledNotification,
    ParticipantAddedNotification, ParticipantCreatedNotification,
    ParticipantAcceptedNotification, ParticipantRejectedNotification,
    ParticipantRemovedNotification, NewParticipantNotification, SlotDateChanged
)
from bluebottle.time_based.models import (
    DateActivity, PeriodActivity,
    DateParticipant, PeriodParticipant, TimeContribution, DateActivitySlot, PeriodActivitySlot, SlotParticipant
)
from bluebottle.time_based.states import (
    TimeBasedStateMachine, DateStateMachine, PeriodStateMachine, ActivitySlotStateMachine,
    ParticipantStateMachine, TimeContributionStateMachine, SlotParticipantStateMachine
)


def is_full(effect):
    """
    the activity is full
    """
    return (
        effect.instance.capacity and
        effect.instance.capacity <= len(effect.instance.accepted_participants)
    )


def is_not_full(effect):
    """
    the activity is not full
    """
    return (
        effect.instance.capacity and
        effect.instance.capacity > len(effect.instance.accepted_participants)
    )


def has_participants(effect):
    """ has participants"""
    return len(effect.instance.active_participants) > 0


def has_no_participants(effect):
    """
    has no participants
    """
    return len(effect.instance.active_participants) == 0


def is_finished(effect):
    """
    is finished
    """
    return (
        effect.instance.start and
        effect.instance.duration and
        effect.instance.start + effect.instance.duration < now()
    )


def is_not_finished(effect):
    """
    is not finished
    """
    return (
        effect.instance.start and
        effect.instance.duration and
        effect.instance.start + effect.instance.duration > now()
    )


def registration_deadline_is_passed(effect):
    """
    registration deadline has passed
    """
    return (
        effect.instance.registration_deadline and
        effect.instance.registration_deadline < date.today()
    )


def registration_deadline_is_not_passed(effect):
    """
    egistration deadline hasn't passed
    """
    return (
        effect.instance.registration_deadline and
        effect.instance.registration_deadline > date.today()
    )


def deadline_is_passed(effect):
    """
    deadline has passed
    """
    return (
        effect.instance.deadline and
        effect.instance.deadline < date.today()
    )


def deadline_is_not_passed(effect):
    """
    deadline hasn't passed
    """
    return (
        effect.instance.deadline and
        effect.instance.deadline > date.today()
    )


def start_is_not_passed(effect):
    """
    start date hasn't passed
    """
    return (
        effect.instance.start and
        effect.instance.start > date.today()
    )


def is_started(effect):
    """
    has started
    """
    to_compare = now()

    if not isinstance(effect.instance, DateActivity):
        to_compare = to_compare.date()

    return (
        effect.instance.start and
        effect.instance.start < to_compare
    )


def is_not_started(effect):
    """
    hasn't started yet
    """
    to_compare = now()

    if not isinstance(effect.instance, DateActivity):
        to_compare = to_compare.date()

    return (
        effect.instance.start and
        effect.instance.start > to_compare
    )


class TimeBasedTriggers(ActivityTriggers):
    triggers = ActivityTriggers.triggers + [
        ModelChangedTrigger(
            'capacity',
            effects=[
                TransitionEffect(TimeBasedStateMachine.reopen, conditions=[
                    is_not_full,
                    registration_deadline_is_not_passed
                ]),
                TransitionEffect(TimeBasedStateMachine.lock, conditions=[
                    is_full,
                    registration_deadline_is_not_passed
                ]),
            ]
        ),

        ModelChangedTrigger(
            'registration_deadline',
            effects=[
                TransitionEffect(TimeBasedStateMachine.lock, conditions=[
                    is_not_full,
                    is_not_started,
                    registration_deadline_is_passed
                ]),
                TransitionEffect(TimeBasedStateMachine.reopen, conditions=[
                    is_full,
                    is_not_started,
                    registration_deadline_is_not_passed
                ]),
            ]
        ),

        TransitionTrigger(
            TimeBasedStateMachine.succeed,
            effects=[
                NotificationEffect(ActivitySucceededNotification),
                ActiveDurationsTransitionEffect(TimeContributionStateMachine.succeed)
            ]
        ),

        TransitionTrigger(
            TimeBasedStateMachine.reject,
            effects=[
                NotificationEffect(ActivityRejectedNotification),
                ActiveDurationsTransitionEffect(TimeContributionStateMachine.fail)
            ]
        ),
        TransitionTrigger(
            TimeBasedStateMachine.cancel,
            effects=[
                NotificationEffect(ActivityCancelledNotification),
                RelatedTransitionEffect('organizer', OrganizerStateMachine.fail),
                ActiveDurationsTransitionEffect(TimeContributionStateMachine.fail)
            ]
        ),

        TransitionTrigger(
            TimeBasedStateMachine.restore,
            effects=[
                ActiveDurationsTransitionEffect(TimeContributionStateMachine.reset)
            ]
        ),

        TransitionTrigger(
            TimeBasedStateMachine.expire,
            effects=[
                NotificationEffect(ActivityExpiredNotification),
            ]
        ),
    ]


@register(DateActivity)
class DateActivityTriggers(TimeBasedTriggers):
    triggers = TimeBasedTriggers.triggers + [

        TransitionTrigger(
            DateStateMachine.reopen_manually,
            effects=[
                ClearStartEffect,
                ActiveDurationsTransitionEffect(TimeContributionStateMachine.reset)
            ]
        ),

        TransitionTrigger(
            DateStateMachine.auto_approve,
            effects=[
                TransitionEffect(
                    DateStateMachine.succeed,
                    conditions=[
                        is_finished, has_participants
                    ]
                ),
                TransitionEffect(
                    DateStateMachine.expire,
                    conditions=[
                        is_finished, has_no_participants
                    ]
                ),
            ]
        ),

        ModelChangedTrigger(
            'duration',
            effects=[
                RescheduleDurationsEffect
            ]
        ),

        ModelChangedTrigger(
            'preparation',
            effects=[
                RescheduleDurationsEffect
            ]
        )

    ]


def slot_is_complete(effect):
    return effect.instance.is_complete


def slot_is_incomplete(effect):
    return not effect.instance.is_complete


def slot_is_started(effect):
    return effect.instance.is_complete and effect.instance.start and effect.instance.start < now()


def slot_is_not_started(effect):
    return not slot_is_started(effect)


def slot_is_finished(effect):
    return effect.instance.is_complete and effect.instance.end and effect.instance.end < now()


def slot_is_not_finished(effect):
    return not slot_is_finished(effect)


def slot_is_full(effect):
    return False


def slot_is_not_full(effect):
    return not slot_is_full(effect)


class ActivitySlotTriggers(TriggerManager):
    triggers = [
        TransitionTrigger(
            ActivitySlotStateMachine.initiate,
            effects=[
                CreateSlotParticipantsForParticipantsEffect
            ]
        ),
        TransitionTrigger(
            ActivitySlotStateMachine.finish,
            effects=[
                ActiveDurationsTransitionEffect(TimeContributionStateMachine.succeed)
            ]
        ),
        TransitionTrigger(
            ActivitySlotStateMachine.cancel,
            effects=[
                ActiveDurationsTransitionEffect(TimeContributionStateMachine.fail)
            ]
        ),
        TransitionTrigger(
            ActivitySlotStateMachine.reopen,
            effects=[
                ActiveDurationsTransitionEffect(TimeContributionStateMachine.reset)
            ]
        ),
        TransitionTrigger(
            ActivitySlotStateMachine.reschedule,
            effects=[
                ActiveDurationsTransitionEffect(TimeContributionStateMachine.reset)
            ]
        ),
        ModelChangedTrigger(
            ['start', 'duration', 'is_online', 'location'],
            effects=[
                TransitionEffect(
                    ActivitySlotStateMachine.mark_complete,
                    conditions=[slot_is_complete]
                ),
                TransitionEffect(
                    ActivitySlotStateMachine.mark_incomplete,
                    conditions=[slot_is_incomplete]
                ),
            ]
        ),
        ModelChangedTrigger(
            'start',
            effects=[
                # NotificationEffect(
                #     DeadlineChanged,
                #     conditions=[
                #         slot_is_not_started
                #     ]
                # ),

                TransitionEffect(
                    ActivitySlotStateMachine.start,
                    conditions=[slot_is_started, slot_is_not_finished]
                ),

                TransitionEffect(
                    ActivitySlotStateMachine.finish,
                    conditions=[slot_is_finished]
                ),

                TransitionEffect(
                    ActivitySlotStateMachine.reschedule,
                    conditions=[slot_is_not_started]
                ),
            ]
        ),

        ModelChangedTrigger(
            'capacity',
            effects=[
                TransitionEffect(
                    ActivitySlotStateMachine.lock,
                    conditions=[slot_is_full]
                ),

                TransitionEffect(
                    ActivitySlotStateMachine.unlock,
                    conditions=[slot_is_not_full]
                ),
            ]
        ),

        TransitionTrigger(
            ActivitySlotStateMachine.reschedule,
            effects=[
                TransitionEffect(
                    ActivitySlotStateMachine.lock,
                    conditions=[slot_is_full]
                ),
            ]
        ),

    ]


@ register(DateActivitySlot)
class DateActivitySlotTriggers(ActivitySlotTriggers):
    triggers = ActivitySlotTriggers.triggers + [
        TransitionTrigger(
            ActivitySlotStateMachine.reschedule,
            effects=[
                TransitionEffect(ActivitySlotStateMachine.lock, conditions=[is_full]),
            ]
        ),

        ModelChangedTrigger(
            'start',
            effects=[
                NotificationEffect(
                    SlotDateChanged,
                    conditions=[
                        is_not_finished
                    ]
                ),
                TransitionEffect(
                    ActivitySlotStateMachine.finish,
                    conditions=[
                        is_finished
                    ]
                ),
                TransitionEffect(
                    ActivitySlotStateMachine.reschedule,
                    conditions=[
                        is_not_finished
                    ]
                ),
                RescheduleDurationsEffect
            ]
        ),

    ]


<<<<<<< HEAD
@register(PeriodActivity)
class PeriodActivityTriggers(TimeBasedTriggers):
=======
@ register(PeriodActivity)
class PeriodTriggers(TimeBasedTriggers):
>>>>>>> 2a1050e8
    triggers = TimeBasedTriggers.triggers + [
        TransitionTrigger(
            PeriodStateMachine.reschedule,
            effects=[
                TransitionEffect(
                    TimeBasedStateMachine.lock,
                    conditions=[
                        is_full,
                        is_not_started
                    ]
                ),
                TransitionEffect(
                    TimeBasedStateMachine.lock,
                    conditions=[
                        registration_deadline_is_passed,
                        is_not_started
                    ]
                )
            ]
        ),

        TransitionTrigger(
            DateStateMachine.reopen_manually,
            effects=[
                ClearDeadlineEffect,
            ]
        ),

        TransitionTrigger(
            PeriodStateMachine.succeed_manually,
            effects=[
                SetEndDateEffect,
                ActiveDurationsTransitionEffect(TimeContributionStateMachine.succeed),
                NotificationEffect(ActivitySucceededManuallyNotification),
            ]
        ),

        ModelChangedTrigger(
            'start',
            effects=[
                NotificationEffect(
                    DeadlineChanged,
                    conditions=[start_is_not_passed]
                ),
                TransitionEffect(
                    PeriodStateMachine.start,
                    conditions=[is_started]
                ),
                TransitionEffect(
                    PeriodStateMachine.reopen,
                    conditions=[
                        is_not_full,
                        is_not_started
                    ]
                ),
                TransitionEffect(
                    PeriodStateMachine.lock,
                    conditions=[
                        is_full,
                        is_not_started
                    ]
                ),
            ]
        ),
        ModelChangedTrigger(
            'deadline',
            effects=[
                NotificationEffect(
                    DeadlineChanged,
                    conditions=[
                        deadline_is_not_passed
                    ]
                ),
                TransitionEffect(
                    DateStateMachine.succeed,
                    conditions=[
                        deadline_is_passed, has_participants
                    ]
                ),
                TransitionEffect(
                    DateStateMachine.expire,
                    conditions=[
                        deadline_is_passed, has_no_participants
                    ]
                ),
                TransitionEffect(
                    PeriodStateMachine.reschedule,
                    conditions=[
                        deadline_is_not_passed
                    ]
                ),
            ]
        )
    ]


@ register(PeriodActivitySlot)
class PeriodActivitySlotTriggers(ActivitySlotTriggers):
    triggers = ActivitySlotTriggers.triggers + []


def automatically_accept(effect):
    """
    automatically accept participants
    """
    return not effect.instance.activity.review


def needs_review(effect):
    """
    needs review
    """
    return effect.instance.activity.review


def is_not_user(effect):
    """
    User is not the participant
    """
    if 'user' in effect.options:
        return effect.instance.user != effect.options['user']
    return False


def is_user(effect):
    """
    User is the participant
    """
    if 'user' in effect.options:
        return effect.instance.user == effect.options['user']
    return True


def activity_will_be_full(effect):
    """
    the activity is full
    """
    activity = effect.instance.activity
    return (
        activity.capacity and
        activity.capacity == len(activity.accepted_participants) + 1
    )


def activity_will_not_be_full(effect):
    """
    the activity is full
    """
    activity = effect.instance.activity
    return (
        activity.capacity and
        activity.capacity >= len(activity.accepted_participants)
    )


def activity_is_finished(effect):
    """
    the activity has finished
    """
    activity = effect.instance.activity

    if isinstance(activity, DateActivity):
        return (
            activity.start and
            activity.duration and
            activity.start + activity.duration < now()
        )
    elif isinstance(activity, PeriodActivity):
        return (
            activity.deadline and
            activity.deadline < date.today()
        )
    else:
        return False


def slot_selection_is_all(effect):
    """
    all slots ar selected when participant applies
    """
    activity = effect.instance.activity
    return activity.slot_selection == 'all'


class ParticipantTriggers(ContributorTriggers):
    triggers = ContributorTriggers.triggers + [
        TransitionTrigger(
            ParticipantStateMachine.initiate,
            effects=[
                NotificationEffect(
                    ParticipantCreatedNotification,
                    conditions=[
                        needs_review,
                        is_user
                    ]
                ),
                TransitionEffect(
                    ParticipantStateMachine.add,
                    conditions=[is_not_user]
                ),
                TransitionEffect(
                    ParticipantStateMachine.accept,
                    conditions=[
                        automatically_accept,
                        is_user
                    ]
                ),
                FollowActivityEffect
            ]
        ),

        TransitionTrigger(
            ParticipantStateMachine.reapply,
            effects=[
                TransitionEffect(
                    ParticipantStateMachine.accept,
                    conditions=[automatically_accept]
                ),

                RelatedTransitionEffect(
                    'contributions',
                    TimeContributionStateMachine.reset,
                ),
                FollowActivityEffect
            ]
        ),

        TransitionTrigger(
            ParticipantStateMachine.add,
            effects=[
                NotificationEffect(
                    ParticipantAddedNotification
                ),
                RelatedTransitionEffect(
                    'activity',
                    TimeBasedStateMachine.lock,
                    conditions=[activity_will_be_full]
                ),

                RelatedTransitionEffect(
                    'activity',
                    TimeBasedStateMachine.succeed,
                    conditions=[activity_is_finished]
                ),

                RelatedTransitionEffect(
                    'contributions',
                    TimeContributionStateMachine.reset,
                ),

                RelatedTransitionEffect(
                    'finished_contributions',
                    TimeContributionStateMachine.succeed,
                ),
            ]
        ),

        TransitionTrigger(
            ParticipantStateMachine.accept,
            effects=[
                NotificationEffect(
                    NewParticipantNotification,
                    conditions=[automatically_accept]
                ),
                NotificationEffect(
                    ParticipantAcceptedNotification,
                    conditions=[needs_review]
                ),
                RelatedTransitionEffect(
                    'activity',
                    TimeBasedStateMachine.lock,
                    conditions=[activity_will_be_full]
                ),

                RelatedTransitionEffect(
                    'activity',
                    TimeBasedStateMachine.succeed,
                    conditions=[activity_is_finished]
                ),

                RelatedTransitionEffect(
                    'contributions',
                    TimeContributionStateMachine.reset,
                ),

                RelatedTransitionEffect(
                    'finished_contributions',
                    TimeContributionStateMachine.succeed,
                ),
                FollowActivityEffect
            ]
        ),

        TransitionTrigger(
            ParticipantStateMachine.reject,
            effects=[
                NotificationEffect(
                    ParticipantRejectedNotification
                ),
                RelatedTransitionEffect(
                    'activity',
                    TimeBasedStateMachine.reopen,
                    conditions=[activity_will_not_be_full]
                ),

                RelatedTransitionEffect(
                    'contributions',
                    TimeContributionStateMachine.fail,
                ),
                UnFollowActivityEffect
            ]
        ),

        TransitionTrigger(
            ParticipantStateMachine.remove,
            effects=[
                NotificationEffect(
                    ParticipantRemovedNotification
                ),
                RelatedTransitionEffect(
                    'activity',
                    TimeBasedStateMachine.reopen,
                    conditions=[activity_will_not_be_full]
                ),

                RelatedTransitionEffect(
                    'contributions',
                    TimeContributionStateMachine.fail,
                ),
                UnFollowActivityEffect

            ]
        ),

        TransitionTrigger(
            ParticipantStateMachine.withdraw,
            effects=[
                RelatedTransitionEffect(
                    'activity',
                    TimeBasedStateMachine.reopen,
                    conditions=[activity_will_not_be_full]
                ),

                RelatedTransitionEffect(
                    'contributions',
                    TimeContributionStateMachine.fail,
                ),
                UnFollowActivityEffect
            ]
        ),
    ]


@register(DateParticipant)
class DateParticipantTriggers(ParticipantTriggers):
    triggers = ParticipantTriggers.triggers + [
        TransitionTrigger(
            ParticipantStateMachine.initiate,
            effects=[
                CreateSlotParticipantsForSlotsEffect
            ]
        ),
    ]


def participant_slot_is_finished(effect):
    return effect.instance.slot.is_complete and effect.instance.slot.end < now()


@register(SlotParticipant)
class SlotParticipantTriggers(TriggerManager):

    triggers = [
        TransitionTrigger(
            SlotParticipantStateMachine.initiate,
            effects=[
                CreateSlotTimeContributionEffect,
                RelatedTransitionEffect(
                    'contributions',
                    TimeContributionStateMachine.succeed,
                    conditions=[participant_slot_is_finished]
                ),
            ]
        ),

        TransitionTrigger(
            SlotParticipantStateMachine.remove,
            effects=[
                RelatedTransitionEffect(
                    'contributions',
                    TimeContributionStateMachine.fail,
                )
            ]
        ),

        TransitionTrigger(
            SlotParticipantStateMachine.accept,
            effects=[
                RelatedTransitionEffect(
                    'contributions',
                    TimeContributionStateMachine.succeed,
                    conditions=[participant_slot_is_finished]
                )
            ]
        ),

        TransitionTrigger(
            SlotParticipantStateMachine.withdraw,
            effects=[
                RelatedTransitionEffect(
                    'contributions',
                    TimeContributionStateMachine.fail,
                )
            ]
        ),
    ]


@register(PeriodParticipant)
class PeriodParticipantTriggers(ParticipantTriggers):
    triggers = ParticipantTriggers.triggers + [
        TransitionTrigger(
            ParticipantStateMachine.initiate,
            effects=[
                CreatePeriodParticipationEffect,
            ]
        ),

        TransitionTrigger(
            ParticipantStateMachine.accept,
            effects=[
                RelatedTransitionEffect(
                    'finished_contributions',
                    TimeContributionStateMachine.succeed
                )
            ]
        ),

    ]


def duration_is_finished(effect):
    """
    contribution (slot) has finished
    """
    return (
        (effect.instance.end is None or effect.instance.end < now()) and
        effect.instance.contributor.status in ('accepted', 'new') and
        effect.instance.contributor.activity.status in ('open', 'succeeded')
    )


@register(TimeContribution)
class TimeContributionTriggers(ContributionTriggers):
    triggers = ContributionTriggers.triggers + [
        TransitionTrigger(
            TimeContributionStateMachine.reset,
            effects=[
                TransitionEffect(TimeContributionStateMachine.succeed, conditions=[duration_is_finished]),
            ]
        ),

        TransitionTrigger(
            TimeContributionStateMachine.initiate,
            effects=[
                TransitionEffect(TimeContributionStateMachine.succeed, conditions=[duration_is_finished]),
            ]
        ),
    ]<|MERGE_RESOLUTION|>--- conflicted
+++ resolved
@@ -461,13 +461,8 @@
     ]
 
 
-<<<<<<< HEAD
 @register(PeriodActivity)
 class PeriodActivityTriggers(TimeBasedTriggers):
-=======
-@ register(PeriodActivity)
-class PeriodTriggers(TimeBasedTriggers):
->>>>>>> 2a1050e8
     triggers = TimeBasedTriggers.triggers + [
         TransitionTrigger(
             PeriodStateMachine.reschedule,
