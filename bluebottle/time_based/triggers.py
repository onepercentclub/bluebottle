from datetime import date
from django.utils.timezone import now

from bluebottle.fsm.triggers import register, ModelChangedTrigger, TransitionTrigger
from bluebottle.fsm.effects import TransitionEffect, RelatedTransitionEffect
from bluebottle.notifications.effects import NotificationEffect

from bluebottle.activities.triggers import (
    ActivityTriggers, ContributorTriggers, ContributionTriggers
)

from bluebottle.time_based.models import (
    DateActivity, PeriodActivity,
    DateParticipant, PeriodParticipant, TimeContribution
)
from bluebottle.time_based.messages import (
    DateChanged, DeadlineChanged,
    ActivitySucceededNotification, ActivitySucceededManuallyNotification,
    ActivityExpiredNotification, ActivityRejectedNotification,
    ActivityCancelledNotification,
    ParticipantAddedNotification, ParticipantCreatedNotification,
    ParticipantAcceptedNotification, ParticipantRejectedNotification,
    NewParticipantNotification
)
from bluebottle.time_based.effects import (
    CreateDateParticipationEffect, CreatePeriodParticipationEffect, SetEndDateEffect
)
from bluebottle.time_based.states import (
    TimeBasedStateMachine, DateStateMachine, PeriodStateMachine,
    ParticipantStateMachine, PeriodParticipantStateMachine, TimeContributionStateMachine
)


def is_full(effect):
    "the activity is full"
    return (
        effect.instance.capacity and
        effect.instance.capacity <= len(effect.instance.accepted_participants)
    )


def is_not_full(effect):
    "the activity is not full"
    return (
        effect.instance.capacity and
        effect.instance.capacity > len(effect.instance.accepted_participants)
    )


def has_participants(effect):
    return len(effect.instance.active_participants) > 0


def has_no_participants(effect):
    return len(effect.instance.active_participants) == 0


def is_finished(effect):
    return (
        effect.instance.start and
        effect.instance.duration and
        effect.instance.start + effect.instance.duration < now()
    )


def is_not_finished(effect):
    return (
        effect.instance.start and
        effect.instance.duration and
        effect.instance.start + effect.instance.duration > now()
    )


def registration_deadline_is_passed(effect):
    return (
        effect.instance.registration_deadline and
        effect.instance.registration_deadline < date.today()
    )


def registration_deadline_is_not_passed(effect):
    return (
        effect.instance.registration_deadline and
        effect.instance.registration_deadline > date.today()
    )


def deadline_is_passed(effect):

    return (
        effect.instance.deadline and
        effect.instance.deadline < date.today()
    )


def deadline_is_not_passed(effect):
    return (
        effect.instance.deadline and
        effect.instance.deadline > date.today()
    )


def start_is_not_passed(effect):
    return (
        effect.instance.start and
        effect.instance.start > date.today()
    )


def is_started(effect):
    to_compare = now()

    if not isinstance(effect.instance, DateActivity):
        to_compare = to_compare.date()

    return (
        effect.instance.start and
        effect.instance.start < to_compare
    )


def is_not_started(effect):
    to_compare = now()

    if not isinstance(effect.instance, DateActivity):
        to_compare = to_compare.date()

    return (
        effect.instance.start and
        effect.instance.start > to_compare
    )


class TimeBasedTriggers(ActivityTriggers):
    triggers = ActivityTriggers.triggers + [
        ModelChangedTrigger(
            'capacity',
            effects=[
                TransitionEffect(TimeBasedStateMachine.reopen, conditions=[
                    is_not_full
                ]),
                TransitionEffect(TimeBasedStateMachine.lock, conditions=[
                    is_full
                ]),
            ]
        ),

        ModelChangedTrigger(
            'registration_deadline',
            effects=[
                TransitionEffect(TimeBasedStateMachine.lock, conditions=[
                    registration_deadline_is_passed
                ]),
                TransitionEffect(TimeBasedStateMachine.reopen, conditions=[
                    registration_deadline_is_not_passed
                ]),
            ]
        ),

        TransitionTrigger(
            TimeBasedStateMachine.succeed,
            effects=[
                NotificationEffect(ActivitySucceededNotification),
            ]
        ),
        TransitionTrigger(
            TimeBasedStateMachine.reject,
            effects=[
                NotificationEffect(ActivityRejectedNotification),
            ]
        ),
        TransitionTrigger(
            TimeBasedStateMachine.cancel,
            effects=[
                NotificationEffect(ActivityCancelledNotification),
            ]
        ),
        TransitionTrigger(
            TimeBasedStateMachine.expire,
            effects=[
                NotificationEffect(ActivityExpiredNotification),
            ]
        ),
    ]


@ register(DateActivity)
class DateTriggers(TimeBasedTriggers):
    triggers = TimeBasedTriggers.triggers + [
        TransitionTrigger(
            DateStateMachine.reschedule,
            effects=[
                TransitionEffect(TimeBasedStateMachine.lock, conditions=[is_full]),
            ]
        ),

        TransitionTrigger(
            DateStateMachine.succeed,
            effects=[
                RelatedTransitionEffect(
                    'accepted_durations',
                    TimeContributionStateMachine.succeed
                )
            ]
        ),

        TransitionTrigger(
            DateStateMachine.reschedule,
            effects=[
                RelatedTransitionEffect(
                    'accepted_durations',
                    TimeContributionStateMachine.reset
                )
            ]
        ),

        ModelChangedTrigger(
            'start',
            effects=[
                NotificationEffect(
                    DateChanged,
                    conditions=[
                        is_not_finished
                    ]
                ),
                TransitionEffect(
                    DateStateMachine.succeed,
                    conditions=[
                        is_finished, has_participants
                    ]
                ),
                TransitionEffect(
                    DateStateMachine.expire,
                    conditions=[
                        is_finished, has_no_participants
                    ]
                ),
                TransitionEffect(
                    DateStateMachine.reschedule,
                    conditions=[
                        is_not_finished
                    ]
                ),
            ]
        )
    ]


@ register(PeriodActivity)
class PeriodTriggers(TimeBasedTriggers):

    triggers = TimeBasedTriggers.triggers + [
        TransitionTrigger(
            PeriodStateMachine.reschedule,
            effects=[
                TransitionEffect(TimeBasedStateMachine.lock, conditions=[is_full]),
                TransitionEffect(
                    TimeBasedStateMachine.lock, conditions=[registration_deadline_is_passed]
                )
            ]
        ),

        TransitionTrigger(
            PeriodStateMachine.cancel,
            effects=[
                RelatedTransitionEffect(
                    'durations', TimeContributionStateMachine.fail
                )
            ]
        ),

        TransitionTrigger(
            PeriodStateMachine.succeed_manually,
            effects=[
                SetEndDateEffect,
                RelatedTransitionEffect(
                    'accepted_durations',
                    TimeContributionStateMachine.succeed
                ),
                NotificationEffect(ActivitySucceededManuallyNotification),
            ]
        ),

        ModelChangedTrigger(
            'start',
            effects=[
                NotificationEffect(
                    DeadlineChanged,
                    conditions=[
                        start_is_not_passed
                    ]
                ),
                TransitionEffect(
                    DateStateMachine.start,
                    conditions=[is_started]
                ),

                TransitionEffect(
                    DateStateMachine.reopen,
                    conditions=[is_not_started, is_not_full]
                ),

                TransitionEffect(
                    DateStateMachine.lock,
                    conditions=[is_not_started, is_full]
                ),

                TransitionEffect(
                    TimeBasedStateMachine.lock,
                    conditions=[is_not_started, registration_deadline_is_passed]
                )
            ]
        ),
        ModelChangedTrigger(
            'deadline',
            effects=[
                NotificationEffect(
                    DeadlineChanged,
                    conditions=[
                        deadline_is_not_passed
                    ]
                ),
                TransitionEffect(
                    DateStateMachine.succeed,
                    conditions=[
                        deadline_is_passed, has_participants
                    ]
                ),
                TransitionEffect(
                    DateStateMachine.expire,
                    conditions=[
                        deadline_is_passed, has_no_participants
                    ]
                ),
                TransitionEffect(
                    PeriodStateMachine.reschedule,
                    conditions=[
                        deadline_is_not_passed
                    ]
                ),
            ]
        )
    ]


def automatically_accept(effect):
    return not effect.instance.activity.review


def needs_review(effect):
    return effect.instance.activity.review


def activity_will_be_full(effect):
    "the activity is full"
    activity = effect.instance.activity
    return (
        activity.capacity and
        activity.capacity == len(activity.accepted_participants) + 1
    )


def activity_will_not_be_full(effect):
    "the activity is full"
    activity = effect.instance.activity
    return (
        activity.capacity and
        activity.capacity >= len(activity.accepted_participants)
    )


def activity_is_finished(effect):
    activity = effect.instance.activity

    if isinstance(activity, DateActivity):
        return (
            activity.start and
            activity.duration and
            activity.start + activity.duration < now()
        )
    elif isinstance(activity, PeriodActivity):
        return (
            activity.deadline and
            activity.deadline < date.today()
        )
    else:
        return False


class ParticipantTriggers(ContributorTriggers):
    triggers = ContributorTriggers.triggers + [
        TransitionTrigger(
            ParticipantStateMachine.initiate,
            effects=[
                NotificationEffect(
                    ParticipantCreatedNotification,
                    conditions=[needs_review]
                ),
                NotificationEffect(
                    ParticipantAddedNotification
                ),
                TransitionEffect(
                    ParticipantStateMachine.accept,
                    conditions=[automatically_accept]
                ),

            ]
        ),

        TransitionTrigger(
            ParticipantStateMachine.reapply,
            effects=[
                TransitionEffect(
                    ParticipantStateMachine.accept,
                    conditions=[automatically_accept]
                ),

                RelatedTransitionEffect(
                    'contributions',
                    TimeContributionStateMachine.reset,
                )
            ]
        ),

        TransitionTrigger(
            ParticipantStateMachine.accept,
            effects=[
                NotificationEffect(
                    NewParticipantNotification,
                    conditions=[automatically_accept]
                ),
                NotificationEffect(
                    ParticipantAcceptedNotification,
                    conditions=[needs_review]
                ),
                RelatedTransitionEffect(
                    'activity',
                    TimeBasedStateMachine.lock,
                    conditions=[activity_will_be_full]
                ),

                RelatedTransitionEffect(
                    'activity',
                    TimeBasedStateMachine.succeed,
                    conditions=[activity_is_finished]
                ),

                RelatedTransitionEffect(
                    'contributions',
                    TimeContributionStateMachine.reset,
                ),

                RelatedTransitionEffect(
                    'finished_contributions',
                    TimeContributionStateMachine.succeed,
                ),
            ]
        ),

        TransitionTrigger(
            ParticipantStateMachine.reject,
            effects=[
                NotificationEffect(
                    ParticipantRejectedNotification
                ),
                RelatedTransitionEffect(
                    'activity',
                    TimeBasedStateMachine.reopen,
                    conditions=[activity_will_not_be_full]
                ),

                RelatedTransitionEffect(
                    'contributions',
                    TimeContributionStateMachine.fail,
                )
            ]
        ),

        TransitionTrigger(
            ParticipantStateMachine.mark_absent,
            effects=[
                RelatedTransitionEffect(
                    'contributions',
                    TimeContributionStateMachine.fail,
                )
            ]
        ),

        TransitionTrigger(
            ParticipantStateMachine.withdraw,
            effects=[
                RelatedTransitionEffect(
                    'activity',
                    TimeBasedStateMachine.reopen,
                    conditions=[activity_will_not_be_full]
                ),

                RelatedTransitionEffect(
                    'contributions',
                    TimeContributionStateMachine.fail,
                )
            ]
        ),
    ]


@ register(DateParticipant)
class OnADateParticipantTriggers(ParticipantTriggers):
    triggers = ParticipantTriggers.triggers + [
        TransitionTrigger(
            ParticipantStateMachine.initiate,
            effects=[
                CreateDateParticipationEffect,
            ]
        ),
    ]


@ register(PeriodParticipant)
class PeriodParticipantTriggers(ParticipantTriggers):
    triggers = ParticipantTriggers.triggers + [
        TransitionTrigger(
            ParticipantStateMachine.initiate,
            effects=[
                CreatePeriodParticipationEffect,
            ]
        ),

        TransitionTrigger(
            PeriodParticipantStateMachine.stop,
            effects=[
                RelatedTransitionEffect(
                    'current_contribution',
                    TimeContributionStateMachine.fail
                )
            ]
        ),
    ]


def duration_is_finished(effect):
    return effect.instance.end is None or effect.instance.end < now()


@ register(TimeContribution)
class TimeContributionTriggers(ContributionTriggers):
    triggers = ContributionTriggers.triggers + [
        TransitionTrigger(
            TimeContributionStateMachine.reset,
            effects=[
                TransitionEffect(TimeContributionStateMachine.succeed, conditions=[duration_is_finished]),
<<<<<<< HEAD
=======
            ]
        ),

        TransitionTrigger(
            TimeContributionStateMachine.initiate,
            effects=[
                TransitionEffect(TimeContributionStateMachine.succeed, conditions=[duration_is_finished]),
>>>>>>> 19039fa5
            ]
        ),
    ]<|MERGE_RESOLUTION|>--- conflicted
+++ resolved
@@ -549,8 +549,6 @@
             TimeContributionStateMachine.reset,
             effects=[
                 TransitionEffect(TimeContributionStateMachine.succeed, conditions=[duration_is_finished]),
-<<<<<<< HEAD
-=======
             ]
         ),
 
@@ -558,7 +556,6 @@
             TimeContributionStateMachine.initiate,
             effects=[
                 TransitionEffect(TimeContributionStateMachine.succeed, conditions=[duration_is_finished]),
->>>>>>> 19039fa5
             ]
         ),
     ]