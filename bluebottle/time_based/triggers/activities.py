--- conflicted
+++ resolved
@@ -570,8 +570,6 @@
 
     triggers = ActivityTriggers.triggers + [
         TransitionTrigger(
-<<<<<<< HEAD
-=======
             RegisteredDateActivityStateMachine.register,
             effects=[
                 TransitionEffect(
@@ -583,7 +581,6 @@
             ]
         ),
         TransitionTrigger(
->>>>>>> f0d38d3f
             RegisteredDateActivityStateMachine.approve,
             effects=[
                 TransitionEffect(
