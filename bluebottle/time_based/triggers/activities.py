--- conflicted
+++ resolved
@@ -570,11 +570,7 @@
 
     triggers = ActivityTriggers.triggers + [
         TransitionTrigger(
-<<<<<<< HEAD
-            RegisteredDateActivityStateMachine.publish,
-=======
             RegisteredDateActivityStateMachine.register,
->>>>>>> 603c8708
             effects=[
                 TransitionEffect(
                     RegisteredDateActivityStateMachine.succeed,
