--- conflicted
+++ resolved
@@ -38,11 +38,7 @@
     ParticipantStateMachine,
     TimeBasedStateMachine,
     TimeContributionStateMachine,
-<<<<<<< HEAD
     DateParticipantStateMachine, RegisteredDateActivityStateMachine, RegisteredDateParticipantStateMachine
-=======
-    DateParticipantStateMachine
->>>>>>> 3b32af3d
 )
 from bluebottle.time_based.states.participants import (
     RegistrationParticipantStateMachine,
