from bluebottle.fsm.effects import RelatedTransitionEffect, TransitionEffect
from bluebottle.fsm.triggers import TransitionTrigger, TriggerManager, register
from bluebottle.notifications.effects import NotificationEffect
from bluebottle.time_based.effects.registration import (
    CreateInitialPeriodicParticipantEffect,
    CreateParticipantEffect,
)
from bluebottle.time_based.models import DeadlineRegistration, PeriodicRegistration
from bluebottle.time_based.notifications.registrations import (
    ManagerRegistrationCreatedNotification,
    ManagerRegistrationCreatedReviewNotification,
    UserAppliedNotification,
    UserJoinedNotification,
    UserRegistrationAcceptedNotification,
    UserRegistrationRejectedNotification,
)
from bluebottle.time_based.states import (
    DeadlineParticipantStateMachine,
    ParticipantStateMachine,
    RegistrationStateMachine,
)
from bluebottle.time_based.states.participants import PeriodicParticipantStateMachine
from bluebottle.time_based.states.registrations import PeriodicRegistrationStateMachine
from bluebottle.time_based.states.states import PeriodicActivityStateMachine


class RegistrationTriggers(TriggerManager):

    def review_needed(effect):
        """ Review needed """
        return effect.instance.activity.review

    def no_review_needed(effect):
        """ No review needed """
        return not effect.instance.activity.review

    triggers = [
        TransitionTrigger(
            RegistrationStateMachine.initiate,
            effects=[
                TransitionEffect(
                    RegistrationStateMachine.auto_accept,
                    conditions=[
                        no_review_needed
                    ]
                ),
                NotificationEffect(
                    ManagerRegistrationCreatedReviewNotification,
                    conditions=[
                        review_needed
                    ]
                ),
                NotificationEffect(
                    UserAppliedNotification,
                    conditions=[
                        review_needed
                    ]
                ),
                NotificationEffect(
                    ManagerRegistrationCreatedNotification,
                    conditions=[
                        no_review_needed
                    ]
                ),
                NotificationEffect(
                    UserJoinedNotification,
                    conditions=[
                        no_review_needed
                    ]
                ),
            ]
        ),
        TransitionTrigger(
            RegistrationStateMachine.accept,
            effects=[
                NotificationEffect(
                    UserRegistrationAcceptedNotification,
                ),
            ]
        ),
        TransitionTrigger(
            RegistrationStateMachine.reject,
            effects=[
                NotificationEffect(
                    UserRegistrationRejectedNotification,
                ),
                RelatedTransitionEffect(
                    'participants',
                    ParticipantStateMachine.reject,
                ),
            ]
        )

    ]


@register(DeadlineRegistration)
class DeadlineRegistrationTriggers(RegistrationTriggers):
    triggers = RegistrationTriggers.triggers + [
        TransitionTrigger(
            RegistrationStateMachine.initiate,
            effects=[
                CreateParticipantEffect,
            ]
        ),
        TransitionTrigger(
            RegistrationStateMachine.accept,
            effects=[
                RelatedTransitionEffect(
                    "participants",
                    DeadlineParticipantStateMachine.accept,
                ),
            ],
        ),
        TransitionTrigger(
            RegistrationStateMachine.auto_accept,
            effects=[
                RelatedTransitionEffect(
                    "participants",
                    DeadlineParticipantStateMachine.accept,
                ),
            ],
        ),
    ]


@register(PeriodicRegistration)
class PeriodicRegistrationTriggers(RegistrationTriggers):
    def activity_no_spots_left(effect):
        """Activity has spots available after this effect"""
        if not effect.instance.activity.capacity:
            return False
<<<<<<< HEAD

        count = (
            effect.instance.activity.registrations.filter(status="accepted").count() + 1
        )
        return effect.instance.activity.capacity <= count
=======
        accepted = effect.instance.activity.registrations.filter(status="accepted").count()
        return effect.instance.activity.capacity <= accepted + 1
>>>>>>> 43345659

    def activity_spots_left(effect):
        """Activity has spots available after this effect"""
        if not effect.instance.activity.capacity:
            return True
<<<<<<< HEAD

        count = (
            effect.instance.activity.registrations.filter(status="accepted").count() - 1
        )
        return effect.instance.activity.capacity > count
=======
        accepted = effect.instance.activity.registrations.filter(status="accepted").count()
        return effect.instance.activity.capacity > accepted - 1
>>>>>>> 43345659

    triggers = RegistrationTriggers.triggers + [
        TransitionTrigger(
            PeriodicRegistrationStateMachine.initiate,
            effects=[
                CreateInitialPeriodicParticipantEffect,
            ],
        ),
        TransitionTrigger(
            PeriodicRegistrationStateMachine.auto_accept,
            effects=[
                RelatedTransitionEffect(
                    "activity",
                    PeriodicActivityStateMachine.lock,
                    conditions=[activity_no_spots_left],
                ),
            ],
        ),
        TransitionTrigger(
            PeriodicRegistrationStateMachine.accept,
            effects=[
                RelatedTransitionEffect(
                    "activity",
                    PeriodicActivityStateMachine.lock,
                    conditions=[activity_no_spots_left],
                ),
            ],
        ),
        TransitionTrigger(
            PeriodicRegistrationStateMachine.reject,
            effects=[
                RelatedTransitionEffect(
                    "activity",
                    PeriodicActivityStateMachine.unlock,
                    conditions=[activity_spots_left],
                )
            ],
        ),
        TransitionTrigger(
            PeriodicRegistrationStateMachine.withdraw,
            effects=[
                RelatedTransitionEffect(
                    'participants',
                    PeriodicParticipantStateMachine.withdraw,
                ),
                RelatedTransitionEffect(
                    "activity",
                    PeriodicActivityStateMachine.unlock,
                    conditions=[activity_spots_left],
                ),
            ],
        ),
        TransitionTrigger(
            PeriodicRegistrationStateMachine.reapply,
            effects=[
                RelatedTransitionEffect(
                    'participants',
                    PeriodicParticipantStateMachine.restore,
                ),
                RelatedTransitionEffect(
                    "activity",
                    PeriodicActivityStateMachine.lock,
                    conditions=[activity_no_spots_left],
                ),
            ],
        ),
    ]<|MERGE_RESOLUTION|>--- conflicted
+++ resolved
@@ -130,31 +130,15 @@
         """Activity has spots available after this effect"""
         if not effect.instance.activity.capacity:
             return False
-<<<<<<< HEAD
-
-        count = (
-            effect.instance.activity.registrations.filter(status="accepted").count() + 1
-        )
-        return effect.instance.activity.capacity <= count
-=======
         accepted = effect.instance.activity.registrations.filter(status="accepted").count()
         return effect.instance.activity.capacity <= accepted + 1
->>>>>>> 43345659
 
     def activity_spots_left(effect):
         """Activity has spots available after this effect"""
         if not effect.instance.activity.capacity:
             return True
-<<<<<<< HEAD
-
-        count = (
-            effect.instance.activity.registrations.filter(status="accepted").count() - 1
-        )
-        return effect.instance.activity.capacity > count
-=======
         accepted = effect.instance.activity.registrations.filter(status="accepted").count()
         return effect.instance.activity.capacity > accepted - 1
->>>>>>> 43345659
 
     triggers = RegistrationTriggers.triggers + [
         TransitionTrigger(
