--- conflicted
+++ resolved
@@ -67,7 +67,6 @@
                     conditions=[
                         no_review_needed,
                         is_user
-<<<<<<< HEAD
                     ]
                 ),
                 TransitionEffect(
@@ -76,16 +75,6 @@
                         is_admin
                     ]
                 ),
-=======
-                    ]
-                ),
-                TransitionEffect(
-                    RegistrationStateMachine.add,
-                    conditions=[
-                        is_admin
-                    ]
-                ),
->>>>>>> 825cfba5
 
                 NotificationEffect(
                     ManagerRegistrationCreatedReviewNotification,
