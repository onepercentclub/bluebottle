from django.utils.timezone import now

from bluebottle.fsm.effects import RelatedTransitionEffect, TransitionEffect
from bluebottle.fsm.triggers import (
    register,
    TransitionTrigger,
    TriggerManager,
    ModelChangedTrigger,
)
from bluebottle.time_based.effects.effects import (
    CreateNextSlotEffect,
    CreatePeriodicParticipantsEffect,
    RescheduleScheduleSlotContributions,
)
from bluebottle.time_based.effects.slots import (
    CreateTeamSlotParticipantsEffect
)
from bluebottle.time_based.models import PeriodicSlot, ScheduleSlot, TeamScheduleSlot
from bluebottle.time_based.states import (
    PeriodicSlotStateMachine,
<<<<<<< HEAD
    ScheduleSlotStateMachine, TeamScheduleParticipantStateMachine,
)
from bluebottle.time_based.states import TeamStateMachine
from bluebottle.time_based.states.participants import (
=======
    ScheduleSlotStateMachine,
    TeamScheduleParticipantStateMachine,
>>>>>>> 91e27f42
    PeriodicParticipantStateMachine,
    ScheduleParticipantStateMachine,
    TeamScheduleSlotStateMachine,
    TeamStateMachine
)
<<<<<<< HEAD
from bluebottle.time_based.states.slots import TeamScheduleSlotStateMachine
=======
>>>>>>> 91e27f42


@register(PeriodicSlot)
class PeriodicSlotTriggers(TriggerManager):
    triggers = [
        TransitionTrigger(
            PeriodicSlotStateMachine.initiate,
            effects=[
                CreatePeriodicParticipantsEffect,
            ]
        ),
        TransitionTrigger(
            PeriodicSlotStateMachine.finish,
            effects=[
                CreateNextSlotEffect,
                RelatedTransitionEffect(
                    'participants',
                    PeriodicParticipantStateMachine.succeed,
                ),
            ]
        ),
    ]


def slot_is_finished(effect):
    return effect.instance.end and effect.instance.end < now()


def slot_is_not_finished(effect):
    return not effect.instance.end or effect.instance.end > now()


@register(ScheduleSlot)
class ScheduleSlotTriggers(TriggerManager):

    triggers = [
        TransitionTrigger(
            ScheduleSlotStateMachine.initiate,
            effects=[
                TransitionEffect(
                    ScheduleSlotStateMachine.finish, conditions=[slot_is_finished]
                ),
            ],
        ),
        ModelChangedTrigger(
            "start",
            effects=[
                RescheduleScheduleSlotContributions,
                TransitionEffect(
                    ScheduleSlotStateMachine.finish, conditions=[slot_is_finished]
                ),
                TransitionEffect(
                    ScheduleSlotStateMachine.reopen, conditions=[slot_is_not_finished]
                ),
            ],
        ),
        ModelChangedTrigger(
            "duration",
            effects=[
                RescheduleScheduleSlotContributions,
            ],
        ),
        TransitionTrigger(
            ScheduleSlotStateMachine.finish,
            effects=[
                RelatedTransitionEffect(
                    "participants",
                    ScheduleParticipantStateMachine.succeed,
                ),
            ],
        ),
        TransitionTrigger(
            ScheduleSlotStateMachine.reopen,
            effects=[
                RelatedTransitionEffect(
                    "participants",
                    ScheduleParticipantStateMachine.reset,
                ),
            ],
        ),
        TransitionTrigger(
            ScheduleSlotStateMachine.cancel,
            effects=[
                RelatedTransitionEffect(
                    "participants",
                    ScheduleParticipantStateMachine.cancel,
                ),
            ],
        ),
        TransitionTrigger(
            ScheduleSlotStateMachine.restore,
            effects=[
                RelatedTransitionEffect(
                    "participants",
                    ScheduleParticipantStateMachine.restore,
                ),
            ],
        ),
    ]


def slot_is_complete(effect):
    return (
        effect.instance.start
        and effect.instance.duration
        and (effect.instance.is_online is True or effect.instance.location)
    )


def slot_is_incomplete(effect):
    return not slot_is_complete(effect)


@register(TeamScheduleSlot)
class TeamScheduleSlotTriggers(ScheduleSlotTriggers):

    triggers = ScheduleSlotTriggers.triggers + [
        TransitionTrigger(
            ScheduleSlotStateMachine.initiate,
            effects=[
                CreateTeamSlotParticipantsEffect,
            ],
        ),
        TransitionTrigger(
            ScheduleSlotStateMachine.schedule,
            effects=[
                RelatedTransitionEffect("participants", TeamScheduleParticipantStateMachine.schedule),
                RelatedTransitionEffect("team", TeamStateMachine.schedule),
                RelatedTransitionEffect(
                    "participants", TeamScheduleParticipantStateMachine.schedule
                ),
            ],
        ),
        ModelChangedTrigger(
            ["start", "end", "location", "is_online"],
            effects=[
                TransitionEffect(
                    TeamScheduleSlotStateMachine.schedule,
                    conditions=[slot_is_complete, slot_is_not_finished],
                ),
                TransitionEffect(
                    TeamScheduleSlotStateMachine.reset, conditions=[slot_is_incomplete]
                ),
                TransitionEffect(
                    TeamScheduleSlotStateMachine.finish, conditions=[slot_is_finished]
                )
            ],
        ),
        TransitionTrigger(
            TeamScheduleSlotStateMachine.finish,
            effects=[
                RelatedTransitionEffect(
                    "participants",
                    TeamScheduleParticipantStateMachine.succeed,
                ),
            ],
        ),
        ModelChangedTrigger(
            "start",
            effects=[
                RescheduleScheduleSlotContributions,
                TransitionEffect(
                    TeamScheduleSlotStateMachine.finish, conditions=[slot_is_finished]
                ),
                TransitionEffect(
                    TeamScheduleSlotStateMachine.reopen,
                    conditions=[slot_is_not_finished],
                ),
            ],
        ),
    ]<|MERGE_RESOLUTION|>--- conflicted
+++ resolved
@@ -17,25 +17,14 @@
 )
 from bluebottle.time_based.models import PeriodicSlot, ScheduleSlot, TeamScheduleSlot
 from bluebottle.time_based.states import (
-    PeriodicSlotStateMachine,
-<<<<<<< HEAD
-    ScheduleSlotStateMachine, TeamScheduleParticipantStateMachine,
-)
-from bluebottle.time_based.states import TeamStateMachine
-from bluebottle.time_based.states.participants import (
-=======
     ScheduleSlotStateMachine,
-    TeamScheduleParticipantStateMachine,
->>>>>>> 91e27f42
     PeriodicParticipantStateMachine,
     ScheduleParticipantStateMachine,
     TeamScheduleSlotStateMachine,
-    TeamStateMachine
+    TeamStateMachine,
+    PeriodicSlotStateMachine,
+    TeamScheduleParticipantStateMachine,
 )
-<<<<<<< HEAD
-from bluebottle.time_based.states.slots import TeamScheduleSlotStateMachine
-=======
->>>>>>> 91e27f42
 
 
 @register(PeriodicSlot)
