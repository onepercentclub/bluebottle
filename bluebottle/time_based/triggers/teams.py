--- conflicted
+++ resolved
@@ -1,4 +1,3 @@
-from bluebottle.fsm.effects import RelatedTransitionEffect
 from bluebottle.fsm.triggers import (
     register,
     TransitionTrigger,
@@ -12,16 +11,11 @@
     CreateTeamMemberSlotParticipantsEffect,
     DeleteTeamMemberSlotParticipantsEffect
 )
-<<<<<<< HEAD
-from bluebottle.time_based.models import Team
-from bluebottle.time_based.states.teams import TeamMemberStateMachine, TeamStateMachine
-=======
 from bluebottle.time_based.models import Team, TeamMember
 from bluebottle.time_based.states.teams import (
     TeamStateMachine,
     TeamMemberStateMachine
 )
->>>>>>> 87b3dfd6
 
 
 @register(Team)
