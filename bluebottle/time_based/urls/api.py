--- conflicted
+++ resolved
@@ -3,11 +3,7 @@
 from bluebottle.time_based.views import (
     DateActivityListView, PeriodActivityListView,
     DateActivityDetailView, PeriodActivityDetailView,
-<<<<<<< HEAD
-    DateActivityRelatedApplicationsList, PeriodActivityRelatedApplicationsList,
-=======
     DateActivityRelatedParticipantList, PeriodActivityRelatedParticipantList,
->>>>>>> 04daf930
     DateTransitionList, PeriodTransitionList,
     DateParticipantList, DateParticipantDetail,
     DateParticipantTransitionList, DateParticipantDocumentDetail,
@@ -31,15 +27,9 @@
         DateActivityDetailView.as_view(),
         name='date-detail'),
 
-<<<<<<< HEAD
-    url(r'^/date/(?P<activity_id>\d+)/applications$',
-        DateActivityRelatedApplicationsList.as_view(),
-        name='date-applications'),
-=======
     url(r'^/date/(?P<activity_id>\d+)/participants$',
         DateActivityRelatedParticipantList.as_view(),
         name='date-participants'),
->>>>>>> 04daf930
 
     url(r'^/date/ical/(?P<pk>\d+)$',
         DateActivityIcalView.as_view(),
@@ -49,15 +39,9 @@
         PeriodActivityDetailView.as_view(),
         name='period-detail'),
 
-<<<<<<< HEAD
-    url(r'^/period/(?P<activity_id>\d+)/applications$',
-        PeriodActivityRelatedApplicationsList.as_view(),
-        name='period-applications'),
-=======
     url(r'^/period/(?P<activity_id>\d+)/participants$',
         PeriodActivityRelatedParticipantList.as_view(),
         name='period-participants'),
->>>>>>> 04daf930
 
     url(r'^/date/ical/(?P<pk>\d+)$',
         DateActivityIcalView.as_view(),
