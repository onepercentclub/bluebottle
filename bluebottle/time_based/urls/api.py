--- conflicted
+++ resolved
@@ -3,10 +3,7 @@
 from bluebottle.time_based.views import (
     DateActivityListView, PeriodActivityListView,
     DateActivityDetailView, PeriodActivityDetailView,
-<<<<<<< HEAD
     DateActivityRelatedApplicationsList, PeriodActivityRelatedApplicationsList,
-=======
->>>>>>> 3bcbd5b2
     DateTransitionList, PeriodTransitionList,
     OnADateApplicationList, OnADateApplicationDetail,
     OnADateApplicationTransitionList, OnADateApplicationDocumentDetail,
@@ -30,7 +27,6 @@
         DateActivityDetailView.as_view(),
         name='date-detail'),
 
-<<<<<<< HEAD
     url(r'^/date/(?P<activity_id>\d+)/applications$',
         DateActivityRelatedApplicationsList.as_view(),
         name='date-applications'),
@@ -47,7 +43,6 @@
         PeriodActivityRelatedApplicationsList.as_view(),
         name='period-applications'),
 
-=======
     url(r'^/date/ical/(?P<pk>\d+)$',
         DateActivityIcalView.as_view(),
         name='date-ical'),
@@ -56,7 +51,6 @@
         PeriodActivityDetailView.as_view(),
         name='period-detail'),
 
->>>>>>> 3bcbd5b2
     url(r'^/date/transitions$',
         DateTransitionList.as_view(),
         name='date-transition-list'),
