from datetime import datetime, time

import dateutil
import icalendar
from django.db.models import Q, ExpressionWrapper, BooleanField
from django.http import HttpResponse
from django.utils.timezone import utc, get_current_timezone
from django.utils.translation import gettext_lazy as _
from rest_framework.exceptions import ValidationError

from bluebottle.activities.models import Activity
from bluebottle.activities.permissions import (
    ActivityOwnerPermission, ActivityTypePermission, ActivityStatusPermission,
    ContributorPermission, ContributionPermission, DeleteActivityPermission,
    ActivitySegmentPermission
)
from bluebottle.activities.views import RelatedContributorListView
from bluebottle.initiatives.models import InitiativePlatformSettings
from bluebottle.members.models import MemberPlatformSettings
from bluebottle.segments.models import SegmentType
from bluebottle.segments.views import ClosedSegmentActivityViewMixin
from bluebottle.time_based.models import (
    DateActivity, PeriodActivity,
    DateParticipant, PeriodParticipant,
    TimeContribution,
    DateActivitySlot, SlotParticipant, Skill, TeamSlot
)
from bluebottle.time_based.permissions import (
    SlotParticipantPermission, DateSlotActivityStatusPermission
)
from bluebottle.time_based.serializers import (
    DateActivitySerializer,
    PeriodActivitySerializer,
    DateTransitionSerializer,
    PeriodTransitionSerializer,
    PeriodParticipantSerializer,
    DateParticipantSerializer,
    DateParticipantListSerializer,
    DateParticipantTransitionSerializer,
    PeriodParticipantTransitionSerializer,
    TimeContributionSerializer,
    DateActivitySlotSerializer,
    SlotParticipantSerializer,
    SlotParticipantTransitionSerializer, SkillSerializer, TeamSlotSerializer, DateSlotTransitionSerializer
)
from bluebottle.transitions.views import TransitionList
from bluebottle.utils.admin import prep_field
from bluebottle.utils.permissions import (
    OneOf, ResourcePermission, ResourceOwnerPermission, TenantConditionalOpenClose
)
from bluebottle.utils.views import (
    RetrieveUpdateAPIView, RetrieveUpdateDestroyAPIView, ListCreateAPIView,
    CreateAPIView, ListAPIView, JsonApiViewMixin,
    RelatedPermissionMixin,
    PrivateFileView, ExportView, TranslatedApiViewMixin, RetrieveAPIView, JsonApiPagination
)


class TimeBasedActivityListView(JsonApiViewMixin, ListCreateAPIView):
    permission_classes = (
        ActivityTypePermission,
        OneOf(ResourcePermission, ActivityOwnerPermission),
    )

    def perform_create(self, serializer):
        self.check_related_object_permissions(
            self.request,
            serializer.Meta.model(**serializer.validated_data)
        )

        self.check_object_permissions(
            self.request,
            serializer.Meta.model(**serializer.validated_data)
        )
        serializer.save(owner=self.request.user)


class TimeBasedActivityDetailView(JsonApiViewMixin, ClosedSegmentActivityViewMixin, RetrieveUpdateDestroyAPIView):
    permission_classes = (
        ActivityStatusPermission,
        OneOf(ResourcePermission, ActivityOwnerPermission),
        DeleteActivityPermission,
        ActivitySegmentPermission,
    )


class DateActivityListView(TimeBasedActivityListView):
    queryset = DateActivity.objects.all()
    serializer_class = DateActivitySerializer


class PeriodActivityListView(TimeBasedActivityListView):
    queryset = PeriodActivity.objects.all()
    serializer_class = PeriodActivitySerializer


class DateActivityDetailView(TimeBasedActivityDetailView):
    queryset = DateActivity.objects.all()
    serializer_class = DateActivitySerializer


class PeriodActivityDetailView(TimeBasedActivityDetailView):
    queryset = PeriodActivity.objects.all()
    serializer_class = PeriodActivitySerializer


class RelatedSlotParticipantListView(JsonApiViewMixin, RelatedPermissionMixin, ListAPIView):
    permission_classes = [
        OneOf(ResourcePermission, ResourceOwnerPermission),
    ]

    pagination_class = None

    queryset = SlotParticipant.objects.select_related(
        'slot', 'participant', 'participant__user'
    )
    model = DateParticipant

    def get_queryset(self, *args, **kwargs):
        participant = DateParticipant.objects.select_related(
            'activity', 'activity__initiative'
        ).get(pk=self.kwargs['participant_id'])
        queryset = super().get_queryset()

        if not self.request.user.is_authenticated or (
            self.request.user != participant.user and
            self.request.user != participant.activity.owner and
            self.request.user != participant.activity.initiative.owner
        ):
            queryset = queryset.filter(status='registered', participant__status='accepted')

        return queryset.filter(
            participant_id=self.kwargs['participant_id']
        )

    serializer_class = SlotParticipantSerializer


class DateSlotListView(JsonApiViewMixin, ListCreateAPIView):
    related_permission_classes = {
        'activity': [
            ActivityStatusPermission,
            OneOf(ResourcePermission, ActivityOwnerPermission),
            DeleteActivityPermission
        ]
    }

    def filter_queryset(self, queryset):
        queryset = super().filter_queryset(queryset)
        try:
            activity_id = self.kwargs.get('pk', None) or self.request.GET.get('activity')
            queryset = queryset.filter(activity_id=int(activity_id))
        except (KeyError, TypeError):
            raise ValidationError('Missing required parameter: activity')
        except ValueError:
            raise ValidationError('Invalid parameter: activity ({})'.format(activity_id))

        try:
            contributor_id = self.request.GET['contributor']
            queryset = queryset.filter(
                slot_participants__status__in=['registered', 'succeeded'],
                slot_participants__participant_id=contributor_id
            )
        except ValueError:
            raise ValidationError('Invalid parameter: contributor ({})'.format(contributor_id))
        except KeyError:
            pass

        tz = get_current_timezone()

        start = self.request.GET.get('start')
        try:
            queryset = queryset.filter(
                start__gte=dateutil.parser.parse(start).astimezone(tz)
            )
        except (ValueError, TypeError):
            pass

        end = self.request.GET.get('end')
        try:
            queryset = queryset.filter(
                start__lte=datetime.combine(dateutil.parser.parse(end), time.max).astimezone(tz)
            )
        except (ValueError, TypeError):
            pass

        return queryset

    permission_classes = [TenantConditionalOpenClose, DateSlotActivityStatusPermission, ]
    queryset = DateActivitySlot.objects.all()
    serializer_class = DateActivitySlotSerializer


class DateSlotDetailView(JsonApiViewMixin, RetrieveUpdateDestroyAPIView):
    related_permission_classes = {
        'activity': [
            ActivityStatusPermission,
            OneOf(ResourcePermission, ActivityOwnerPermission),
            DeleteActivityPermission
        ]
    }
<<<<<<< HEAD
    permission_classes = [
        DateSlotActivityStatusPermission,

    ]
=======
    permission_classes = [DateSlotActivityStatusPermission, ]
>>>>>>> d2172d5b
    queryset = DateActivitySlot.objects.all()
    serializer_class = DateActivitySlotSerializer


class TeamSlotListView(DateSlotListView):
    related_permission_classes = {
        'team.activity': [
            ActivityStatusPermission,
            OneOf(ResourcePermission, ActivityOwnerPermission),
            DeleteActivityPermission
        ]
    }

    permission_classes = [TenantConditionalOpenClose]
    queryset = TeamSlot.objects.all()
    serializer_class = TeamSlotSerializer

    def perform_create(self, serializer):
        self.check_object_permissions(
            self.request,
            serializer.Meta.model(**serializer.validated_data)
        )
        if 'team' in serializer.validated_data:
            serializer.save(activity=serializer.validated_data['team'].activity)
        serializer.save()


class TeamSlotDetailView(DateSlotDetailView):
    permission_classes = [TenantConditionalOpenClose]
    queryset = TeamSlot.objects.all()
    serializer_class = TeamSlotSerializer


class DateActivityRelatedParticipantList(RelatedContributorListView):
    queryset = DateParticipant.objects.prefetch_related(
        'user', 'slot_participants', 'slot_participants__slot'
    )
    serializer_class = DateParticipantSerializer


class SlotRelatedParticipantList(JsonApiViewMixin, ListAPIView):
    permission_classes = (
        OneOf(ResourcePermission, ResourceOwnerPermission),
    )

    def get_serializer_context(self, **kwargs):
        context = super().get_serializer_context(**kwargs)
        context['display_member_names'] = MemberPlatformSettings.objects.get().display_member_names

        if self.request.user:
            activity = DateActivity.objects.get(slots=self.kwargs['slot_id'])

            if (
                activity.owner == self.request.user or
                self.request.user in activity.initiative.activity_managers.all() or
                self.request.user.is_staff or
                self.request.user.is_superuser
            ):
                context['display_member_names'] = 'full_name'

        return context

    def get_queryset(self, *args, **kwargs):
        user = self.request.user
        activity = DateActivity.objects.get(slots=self.kwargs['slot_id'])
        queryset = super().get_queryset(*args, **kwargs).filter(slot_id=self.kwargs['slot_id'])

        if user.is_anonymous:
            queryset = queryset.filter(
                status__in=('registered', 'succeeded'),
                participant__status__in=('accepted', 'new'),
            )
        elif user not in (
            activity.owner,
            activity.initiative.owner,
        ):
            queryset = queryset.filter(
                Q(
                    status__in=('registered', 'succeeded'),
                    participant__status__in=('accepted', 'new'),
                ) |
                Q(participant__user=user)
            )

        return queryset

    queryset = SlotParticipant.objects.prefetch_related('participant', 'participant__user')
    serializer_class = SlotParticipantSerializer


class PeriodActivityRelatedParticipantList(RelatedContributorListView):
    queryset = PeriodParticipant.objects.prefetch_related('user')
    serializer_class = PeriodParticipantSerializer


class DateTransitionList(TransitionList):
    serializer_class = DateTransitionSerializer
    queryset = DateActivity.objects.all()


class DateSlotTransitionList(TransitionList):
    serializer_class = DateSlotTransitionSerializer
    queryset = DateActivitySlot.objects.all()


class PeriodTransitionList(TransitionList):
    serializer_class = PeriodTransitionSerializer
    queryset = PeriodActivity.objects.all()


class ParticipantList(JsonApiViewMixin, ListCreateAPIView):
    permission_classes = (
        OneOf(ResourcePermission, ResourceOwnerPermission),
    )

    def perform_create(self, serializer):
        self.check_related_object_permissions(
            self.request,
            serializer.Meta.model(**serializer.validated_data)
        )

        self.check_object_permissions(
            self.request,
            serializer.Meta.model(**serializer.validated_data)
        )

        serializer.save(user=self.request.user)

    def get_serializer_context(self, **kwargs):
        context = super().get_serializer_context(**kwargs)
        context['display_member_names'] = MemberPlatformSettings.objects.get().display_member_names

        if 'activity_id' in kwargs:
            activity = Activity.objects.get(pk=self.kwargs['activity_id'])
            context['owners'] = [activity.owner] + list(activity.initiative.activity_managers.all())

            if self.request.user and self.request.user.is_authenticated and (
                    self.request.user in context['owners'] or
                    self.request.user.is_staff or
                    self.request.user.is_superuser
            ):
                context['display_member_names'] = 'full_name'
        else:
            if self.request.user and self.request.user.is_authenticated and (
                    self.request.user.is_staff or
                    self.request.user.is_superuser
            ):
                context['display_member_names'] = 'full_name'

        return context

    def get_queryset(self):
        if self.request.user.is_authenticated:
            queryset = self.queryset.filter(
                Q(user=self.request.user) |
                Q(activity__owner=self.request.user) |
                Q(activity__initiative__activity_manager=self.request.user) |
                Q(status__in=('accepted', 'succeeded',))
            ).annotate(
                current_user=ExpressionWrapper(
                    Q(user=self.request.user if self.request.user.is_authenticated else None),
                    output_field=BooleanField()
                )
            ).order_by('-current_user', '-id')
        else:
            queryset = self.queryset.filter(
                status__in=('accepted', 'succeeded',)
            )

        if 'activity_id' in self.kwargs:
            queryset = queryset.filter(
                activity_id=self.kwargs['activity_id']
            )
        return queryset


class DateParticipantList(ParticipantList):
    queryset = DateParticipant.objects.all()

    def get_serializer_class(self):
        if self.request.method == 'POST':
            return DateParticipantSerializer
        else:
            return DateParticipantListSerializer


class PeriodParticipantList(ParticipantList):
    queryset = PeriodParticipant.objects.all()
    serializer_class = PeriodParticipantSerializer


class TimeContributionDetail(JsonApiViewMixin, RetrieveUpdateAPIView):
    queryset = TimeContribution.objects.all()
    serializer_class = TimeContributionSerializer
    permission_classes = [ContributionPermission]


class ParticipantDetail(JsonApiViewMixin, RetrieveUpdateAPIView):
    permission_classes = (
        OneOf(ResourcePermission, ResourceOwnerPermission, ContributorPermission),
    )


class DateParticipantDetail(ParticipantDetail):
    queryset = DateParticipant.objects.all()
    serializer_class = DateParticipantSerializer


class PeriodParticipantDetail(ParticipantDetail):
    queryset = PeriodParticipant.objects.all()
    serializer_class = PeriodParticipantSerializer


class ParticipantTransitionList(TransitionList):
    pass


class DateParticipantTransitionList(ParticipantTransitionList):
    serializer_class = DateParticipantTransitionSerializer
    queryset = DateParticipant.objects.all()


class PeriodParticipantTransitionList(ParticipantTransitionList):
    serializer_class = PeriodParticipantTransitionSerializer
    queryset = PeriodParticipant.objects.all()


class SlotParticipantListView(JsonApiViewMixin, CreateAPIView):
    permission_classes = [SlotParticipantPermission]
    queryset = SlotParticipant.objects.all()
    serializer_class = SlotParticipantSerializer

    def get_queryset(self, *args, **kwargs):
        return super().queryset(*args, **kwargs).filter(
            participant__status__in=['new', 'accepted']
        )

    def perform_create(self, serializer):
        slot = serializer.validated_data['slot']
        self.check_object_permissions(
            self.request,
            serializer.Meta.model(**serializer.validated_data)
        )

        if 'participant' in serializer.validated_data:
            participant = serializer.validated_data['participant']
            if participant.activity != slot.activity:
                raise ValidationError(_('Participant does not belong to this activity'))
        else:
            participant, _created = DateParticipant.objects.get_or_create(
                activity=slot.activity,
                user=self.request.user,
            )
        if slot.slot_participants.filter(participant__user=self.request.user).exists():
            raise ValidationError(_('Participant already registered for this slot'))
        serializer.save(participant=participant)


class SlotParticipantDetailView(JsonApiViewMixin, RetrieveUpdateDestroyAPIView):
    permission_classes = [SlotParticipantPermission]

    queryset = SlotParticipant.objects.all()
    serializer_class = SlotParticipantSerializer


class SlotParticipantTransitionList(TransitionList):
    serializer_class = SlotParticipantTransitionSerializer
    queryset = SlotParticipant.objects.all()


class ParticipantDocumentDetail(PrivateFileView):
    max_age = 15 * 60  # 15 minutes
    queryset = DateParticipant.objects
    relation = 'document'
    field = 'file'


class DateParticipantDocumentDetail(ParticipantDocumentDetail):
    queryset = DateParticipant.objects


class PeriodParticipantDocumentDetail(ParticipantDocumentDetail):
    queryset = PeriodParticipant.objects


class DateActivityIcalView(PrivateFileView):
    queryset = DateActivity.objects.exclude(
        status__in=['cancelled', 'deleted', 'rejected']
    )

    max_age = 30 * 60  # half an hour

    def get(self, *args, **kwargs):
        instance = super(DateActivityIcalView, self).get_object()
        calendar = icalendar.Calendar()
        slots = instance.slots.filter(
            status__in=['open', 'full', 'finished'],
        )
        if kwargs.get('user_id'):
            slots = slots.filter(slot_participants__participant__user__id=kwargs['user_id'])

        for slot in slots:
            event = icalendar.Event()
            event.add('summary', instance.title)

            details = instance.details
            if slot.is_online and slot.online_meeting_url:
                details += _('\nJoin: {url}').format(url=slot.online_meeting_url)

            event.add('description', details)
            event.add('url', instance.get_absolute_url())
            event.add('dtstart', slot.start.astimezone(utc))
            event.add('dtend', (slot.start + slot.duration).astimezone(utc))
            event['uid'] = slot.uid

            organizer = icalendar.vCalAddress('MAILTO:{}'.format(instance.owner.email))
            organizer.params['cn'] = icalendar.vText(instance.owner.full_name)

            event['organizer'] = organizer
            if slot.location:
                event['location'] = icalendar.vText(slot.location.formatted_address)

                if slot.location_hint:
                    event['location'] = f'{event["location"]} ({slot.location_hint})'

            calendar.add_component(event)

        response = HttpResponse(calendar.to_ical(), content_type='text/calendar')
        response['Content-Disposition'] = 'attachment; filename="%s.ics"' % (
            instance.slug
        )
        return response


class BaseSlotIcalView(PrivateFileView):

    max_age = 30 * 60  # half an hour

    def get(self, *args, **kwargs):
        instance = self.get_object()
        calendar = icalendar.Calendar()

        slot = icalendar.Event()
        slot.add('summary', instance.activity.title)

        details = instance.activity.details
        if instance.is_online and instance.online_meeting_url:
            details += _('\nJoin: {url}').format(url=instance.online_meeting_url)

        slot.add('description', details)
        slot.add('url', instance.activity.get_absolute_url())
        slot.add('dtstart', instance.start.astimezone(utc))
        slot.add('dtend', (instance.start + instance.duration).astimezone(utc))
        slot['uid'] = instance.uid

        organizer = icalendar.vCalAddress('MAILTO:{}'.format(instance.activity.owner.email))
        organizer.params['cn'] = icalendar.vText(instance.activity.owner.full_name)

        slot['organizer'] = organizer
        if instance.location:
            slot['location'] = icalendar.vText(instance.location.formatted_address)

            if instance.location_hint:
                slot['location'] = f'{slot["location"]} ({instance.location_hint})'
        calendar.add_component(slot)

        response = HttpResponse(calendar.to_ical(), content_type='text/calendar')
        response['Content-Disposition'] = 'attachment; filename="%s.ics"' % (
            instance.activity.slug
        )

        return response


class ActivitySlotIcalView(BaseSlotIcalView):
    queryset = DateActivitySlot.objects.exclude(
        status__in=['cancelled', 'deleted', 'rejected'],
        activity__status__in=['cancelled', 'deleted', 'rejected'],
    )


class TeamSlotIcalView(BaseSlotIcalView):
    queryset = TeamSlot.objects.exclude(
        status__in=['cancelled', 'deleted', 'rejected'],
        activity__status__in=['cancelled', 'deleted', 'rejected'],
    )


class DateParticipantExportView(ExportView):
    filename = "participants"

    fields = (
        ('user__email', 'Email'),
        ('user__full_name', 'Name'),
        ('motivation', 'Motivation'),
        ('created', 'Registration Date'),
        ('status', 'Status'),
    )

    model = DateActivity

    def get_row(self, instance):
        row = []
        slots = dict(
            (str(slot_participant.slot.pk), slot_participant.status)
            for slot_participant in instance.slot_participants.all()
        )

        for (field, name) in self.get_fields():
            if field.startswith('segment.'):
                row.append(
                    ", ".join(
                        instance.user.segments.filter(
                            segment_type_id=field.split('.')[-1]
                        ).values_list('name', flat=True)
                    )
                )
            elif field.startswith('slot.'):
                row.append(slots.get(field.split('.')[-1], '-'))
            else:
                row.append(prep_field(self.request, instance, field))

        return row

    def get_fields(self):
        fields = super().get_fields()

        slots = tuple(
            (f"slot.{slot.pk}", f"{slot.title or str(slot)}\n{slot.start.strftime('%d-%m-%y %H:%M %Z')}")
            for slot in self.get_object().active_slots.order_by('start')
        )

        segments = tuple(
            (f"segment.{segment.pk}", segment.name) for segment in SegmentType.objects.all()
        )

        return fields + segments + slots

    def get_instances(self):
        return self.get_object().contributors.instance_of(
            DateParticipant
        ).prefetch_related('user__segments')


class PeriodParticipantExportView(ExportView):
    filename = "participants"
    fields = (
        ('user__email', 'Email'),
        ('user__full_name', 'Name'),
        ('motivation', 'Motivation'),
        ('created', 'Registration Date'),
        ('status', 'Status'),
    )

    model = PeriodActivity

    def get_row(self, instance):
        row = []

        for (field, name) in self.get_fields():
            if field.startswith('segment.'):
                row.append(
                    ", ".join(
                        instance.user.segments.filter(
                            segment_type_id=field.split('.')[-1]
                        ).values_list('name', flat=True)
                    )
                )
            else:
                row.append(prep_field(self.request, instance, field))

        return row

    def get_fields(self):
        fields = super().get_fields()

        segments = tuple(
            (f"segment.{segment.pk}", segment.name) for segment in SegmentType.objects.all()
        )
        if InitiativePlatformSettings.objects.get().team_activities:
            fields += (('team__name', 'Team'), ('is_team_captain', 'Team Captain'))

        return fields + segments

    def get_instances(self):
        return self.get_object().contributors.instance_of(
            PeriodParticipant
        ).prefetch_related('user__segments')

    def write_data(self, workbook):
        """ Create extra tab with team info"""
        super().write_data(workbook)
        if self.get_object().team_activity == 'teams':
            worksheet = workbook.add_worksheet('Teams')

            fields = [
                ('name', 'Name'),
                ('owner__full_name', 'Owner'),
                ('id', 'ID'),
                ('status', 'Status'),
                ('accepted_participants_count', '# Accepted Participants'),
                ('slot__start', 'Start'),
                ('slot__duration', 'duration'),
            ]

            worksheet.write_row(0, 0, [field[1] for field in fields])

            for index, team in enumerate(self.get_object().teams.all()):
                row = [prep_field(self.request, team, field[0]) for field in fields]

                worksheet.write_row(index + 1, 0, row)


class SkillPagination(JsonApiPagination):
    page_size = 100


class SkillList(TranslatedApiViewMixin, JsonApiViewMixin, ListAPIView):
    serializer_class = SkillSerializer
    queryset = Skill.objects.filter(disabled=False)
    permission_classes = [TenantConditionalOpenClose, ]
    pagination_class = SkillPagination


class SkillDetail(TranslatedApiViewMixin, JsonApiViewMixin, RetrieveAPIView):
    serializer_class = SkillSerializer
    queryset = Skill.objects.filter(disabled=False)
    permission_classes = [TenantConditionalOpenClose, ]<|MERGE_RESOLUTION|>--- conflicted
+++ resolved
@@ -199,14 +199,7 @@
             DeleteActivityPermission
         ]
     }
-<<<<<<< HEAD
-    permission_classes = [
-        DateSlotActivityStatusPermission,
-
-    ]
-=======
     permission_classes = [DateSlotActivityStatusPermission, ]
->>>>>>> d2172d5b
     queryset = DateActivitySlot.objects.all()
     serializer_class = DateActivitySlotSerializer
 
