from django.db.models import Q
from django.http import HttpResponse
from django.utils.html import strip_tags
from django.utils.timezone import utc

import icalendar

from bluebottle.activities.permissions import (
    ActivityOwnerPermission, ActivityTypePermission, ActivityStatusPermission,
    ContributionPermission, DeleteActivityPermission
)
from bluebottle.time_based.models import (
    DateActivity, PeriodActivity,
    OnADateApplication, PeriodApplication
)
from bluebottle.time_based.serializers import (
    DateActivitySerializer,
    PeriodActivitySerializer,
    DateTransitionSerializer,
    PeriodTransitionSerializer,
    PeriodApplicationSerializer,
    OnADateApplicationSerializer,
    OnADateApplicationTransitionSerializer,
    PeriodApplicationTransitionSerializer
)

from bluebottle.transitions.views import TransitionList

from bluebottle.utils.permissions import (
    OneOf, ResourcePermission, ResourceOwnerPermission
)
from bluebottle.utils.views import (
    RetrieveUpdateAPIView, RetrieveUpdateDestroyAPIView, ListCreateAPIView,
    ListAPIView, JsonApiViewMixin,
    PrivateFileView
)


class TimeBasedActivityListView(JsonApiViewMixin, ListCreateAPIView):
    permission_classes = (
        ActivityTypePermission,
        OneOf(ResourcePermission, ActivityOwnerPermission),
    )

    def perform_create(self, serializer):
        self.check_related_object_permissions(
            self.request,
            serializer.Meta.model(**serializer.validated_data)
        )

        self.check_object_permissions(
            self.request,
            serializer.Meta.model(**serializer.validated_data)
        )

        serializer.save(owner=self.request.user)


class TimeBasedActivityDetailView(JsonApiViewMixin, RetrieveUpdateDestroyAPIView):
    permission_classes = (
        ActivityStatusPermission,
        OneOf(ResourcePermission, ActivityOwnerPermission),
        DeleteActivityPermission
    )


class DateActivityListView(TimeBasedActivityListView):
    queryset = DateActivity.objects.all()
    serializer_class = DateActivitySerializer


class PeriodActivityListView(TimeBasedActivityListView):
    queryset = PeriodActivity.objects.all()
    serializer_class = PeriodActivitySerializer


class DateActivityDetailView(TimeBasedActivityDetailView):
    queryset = DateActivity.objects.all()
    serializer_class = DateActivitySerializer


class PeriodActivityDetailView(TimeBasedActivityDetailView):
    queryset = PeriodActivity.objects.all()
    serializer_class = PeriodActivitySerializer


<<<<<<< HEAD
class TimeBasedActivityRelatedApplicationsList(JsonApiViewMixin, ListAPIView):
    permission_classes = (
        OneOf(ResourcePermission, ResourceOwnerPermission),
    )
=======
class DateTransitionList(TransitionList):
    serializer_class = DateTransitionSerializer
    queryset = DateActivity.objects.all()
>>>>>>> 3bcbd5b2

    def get_queryset(self):
        if self.request.user.is_authenticated():
            queryset = self.queryset.filter(
                Q(user=self.request.user) |
                Q(activity__owner=self.request.user) |
                Q(activity__initiative__activity_manager=self.request.user) |
                Q(status__in=[
                    'new', 'accepted', 'succeeded'
                ])
            )
        else:
            queryset = self.queryset.filter(
                status__in=[
                    'new', 'accepted', 'succeeded'
                ])

        return queryset.filter(
            activity_id=self.kwargs['activity_id']
        )

<<<<<<< HEAD

class DateActivityRelatedApplicationsList(TimeBasedActivityRelatedApplicationsList):
    queryset = OnADateApplication.objects.prefetch_related('user')
    serializer_class = OnADateApplicationSerializer


class PeriodActivityRelatedApplicationsList(TimeBasedActivityRelatedApplicationsList):
    queryset = PeriodApplication.objects.prefetch_related('user')
    serializer_class = PeriodApplicationSerializer


class DateTransitionList(TransitionList):
    serializer_class = DateTransitionSerializer
    queryset = DateActivity.objects.all()


=======
>>>>>>> 3bcbd5b2
class PeriodTransitionList(TransitionList):
    serializer_class = PeriodTransitionSerializer
    queryset = PeriodActivity.objects.all()


class ApplicationList(JsonApiViewMixin, ListCreateAPIView):
    permission_classes = (
        OneOf(ResourcePermission, ResourceOwnerPermission),
    )

    def perform_create(self, serializer):
        self.check_related_object_permissions(
            self.request,
            serializer.Meta.model(**serializer.validated_data)
        )

        self.check_object_permissions(
            self.request,
            serializer.Meta.model(**serializer.validated_data)
        )

        serializer.save(user=self.request.user)


class OnADateApplicationList(ApplicationList):
    queryset = OnADateApplication.objects.all()
    serializer_class = OnADateApplicationSerializer


class PeriodApplicationList(ApplicationList):
    queryset = PeriodApplication.objects.all()
    serializer_class = PeriodApplicationSerializer


class ApplicationDetail(JsonApiViewMixin, RetrieveUpdateAPIView):
    permission_classes = (
        OneOf(ResourcePermission, ResourceOwnerPermission, ContributionPermission),
    )


class OnADateApplicationDetail(ApplicationDetail):
    queryset = OnADateApplication.objects.all()
    serializer_class = OnADateApplicationSerializer


class PeriodApplicationDetail(ApplicationDetail):
    queryset = PeriodApplication.objects.all()
    serializer_class = PeriodApplicationSerializer


class ApplicationTransitionList(TransitionList):
    pass


class OnADateApplicationTransitionList(ApplicationTransitionList):
    serializer_class = OnADateApplicationTransitionSerializer
    queryset = OnADateApplication.objects.all()


class PeriodApplicationTransitionList(ApplicationTransitionList):
    serializer_class = PeriodApplicationTransitionSerializer
    queryset = PeriodApplication.objects.all()


class ApplicationDocumentDetail(PrivateFileView):
    max_age = 15 * 60  # 15 minutes
    queryset = OnADateApplication.objects
    relation = 'document'
    field = 'file'


class OnADateApplicationDocumentDetail(ApplicationDocumentDetail):
    queryset = OnADateApplication.objects


class PeriodApplicationDocumentDetail(ApplicationDocumentDetail):
    queryset = PeriodApplication.objects


class DateActivityIcalView(PrivateFileView):
    queryset = DateActivity.objects.exclude(
        status__in=['cancelled', 'deleted', 'rejected']
    )

    max_age = 30 * 60  # half an hour

    def get(self, *args, **kwargs):
        instance = self.get_object()
        calendar = icalendar.Calendar()

        event = icalendar.Event()
        event.add('summary', instance.title)
        event.add(
            'description',
            u'{}\n{}'.format(strip_tags(instance.description), instance.get_absolute_url())
        )
        event.add('url', instance.get_absolute_url())
        event.add('dtstart', instance.start.astimezone(utc))
        event.add('dtend', (instance.start + instance.duration).astimezone(utc))
        event['uid'] = instance.uid

        organizer = icalendar.vCalAddress('MAILTO:{}'.format(instance.owner.email))
        organizer.params['cn'] = icalendar.vText(instance.owner.full_name)

        event['organizer'] = organizer
        if instance.location:
            event['location'] = icalendar.vText(instance.location.formatted_address)

        calendar.add_component(event)

        response = HttpResponse(calendar.to_ical(), content_type='text/calendar')
        response['Content-Disposition'] = 'attachment; filename="%s.ics"' % (
            instance.slug
        )

        return response<|MERGE_RESOLUTION|>--- conflicted
+++ resolved
@@ -84,16 +84,15 @@
     serializer_class = PeriodActivitySerializer
 
 
-<<<<<<< HEAD
 class TimeBasedActivityRelatedApplicationsList(JsonApiViewMixin, ListAPIView):
     permission_classes = (
         OneOf(ResourcePermission, ResourceOwnerPermission),
     )
-=======
+
+
 class DateTransitionList(TransitionList):
     serializer_class = DateTransitionSerializer
     queryset = DateActivity.objects.all()
->>>>>>> 3bcbd5b2
 
     def get_queryset(self):
         if self.request.user.is_authenticated():
@@ -115,7 +114,6 @@
             activity_id=self.kwargs['activity_id']
         )
 
-<<<<<<< HEAD
 
 class DateActivityRelatedApplicationsList(TimeBasedActivityRelatedApplicationsList):
     queryset = OnADateApplication.objects.prefetch_related('user')
@@ -127,13 +125,6 @@
     serializer_class = PeriodApplicationSerializer
 
 
-class DateTransitionList(TransitionList):
-    serializer_class = DateTransitionSerializer
-    queryset = DateActivity.objects.all()
-
-
-=======
->>>>>>> 3bcbd5b2
 class PeriodTransitionList(TransitionList):
     serializer_class = PeriodTransitionSerializer
     queryset = PeriodActivity.objects.all()
