from datetime import datetime, time

import dateutil
import icalendar
from django.db.models import Q, ExpressionWrapper, BooleanField
from django.http import HttpResponse
from django.utils.timezone import utc, get_current_timezone, now
from django.utils.translation import gettext_lazy as _
from rest_framework import filters
from rest_framework.exceptions import ValidationError

from bluebottle.activities.models import Activity
from bluebottle.activities.permissions import (
    ActivityOwnerPermission, ActivityTypePermission, ActivityStatusPermission,
    ContributorPermission, ContributionPermission, DeleteActivityPermission,
    ActivitySegmentPermission
)
from bluebottle.activities.views import RelatedContributorListView
from bluebottle.initiatives.models import InitiativePlatformSettings
from bluebottle.members.models import MemberPlatformSettings
from bluebottle.segments.models import SegmentType
from bluebottle.segments.views import ClosedSegmentActivityViewMixin
from bluebottle.time_based.models import (
    DateActivity, PeriodActivity,
    DateParticipant, PeriodParticipant,
    TimeContribution,
    DateActivitySlot, SlotParticipant, Skill, TeamSlot
)
from bluebottle.time_based.permissions import (
    SlotParticipantPermission, DateSlotActivityStatusPermission
)
from bluebottle.time_based.serializers import (
    DateActivitySerializer,
    PeriodActivitySerializer,
    DateTransitionSerializer,
    PeriodTransitionSerializer,
    PeriodParticipantSerializer,
    DateParticipantSerializer,
    DateParticipantListSerializer,
    DateParticipantTransitionSerializer,
    PeriodParticipantTransitionSerializer,
    TimeContributionSerializer,
    DateActivitySlotSerializer,
    SlotParticipantSerializer,
    SlotParticipantTransitionSerializer, SkillSerializer, TeamSlotSerializer, DateSlotTransitionSerializer
)
from bluebottle.transitions.views import TransitionList
from bluebottle.utils.admin import prep_field
from bluebottle.utils.permissions import (
    OneOf, ResourcePermission, ResourceOwnerPermission, TenantConditionalOpenClose
)
from bluebottle.utils.views import (
    RetrieveUpdateAPIView, RetrieveUpdateDestroyAPIView, ListCreateAPIView,
    CreateAPIView, ListAPIView, JsonApiViewMixin,
    RelatedPermissionMixin,
    PrivateFileView, ExportView, TranslatedApiViewMixin, RetrieveAPIView, JsonApiPagination
)


class TimeBasedActivityListView(JsonApiViewMixin, ListCreateAPIView):
    permission_classes = (
        ActivityTypePermission,
        OneOf(ResourcePermission, ActivityOwnerPermission),
    )

    def perform_create(self, serializer):
        self.check_related_object_permissions(
            self.request,
            serializer.Meta.model(**serializer.validated_data)
        )

        self.check_object_permissions(
            self.request,
            serializer.Meta.model(**serializer.validated_data)
        )
        serializer.save(owner=self.request.user)


class TimeBasedActivityDetailView(JsonApiViewMixin, ClosedSegmentActivityViewMixin, RetrieveUpdateDestroyAPIView):
    permission_classes = (
        ActivityStatusPermission,
        OneOf(ResourcePermission, ActivityOwnerPermission),
        DeleteActivityPermission,
        ActivitySegmentPermission,
    )


class DateActivityListView(TimeBasedActivityListView):
    queryset = DateActivity.objects.all()
    serializer_class = DateActivitySerializer


class PeriodActivityListView(TimeBasedActivityListView):
    queryset = PeriodActivity.objects.all()
    serializer_class = PeriodActivitySerializer


class DateActivityDetailView(TimeBasedActivityDetailView):
    queryset = DateActivity.objects.all()
    serializer_class = DateActivitySerializer


class PeriodActivityDetailView(TimeBasedActivityDetailView):
    queryset = PeriodActivity.objects.all()
    serializer_class = PeriodActivitySerializer


class RelatedSlotParticipantListView(JsonApiViewMixin, RelatedPermissionMixin, ListAPIView):
    permission_classes = [
        OneOf(ResourcePermission, ResourceOwnerPermission),
    ]

    queryset = SlotParticipant.objects.prefetch_related(
        'slot', 'participant', 'participant__user'
    )

    def get_queryset(self, *args, **kwargs):
        queryset = super().get_queryset(*args, **kwargs)
        show_past = self.request.GET.get('past', '1')

        participant = DateParticipant.objects.select_related(
            'activity', 'activity__initiative',
        ).get(pk=self.kwargs['participant_id'])
<<<<<<< HEAD

        queryset = queryset.filter(status='registered', participant__status='accepted')

        if show_past == '1':
            queryset = queryset.order_by('-slot__start')
            queryset = queryset.filter(slot__start__lte=now())
        else:
            queryset = queryset.order_by('slot__start')
            queryset = queryset.filter(slot__start__gte=now())
=======
        queryset = super().get_queryset()
        queryset = queryset.filter(participant__status='accepted')

        if not self.request.user.is_authenticated or (
            self.request.user != participant.activity.owner and
            self.request.user != participant.activity.initiative.owner and
            self.request.user not in participant.activity.initiative.activity_managers.all() and
            not self.request.user.is_staff and
            not self.request.user.is_superuser
        ):
            queryset = queryset.filter(status='registered')
>>>>>>> 4430b288

        return queryset.filter(
            participant=participant
        )

    serializer_class = SlotParticipantSerializer


class DateSlotListView(JsonApiViewMixin, ListCreateAPIView):
    related_permission_classes = {
        'activity': [
            ActivityStatusPermission,
            OneOf(ResourcePermission, ActivityOwnerPermission),
            DeleteActivityPermission
        ]
    }

    def filter_queryset(self, queryset):
        queryset = super().filter_queryset(queryset)
        try:
            activity_id = self.kwargs.get('pk', None) or self.request.GET.get('activity')
            queryset = queryset.filter(activity_id=int(activity_id))
        except (KeyError, TypeError):
            raise ValidationError('Missing required parameter: activity')
        except ValueError:
            raise ValidationError('Invalid parameter: activity ({})'.format(activity_id))

        try:
            contributor_id = self.request.GET['contributor']
            queryset = queryset.filter(
                slot_participants__status__in=['registered', 'succeeded'],
                slot_participants__participant_id=contributor_id
            )
        except ValueError:
            raise ValidationError('Invalid parameter: contributor ({})'.format(contributor_id))
        except KeyError:
            pass

        tz = get_current_timezone()

        start = self.request.GET.get('start')
        ordering = self.request.GET.get('ordering')
        try:
            if ordering == '-start':
                queryset = queryset.filter(
                    start__lte=dateutil.parser.parse(start).astimezone(tz)
                )
            else:
                queryset = queryset.filter(
                    start__gte=dateutil.parser.parse(start).astimezone(tz)
                )
        except (ValueError, TypeError):
            pass

        end = self.request.GET.get('end')
        try:
            queryset = queryset.filter(
                start__lte=datetime.combine(dateutil.parser.parse(end), time.max).astimezone(tz)
            )
        except (ValueError, TypeError):
            pass

        return queryset

    permission_classes = [TenantConditionalOpenClose, DateSlotActivityStatusPermission, ]
    queryset = DateActivitySlot.objects.all()
    serializer_class = DateActivitySlotSerializer
    filter_backends = [filters.OrderingFilter]
    ordering_fields = ['start']


class DateSlotDetailView(JsonApiViewMixin, RetrieveUpdateDestroyAPIView):
    related_permission_classes = {
        'activity': [
            ActivityStatusPermission,
            OneOf(ResourcePermission, ActivityOwnerPermission)
        ]
    }
    permission_classes = [DateSlotActivityStatusPermission, ]
    queryset = DateActivitySlot.objects.all()
    serializer_class = DateActivitySlotSerializer


class TeamSlotListView(DateSlotListView):
    related_permission_classes = {
        'team.activity': [
            ActivityStatusPermission,
            OneOf(ResourcePermission, ActivityOwnerPermission),
            DeleteActivityPermission
        ]
    }

    permission_classes = [TenantConditionalOpenClose]
    queryset = TeamSlot.objects.all()
    serializer_class = TeamSlotSerializer

    def perform_create(self, serializer):
        self.check_object_permissions(
            self.request,
            serializer.Meta.model(**serializer.validated_data)
        )
        if 'team' in serializer.validated_data:
            serializer.save(activity=serializer.validated_data['team'].activity)
        serializer.save()


class TeamSlotDetailView(DateSlotDetailView):
    permission_classes = [TenantConditionalOpenClose]
    queryset = TeamSlot.objects.all()
    serializer_class = TeamSlotSerializer


class DateActivityRelatedParticipantList(RelatedContributorListView):
    queryset = DateParticipant.objects.prefetch_related(
        'user', 'slot_participants', 'slot_participants__slot'
    )
    serializer_class = DateParticipantSerializer


class SlotRelatedParticipantList(JsonApiViewMixin, ListAPIView):
    permission_classes = (
        OneOf(ResourcePermission, ResourceOwnerPermission),
    )

    def get_serializer_context(self, **kwargs):
        context = super().get_serializer_context(**kwargs)
        context['display_member_names'] = MemberPlatformSettings.objects.get().display_member_names

        if self.request.user:
            activity = DateActivity.objects.get(slots=self.kwargs['slot_id'])

            if (
                activity.owner == self.request.user or
                self.request.user in activity.initiative.activity_managers.all() or
                self.request.user.is_staff or
                self.request.user.is_superuser
            ):
                context['display_member_names'] = 'full_name'

        return context

    def get_queryset(self, *args, **kwargs):
        user = self.request.user
        activity = DateActivity.objects.get(slots=self.kwargs['slot_id'])
        queryset = super().get_queryset(*args, **kwargs).filter(slot_id=self.kwargs['slot_id'])

        queryset = queryset.filter(participant__status='accepted')

        if user.is_anonymous:
            queryset = queryset.filter(
                status__in=('registered', 'succeeded'),
            )
        elif (
                user != activity.owner and
                user != activity.initiative.owner and
                user not in activity.initiative.activity_managers.all() and
                not user.is_staff and
                not user.is_superuser
        ):
            queryset = queryset.filter(status__in=('registered', 'succeeded'))

        return queryset

    queryset = SlotParticipant.objects.prefetch_related('participant', 'participant__user')
    serializer_class = SlotParticipantSerializer


class PeriodActivityRelatedParticipantList(RelatedContributorListView):
    queryset = PeriodParticipant.objects.prefetch_related('user')
    serializer_class = PeriodParticipantSerializer


class DateTransitionList(TransitionList):
    serializer_class = DateTransitionSerializer
    queryset = DateActivity.objects.all()


class DateSlotTransitionList(TransitionList):
    serializer_class = DateSlotTransitionSerializer
    queryset = DateActivitySlot.objects.all()


class PeriodTransitionList(TransitionList):
    serializer_class = PeriodTransitionSerializer
    queryset = PeriodActivity.objects.all()


class ParticipantList(JsonApiViewMixin, ListCreateAPIView):
    permission_classes = (
        OneOf(ResourcePermission, ResourceOwnerPermission),
    )

    def perform_create(self, serializer):
        self.check_related_object_permissions(
            self.request,
            serializer.Meta.model(**serializer.validated_data)
        )

        self.check_object_permissions(
            self.request,
            serializer.Meta.model(**serializer.validated_data)
        )

        serializer.save(user=self.request.user)

    def get_serializer_context(self, **kwargs):
        context = super().get_serializer_context(**kwargs)
        context['display_member_names'] = MemberPlatformSettings.objects.get().display_member_names

        if 'activity_id' in kwargs:
            activity = Activity.objects.get(pk=self.kwargs['activity_id'])
            context['owners'] = [activity.owner] + list(activity.initiative.activity_managers.all())

            if self.request.user and self.request.user.is_authenticated and (
                    self.request.user in context['owners'] or
                    self.request.user.is_staff or
                    self.request.user.is_superuser
            ):
                context['display_member_names'] = 'full_name'
        else:
            if self.request.user and self.request.user.is_authenticated and (
                    self.request.user.is_staff or
                    self.request.user.is_superuser
            ):
                context['display_member_names'] = 'full_name'

        return context

    def get_queryset(self):
        if self.request.user.is_authenticated:
            queryset = self.queryset.filter(
                Q(user=self.request.user) |
                Q(activity__owner=self.request.user) |
                Q(activity__initiative__activity_manager=self.request.user) |
                Q(status__in=('accepted', 'succeeded',))
            ).annotate(
                current_user=ExpressionWrapper(
                    Q(user=self.request.user if self.request.user.is_authenticated else None),
                    output_field=BooleanField()
                )
            ).order_by('-current_user', '-id')
        else:
            queryset = self.queryset.filter(
                status__in=('accepted', 'succeeded',)
            )

        if 'activity_id' in self.kwargs:
            queryset = queryset.filter(
                activity_id=self.kwargs['activity_id']
            )
        return queryset


class DateParticipantList(ParticipantList):
    queryset = DateParticipant.objects.all()

    def get_serializer_class(self):
        if self.request.method == 'POST':
            return DateParticipantSerializer
        else:
            return DateParticipantListSerializer


class PeriodParticipantList(ParticipantList):
    queryset = PeriodParticipant.objects.all()
    serializer_class = PeriodParticipantSerializer


class TimeContributionDetail(JsonApiViewMixin, RetrieveUpdateAPIView):
    queryset = TimeContribution.objects.all()
    serializer_class = TimeContributionSerializer
    permission_classes = [ContributionPermission]


class ParticipantDetail(JsonApiViewMixin, RetrieveUpdateAPIView):
    permission_classes = (
        OneOf(ResourcePermission, ResourceOwnerPermission, ContributorPermission),
    )


class DateParticipantDetail(ParticipantDetail):
    queryset = DateParticipant.objects.all()
    serializer_class = DateParticipantSerializer


class PeriodParticipantDetail(ParticipantDetail):
    queryset = PeriodParticipant.objects.all()
    serializer_class = PeriodParticipantSerializer


class ParticipantTransitionList(TransitionList):
    pass


class DateParticipantTransitionList(ParticipantTransitionList):
    serializer_class = DateParticipantTransitionSerializer
    queryset = DateParticipant.objects.all()


class PeriodParticipantTransitionList(ParticipantTransitionList):
    serializer_class = PeriodParticipantTransitionSerializer
    queryset = PeriodParticipant.objects.all()


class SlotParticipantListView(JsonApiViewMixin, CreateAPIView):
    permission_classes = [SlotParticipantPermission]
    queryset = SlotParticipant.objects.all()
    serializer_class = SlotParticipantSerializer

    def get_queryset(self, *args, **kwargs):
        return super().queryset(*args, **kwargs).filter(
            participant__status__in=['new', 'accepted']
        )

    def perform_create(self, serializer):
        slot = serializer.validated_data['slot']
        self.check_object_permissions(
            self.request,
            serializer.Meta.model(**serializer.validated_data)
        )

        if 'participant' in serializer.validated_data:
            participant = serializer.validated_data['participant']
            if participant.activity != slot.activity:
                raise ValidationError(_('Participant does not belong to this activity'))
        else:
            participant, _created = DateParticipant.objects.get_or_create(
                activity=slot.activity,
                user=self.request.user,
            )
        if slot.slot_participants.filter(participant__user=self.request.user).exists():
            raise ValidationError(_('Participant already registered for this slot'))
        serializer.save(participant=participant)


class SlotParticipantDetailView(JsonApiViewMixin, RetrieveUpdateDestroyAPIView):
    permission_classes = [SlotParticipantPermission]

    queryset = SlotParticipant.objects.all()
    serializer_class = SlotParticipantSerializer


class SlotParticipantTransitionList(TransitionList):
    serializer_class = SlotParticipantTransitionSerializer
    queryset = SlotParticipant.objects.all()


class ParticipantDocumentDetail(PrivateFileView):
    max_age = 15 * 60  # 15 minutes
    queryset = DateParticipant.objects
    relation = 'document'
    field = 'file'


class DateParticipantDocumentDetail(ParticipantDocumentDetail):
    queryset = DateParticipant.objects


class PeriodParticipantDocumentDetail(ParticipantDocumentDetail):
    queryset = PeriodParticipant.objects


class DateActivityIcalView(PrivateFileView):
    queryset = DateActivity.objects.exclude(
        status__in=['cancelled', 'deleted', 'rejected']
    )

    max_age = 30 * 60  # half an hour

    def get(self, *args, **kwargs):
        instance = super(DateActivityIcalView, self).get_object()
        calendar = icalendar.Calendar()
        slots = instance.slots.filter(
            status__in=['open', 'full', 'finished'],
        )
        if kwargs.get('user_id'):
            slots = slots.filter(slot_participants__participant__user__id=kwargs['user_id'])

        for slot in slots:
            event = icalendar.Event()
            event.add('summary', instance.title)

            details = instance.details
            if slot.is_online and slot.online_meeting_url:
                details += _('\nJoin: {url}').format(url=slot.online_meeting_url)

            event.add('description', details)
            event.add('url', instance.get_absolute_url())
            event.add('dtstart', slot.start.astimezone(utc))
            event.add('dtend', (slot.start + slot.duration).astimezone(utc))
            event['uid'] = slot.uid

            organizer = icalendar.vCalAddress('MAILTO:{}'.format(instance.owner.email))
            organizer.params['cn'] = icalendar.vText(instance.owner.full_name)

            event['organizer'] = organizer
            if slot.location:
                event['location'] = icalendar.vText(slot.location.formatted_address)

                if slot.location_hint:
                    event['location'] = f'{event["location"]} ({slot.location_hint})'

            calendar.add_component(event)

        response = HttpResponse(calendar.to_ical(), content_type='text/calendar')
        response['Content-Disposition'] = 'attachment; filename="%s.ics"' % (
            instance.slug
        )
        return response


class BaseSlotIcalView(PrivateFileView):

    max_age = 30 * 60  # half an hour

    def get(self, *args, **kwargs):
        instance = self.get_object()
        calendar = icalendar.Calendar()

        slot = icalendar.Event()
        slot.add('summary', instance.activity.title)

        details = instance.activity.details
        if instance.is_online and instance.online_meeting_url:
            details += _('\nJoin: {url}').format(url=instance.online_meeting_url)

        slot.add('description', details)
        slot.add('url', instance.activity.get_absolute_url())
        slot.add('dtstart', instance.start.astimezone(utc))
        slot.add('dtend', (instance.start + instance.duration).astimezone(utc))
        slot['uid'] = instance.uid

        organizer = icalendar.vCalAddress('MAILTO:{}'.format(instance.activity.owner.email))
        organizer.params['cn'] = icalendar.vText(instance.activity.owner.full_name)

        slot['organizer'] = organizer
        if instance.location:
            slot['location'] = icalendar.vText(instance.location.formatted_address)

            if instance.location_hint:
                slot['location'] = f'{slot["location"]} ({instance.location_hint})'
        calendar.add_component(slot)

        response = HttpResponse(calendar.to_ical(), content_type='text/calendar')
        response['Content-Disposition'] = 'attachment; filename="%s.ics"' % (
            instance.activity.slug
        )

        return response


class ActivitySlotIcalView(BaseSlotIcalView):
    queryset = DateActivitySlot.objects.exclude(
        status__in=['cancelled', 'deleted', 'rejected'],
        activity__status__in=['cancelled', 'deleted', 'rejected'],
    )


class TeamSlotIcalView(BaseSlotIcalView):
    queryset = TeamSlot.objects.exclude(
        status__in=['cancelled', 'deleted', 'rejected'],
        activity__status__in=['cancelled', 'deleted', 'rejected'],
    )


class DateParticipantExportView(ExportView):
    filename = "participants"

    fields = (
        ('user__email', 'Email'),
        ('user__full_name', 'Name'),
        ('motivation', 'Motivation'),
        ('created', 'Registration Date'),
        ('status', 'Status'),
    )

    model = DateActivity

    def get_row(self, instance):
        row = []
        slots = dict(
            (str(slot_participant.slot.pk), slot_participant.status)
            for slot_participant in instance.slot_participants.all()
        )

        for (field, name) in self.get_fields():
            if field.startswith('segment.'):
                row.append(
                    ", ".join(
                        instance.user.segments.filter(
                            segment_type_id=field.split('.')[-1]
                        ).values_list('name', flat=True)
                    )
                )
            elif field.startswith('slot.'):
                row.append(slots.get(field.split('.')[-1], '-'))
            else:
                row.append(prep_field(self.request, instance, field))

        return row

    def get_fields(self):
        fields = super().get_fields()

        slots = tuple(
            (f"slot.{slot.pk}", f"{slot.title or str(slot)}\n{slot.start.strftime('%d-%m-%y %H:%M %Z')}")
            for slot in self.get_object().active_slots.order_by('start')
        )

        segments = tuple(
            (f"segment.{segment.pk}", segment.name) for segment in SegmentType.objects.all()
        )

        return fields + segments + slots

    def get_instances(self):
        return self.get_object().contributors.instance_of(
            DateParticipant
        ).prefetch_related('user__segments')


class SlotParticipantExportView(ExportView):
    filename = "participants"
    fields = (
        ('participant__user__email', 'Email'),
        ('participant__user__full_name', 'Name'),
        ('participant__motivation', 'Motivation'),
        ('created', 'Registration Date'),
        ('calculated_status', 'Status'),
    )

    model = DateActivitySlot

    def get_instances(self):
        return self.get_object().slot_participants.all()


class PeriodParticipantExportView(ExportView):
    filename = "participants"
    fields = (
        ('user__email', 'Email'),
        ('user__full_name', 'Name'),
        ('motivation', 'Motivation'),
        ('created', 'Registration Date'),
        ('status', 'Status'),
    )

    model = PeriodActivity

    def get_row(self, instance):
        row = []

        for (field, name) in self.get_fields():
            if field.startswith('segment.'):
                row.append(
                    ", ".join(
                        instance.user.segments.filter(
                            segment_type_id=field.split('.')[-1]
                        ).values_list('name', flat=True)
                    )
                )
            else:
                row.append(prep_field(self.request, instance, field))

        return row

    def get_fields(self):
        fields = super().get_fields()

        segments = tuple(
            (f"segment.{segment.pk}", segment.name) for segment in SegmentType.objects.all()
        )
        if InitiativePlatformSettings.objects.get().team_activities:
            fields += (('team__name', 'Team'), ('is_team_captain', 'Team Captain'))

        return fields + segments

    def get_instances(self):
        return self.get_object().contributors.instance_of(
            PeriodParticipant
        ).prefetch_related('user__segments')

    def write_data(self, workbook):
        """ Create extra tab with team info"""
        super().write_data(workbook)
        if self.get_object().team_activity == 'teams':
            worksheet = workbook.add_worksheet('Teams')

            fields = [
                ('name', 'Name'),
                ('owner__full_name', 'Owner'),
                ('id', 'ID'),
                ('status', 'Status'),
                ('accepted_participants_count', '# Accepted Participants'),
                ('slot__start', 'Start'),
                ('slot__duration', 'duration'),
            ]

            worksheet.write_row(0, 0, [field[1] for field in fields])

            for index, team in enumerate(self.get_object().teams.all()):
                row = [prep_field(self.request, team, field[0]) for field in fields]

                worksheet.write_row(index + 1, 0, row)


class SkillPagination(JsonApiPagination):
    page_size = 100


class SkillList(TranslatedApiViewMixin, JsonApiViewMixin, ListAPIView):
    serializer_class = SkillSerializer
    queryset = Skill.objects.filter(disabled=False)
    permission_classes = [TenantConditionalOpenClose, ]
    pagination_class = SkillPagination


class SkillDetail(TranslatedApiViewMixin, JsonApiViewMixin, RetrieveAPIView):
    serializer_class = SkillSerializer
    queryset = Skill.objects.filter(disabled=False)
    permission_classes = [TenantConditionalOpenClose, ]<|MERGE_RESOLUTION|>--- conflicted
+++ resolved
@@ -121,7 +121,6 @@
         participant = DateParticipant.objects.select_related(
             'activity', 'activity__initiative',
         ).get(pk=self.kwargs['participant_id'])
-<<<<<<< HEAD
 
         queryset = queryset.filter(status='registered', participant__status='accepted')
 
@@ -131,19 +130,6 @@
         else:
             queryset = queryset.order_by('slot__start')
             queryset = queryset.filter(slot__start__gte=now())
-=======
-        queryset = super().get_queryset()
-        queryset = queryset.filter(participant__status='accepted')
-
-        if not self.request.user.is_authenticated or (
-            self.request.user != participant.activity.owner and
-            self.request.user != participant.activity.initiative.owner and
-            self.request.user not in participant.activity.initiative.activity_managers.all() and
-            not self.request.user.is_staff and
-            not self.request.user.is_superuser
-        ):
-            queryset = queryset.filter(status='registered')
->>>>>>> 4430b288
 
         return queryset.filter(
             participant=participant
