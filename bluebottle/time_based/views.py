--- conflicted
+++ resolved
@@ -1,10 +1,10 @@
 from datetime import datetime, time
-from django.template.defaultfilters import slugify
 
 import dateutil
 import icalendar
-from django.db.models import Q, BooleanField, ExpressionWrapper
+from django.db.models import Q
 from django.http import HttpResponse
+from django.template.defaultfilters import slugify
 from django.utils.timezone import utc, get_current_timezone
 from django.utils.translation import gettext_lazy as _
 from rest_framework.exceptions import ValidationError
@@ -16,11 +16,7 @@
 )
 from bluebottle.activities.views import RelatedContributorListView
 from bluebottle.clients import properties
-<<<<<<< HEAD
-from bluebottle.initiatives.models import InitiativePlatformSettings
-=======
 from bluebottle.members.models import MemberPlatformSettings
->>>>>>> 1bc8571f
 from bluebottle.segments.models import SegmentType
 from bluebottle.segments.views import ClosedSegmentActivityViewMixin
 from bluebottle.time_based.models import (
@@ -55,8 +51,9 @@
 from bluebottle.utils.views import (
     RetrieveUpdateAPIView, RetrieveUpdateDestroyAPIView, ListCreateAPIView,
     CreateAPIView, ListAPIView, JsonApiViewMixin,
-    PrivateFileView, ExportView, TranslatedApiViewMixin, RetrieveAPIView, JsonApiPagination
+    PrivateFileView, TranslatedApiViewMixin, RetrieveAPIView, JsonApiPagination
 )
+from bluebottle.utils.xlsx import generate_xlsx_response
 
 
 class TimeBasedActivityListView(JsonApiViewMixin, ListCreateAPIView):
@@ -173,40 +170,7 @@
     serializer_class = DateActivitySlotSerializer
 
 
-<<<<<<< HEAD
-class TimeBasedActivityRelatedParticipantList(JsonApiViewMixin, ListAPIView):
-    permission_classes = (
-        OneOf(ResourcePermission, ResourceOwnerPermission),
-    )
-
-    def get_queryset(self):
-        if self.request.user.is_authenticated:
-            queryset = self.queryset.order_by('-current_user', '-id').filter(
-                Q(user=self.request.user) |
-                Q(activity__owner=self.request.user) |
-                Q(team__owner=self.request.user) |
-                Q(activity__initiative__activity_managers=self.request.user) |
-                Q(status='accepted')
-            ).annotate(
-                current_user=ExpressionWrapper(
-                    Q(user=self.request.user),
-                    output_field=BooleanField()
-                )
-            )
-        else:
-            queryset = self.queryset.filter(
-                status='accepted'
-            )
-
-        return queryset.filter(
-            activity_id=self.kwargs['activity_id']
-        )
-
-
-class DateActivityRelatedParticipantList(TimeBasedActivityRelatedParticipantList):
-=======
 class DateActivityRelatedParticipantList(RelatedContributorListView):
->>>>>>> 1bc8571f
     queryset = DateParticipant.objects.prefetch_related(
         'user', 'slot_participants', 'slot_participants__slot'
     )
@@ -472,36 +436,20 @@
         return response
 
 
-class DateParticipantExportView(ExportView):
-    filename = "participants"
-
+class DateParticipantExportView(PrivateFileView):
     fields = (
         ('user__email', 'Email'),
         ('user__full_name', 'Name'),
         ('motivation', 'Motivation'),
         ('created', 'Registration Date'),
-        ('status', 'Status'),
+        ('status', 'Status')
     )
 
     model = DateActivity
 
-    def get_row(self, instance):
-        row = []
-        slots = dict(
-            (str(slot_participant.slot.pk), slot_participant.status)
-            for slot_participant in instance.slot_participants.all()
-        )
-
-<<<<<<< HEAD
-        for (field, name) in self.get_fields():
-            if field.startswith('segment.'):
-                row.append(
-                    ", ".join(
-                        instance.user.segments.filter(
-                            segment_type_id=field.split('.')[-1]
-                        ).values_list('name', flat=True)
-                    )
-=======
+    def get_segment_types(self):
+        return SegmentType.objects.all()
+
     def get(self, request, *args, **kwargs):
         activity = self.get_object()
         slots = activity.active_slots.order_by('start')
@@ -521,87 +469,57 @@
                     participant.user.segments.filter(
                         segment_type=segment_type
                     ).values_list('name', flat=True)
->>>>>>> 1bc8571f
                 )
-            elif field.startswith('slot.'):
-                row.append(slots.get(field.split('.')[-1], '-'))
-            else:
-                row.append(prep_field(self.request, instance, field))
-
-        return row
-
-    def get_fields(self):
-        fields = super().get_fields()
-
-        slots = tuple(
-            (f"slot.{slot.pk}", f"{slot.title or str(slot)}\n{slot.start.strftime('%d-%m-%y %H:%M %Z')}")
-            for slot in self.get_object().active_slots.order_by('start')
-        )
-
-        segments = tuple(
-            (f"segment.{segment.pk}", segment.name) for segment in SegmentType.objects.all()
-        )
-
-        return fields + segments + slots
-
-    def get_instances(self):
-        return self.get_object().contributors.instance_of(
-            DateParticipant
-        ).prefetch_related('user__segments')
-
-
-class PeriodParticipantExportView(ExportView):
+                row.append(segments)
+            for slot in slots:
+                slot_participant = slot.slot_participants.filter(participant=participant).first()
+                if slot_participant:
+                    row.append(slot_participant.status)
+                else:
+                    row.append('-')
+            sheet.append(row)
+
+        return generate_xlsx_response(filename=filename, data=sheet)
+
+
+class PeriodParticipantExportView(PrivateFileView):
     fields = (
         ('user__email', 'Email'),
         ('user__full_name', 'Name'),
         ('motivation', 'Motivation'),
         ('created', 'Registration Date'),
-        ('status', 'Status'),
+        ('status', 'Status')
     )
 
     model = PeriodActivity
 
-    def get_filename(self):
-        return 'participants for {}.xlsx'.format(self.get_object().title)
-
-<<<<<<< HEAD
-    def get_row(self, instance):
-        row = []
-=======
+    def get_segment_types(self):
+        return SegmentType.objects.all()
+
     def get(self, request, *args, **kwargs):
         activity = self.get_object()
         filename = 'participants-for-{}.xlsx'.format(slugify(activity.title))
->>>>>>> 1bc8571f
-
-        for (field, name) in self.get_fields():
-            if field.startswith('segment.'):
-                row.append(
-                    ", ".join(
-                        instance.user.segments.filter(
-                            segment_type_id=field.split('.')[-1]
-                        ).values_list('name', flat=True)
-                    )
+
+        sheet = []
+        title_row = [field[1] for field in self.fields]
+        for segment_type in self.get_segment_types():
+            title_row.append(segment_type.name)
+        sheet.append(title_row)
+
+        for t, participant in enumerate(
+            activity.contributors.instance_of(PeriodParticipant).prefetch_related('user__segments')
+        ):
+            row = [prep_field(request, participant, field[0]) for field in self.fields]
+            for segment_type in self.get_segment_types():
+                segments = ", ".join(
+                    participant.user.segments.filter(
+                        segment_type=segment_type
+                    ).values_list('name', flat=True)
                 )
-            else:
-                row.append(prep_field(self.request, instance, field))
-
-        return row
-
-    def get_fields(self):
-        fields = super().get_fields()
-
-        segments = tuple(
-            (f"segment.{segment.pk}", segment.name) for segment in SegmentType.objects.all()
-        )
-        if InitiativePlatformSettings.objects.get().team_activities:
-            fields += (('team__name', 'Team'), ('is_team_captain', 'Team Captain'))
-
-        return fields + segments
-
-    def get_instances(self):
-        return self.get_object().contributors.instance_of(
-            PeriodParticipant
-        ).prefetch_related('user__segments')
+                row.append(segments)
+            sheet.append(row)
+
+        return generate_xlsx_response(filename=filename, data=sheet)
 
 
 class SkillPagination(JsonApiPagination):
