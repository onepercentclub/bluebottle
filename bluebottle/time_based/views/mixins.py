import icalendar

from django.db.models import Q
from django.http import HttpResponse
from django.utils.timezone import utc
from django.utils.translation import gettext_lazy as _

from rest_framework.exceptions import ValidationError

from bluebottle.members.models import MemberPlatformSettings
from bluebottle.activities.models import Activity

from bluebottle.utils.views import PrivateFileView


class AnonymizeMembersMixin:
    @property
    def owners(self):
        if 'activity_id' in self.kwargs:
            activity = Activity.objects.get(pk=self.kwargs['activity_id'])
            return activity.owners
        if 'registration_id' in self.kwargs:
            activity = Activity.objects.get(registrations__id=self.kwargs['registration_id'])
            return activity.owners
        if 'slot_id' in self.kwargs:
            activity = Activity.objects.get(slots__id=self.kwargs['slot_id'])
            return activity.owners
        return []

    def get_serializer_context(self, **kwargs):
        context = super().get_serializer_context(**kwargs)
        context['owners'] = self.owners
        context['display_member_names'] = MemberPlatformSettings.objects.get().display_member_names

        if self.request.user and self.request.user.is_authenticated and (
                self.request.user in self.owners or
                self.request.user.is_staff or
                self.request.user.is_superuser
        ):
            context['display_member_names'] = 'full_name'

        return context


class CreatePermissionMixin:
    def perform_create(self, serializer):
        self.check_related_object_permissions(
            self.request,
            serializer.Meta.model(**serializer.validated_data)
        )

        self.check_object_permissions(
            self.request,
            serializer.Meta.model(**serializer.validated_data)
        )

        serializer.save(user=self.request.user)


class FilterRelatedUserMixin:
    @property
    def owners(self):
        if 'activity_id' in self.kwargs:
            activity = Activity.objects.get(pk=self.kwargs['activity_id'])
<<<<<<< HEAD
            return [activity.owner] + list(activity.owners)
=======
            return list(activity.owners)
>>>>>>> 5ab0b346

    def get_queryset(self):
        if self.request.user.is_authenticated:
            if self.request.user.is_staff:
                queryset = self.queryset
            else:
                queryset = self.queryset.filter(
                    Q(user=self.request.user) |
                    Q(activity__owner=self.request.user) |
                    Q(activity__initiative__activity_manager=self.request.user) |
                    Q(status__in=('accepted', 'succeeded',))
                ).order_by('-id')
        else:
            queryset = self.queryset.filter(
                status__in=('accepted', 'succeeded',)
            ).order_by('-id')

        return queryset


class RequiredQuestionsMixin:
    def perform_create(self, serializer):
        self.check_related_object_permissions(
            self.request,
            serializer.Meta.model(**serializer.validated_data)
        )

        self.check_object_permissions(
            self.request,
            serializer.Meta.model(**serializer.validated_data)
        )

        if self.request.user.required:
            raise ValidationError('Required fields', code="required")

        serializer.save(user=self.request.user)


class BaseSlotIcalView(PrivateFileView):

    max_age = 30 * 60  # half an hour

    def get(self, *args, **kwargs):
        instance = self.get_object()
        calendar = icalendar.Calendar()

        slot = icalendar.Event()
        slot.add("summary", instance.activity.title)

        details = instance.activity.details
        if instance.is_online and instance.online_meeting_url:
            details += _("\nJoin: {url}").format(url=instance.online_meeting_url)

        slot.add("description", details)
        slot.add("url", instance.activity.get_absolute_url())
        slot.add("dtstart", instance.start.astimezone(utc))
        slot.add("dtend", (instance.start + instance.duration).astimezone(utc))
        slot["uid"] = instance.uid

        organizer = icalendar.vCalAddress(
            "MAILTO:{}".format(instance.activity.owner.email)
        )
        organizer.params["cn"] = icalendar.vText(instance.activity.owner.full_name)

        slot["organizer"] = organizer
        if instance.location:
            slot["location"] = icalendar.vText(instance.location.formatted_address)

            if instance.location_hint:
                slot["location"] = f'{slot["location"]} ({instance.location_hint})'
        calendar.add_component(slot)

        response = HttpResponse(calendar.to_ical(), content_type="text/calendar")
        response["Content-Disposition"] = 'attachment; filename="%s.ics"' % (
            instance.activity.slug
        )

        return response<|MERGE_RESOLUTION|>--- conflicted
+++ resolved
@@ -62,11 +62,7 @@
     def owners(self):
         if 'activity_id' in self.kwargs:
             activity = Activity.objects.get(pk=self.kwargs['activity_id'])
-<<<<<<< HEAD
-            return [activity.owner] + list(activity.owners)
-=======
             return list(activity.owners)
->>>>>>> 5ab0b346
 
     def get_queryset(self):
         if self.request.user.is_authenticated:
