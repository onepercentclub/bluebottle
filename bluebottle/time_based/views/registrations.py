from rest_framework import filters

from bluebottle.activities.models import Activity
from bluebottle.activities.permissions import ContributorPermission
from bluebottle.activities.views import RelatedContributorListView
from bluebottle.time_based.models import (
    DeadlineRegistration,
    PeriodicRegistration,
    ScheduleRegistration,
    TeamScheduleRegistration, DateRegistration, Registration,
)
from bluebottle.time_based.serializers import (
    DeadlineRegistrationSerializer,
    DeadlineRegistrationTransitionSerializer,
    PeriodicRegistrationSerializer,
    PeriodicRegistrationTransitionSerializer,
    ScheduleRegistrationSerializer,
    ScheduleRegistrationTransitionSerializer,
    TeamScheduleRegistrationSerializer,
    TeamScheduleRegistrationTransitionSerializer, DateRegistrationSerializer, DateRegistrationTransitionSerializer,
    RegistrationDocumentSerializer
)
from bluebottle.time_based.views.mixins import (
    AnonymizeMembersMixin, FilterRelatedUserMixin,
    RequiredQuestionsMixin
)
from bluebottle.transitions.views import TransitionList
from bluebottle.utils.permissions import (
    OneOf,
    ResourceOwnerPermission,
    ResourcePermission, IsAuthenticated, IsOwnerOrReadOnly,
)
from bluebottle.utils.views import (
    JsonApiViewMixin, ListAPIView, CreateAPIView, PrivateFileView,
    RetrieveUpdateAPIView
)


class RegistrationList(JsonApiViewMixin, RequiredQuestionsMixin, CreateAPIView):

    permission_classes = (
        OneOf(ResourcePermission, IsAuthenticated),
    )


class DateRegistrationList(RegistrationList):
    queryset = DateRegistration.objects.prefetch_related(
        'user', 'activity'
    )
    serializer_class = DateRegistrationSerializer


class DeadlineRegistrationList(RegistrationList):
    queryset = DeadlineRegistration.objects.prefetch_related(
        'user', 'activity'
    )
    serializer_class = DeadlineRegistrationSerializer


class ScheduleRegistrationList(RegistrationList):
    queryset = ScheduleRegistration.objects.prefetch_related(
        'user', 'activity'
    )
    serializer_class = ScheduleRegistrationSerializer


class TeamScheduleRegistrationList(RegistrationList):
    queryset = TeamScheduleRegistration.objects.prefetch_related(
        'user', 'activity'
    )
    serializer_class = TeamScheduleRegistrationSerializer


class PeriodicRegistrationList(RegistrationList):
    queryset = PeriodicRegistration.objects.prefetch_related(
        'user', 'activity'
    )
    serializer_class = PeriodicRegistrationSerializer


class RelatedRegistrationListView(
    RelatedContributorListView, ListAPIView, AnonymizeMembersMixin, FilterRelatedUserMixin
):
    @property
    def owners(self):
        if 'activity_id' in self.kwargs:
            activity = Activity.objects.get(pk=self.kwargs['activity_id'])
            return [activity.owner] + list(activity.initiative.activity_managers.all())

    search_fields = ['user__first_name', 'user__last_name']
    filter_backends = [filters.SearchFilter]

    permission_classes = (
        OneOf(ResourcePermission, ResourceOwnerPermission),
    )

    def get_queryset(self):
        queryset = super().get_queryset()

        my = self.request.query_params.get('filter[my]')

        if my:
            if self.request.user.is_authenticated:
                queryset = queryset.filter(user=self.request.user)
            else:
                queryset = queryset.none()

        return queryset.filter(
            activity_id=self.kwargs['activity_id']
        )


class DateRelatedRegistrationList(RelatedRegistrationListView):
    queryset = DateRegistration.objects.prefetch_related(
        'user', 'activity'
    )
    serializer_class = DateRegistrationSerializer


class DeadlineRelatedRegistrationList(RelatedRegistrationListView):
    queryset = DeadlineRegistration.objects.prefetch_related(
        'user', 'activity'
    )
    serializer_class = DeadlineRegistrationSerializer


class ScheduleRelatedRegistrationList(RelatedRegistrationListView):
    queryset = ScheduleRegistration.objects.prefetch_related(
        'user', 'activity'
    )
    serializer_class = ScheduleRegistrationSerializer


class TeamScheduleRelatedRegistrationList(RelatedRegistrationListView):
    queryset = TeamScheduleRegistration.objects.prefetch_related(
        'user', 'activity'
    )
    serializer_class = TeamScheduleRegistrationSerializer
    permission_classes = (
        IsAuthenticated, IsOwnerOrReadOnly
    )


class PeriodicRelatedRegistrationList(RelatedRegistrationListView):
    queryset = PeriodicRegistration.objects.prefetch_related(
        'user', 'activity'
    )
    serializer_class = PeriodicRegistrationSerializer


class RegistrationDetail(JsonApiViewMixin, RetrieveUpdateAPIView):
    permission_classes = (
        OneOf(ResourcePermission, ResourceOwnerPermission, ContributorPermission),
    )


class DateRegistrationDetail(RegistrationDetail):
    queryset = DateRegistration.objects.all()
    serializer_class = DateRegistrationSerializer


class DeadlineRegistrationDetail(RegistrationDetail):
    queryset = DeadlineRegistration.objects.all()
    serializer_class = DeadlineRegistrationSerializer


class ScheduleRegistrationDetail(RegistrationDetail):
    queryset = ScheduleRegistration.objects.all()
    serializer_class = ScheduleRegistrationSerializer


class TeamScheduleRegistrationDetail(RegistrationDetail):
    queryset = TeamScheduleRegistration.objects.all()
    serializer_class = TeamScheduleRegistrationSerializer
    permission_classes = (
        IsAuthenticated, IsOwnerOrReadOnly
    )


class PeriodicRegistrationDetail(RegistrationDetail):
    queryset = PeriodicRegistration.objects.all()
    serializer_class = PeriodicRegistrationSerializer


class DateRegistrationTransitionList(TransitionList):
    serializer_class = DateRegistrationTransitionSerializer
    queryset = DateRegistration.objects.all()


class DeadlineRegistrationTransitionList(TransitionList):
    serializer_class = DeadlineRegistrationTransitionSerializer
    queryset = DeadlineRegistration.objects.all()


class ScheduleRegistrationTransitionList(TransitionList):
    serializer_class = ScheduleRegistrationTransitionSerializer
    queryset = ScheduleRegistration.objects.all()


class TeamScheduleRegistrationTransitionList(TransitionList):
    serializer_class = TeamScheduleRegistrationTransitionSerializer
    queryset = TeamScheduleRegistration.objects.all()


class PeriodicRegistrationTransitionList(TransitionList):
    serializer_class = PeriodicRegistrationTransitionSerializer
    queryset = PeriodicRegistration.objects.all()


class RegistrationDocumentDetail(PrivateFileView):
    max_age = 15 * 60  # 15 minutes
    relation = 'document'
    field = 'file'
<<<<<<< HEAD
    queryset = Registration.objects
    serializer_class = RegistrationDocumentSerializer
=======


class DateRegistrationDocumentDetail(RegistrationDocumentDetail):
    queryset = DateRegistration.objects


class DeadlineRegistrationDocumentDetail(RegistrationDocumentDetail):
    queryset = DeadlineRegistration.objects


class ScheduleRegistrationDocumentDetail(RegistrationDocumentDetail):
    queryset = ScheduleRegistration.objects


class TeamScheduleRegistrationDocumentDetail(RegistrationDocumentDetail):
    queryset = TeamScheduleRegistration.objects


class PeriodicRegistrationDocumentDetail(RegistrationDocumentDetail):
    queryset = PeriodicRegistration.objects
>>>>>>> 97ec394c
<|MERGE_RESOLUTION|>--- conflicted
+++ resolved
@@ -211,10 +211,8 @@
     max_age = 15 * 60  # 15 minutes
     relation = 'document'
     field = 'file'
-<<<<<<< HEAD
     queryset = Registration.objects
     serializer_class = RegistrationDocumentSerializer
-=======
 
 
 class DateRegistrationDocumentDetail(RegistrationDocumentDetail):
@@ -234,5 +232,4 @@
 
 
 class PeriodicRegistrationDocumentDetail(RegistrationDocumentDetail):
-    queryset = PeriodicRegistration.objects
->>>>>>> 97ec394c
+    queryset = PeriodicRegistration.objects