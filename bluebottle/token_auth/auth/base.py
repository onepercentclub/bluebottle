--- conflicted
+++ resolved
@@ -101,20 +101,13 @@
     def set_segments(self, user, data):
         segment_list = self.get_segments_from_data(data)
         for segment_type_id, segments in segment_list.items():
-<<<<<<< HEAD
-            segment_type = SegmentType.objects.get(id=segment_type_id)
-            current_segments = user.segments.filter(segment_type__id=segment_type_id)
-            if segments == current_segments or (
-                segment_type.needs_verification and
-                current_segments.filter(usersegment__verified=True).count()
+            if (
+                segments != user.segments.filter(segment_type__id=segment_type_id) and
+                not user.segments.filter(
+                    segment_type__id=segment_type_id, usersegment__verified=True
+                ).count()
             ):
-                continue
-            else:
-                user.segments.remove(*current_segments)
-=======
-            if segments != user.segments.filter(segment_type__id=segment_type_id):
                 user.segments.remove(*user.segments.filter(segment_type__id=segment_type_id))
->>>>>>> 9507981b
                 user.segments.add(*segments)
 
     def get_or_create_user(self, data):
