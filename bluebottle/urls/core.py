from django.conf.urls import patterns, include, url
from django.conf import settings
from django.contrib.staticfiles.urls import staticfiles_urlpatterns
from django.conf.urls.static import static


urlpatterns = patterns('',
    # The api urls are in the / url namespace so that they're not redirected to /en/.
    url(r'^api/users/', include('bluebottle.bb_accounts.urls.api')),
    url(r'^api/bb_organizations/', include('bluebottle.bb_organizations.urls.api')),
    url(r'^api/bb_projects/', include('bluebottle.bb_projects.urls.api')),
    url(r'^api/bb_tasks/', include('bluebottle.bb_tasks.urls.api')),
    url(r'^api/geo/', include('bluebottle.geo.urls.api')),
    url(r'^api/news/', include('bluebottle.news.urls.api')),
    url(r'^api/pages/', include('bluebottle.pages.urls.api')),
    url(r'^api/quotes/', include('bluebottle.quotes.urls.api')),
    url(r'^api/slides/', include('bluebottle.slides.urls.api')),
    url(r'^api/wallposts/', include('bluebottle.wallposts.urls.api')),
    url(r'^api/metadata/', include('bluebottle.utils.urls.api')),
    url(r'^documents/', include('bluebottle.utils.urls.main')),
)

<<<<<<< HEAD
for app in settings.INSTALLED_APPS:
    if app[:11] == 'bluebottle.':
        app = app[11:]
        if app not in ['common', 'bb_accounts', 'contentplugins', 'admin_dashboard', 'test']:
            urlpatterns += patterns('',
                url(r'^api/%s/' % app, include('bluebottle.%s.urls.api' % app)),
            )
=======
>>>>>>> 967a18eb

urlpatterns += patterns(
    'loginas.views',
    url(r"^login/user/(?P<user_id>.+)/$", "user_login", name="loginas-user-login"),
)

js_info_dict = {
    'packages': ('apps.bb_accounts', 'apps.bb_projects'),
}

urlpatterns += patterns(
    '',
    (r'^js$', 'django.views.i18n.javascript_catalog'),
)

# Serve django-staticfiles (only works in DEBUG)
# https://docs.djangoproject.com/en/dev/howto/static-files/#serving-static-files-in-development
urlpatterns += staticfiles_urlpatterns()

# Serve media files (only works in DEBUG)
# https://docs.djangoproject.com/en/dev/howto/static-files/#django.conf.urls.static.static
urlpatterns += static(settings.MEDIA_URL, document_root=settings.MEDIA_ROOT)<|MERGE_RESOLUTION|>--- conflicted
+++ resolved
@@ -20,16 +20,6 @@
     url(r'^documents/', include('bluebottle.utils.urls.main')),
 )
 
-<<<<<<< HEAD
-for app in settings.INSTALLED_APPS:
-    if app[:11] == 'bluebottle.':
-        app = app[11:]
-        if app not in ['common', 'bb_accounts', 'contentplugins', 'admin_dashboard', 'test']:
-            urlpatterns += patterns('',
-                url(r'^api/%s/' % app, include('bluebottle.%s.urls.api' % app)),
-            )
-=======
->>>>>>> 967a18eb
 
 urlpatterns += patterns(
     'loginas.views',
