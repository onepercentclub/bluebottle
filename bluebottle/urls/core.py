--- conflicted
+++ resolved
@@ -74,15 +74,12 @@
                            include('bluebottle.payments_mock.urls.core')),
                        url(r'^payments_docdata/',
                            include('bluebottle.payments_docdata.urls.core')),
-<<<<<<< HEAD
                        url(r'^payments_interswitch/',
                            include('bluebottle.payments_interswitch.urls.core')),
-=======
 
                        url(r'^surveys/',
                            include('bluebottle.surveys.urls.core')),
 
->>>>>>> 4aa62152
                        url(r'^api/organizations/',
                            include('bluebottle.organizations.urls.api')),
                        url(r'^api/suggestions/',
