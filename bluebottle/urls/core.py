--- conflicted
+++ resolved
@@ -6,7 +6,6 @@
 from django.template.context import RequestContext
 
 from bluebottle.auth.views import GetAuthToken
-
 
 urlpatterns = patterns('',
                        # The api urls are in the / url namespace so that
@@ -74,15 +73,12 @@
                            include('bluebottle.payments_mock.urls.core')),
                        url(r'^payments_docdata/',
                            include('bluebottle.payments_docdata.urls.core')),
-<<<<<<< HEAD
                        url(r'^payments_interswitch/',
                            include('bluebottle.payments_interswitch.urls.core')),
-=======
 
                        url(r'^surveys/',
                            include('bluebottle.surveys.urls.core')),
 
->>>>>>> 599011f7
                        url(r'^api/organizations/',
                            include('bluebottle.organizations.urls.api')),
                        url(r'^api/suggestions/',
@@ -90,9 +86,6 @@
 
                        url(r'^api/votes/',
                            include('bluebottle.votes.urls.api')),
-                       url(r'^api/surveys/',
-                           include('bluebottle.surveys.urls.api')),
-
 
                        # Organization urls for private documents
                        url(r'^documents/',
