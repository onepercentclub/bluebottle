--- conflicted
+++ resolved
@@ -8,107 +8,6 @@
 from bluebottle.auth.views import GetAuthToken
 
 
-<<<<<<< HEAD
-urlpatterns = patterns(
-    '',
-    # The api urls are in the / url namespace so that
-    # they're not redirected to /en/.
-    url(r'^docs/', include('rest_framework_swagger.urls')),
-
-    url(r'^api/config',
-        include('bluebottle.clients.urls.api')),
-    url(r'^api/redirects',
-       include('bluebottle.redirects.urls.api')),
-    url(r'^api/users/',
-        include('bluebottle.bb_accounts.urls.api')),
-    url(r'^api/bb_organizations/',
-        include('bluebottle.bb_organizations.urls.api')),
-    url(r'^api/bb_projects/',
-        include('bluebottle.bb_projects.urls.api')),
-    url(r'^api/fundraisers/',
-        include('bluebottle.bb_fundraisers.urls.api')),
-    url(r'^api/categories/',
-        include('bluebottle.categories.urls.api')),
-    url(r'^api/bb_tasks/',
-        include('bluebottle.bb_tasks.urls.api')),
-    url(r'^api/geo/',
-        include('bluebottle.geo.urls.api')),
-    url(r'^api/contact/',
-        include('bluebottle.contact.urls.api')),
-    url(r'^api/news/', include('bluebottle.news.urls.api')),
-    url(r'^api/pages/',
-        include('bluebottle.pages.urls.api')),
-    url(r'^api/quotes/',
-        include('bluebottle.quotes.urls.api')),
-    url(r'^api/slides/',
-        include('bluebottle.slides.urls.api')),
-    url(r'^api/utils/',
-        include('bluebottle.utils.urls.api')),
-    url(r'^api/wallposts/',
-        include('bluebottle.wallposts.urls.api')),
-    url(r'^api/terms/',
-        include('bluebottle.terms.urls.api')),
-    url(r'^api/metadata/',
-        include('bluebottle.utils.urls.api')),
-
-    url(r'^api/orders/',
-        include('bluebottle.bb_orders.urls.api')),
-    url(r'^api/donations/',
-        include('bluebottle.bb_donations.urls.api')),
-    url(r'^api/order_payments/',
-        include('bluebottle.payments.urls.order_payments_api')),
-    url(r'^api/payments/',
-        include('bluebottle.payments.urls.api')),
-    url(r'^api/monthly_donations/',
-        include('bluebottle.recurring_donations.urls.api')),
-
-    url(r'^api/rewards/',
-        include('bluebottle.rewards.urls.api')),
-
-    url(r'^api/homepage/',
-        include('bluebottle.homepage.urls.api')),
-    url(r'^api/stats',
-        include('bluebottle.statistics.urls.api')),
-    url(r'^api/bb_projects/',
-        include('bluebottle.projects.urls.api')),
-
-    url(r'^payments_mock/',
-        include('bluebottle.payments_mock.urls.core')),
-    url(r'^payments_docdata/',
-        include('bluebottle.payments_docdata.urls.core')),
-
-    url(r'^api/organizations/',
-        include('bluebottle.organizations.urls.api')),
-    url(r'^api/suggestions/',
-        include('bluebottle.suggestions.urls.api')),
-
-    url(r'^api/votes/',
-        include('bluebottle.votes.urls.api')),
-
-    url(r'^documents/',
-        include('bluebottle.organizations.urls.documents')),
-
-    url(r'^embed/',
-        include('bluebottle.widget.urls.core')),
-
-    # JSON Web Token based authentication for Django REST framework
-    url(r'^api/token-auth/',
-        'rest_framework_jwt.views.obtain_jwt_token',
-        name='token-auth'),
-
-    # Social token authorization
-    url(r'^api/social/',
-        include('bluebottle.social.urls.api')),
-    url(r'token/', include('token_auth.urls')),
-
-    # urls for payout service
-    url(r'^api/projects/',
-        include('bluebottle.projects.urls.api')),
-    url(r'^api/payouts/',
-        include('bluebottle.payouts.urls')),
-
-)
-=======
 urlpatterns = patterns('',
                        # The api urls are in the / url namespace so that
                        # they're not redirected to /en/.
@@ -211,8 +110,12 @@
 
                        url(r'token/', include('token_auth.urls')),
 
+                       # urls for payout service
+                       url(r'^api/projects/',
+                           include('bluebottle.projects.urls.api')),
+                       url(r'^api/payouts/',
+                           include('bluebottle.payouts.urls')),
                        )
->>>>>>> 8c8739e4
 
 
 # Nicely parse 500 errors so we get semantic messages in tests.
@@ -241,37 +144,35 @@
 # https://docs.djangoproject.com/en/dev/howto/static-files/#django.conf.urls.static.static
 urlpatterns += static(settings.MEDIA_URL, document_root=settings.MEDIA_ROOT)
 
-urlpatterns += patterns(
-    '',
+urlpatterns += patterns('',
 
-<<<<<<< HEAD
-    url('', include('social.apps.django_app.urls',
-                    namespace='social')),
-    url(r'^api/social-login/(?P<backend>[^/]+)/$',
-        GetAuthToken.as_view()),
-=======
+                        url('', include('social.apps.django_app.urls',
+                                        namespace='social')),
+                        url(r'^api/social-login/(?P<backend>[^/]+)/$',
+                            GetAuthToken.as_view()),
+
+                        # Needed for the self-documenting API in Django Rest Framework.
+                        url(r'^api-auth/', include('rest_framework.urls',
+                                                   namespace='rest_framework')),
+
                         # JSON Web Token based authentication for Django REST framework
                         url(r'^api/token-auth/',
                             'rest_framework_jwt.views.obtain_jwt_token', name='token-auth'),
                         url(r'^api/token-auth-refresh/$',
                             'rest_framework_jwt.views.refresh_jwt_token'),
->>>>>>> 8c8739e4
 
-    # Needed for the self-documenting API in Django Rest Framework.
-    url(r'^api-auth/', include('rest_framework.urls',
-                               namespace='rest_framework')),
+                        url(r'^', include('django.conf.urls.i18n')),
+                        )
 
-    # JSON Web Token based authentication for Django REST framework
-    url(r'^api/token-auth/',
-        'rest_framework_jwt.views.obtain_jwt_token'),
-    url(r'^api/token-auth-refresh/$',
-        'rest_framework_jwt.views.refresh_jwt_token'),
+urlpatterns += patterns('loginas.views',
+                        url(r"^login/user/(?P<user_id>.+)/$", "user_login",
+                            name="loginas-user-login"),
+                        )
 
-    url(r'^', include('django.conf.urls.i18n')),
-)
+# Serve django-staticfiles (only works in DEBUG)
+# https://docs.djangoproject.com/en/dev/howto/static-files/#serving-static-files-in-development
+urlpatterns += staticfiles_urlpatterns()
 
-urlpatterns += patterns(
-    'loginas.views',
-    url(r"^login/user/(?P<user_id>.+)/$", "user_login",
-        name="loginas-user-login"),
-)+# Serve media files (only works in DEBUG)
+# https://docs.djangoproject.com/en/dev/howto/static-files/#django.conf.urls.static.static
+urlpatterns += static(settings.MEDIA_URL, document_root=settings.MEDIA_ROOT)