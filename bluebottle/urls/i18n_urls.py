--- conflicted
+++ resolved
@@ -18,14 +18,8 @@
         name='admin_password_reset'),
     url(r'^admin/password_reset/done/$',
         password_reset_done, name='password_reset_done'),
-<<<<<<< HEAD
-
-    url(
-        r'^admin/password_reset/confirm/(?P<uidb36>[0-9A-Za-z]{1,13})-(?P<token>[0-9A-Za-z]{1,13}-[0-9A-Za-z]{1,20})/$',
-=======
     url(r'^admin/', include('loginas.urls')),
     url(r'^admin/password_reset/confirm/(?P<uidb36>[0-9A-Za-z]{1,13})-(?P<token>[0-9A-Za-z]{1,13}-[0-9A-Za-z]{1,20})/$',
->>>>>>> a8249f9d
         password_reset_confirm,
         name='password_reset_confirm'),
     url(r'^admin/doc/', include('django.contrib.admindocs.urls')),
