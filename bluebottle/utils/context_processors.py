import re

from django.conf import settings


def installed_apps_context_processor(request):
    bb_apps = []
    for app in settings.INSTALLED_APPS:
        if app[:11] == 'bluebottle.':
            # Ignore some standard apps
<<<<<<< HEAD
            if app[11:] not in ['common', 'admin_dashboard', 'contentplugins', 'auth']:
=======
            if app[11:] not in ['common', 'admin_dashboard', 'contentplugins', 'redirects']:
>>>>>>> 100443c3
                bb_apps.append(app[11:])
    context = {
        'installed_apps': settings.INSTALLED_APPS,
        'bb_apps': bb_apps,
    }
    return context


def google_analytics_code(request):
    """
    Add Google Analytics code from settings file to general request context.
    """
    try:
        context = {'ANALYTICS_CODE': settings.ANALYTICS_CODE}
    except AttributeError:
        context ={}
    return context


def google_maps_api_key(request):
    """
    Add Google Maps API key from settings file to general request context.
    """
    try:
        context = {'MAPS_API_KEY': settings.MAPS_API_KEY}
    except AttributeError:
        context = {}
    return context


def git_commit(request):
    """
    Make the git commit hash available in the templates.
    """
    try:
        context = {'GIT_COMMIT': settings.GIT_COMMIT}
    except AttributeError:
        context = {}
    return context


def sentry_dsn(request):
    """
    Make the Sentry / Raven DSN available in the templates *without* the secret key.
    """
    try:
        raven_config = settings.RAVEN_CONFIG['dsn']
    except AttributeError, KeyError:
        return {}

    match = re.search( r"https:\/\/([a-z|0-9]+):([a-z|0-9]+)\@app.getsentry.com\/(\d+)", raven_config, re.M|re.I)

    if not match:
        return {}
    else:
        public_key = match.group(1)
        project_id = match.group(3)

        return {'RAVEN_DSN': "https://{0}@app.getsentry.com/{1}".format(public_key, project_id)}


def conf_settings(request):
    """
    Some settings we want to make available in templates.
    """
    context = {}
    context['DEBUG'] = getattr(settings, 'DEBUG', False)
    context['COMPRESS_TEMPLATES'] = getattr(settings, 'COMPRESS_TEMPLATES', False)

    return context


def facebook_auth_settings(request):
    """
    Facebook Auth client side ID.
    """
    context = {}
    context['FACEBOOK_AUTH_ID'] = getattr(settings, 'SOCIAL_AUTH_FACEBOOK_KEY', '')

    return context


def mixpanel_settings(request):
    """
    Add Mixpanel API key from settings file to general request context.
    """
    try:
        context = {'MIXPANEL': settings.MIXPANEL}
    except AttributeError:
        context = {}
    return context<|MERGE_RESOLUTION|>--- conflicted
+++ resolved
@@ -8,11 +8,7 @@
     for app in settings.INSTALLED_APPS:
         if app[:11] == 'bluebottle.':
             # Ignore some standard apps
-<<<<<<< HEAD
-            if app[11:] not in ['common', 'admin_dashboard', 'contentplugins', 'auth']:
-=======
-            if app[11:] not in ['common', 'admin_dashboard', 'contentplugins', 'redirects']:
->>>>>>> 100443c3
+            if app[11:] not in ['common', 'admin_dashboard', 'contentplugins', 'auth', 'redirects']:
                 bb_apps.append(app[11:])
     context = {
         'installed_apps': settings.INSTALLED_APPS,
@@ -71,36 +67,17 @@
         public_key = match.group(1)
         project_id = match.group(3)
 
-        return {'RAVEN_DSN': "https://{0}@app.getsentry.com/{1}".format(public_key, project_id)}
+        return {'RAVEN_DSN': "https://{}@app.getsentry.com/{}".format(public_key, project_id)}
 
 
 def conf_settings(request):
     """
     Some settings we want to make available in templates.
     """
-    context = {}
-    context['DEBUG'] = getattr(settings, 'DEBUG', False)
-    context['COMPRESS_TEMPLATES'] = getattr(settings, 'COMPRESS_TEMPLATES', False)
-
-    return context
-
-
-def facebook_auth_settings(request):
-    """
-    Facebook Auth client side ID.
-    """
-    context = {}
-    context['FACEBOOK_AUTH_ID'] = getattr(settings, 'SOCIAL_AUTH_FACEBOOK_KEY', '')
-
-    return context
-
-
-def mixpanel_settings(request):
-    """
-    Add Mixpanel API key from settings file to general request context.
-    """
     try:
-        context = {'MIXPANEL': settings.MIXPANEL}
+        context = {'settings': {
+            'DEBUG': settings.DEBUG,
+        }}
     except AttributeError:
         context = {}
     return context