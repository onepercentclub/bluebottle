import re

from django.conf import settings


def installed_apps_context_processor(request):
    bb_apps = []
    for app in settings.INSTALLED_APPS:
        if app[:11] == 'bluebottle.':
            # Ignore some standard apps
<<<<<<< HEAD
            if app[11:] not in ['common', 'admin_dashboard', 'contentplugins', 'auth', 'redirects',
                                'donations', 'orders', 'fundraisers', 'tasks', 'bb_payouts', 'payouts',
                                'payments_logger']:
=======
            if app[11:] not in ['common', 'admin_dashboard', 'contentplugins', 'auth', 'widget']:
>>>>>>> 46d28b85
                bb_apps.append(app[11:])
    context = {
        'installed_apps': settings.INSTALLED_APPS,
        'bb_apps': bb_apps,
    }
    return context


def google_analytics_code(request):
    """
    Add Google Analytics code from settings file to general request context.
    """
    try:
        context = {'ANALYTICS_CODE': settings.ANALYTICS_CODE}
    except AttributeError:
        context ={}
    return context


def google_maps_api_key(request):
    """
    Add Google Maps API key from settings file to general request context.
    """
    try:
        context = {'MAPS_API_KEY': settings.MAPS_API_KEY}
    except AttributeError:
        context = {}
    return context


def git_commit(request):
    """
    Make the git commit hash available in the templates.
    """
    try:
        context = {'GIT_COMMIT': settings.GIT_COMMIT}
    except AttributeError:
        context = {}
    return context


def sentry_dsn(request):
    """
    Make the Sentry / Raven DSN available in the templates *without* the secret key.
    """
    try:
        raven_config = settings.RAVEN_CONFIG['dsn']
    except AttributeError, KeyError:
        return {}

    match = re.search( r"https:\/\/([a-z|0-9]+):([a-z|0-9]+)\@app.getsentry.com\/(\d+)", raven_config, re.M|re.I)

    if not match:
        return {}
    else:
        public_key = match.group(1)
        project_id = match.group(3)

        return {'RAVEN_DSN': "https://{0}@app.getsentry.com/{1}".format(public_key, project_id)}


def conf_settings(request):
    """
    Some settings we want to make available in templates.
    """
    context = {}
    context['DEBUG'] = getattr(settings, 'DEBUG', False)
    context['COMPRESS_TEMPLATES'] = getattr(settings, 'COMPRESS_TEMPLATES', False)

    return context


def facebook_auth_settings(request):
    """
    Facebook Auth client side ID.
    """
    context = {}
    context['FACEBOOK_AUTH_ID'] = getattr(settings, 'SOCIAL_AUTH_FACEBOOK_KEY', '')

    return context


def mixpanel_settings(request):
    """
    Add Mixpanel API key from settings file to general request context.
    """
    try:
        context = {'MIXPANEL': settings.MIXPANEL}
    except AttributeError:
        context = {}
    return context<|MERGE_RESOLUTION|>--- conflicted
+++ resolved
@@ -8,13 +8,9 @@
     for app in settings.INSTALLED_APPS:
         if app[:11] == 'bluebottle.':
             # Ignore some standard apps
-<<<<<<< HEAD
             if app[11:] not in ['common', 'admin_dashboard', 'contentplugins', 'auth', 'redirects',
                                 'donations', 'orders', 'fundraisers', 'tasks', 'bb_payouts', 'payouts',
-                                'payments_logger']:
-=======
-            if app[11:] not in ['common', 'admin_dashboard', 'contentplugins', 'auth', 'widget']:
->>>>>>> 46d28b85
+                                'payments_logger', 'widget']:
                 bb_apps.append(app[11:])
     context = {
         'installed_apps': settings.INSTALLED_APPS,
@@ -105,4 +101,4 @@
         context = {'MIXPANEL': settings.MIXPANEL}
     except AttributeError:
         context = {}
-    return context+    return context;