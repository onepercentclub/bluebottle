import logging
import re
import dkim

from django.core.mail.backends.smtp import EmailBackend
from django.utils import translation
from django.template.loader import get_template
<<<<<<< HEAD
=======
from django.utils import translation
>>>>>>> fa739373
from django_tools.middlewares import ThreadLocal
import dkim

<<<<<<< HEAD
from bluebottle.clients.context import ClientContext
from bluebottle.clients.mail import EmailMultiAlternatives
from bluebottle.clients.utils import tenant_url
from bluebottle.clients import properties

from tenant_extras.utils import TenantLanguage
from django.utils.encoding import force_unicode

from django.db import connection

logger = logging.getLogger('console')


class TenantAwareBackend(EmailBackend):
    """
        Support per-tenant smtp configuration and optionally
        sign the message with a DKIM key, if present.
    """

    def open(self):
        tenant_mail_config = getattr(properties, 'MAIL_CONFIG', None)

        if tenant_mail_config:
            # clear everything that was initialized from settings in __init__
            # that is, use the same defaults as django
            self.host = tenant_mail_config.get('HOST', 'localhost')
            self.port = tenant_mail_config.get('PORT', 25)
            self.username = tenant_mail_config.get('USERNAME', '')
            self.password = tenant_mail_config.get('PASSWORD', '')
            self.use_tls = tenant_mail_config.get('TLS', False)
            self.use_ssl = tenant_mail_config.get('SSL', False)

        return super(TenantAwareBackend, self).open()

=======
import logging
log = logging.getLogger(__name__)
>>>>>>> fa739373

    def _send(self, email_message):
        """A helper method that does the actual sending + DKIM signing."""
        if not email_message.recipients():
            return False
        try:
            message_string = email_message.message().as_string()
            signature = ""
            try:
                signature = dkim.sign(message_string,
                                      properties.DKIM_SELECTOR,
                                      properties.DKIM_DOMAIN,
                                      properties.DKIM_PRIVATE_KEY)
            except AttributeError:
                pass

            self.connection.sendmail(
                email_message.from_email, email_message.recipients(),
                signature + message_string)
        except:
            if not self.fail_silently:
                raise
            return False
        return True

DKIMBackend = TenantAwareBackend

class TestMailBackend(EmailBackend):

    def _send(self, email_message):
        """ Force recipient to the current user."""
        request = ThreadLocal.get_current_request()

        try:
            request.user.is_authenticated()
            recipient = request.user.email
        except:
            recipient = str(email_message.recipients()[0])
            if '+test' not in recipient:
                return False

        try:
            email_message.subject += ' || To: ' + \
                str(email_message.recipients()[0])
            message_string = email_message.message().as_string()

            self.connection.sendmail(
                email_message.from_email, recipient, message_string)
        except:
            if not self.fail_silently:
                raise
            return False
        return True

<<<<<<< HEAD

def create_message(template_name=None, to=None, subject=None, cc=None, bcc=None, from_email=None, **kwargs):

=======
def send_mail(template_name, subject, to, cc=None, bcc=None, from_email=settings.CONTACT_EMAIL, **kwargs):
>>>>>>> fa739373
    if hasattr(to, 'primary_language') and to.primary_language:
        language = to.primary_language
    else:
        language = properties.LANGUAGE_CODE

    with TenantLanguage(language):
        c = ClientContext(kwargs)
        text_content = get_template(
            '{0}.txt'.format(template_name)).render(c)
        html_content = get_template(
            '{0}.html'.format(template_name)).render(c)

        args = dict(subject=subject, body=text_content, to=[to.email])
        if cc:
            args['cc'] = cc
        if bcc:
            args['bcc'] = bcc

        # even if it's None
        args['from_email'] = from_email

        # Calling force_unicode on the subject below in case the subject
        # is being translated using ugettext_lazy.
        msg = EmailMultiAlternatives(**args)
        msg.activated_language = translation.get_language()
        msg.attach_alternative(html_content, "text/html")
        return msg


<<<<<<< HEAD
# We need a wrapper outside of Celery to prepare the email because
# Celery is not tenant aware.
def send_mail(template_name=None, subject=None, to=None, **kwargs):
    from bluebottle.common.tasks import _send_celery_mail
=======
    args = dict(subject=subject, body=text_content, to=[to.email])
    if cc:
        args['cc'] = cc
    if bcc:
        args['bcc'] = bcc
    if from_email:
        args['from_email'] = from_email

    msg = EmailMultiAlternatives(**args)

    log.info("Sending email, to: {0} from: {1} cc: {2}, bcc: {3} subject: {4} body: {5}".format(msg.to, msg.from_email, msg.cc, msg.bcc, msg.subject, msg.body ))

    msg.attach_alternative(html_content, "text/html")
>>>>>>> fa739373

    if not to:
        logger.error("No recipient specified")
        return

    # Simple check if email address is valid
    regex = r'[^@]+@[^@]+\.[^@]+'
    if not re.match(regex, to.email):
        logger.error("Trying to send email to invalid email address: {0}"
                     .format(to.email))
        return

    if not kwargs.get('site'):
        kwargs.update({
            'site': tenant_url()
        })

    try:
        msg = create_message(template_name=template_name,
                             to=to,
                             subject=subject,
                             **kwargs)
    except Exception as e:
        msg = None
        logger.error("Exception while rendering email template: {0}".format(e))
        return

    # Explicetly set CELERY usage in properties. Used primarily for
    # testing purposes.
    try:
        tenant = connection.tenant
    except AttributeError:
        tenant = None

    if msg and properties.CELERY_MAIL:
        if properties.SEND_MAIL:
            _send_celery_mail.delay(msg, tenant, send=True)
        else:
            _send_celery_mail.delay(msg, tenant)
    elif msg:
        try:
            if properties.SEND_MAIL:
                msg.send()
            else:
                logger.info("Tried to send async email, " +
                            "but mail sending is turned off.")
        except Exception as e:
            logger.error("Exception sending synchronous email: {0}".format(e))
            return<|MERGE_RESOLUTION|>--- conflicted
+++ resolved
@@ -5,14 +5,7 @@
 from django.core.mail.backends.smtp import EmailBackend
 from django.utils import translation
 from django.template.loader import get_template
-<<<<<<< HEAD
-=======
-from django.utils import translation
->>>>>>> fa739373
-from django_tools.middlewares import ThreadLocal
-import dkim
 
-<<<<<<< HEAD
 from bluebottle.clients.context import ClientContext
 from bluebottle.clients.mail import EmailMultiAlternatives
 from bluebottle.clients.utils import tenant_url
@@ -47,10 +40,6 @@
 
         return super(TenantAwareBackend, self).open()
 
-=======
-import logging
-log = logging.getLogger(__name__)
->>>>>>> fa739373
 
     def _send(self, email_message):
         """A helper method that does the actual sending + DKIM signing."""
@@ -105,13 +94,9 @@
             return False
         return True
 
-<<<<<<< HEAD
 
 def create_message(template_name=None, to=None, subject=None, cc=None, bcc=None, from_email=None, **kwargs):
 
-=======
-def send_mail(template_name, subject, to, cc=None, bcc=None, from_email=settings.CONTACT_EMAIL, **kwargs):
->>>>>>> fa739373
     if hasattr(to, 'primary_language') and to.primary_language:
         language = to.primary_language
     else:
@@ -141,26 +126,10 @@
         return msg
 
 
-<<<<<<< HEAD
 # We need a wrapper outside of Celery to prepare the email because
 # Celery is not tenant aware.
 def send_mail(template_name=None, subject=None, to=None, **kwargs):
     from bluebottle.common.tasks import _send_celery_mail
-=======
-    args = dict(subject=subject, body=text_content, to=[to.email])
-    if cc:
-        args['cc'] = cc
-    if bcc:
-        args['bcc'] = bcc
-    if from_email:
-        args['from_email'] = from_email
-
-    msg = EmailMultiAlternatives(**args)
-
-    log.info("Sending email, to: {0} from: {1} cc: {2}, bcc: {3} subject: {4} body: {5}".format(msg.to, msg.from_email, msg.cc, msg.bcc, msg.subject, msg.body ))
-
-    msg.attach_alternative(html_content, "text/html")
->>>>>>> fa739373
 
     if not to:
         logger.error("No recipient specified")
