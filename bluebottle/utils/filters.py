import re

import dateutil
from elasticsearch_dsl import (
    FacetedSearch, Facet
)
from elasticsearch_dsl.aggs import Bucket, A
from elasticsearch_dsl.query import (
    Terms, Term, Nested, MultiMatch, Bool, Range, MatchAll
)
from rest_framework import filters

from bluebottle.utils.utils import get_current_language


class TrigramFilter(filters.SearchFilter):

    def construct_search(self, field_name):
        return "%s__unaccent__trigram_similar" % field_name

    def get_search_terms(self, request):
        """
        Don't split into separate search terms
        """
        search = request.query_params.get(self.search_param, None)
        if search:
            return [search]
        return None


class MultiTerms(Bucket):  # noqa
    name = "multi_terms"


class MultiTermsFacet(Facet):
    agg_type = 'multi_terms'

    def add_filter(self, filter_values):
        if filter_values:
            return Terms(
                _expand__to_dot=False, **{self._params["terms"][-1]['field']: filter_values}
            )

    def is_filtered(self, key, filter_values):
        """
        Is a filter active on the given key.
        """
        return key[-1] in filter_values


class NamedNestedFacet(Facet):
    def __init__(self, path, name='name'):
        self.path = path
        self.name = name
        super().__init__()

    def get_aggregation(self):
        return A(
            'nested',
            path=self.path,
            aggs={
                'inner': A('multi_terms', terms=[
                    {'field': f'{self.path}.{self.name}'},
                    {'field': f'{self.path}.id'}
                ])
            }
        )

    def get_values(self, data, filter_values):
        result = super().get_values(data.inner, filter_values)
        return result

    def add_filter(self, filter_values):
        if filter_values:
            return Nested(
                path=self.path,
                query=Terms(**{f'{self.path}__id': filter_values})
            )


class FilteredNestedFacet(Facet):
    def __init__(self, path, filter, name='name'):
        self.path = path
        self.filter = filter
        self.name = name
        super().__init__()

    def get_aggregation(self):
        return A(
            'nested',
            path=self.path,
            aggs={
                'filter': A(
                    'filter',
                    filter=Term(**self.filter),
                    aggs={
                        'inner': A('multi_terms', terms=[
                            {'field': f'{self.path}.{self.name}'},
                            {'field': f'{self.path}.id'}
                        ])
                    }
                )
            }
        )

    def get_values(self, data, filter_values):
        result = super().get_values(data.filter.inner, filter_values)
        return result

    def add_filter(self, filter_values):
        if filter_values:
            return Nested(
                path=self.path,
                query=Terms(**{f'{self.path}__id': filter_values})
            )

    def is_filtered(self, key, filter_values):
        return key[-1] in filter_values


class TranslatedFacet(FilteredNestedFacet):
    def __init__(self, path, name='name'):
        super().__init__(
            path,
            {f'{path}.language': get_current_language()},
            name
        )


class SegmentFacet(FilteredNestedFacet):
    def __init__(self, segment_type):
        super().__init__('segments', {'segments.type': segment_type.slug})


class DateRangeFacet(Facet):
    def get_aggregation(self):
        return A('filter', filter=MatchAll())

    def get_values(self, data, filter_values):
        return []

    def get_value_filter(self, filter_value):
        start, end = filter_value.split(',')
        return Range(
            _expand__to_dot=False,
            **{
                self._params["field"]: {
                    "gte": dateutil.parser.parse(start),
                    "lt": dateutil.parser.parse(end)
                }
            }
        )


class Search(FacetedSearch):
    def __new__(cls, enabled_filters):
        result = super().__new__(cls)

        for filter in enabled_filters:
            try:
                result.facets[filter] = cls.possible_facets[filter]
            except KeyError:
                pass

        return result

    @property
    def default_sort(self):
        return list(self.sorting.keys())[0]

    def sort(self, search):
        """
        Add sorting information to the request.
        """
<<<<<<< HEAD
        return search
=======
>>>>>>> 58f7dec7
        sort = self._sort or self.default_sort

        return search.sort(*self.sorting[sort])

    def highlight(self, search):
        return search

    def query(self, search, query):
        if query:
            queries = []
            for path, fields in self.fields:
                if path:
                    queries.append(
                        Nested(
                            path=path,
                            query=MultiMatch(
                                fields=[f'{path}.{field}' for field in fields],
                                query=query
                            )
                        )
                    )
                else:
                    queries.append(
                        MultiMatch(
                            fields=fields, query=query
                        )
                    )

            return search.query(Bool(should=queries))
        else:
            return search


class ElasticSearchFilter(filters.SearchFilter):
    def filter_queryset(self, request, queryset, view):
        self.search_class.index = self.index._name

        filter = {}
        regex = re.compile(r'^filter\[([\w,\-\.]+)\]$')

        for key, value in request.GET.items():
            match = regex.match(key)
            if match and match.groups()[0] != 'search':
                filter[match.groups()[0]] = value

        search = request.GET.get('filter[search]')

        return self.search_class(search, filter, request.GET.get('sort'))<|MERGE_RESOLUTION|>--- conflicted
+++ resolved
@@ -1,5 +1,4 @@
 import re
-
 import dateutil
 from elasticsearch_dsl import (
     FacetedSearch, Facet
@@ -172,10 +171,6 @@
         """
         Add sorting information to the request.
         """
-<<<<<<< HEAD
-        return search
-=======
->>>>>>> 58f7dec7
         sort = self._sort or self.default_sort
 
         return search.sort(*self.sorting[sort])
