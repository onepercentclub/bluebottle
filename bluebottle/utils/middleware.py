--- conflicted
+++ resolved
@@ -1,6 +1,9 @@
 from django.contrib.sessions import middleware
 from django.conf import settings
+from django.utils import translation
 from importlib import import_module
+
+from bluebottle.clients import properties
 
 
 class SubDomainSessionMiddleware(middleware.SessionMiddleware):
@@ -11,9 +14,6 @@
             # Look for old cookie in request for auth purposes.
             session_key = request.COOKIES.get('sessionid', None)
 
-<<<<<<< HEAD
-        request.session = engine.SessionStore(session_key)
-=======
         request.session = engine.SessionStore(session_key)
 
 
@@ -27,5 +27,4 @@
             except KeyError:
                 language = properties.LANGUAGE_CODE
 
-            translation.activate(language)
->>>>>>> 2e6d898b
+            translation.activate(language)