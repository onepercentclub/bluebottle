from django.conf import settings
from django.contrib.auth import get_user_model
from django.core.exceptions import ImproperlyConfigured
from django.db.models import get_model


def get_task_skill_model():
    return get_model_class('TASKS_SKILL_MODEL')


def get_task_model():
    return get_model_class('TASKS_TASK_MODEL')


def get_taskmember_model():
    return get_model_class('TASKS_TASKMEMBER_MODEL')


def get_taskfile_model():
    return get_model_class('TASKS_TASKFILE_MODEL')


def get_project_model():
    return get_model_class('PROJECTS_PROJECT_MODEL')


def get_project_phaselog_model():
    return get_model_class('PROJECTS_PHASELOG_MODEL')


def get_donation_model():
    return get_model_class('DONATIONS_DONATION_MODEL')


def get_order_model():
    return get_model_class('ORDERS_ORDER_MODEL')


def get_fundraiser_model():
    return get_model_class('FUNDRAISERS_FUNDRAISER_MODEL')


def get_organization_model():
    return get_model_class('ORGANIZATIONS_ORGANIZATION_MODEL')


def get_organizationmember_model():
    return get_model_class('ORGANIZATIONS_MEMBER_MODEL')


def get_organizationdocument_model():
    return get_model_class('ORGANIZATIONS_DOCUMENT_MODEL')


<<<<<<< HEAD
=======
def get_project_phaselog_model():
    return get_model_class('PROJECTS_PHASELOG_MODEL')


def get_payment_logger_model():
    return get_model_class('PAYMENT_LOGGER_MODEL')


>>>>>>> d6dd416e
def get_auth_user_model():
    return get_user_model()


def get_model_class(model_name=None):
    """
    Returns a model class
    model_name: The model eg 'User' or 'Project'
    """

    #remove this
    if model_name == 'AUTH_USER_MODEL':
        model = get_user_model()

    else:
        model_path = getattr(settings, model_name)
        try:
            app_label, model_class_name = model_path.split('.')
        except ValueError:
            raise ImproperlyConfigured(
                "{0} must be of the form 'app_label.model_name'").format(model_name)

        model = get_model(app_label, model_class_name)
        if model is None:
            raise ImproperlyConfigured(
                "{0} refers to model '{0}' that has not been "
                "installed".format(model_name))

    return model


def _map_model(name, model_name):
    """
    Derive some partials of a model based on settings
    """
    model = getattr(settings, model_name)
    db_table = getattr(get_model_class(model_name).Meta, 'db_table', model.lower())
    return {
        name: {
            'model': model,
            'class': model.split('.')[1],
            'app': model.split('.')[0],
            'table': db_table
        }
    }


def get_model_mapping():
    """
    Return a dictionary with all base models and their parts (model, class, app, table).

    This is used by bb_schemamigration command.
    https://github.com/onepercentclub/bluebottle/wiki/Migrations
    """
    map = dict(_map_model('user', 'AUTH_USER_MODEL').items()

        + _map_model('project', 'PROJECTS_PROJECT_MODEL').items()
        + _map_model('project_phaselog', 'PROJECTS_PHASELOG_MODEL').items()

        + _map_model('task', 'TASKS_TASK_MODEL').items()
        + _map_model('task_skill', 'TASKS_SKILL_MODEL').items()
        + _map_model('task_member', 'TASKS_TASKMEMBER_MODEL').items()
        + _map_model('task_file', 'TASKS_TASKFILE_MODEL').items()

        + _map_model('task_file', 'DONATIONS_DONATION_MODEL').items()
        + _map_model('order', 'ORDERS_ORDER_MODEL').items()
        + _map_model('donation', 'DONATIONS_DONATION_MODEL').items()
        + _map_model('fundraiser', 'FUNDRAISERS_FUNDRAISER_MODEL').items()
        + _map_model('organization', 'ORGANIZATIONS_ORGANIZATION_MODEL').items()
        + _map_model('organization_member', 'ORGANIZATIONS_MEMBER_MODEL').items()
        + _map_model('organization_document', 'ORGANIZATIONS_DOCUMENT_MODEL').items()
    )

    return map<|MERGE_RESOLUTION|>--- conflicted
+++ resolved
@@ -52,17 +52,10 @@
     return get_model_class('ORGANIZATIONS_DOCUMENT_MODEL')
 
 
-<<<<<<< HEAD
-=======
-def get_project_phaselog_model():
-    return get_model_class('PROJECTS_PHASELOG_MODEL')
-
-
 def get_payment_logger_model():
     return get_model_class('PAYMENT_LOGGER_MODEL')
 
 
->>>>>>> d6dd416e
 def get_auth_user_model():
     return get_user_model()
 
