--- conflicted
+++ resolved
@@ -3,18 +3,11 @@
 
 from memoize import memoize
 
-<<<<<<< HEAD
-from django.core.cache import cache
-from django.contrib.contenttypes.fields import GenericForeignKey
-from django.contrib.contenttypes.models import ContentType
-from django.core.exceptions import ObjectDoesNotExist
-=======
 from django.conf import settings
 from django.core.cache import cache
 from django.contrib.contenttypes.fields import GenericForeignKey
 from django.contrib.contenttypes.models import ContentType
 from django.core.exceptions import ObjectDoesNotExist, ValidationError
->>>>>>> 6a799cb6
 from django.db import models, ProgrammingError, OperationalError
 from django.utils.timezone import now
 from django.utils.translation import gettext_lazy as _
@@ -74,14 +67,11 @@
     class Meta(object):
         ordering = ['language_name']
 
-<<<<<<< HEAD
-=======
     def save(self, *args, **kwargs):
         if self.code and self.code not in (code for (code, _) in settings.LANGUAGES):
             raise ValidationError(f'Unknown language code: {self.code}')
         super().save(*args, **kwargs)
 
->>>>>>> 6a799cb6
     @property
     def full_code(self):
         if self.sub_code:
