from datetime import timedelta
from operator import attrgetter

from django.contrib.contenttypes.fields import GenericForeignKey
from django.contrib.contenttypes.models import ContentType
from django.core.exceptions import ObjectDoesNotExist
from django.db import models
from django.utils.timezone import now
from django.utils.translation import ugettext_lazy as _
from django_extensions.db.fields import CreationDateTimeField, ModificationDateTimeField
from djchoices.choices import DjangoChoices, ChoiceItem
from parler.models import TranslatableModel

from bluebottle.utils.managers import SortableTranslatableManager, PublishedManager

import bluebottle.utils.monkey_patch_migration  # noqa
import bluebottle.utils.monkey_patch_corsheaders  # noqa
import bluebottle.utils.monkey_patch_parler  # noqa
import bluebottle.utils.monkey_patch_password_validators  # noqa
import bluebottle.utils.monkey_patch_money_readonly_fields  # noqa
import bluebottle.utils.monkey_patch_django_elasticsearch_dsl  # noqa
import bluebottle.utils.monkey_patch_dj_money_rates  # noqa


class Language(models.Model):
    """
    A language - ISO 639-1
    """
    code = models.CharField(max_length=2, blank=False)
    language_name = models.CharField(max_length=100, blank=False)
    native_name = models.CharField(max_length=100, blank=False)

    class Meta:
        ordering = ['language_name']

    def __unicode__(self):
        return self.language_name


class Address(models.Model):
    """
    A postal address.
    """
    line1 = models.CharField(max_length=100, blank=True)
    line2 = models.CharField(max_length=100, blank=True)
    city = models.CharField(max_length=100, blank=True)
    state = models.CharField(max_length=100, blank=True)
    country = models.ForeignKey('geo.Country', blank=True, null=True)
    postal_code = models.CharField(max_length=20, blank=True)

    class Meta:
        abstract = True

    def __unicode__(self):
        return self.line1[:80]


class MailLog(models.Model):

    content_type = models.ForeignKey(ContentType)
    object_id = models.PositiveIntegerField()
    content_object = GenericForeignKey('content_type', 'object_id')
    type = models.CharField(max_length=200)

    created = models.DateTimeField(auto_now_add=True)


class BasePlatformSettings(models.Model):

    update = models.DateTimeField(auto_now=True)

    class Meta:
        abstract = True

    def save(self, *args, **kwargs):
        self.__class__.objects.exclude(id=self.id).delete()
        super(BasePlatformSettings, self).save(*args, **kwargs)

    @classmethod
    def load(cls):
        try:
            return cls.objects.get()
        except cls.DoesNotExist:
            return cls()

    def __unicode__(self):
        return 'Settings'


class SortableTranslatableModel(TranslatableModel):
    class Meta:
        abstract = True

    objects = SortableTranslatableManager()


class PublishedStatus(DjangoChoices):
    published = ChoiceItem('published', label=_("Published"))
    draft = ChoiceItem('draft', label=_("Draft"))


class PublishableModel(models.Model):

    # Publication
    status = models.CharField(_('status'), max_length=20,
                              choices=PublishedStatus.choices,
                              default=PublishedStatus.draft, db_index=True)
    publication_date = models.DateTimeField(
        _('publication date'),
        null=True, db_index=True,
        default=now,
        help_text=_("To go live, status must be 'Published'."))

    publication_end_date = models.DateTimeField(_('publication end date'),
                                                null=True, blank=True,
                                                db_index=True)
    # Metadata
    author = models.ForeignKey('members.Member',
                               verbose_name=_('author'), blank=True, null=True)
    creation_date = CreationDateTimeField(_('creation date'))
    modification_date = ModificationDateTimeField(_('last modification'))

    objects = PublishedManager()

    class Meta:
        abstract = True


class ValidatorError(Exception):
    def __init__(self, field, code, message):
        self.field = field
        self.code = code
        super(ValidatorError, self).__init__(message)


class Validator(object):
    def __init__(self, instance):
        self.instance = instance

    def __call__(self):
        if not self.is_valid():
            raise ValidatorError(
                self.field, self.field, self.message
            )


class ValidatedModelMixin(object):
    validators = []
    required_fields = []

    @property
    def errors(self):
        for validator in self.validators:
            try:
                validator(self)()
            except ValidatorError, e:
                yield e

    @property
    def required(self):
        for field in self.required_fields:
<<<<<<< HEAD
            value = attrgetter(field)(self)
            if value in (None, ''):
                yield field


class AnonymizationMixin(object):

    @property
    def anonymized(self):
        from bluebottle.members.models import MemberPlatformSettings
        anonymization_age = MemberPlatformSettings.load().anonymization_age
        if anonymization_age:
            return self.created < (now() - timedelta(days=anonymization_age))
=======
            try:
                value = attrgetter(field)(self)
                if value in (None, ''):
                    yield field
            except ObjectDoesNotExist:
                yield field
>>>>>>> d2c895c3
<|MERGE_RESOLUTION|>--- conflicted
+++ resolved
@@ -159,9 +159,11 @@
     @property
     def required(self):
         for field in self.required_fields:
-<<<<<<< HEAD
-            value = attrgetter(field)(self)
-            if value in (None, ''):
+            try:
+                value = attrgetter(field)(self)
+                if value in (None, ''):
+                    yield field
+            except ObjectDoesNotExist:
                 yield field
 
 
@@ -172,12 +174,4 @@
         from bluebottle.members.models import MemberPlatformSettings
         anonymization_age = MemberPlatformSettings.load().anonymization_age
         if anonymization_age:
-            return self.created < (now() - timedelta(days=anonymization_age))
-=======
-            try:
-                value = attrgetter(field)(self)
-                if value in (None, ''):
-                    yield field
-            except ObjectDoesNotExist:
-                yield field
->>>>>>> d2c895c3
+            return self.created < (now() - timedelta(days=anonymization_age))