import sys

from bunch import bunchify

from django.db import models
from django.conf import settings

import bluebottle.utils.monkey_patch_migration  # noqa
import bluebottle.utils.monkey_patch_corsheaders  # noqa
import bluebottle.utils.monkey_patch_parler  # noqa


class Language(models.Model):
    """
    A language - ISO 639-1
    """
    code = models.CharField(max_length=2, blank=False)
    language_name = models.CharField(max_length=100, blank=False)
    native_name = models.CharField(max_length=100, blank=False)

    class Meta:
        ordering = ['language_name']

    def __unicode__(self):
        return self.language_name


class Address(models.Model):
    """
    A postal address.
    """
    line1 = models.CharField(max_length=100, blank=True)
    line2 = models.CharField(max_length=100, blank=True)
    city = models.CharField(max_length=100, blank=True)
    state = models.CharField(max_length=100, blank=True)
    country = models.ForeignKey('geo.Country', blank=True, null=True)
    postal_code = models.CharField(max_length=20, blank=True)

    class Meta:
        abstract = True

    def __unicode__(self):
        return self.line1[:80]


<<<<<<< HEAD
class ModelMeta(type):
    @property
    def _meta(self):
        return bunchify({
            'model_name': self.model_name,
            'app_label': self.app_label})


class PermissionableModel(object):
    """ PermissionableModel only implements the model_name and app_label to
    allow instances of the class to work with the ResourcePermissions class.
    Useful if permissions are needed on a model not extending django.models.model
    """
    __metaclass__ = ModelMeta
=======
"""
Connecting signal handler here for populating permissions.
This handler will work for any appname.models which defines
a GROUP_PERMS property.
TODO: Is this the correct place for a global signal handler.
"""
ADDITIONAL_GROUP_PERMS = {
    'Staff': {
        'perms': (
            'add_pictureitem', 'change_pictureitem', 'delete_pictureitem',
            'add_contenttype', 'change_contenttype', 'delete_contenttype',
            'add_oembeditem', 'change_oembeditem', 'delete_oembeditem',
            'add_rawhtmlitem', 'change_rawhtmlitem', 'delete_rawhtmlitem',
            'add_textitem', 'change_textitem', 'delete_textitem',
            'add_placeholder', 'change_placeholder', 'delete_placeholder',
            'add_contentitem', 'change_contentitem', 'delete_contentitem',
            'add_placeholder', 'change_placeholder', 'delete_placeholder',
            'add_textitem', 'change_textitem', 'delete_textitem',
        )
    }
}


@receiver(post_migrate)
def _update_permissions(sender, **kwargs):
    update_group_permissions(sender)

    # Load additional permissions after all models have been synced
    if sender.name == settings.INSTALLED_APPS[-1]:
        update_group_permissions(None, ADDITIONAL_GROUP_PERMS)
>>>>>>> 21903af6


# Below is test-only stuff
INCLUDE_TEST_MODELS = getattr(settings, 'INCLUDE_TEST_MODELS', False)

if 'test' in sys.argv or 'jenkins' in sys.argv or INCLUDE_TEST_MODELS:
    import re

    from fluent_contents.models import PlaceholderField
    from fluent_contents.plugins.oembeditem.models import OEmbedItem
    from bluebottle.contentplugins.models import PictureItem

    class MetaDataModel(models.Model):
        """
        This is a model purely for MetaData testing in the API.
        """
        title = models.CharField(max_length=50)
        contents = PlaceholderField("blog_contents")

        def get_first_image(self, **kwargs):
            """
            Get all the content items and filter out those that are pictures.
            Return the url of the first picture.
            """
            relevant_items = [item for item in self.contents.get_content_items()
                              if (
                                  isinstance(item, PictureItem) or isinstance(
                                      item,
                                      OEmbedItem))]

            item = relevant_items.pop(0)
            if isinstance(item, PictureItem):
                # we're sure we are dealing with a picture, so just return the image url
                request = kwargs.get('request')
                location = item.image.url
                absolute_uri = request.build_absolute_uri(location)
                return (absolute_uri, True)

            else:
                # it's an OEmbedItem. check if's an image suitable for facebook OG
                # https://developers.facebook.com/docs/web/tutorials/scrumptious/open-graph-object/
                # Only JPEG, PNG, GIF and BMP images are supported
                # TODO: a generic utils function for this kind of stuff would be nice ;)
                regex = re.compile(
                    r'http(s?)://.*/.*\.(png|jpg|jpeg|jpe|jfif|jif|jfi|gif|bmp|dib)',
                    re.IGNORECASE)
                match = re.match(regex, item.url)
                while relevant_items and not match:
                    item = relevant_items.pop(0)
                    match = re.match(regex, item.url)

                if match:
                    # huray, we found a suitable image!
                    return (item.url, True)
            return None

        def get_image_without_is_url(self, **kwargs):
            """ Return an image to be serialized """
            relevant_items = [item for item in self.contents.get_content_items()
                              if isinstance(item, PictureItem)]
            item = relevant_items.pop(0)
            return item.image<|MERGE_RESOLUTION|>--- conflicted
+++ resolved
@@ -41,55 +41,6 @@
 
     def __unicode__(self):
         return self.line1[:80]
-
-
-<<<<<<< HEAD
-class ModelMeta(type):
-    @property
-    def _meta(self):
-        return bunchify({
-            'model_name': self.model_name,
-            'app_label': self.app_label})
-
-
-class PermissionableModel(object):
-    """ PermissionableModel only implements the model_name and app_label to
-    allow instances of the class to work with the ResourcePermissions class.
-    Useful if permissions are needed on a model not extending django.models.model
-    """
-    __metaclass__ = ModelMeta
-=======
-"""
-Connecting signal handler here for populating permissions.
-This handler will work for any appname.models which defines
-a GROUP_PERMS property.
-TODO: Is this the correct place for a global signal handler.
-"""
-ADDITIONAL_GROUP_PERMS = {
-    'Staff': {
-        'perms': (
-            'add_pictureitem', 'change_pictureitem', 'delete_pictureitem',
-            'add_contenttype', 'change_contenttype', 'delete_contenttype',
-            'add_oembeditem', 'change_oembeditem', 'delete_oembeditem',
-            'add_rawhtmlitem', 'change_rawhtmlitem', 'delete_rawhtmlitem',
-            'add_textitem', 'change_textitem', 'delete_textitem',
-            'add_placeholder', 'change_placeholder', 'delete_placeholder',
-            'add_contentitem', 'change_contentitem', 'delete_contentitem',
-            'add_placeholder', 'change_placeholder', 'delete_placeholder',
-            'add_textitem', 'change_textitem', 'delete_textitem',
-        )
-    }
-}
-
-
-@receiver(post_migrate)
-def _update_permissions(sender, **kwargs):
-    update_group_permissions(sender)
-
-    # Load additional permissions after all models have been synced
-    if sender.name == settings.INSTALLED_APPS[-1]:
-        update_group_permissions(None, ADDITIONAL_GROUP_PERMS)
->>>>>>> 21903af6
 
 
 # Below is test-only stuff
