import os

from rest_framework import permissions

from tenant_extras.utils import get_tenant_properties


def debug(message):
    if 'PERMISSIONS_DEBUG' in os.environ:
        print(message)


class BasePermission(permissions.BasePermission):
    """ BasePermission extends the standard BasePermission from DRF to include
    the ability to get the permissions without the request... Well ideally but
    currently the `view` is being passed which then gives access to the request
    TODO: it should be possible to get the permissions based on a `method`, `user`,
    and an optional `obj` which might be a parent type rather than the actual obj
    particularly if the permission being checked is the ability to create an obj

    """
    def has_object_permission(self, request, view, obj):
        """ This method is called from the views which include this permission.

        The call happens after the referenced obj has been fetched and will not be
        called if no object was found.

        Return `True` if permission is granted, `False` otherwise.
        """

        debug("BasePermission::{}::has_object_permission > {}".format(self.__class__.__name__, obj))
        if hasattr(obj, 'parent'):
            obj = obj.parent

        return self.has_object_method_permission(
            request.method, request.user, view, obj
        )

    def has_permission(self, request, view):
        """ This method is called from the views which include this permission.

        The call happens during view initalisation so it will be called with views returning
        a data set as well as a single object.

        Return `True` if permission is granted, `False` otherwise.
        """
        debug("BasePermission::{}::has_permission > {}".format(self.__class__.__name__, view))
        return self.has_method_permission(
            request.method, request.user, view
        )

    def has_object_method_permission(self, method, user, view, obj):
        """ Check if user has permission to access method on obj for the view.

        Used by both the DRF permission system and for returning permissions to the user.
        """
        message = 'has_object_method_permission() must be implemented on {}'.format(self)
        raise NotImplementedError(message)

    def has_method_permission(self, method, user, view):
        """ Check if user has permission to access method for the view.

        Used by both the DRF permission system and for returning permissions to the user.
        """
        message = 'has_method_permission() must be implemented on {}'.format(self)
        raise NotImplementedError(message)


class ResourcePermissions(BasePermission, permissions.DjangoModelPermissions):
    perms_map = {
        'GET': ['%(app_label)s.api_read_%(model_name)s'],
        'OPTIONS': [],
        'HEAD': [],
        'POST': ['%(app_label)s.api_add_%(model_name)s'],
        'PUT': ['%(app_label)s.api_change_%(model_name)s'],
        'PATCH': ['%(app_label)s.api_change_%(model_name)s'],
        'DELETE': ['%(app_label)s.api_delete_%(model_name)s'],
    }

    def has_method_permission(self, method, user, view):
        queryset = None
        if hasattr(view, 'queryset'):
            queryset = view.queryset
        elif hasattr(view, 'get_queryset'):
            queryset = view.get_queryset()

        assert queryset is not None, (
            'Cannot apply DjangoModelPermissions on a view that '
            'does not set `.queryset` or have a `.get_queryset()` method.'
        )

        perms = self.get_required_permissions(method, queryset.model)
        debug("ResourcePermissions::has_method_permission > {}".format(user.has_perms(perms)))
        return user.has_perms(perms)

    def has_object_method_permission(self, method, user, view, obj):
        debug("ResourcePermissions::has_object_method_permission > {}".format(self.has_method_permission(method, user,
                                                                              view)))
        return self.has_method_permission(method, user, view)


class OwnerPermission(BasePermission):
    """
    Allows access only to obj owner.
    """

    def has_object_method_permission(self, method, user, view, obj):
        debug("OwnerPermission::has_object_permission > {}".format(user == obj.owner))
        return user == obj.owner

    def has_method_permission(self, method, user, view):
        return True


class OwnerOrReadOnlyPermission(OwnerPermission):
    """
    Allows access only to obj owner or read only.
    """

    def has_object_method_permission(self, method, user, view, obj):
        if method in permissions.SAFE_METHODS:
            debug("OwnerOrReadOnlyPermission::has_object_method_permission > {}".format(True))
            return True

        debug("OwnerOrReadOnlyPermission::has_object_method_permission > {}".format(user == obj.owner))
        return user == obj.owner

    def has_method_permission(self, method, user, view):
        return True


class OwnerOrAdminPermission(OwnerPermission):
    def check_permission(self, request, instance):
        pass

    def has_object_method_permission(self, method, user, view, obj):
        debug("OwnerOrAdminPermission::has_object_method_permission > {}".format(user == obj.owner or user.is_staff))
        return user == obj.owner or user.is_staff


class RelatedResourceOwnerPermission(BasePermission):
    parent_class = None

    def get_parent_from_request(self, request):
        """ For requests to list endpoints, eg when creating an object then
        get_parent needs to be defined to use this permission class.
        """
        raise NotImplementedError('get_parent_from_request() must be implemented')

    def has_object_method_permission(self, method, user, view, obj):
        debug("RelatedResourceOwnerPermission::has_object_permission > {}".format(user == obj.parent.owner))
        return user == obj.parent.owner

    def has_method_permission(self, method, user, view):
        """ Read permissions are allowed to any request, so we'll< always allow
        GET, HEAD or OPTIONS requests.
        """
        if method != 'POST':
            debug("RelatedResourceOwnerPermission::has_method_permission > {}".format(True))
            return True

        parent = self.get_parent_from_request(view.request)
        debug("RelatedResourceOwnerPermission::has_method_permission > {}".format(user == parent.owner))
        return user == parent.owner


class OwnerOrParentOwnerOrAdminPermission(RelatedResourceOwnerPermission):
    def has_object_method_permission(self, method, user, view, obj):
        return (
            user == obj.owner or
            user == obj.parent.owner or
            user.is_staff
        )


class UserPermission(BasePermission):
    pass


class TenantConditionalOpenClose(BasePermission):
    """
    Allows access only to authenticated users.
    """

    def has_object_method_permission(self, method, user, view, obj):
        try:
            if get_tenant_properties('CLOSED_SITE'):
                return user and user.is_authenticated()
        except AttributeError:
            pass
        return True

    def has_method_permission(self, method, user, view):
        try:
            if get_tenant_properties('CLOSED_SITE'):
                return user and user.is_authenticated()
        except AttributeError:
            pass
        return True


class IsAuthenticated(BasePermission):
    """
    Allow access if the user is authenticated
    """
    def has_object_method_permission(self, method, user, view, obj):
<<<<<<< HEAD
        return self.has_method_permission(method, user, view, obj)

    def has_method_permission(self, method, user, view, obj=None):
        return user.is_authenticated and user.groups.filter(name='Authenticated').exists()


class IsAuthenticatedOrReadOnly(BasePermission):

    def has_object_method_permission(self, method, user, view, obj):
        return self.has_method_permission(method, user, view, obj)

    def has_method_permission(self, method, user, view, obj=None):
        if method in permissions.SAFE_METHODS:
            return True
=======
        return self.has_method_permission(method, user, view)

    def has_method_permission(self, method, user, view):
        return user.is_authenticated and user.groups.filter(name='Authenticated').exists()


class AuthenticatedOrReadOnlyPermission(IsAuthenticated):
    """
    Allow access if the user is authenticated or the request uses a safe method
    """
    def has_method_permission(self, method, user, view):
        if method in permissions.SAFE_METHODS:
            debug("AuthenticatedOrReadOnlyPermission::has_method_permission > {}".format(True))
            return True

>>>>>>> 2e88c397
        return user.is_authenticated and user.groups.filter(name='Authenticated').exists()<|MERGE_RESOLUTION|>--- conflicted
+++ resolved
@@ -148,8 +148,9 @@
         raise NotImplementedError('get_parent_from_request() must be implemented')
 
     def has_object_method_permission(self, method, user, view, obj):
-        debug("RelatedResourceOwnerPermission::has_object_permission > {}".format(user == obj.parent.owner))
-        return user == obj.parent.owner
+        debug("RelatedResourceOwnerPermission::has_object_permission > {}".format(user == obj.owner))
+
+        return user == obj.owner
 
     def has_method_permission(self, method, user, view):
         """ Read permissions are allowed to any request, so we'll< always allow
@@ -204,22 +205,6 @@
     Allow access if the user is authenticated
     """
     def has_object_method_permission(self, method, user, view, obj):
-<<<<<<< HEAD
-        return self.has_method_permission(method, user, view, obj)
-
-    def has_method_permission(self, method, user, view, obj=None):
-        return user.is_authenticated and user.groups.filter(name='Authenticated').exists()
-
-
-class IsAuthenticatedOrReadOnly(BasePermission):
-
-    def has_object_method_permission(self, method, user, view, obj):
-        return self.has_method_permission(method, user, view, obj)
-
-    def has_method_permission(self, method, user, view, obj=None):
-        if method in permissions.SAFE_METHODS:
-            return True
-=======
         return self.has_method_permission(method, user, view)
 
     def has_method_permission(self, method, user, view):
@@ -235,5 +220,4 @@
             debug("AuthenticatedOrReadOnlyPermission::has_method_permission > {}".format(True))
             return True
 
->>>>>>> 2e88c397
         return user.is_authenticated and user.groups.filter(name='Authenticated').exists()