--- conflicted
+++ resolved
@@ -80,247 +80,3 @@
         if not m:  # no scheme
             value = "http://%s" % value
         return value
-
-
-<<<<<<< HEAD
-class MetaField(serializers.Field):
-    """
-    Serializer field which fills meta data based on model attributes
-    Init with `field = None` to disable the field.
-
-    Callables need to accept **kwargs, as the request is sent by default.
-
-    Usage example:
-
-    #models.py
-    class Example(models.Model):
-        title = models.CharField(max_length=50)
-
-        def get_description(self, **kwargs):
-            return self.title + ' (description)'
-
-
-    # serializers.py
-    class ExampleSerializer(serializers.ModelSerializer):
-
-        meta_data = MetaField(
-                title = 'title',
-                description = 'get_description',
-                keywords = None,
-                image_source = None
-            )
-
-        class Meta:
-            model = Example
-            fields = ('title', 'meta_data')
-
-
-    This returns API JSON as:
-
-    json = {
-        'title': 'Sample title',
-        'meta_data': {
-            'title': 'Sample title',
-            'description': 'Sample title (description)',
-            'keywords': null,
-            'image': null
-            }
-        }
-    }
-
-    When image_source is provided, you get a JSON object with keys 'large',
-    'small', 'full' and 'square'.
-
-    Currently, images are only used for facebook
-    """
-
-    def __init__(self, title='title',
-                 description='description', keywords='tags',
-                 image_source=None,
-                 *args, **kwargs):
-
-        # default to None, return the default title/image if no explicit title/image were provided
-        self.fb_title = kwargs.pop('fb_title', None)
-        self.tweet = kwargs.pop('tweet', None)
-        self.url = kwargs.pop('url', None)
-        # TODO: add support for list of image sources -> multiple images
-
-        self.title = title
-        self.description = description
-        self.keywords = keywords
-        self.image_source = image_source
-
-        super(MetaField, self).__init__(*args, **kwargs)
-
-    def field_to_native(self, obj, field_name):
-        """ Get the parts of the meta dict """
-
-        # set defaults
-        value = {
-            'title': None,
-            'fb_title': None,
-            'tweet': None,
-            'description': None,
-            'image': None,
-            'keywords': None,
-            'url': None,
-        }
-
-        # get the meta title from object callable or object property
-        if self.title:
-            title = self._get_callable(obj, self.title)
-            if title is None:
-                title = self._get_field(obj, self.title)
-            value['title'] = title
-
-        # try to get the facebook title
-        if self.fb_title is not None:
-            fb_title = self._get_callable(obj, self.fb_title)
-            if fb_title is None:
-                fb_title = self._get_field(obj, self.fb_title)
-            value['fb_title'] = fb_title
-        elif self.title:
-            value['fb_title'] = value['title']
-
-        if self.tweet is not None:
-            tweet = self._get_callable(obj, self.tweet)
-            if tweet is None:
-                tweet = self._get_field(obj, self.tweet)
-            value['tweet'] = tweet
-        elif self.title:
-            value['tweet'] = '{URL}'
-
-        # get the meta description from object callable or object property
-        if self.description:
-            description = self._get_callable(obj, self.description)
-            if description is None:
-                description = self._get_field(obj, self.description)
-                description = truncatechars(description, 200)
-            value['description'] = description
-
-        # keywords: either from object callable or property, if property,
-        # check if we are referring to taggit tags.
-        if self.keywords:
-            keywords = self._get_callable(obj, self.keywords)
-            if keywords is None:
-                # Get the keywords
-                keywords = self._get_field(obj, self.keywords)
-
-                # usually tags as keywords
-                if isinstance(keywords, _TaggableManager):
-                    keywords = [tag.name.lower() for tag in keywords.all()]
-                else:
-                    # try to split the keywords
-                    try:
-                        keywords = keywords.lower().split()
-                    except AttributeError:
-                        keywords = ''
-                value['keywords'] = ", ".join(keywords)
-            else:
-                value['keywords'] = keywords
-
-        # special case with images, use the ImageSerializer to get cropped formats
-        if self.image_source:
-            """
-            Sometimes, direct urls can be returned, and then we don't
-            want to serialize the 'image'. It's also possible that only an
-            image is returned without  is_url (e.g. directly from model attribute).
-            """
-            image_source = self._get_callable(obj, self.image_source)
-            if image_source is None:
-                image, is_url = self._get_field(obj, self.image_source), False
-            else:
-                try:
-                    image, is_url = image_source[0], image_source[1]
-                except TypeError:  # no indexing, so not a tupple that was returned
-                    image, is_url = image_source, False
-
-            if is_url:
-                # the callable returned a direct url, instead of a serializable image
-                value['image'] = image
-            else:
-                serializer = ImageSerializer()
-                serializer.context = self.context
-                images = serializer.to_native(image)
-                if images:
-                    # always take the full image for facebook, they consume it and
-                    # resize/store the images themselve
-                    value['image'] = images.get('full', None)
-
-        if self.url:
-            url = self._get_callable(obj, self.url)
-            if url is None:
-                url = self._get_field(obj, self.url)
-            value['url'] = url
-
-        return self.to_native(value)
-
-    def _get_field(self, obj, field_name):
-        """ Allow traversing the relations tree for fields """
-        attrs = field_name.split('__')
-
-        field = obj
-        # Just return None on errors so tests won't trip.
-        for attr in attrs:
-            try:
-                field = getattr(field, attr)
-            except ObjectDoesNotExist:
-                return None
-            except AttributeError:
-                return None
-        return field
-
-    def _get_callable(self, obj, attr):
-        """ Check if the attr is callable, return its value if it is """
-        try:
-            _attr = getattr(obj, attr)
-            if callable(_attr):
-                request = ThreadLocal.get_current_request()
-                return _attr(request=request)
-        except AttributeError:  # not a model/object attribute or relation does not exist
-            pass
-        return None
-
-
-# Below is test-only stuff
-INCLUDE_TEST_MODELS = getattr(settings, 'INCLUDE_TEST_MODELS', False)
-
-if 'test' in sys.argv or INCLUDE_TEST_MODELS:
-    from .models import MetaDataModel
-
-    class MetaDataSerializer(serializers.ModelSerializer):
-        meta_data = MetaField(
-            description=None,
-            image_source=None,
-            keywords='tags'
-        )
-
-        class Meta:
-            model = MetaDataModel
-=======
-class HumanReadableChoiceField(serializers.ChoiceField):
-    def field_to_native(self, obj, field_name):
-        """
-        Given and object and a field name, returns the value that should be
-        serialized for that field. Display the choice label.
-        """
-        if obj is None:
-            return self.empty
-
-        if self.source == '*':
-            return self.to_native(obj)
-
-        source = self.source or field_name
-        value = obj
-
-        components = source.split('.')
-        for component in components:
-            # last item, fetch human readable form
-            if component == components[-1]:
-                component = 'get_{0}_display'.format(component)
-            value = get_component(value, component)
-            if value is None:
-                break
-
-        return self.to_native(value.lower())
->>>>>>> 632499f6
