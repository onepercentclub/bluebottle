{% load templatetag_handlebars %}
{% load i18n %}
{% load static %}

{% tplhandlebars "components/bb-flash" %}
    {{#if data.text}}
        <div class="flash {{unbound data.type}}">{{data.text}}</div>
    {{/if}}
{% endtplhandlebars %}


{% tplhandlebars "components/bb-form-field" %}
    <li class="control-group has-popover" {{bindAttr data-content=hint}}>
        <label class="control-label">
            {{label}}
            <br /><small>{{undertext}}</small>
        </label>
        <div {{bindAttr class=":controls className"}}>
            {{yield}}
        </div>
        {{#if errors }}
            <div class="has-errors">{{#each errors }}<p>{{this}}</p>{{/each}}</div>
        {{/if}}
    </li>
{% endtplhandlebars %}


{% tplhandlebars "components/bb-text-area" %}
    {{#bb-form-field hint=hint label=label errors=errors undertext=undertext}}
        {{view Em.TextArea valueBinding=valueBinding nameBinding=name placeholderBinding=placeholder maxlengthBinding=maxlength
               rowsBinding=rows colsBinding=cols classBinding="errors.length:error"}}
    {{/bb-form-field}}
{% endtplhandlebars %}


{% tplhandlebars "components/bb-text-field" %}
    {{#bb-form-field hint=hint label=label errors=errors contentBinding=contentBinding}}
        {{view Em.TextField step=step nameBinding=name valueBinding=valueBinding placeholderBinding=placeholder
            maxlengthBinding=maxlength classBinding="errors.length:error" typeBinding=type}}
    {{/bb-form-field}}
{% endtplhandlebars %}


{% tplhandlebars "components/bb-radio" %}
    {{#bb-form-field hint=hint label=label errors=errors}}
        {{view Em.TextField valueBinding=valueBinding nameBinding=name placeholderBinding=placeholder
               classBinding="errors.length:error"  typeBinding=type}}
    {{/bb-form-field}}
{% endtplhandlebars %}


{% tplhandlebars "components/bb-select" %}
    {{#bb-form-field hint=hint label=label errors=errors}}
        {{view Em.Select contentBinding=options nameBinding=name optionValuePath="content.value" optionLabelPath="content.text"
               selectedValueBinding=valueBinding classBinding="errors.length:error"}}
    {{/bb-form-field}}
{% endtplhandlebars %}

{% tplhandlebars "components/bb-select-name" %}
    {{#bb-form-field hint=hint label=label errors=errors}}
        {{view Em.Select contentBinding=options optionValuePath="content.name" nameBinding=name
            optionLabelPath="content.name" selectionBinding=selectionBinding
            classBinding="errors.length:error" promptBinding=prompt}}
    {{/bb-form-field}}
{% endtplhandlebars %}

{% tplhandlebars "components/bb-map-picker" %}
<<<<<<< HEAD
    {{#bb-form-field hint=hint label=label errors=errors className='wide'}}
        {{view App.MapPicker modelBinding=model longitudeBinding=longitudeBinding latitudeBinding=latitudeBinding  nameBinding=name
=======
    {{#bb-form-field hint=hint label=label errors=errors className=className}}
        {{view App.MapPicker longitudeBinding=longitudeBinding latitudeBinding=latitudeBinding  nameBinding=name
>>>>>>> ece4cd88
            classBinding="errors.length:error"}}
    {{/bb-form-field}}
{% endtplhandlebars %}

{% tplhandlebars "components/bb-date-picker" %}
    {{#bb-form-field hint=hint label=label errors=errors}}
        {{view App.DatePicker valueBinding=valueBinding minDate=minDate  nameBinding=name
            classBinding="errors.length:error"}}
    {{/bb-form-field}}
{% endtplhandlebars %}


{% tplhandlebars "components/bb-upload-image" %}
    {{#bb-form-field hint=hint label=label errors=errors undertext=undertext}}
        <a class="btn btn-iconed btn-upload">
            {{view App.UploadFile nameBinding=name fileBinding=fileBinding accept=accept}}
            <span class="flaticon solid upload-document-1"></span>
            {{buttonLabel}}
        </a>
        <br />
        {{#if image_url}}
            <img {{bindAttr src=image_url}} />
        {{/if}}
    {{/bb-form-field}}
{% endtplhandlebars %}

{% tplhandlebars "components/bb-video-link" %}
    {{#bb-form-field label=label errors=errors hint=hint undertext=undertext}}
        {{view Em.TextField step=step valueBinding=valueBinding nameBinding=name
            placeholderBinding=placeholder classBinding="errors.length:error" typeBinding=type}}
        <br />
        {{#if video_html}}
            {{{video_html}}}
        {{/if}}
    {{/bb-form-field}}
{% endtplhandlebars %}

{% tplhandlebars "components/bb-datepicker" %}
    {{#bb-form-field hint=hint label=label errors=errors}}
        {{view App.CustomDatePicker minDateBinding=minDate valueBinding=valueBinding
            nameBinding=name placeholderBinding=placeholder }}
    {{/bb-form-field}}

{% endtplhandlebars %}<|MERGE_RESOLUTION|>--- conflicted
+++ resolved
@@ -65,13 +65,8 @@
 {% endtplhandlebars %}
 
 {% tplhandlebars "components/bb-map-picker" %}
-<<<<<<< HEAD
     {{#bb-form-field hint=hint label=label errors=errors className='wide'}}
         {{view App.MapPicker modelBinding=model longitudeBinding=longitudeBinding latitudeBinding=latitudeBinding  nameBinding=name
-=======
-    {{#bb-form-field hint=hint label=label errors=errors className=className}}
-        {{view App.MapPicker longitudeBinding=longitudeBinding latitudeBinding=latitudeBinding  nameBinding=name
->>>>>>> ece4cd88
             classBinding="errors.length:error"}}
     {{/bb-form-field}}
 {% endtplhandlebars %}
