--- conflicted
+++ resolved
@@ -114,7 +114,6 @@
     {{/bb-form-field}}
 {% endtplhandlebars %}
 
-<<<<<<< HEAD
 {% tplhandlebars "components/bb-upload-image-area" %}
     {{#bb-form-field hint=hint label=label errors=errors undertext=undertext}}
         <div class="image-upload">
@@ -152,16 +151,6 @@
             <a class="upload"><span class="flaticon solid up-circle-4"></span> Upload another document</a>
             <small class="allowed">Allowed: .pdf, .jpg or .png</small>
         </div>
-=======
-{% tplhandlebars "components/bb-upload-display-image" %}
-    {{#bb-form-field hint=hint label=label errors=errors undertext=undertext}}
-        <a class="btn btn-iconed btn-upload">
-            {{view App.UploadedImageView nameBinding=name fileBinding='file' acceptBinding=accept classBinding=extraClasses}}
-            <span class="flaticon solid upload-document-1"></span>
-            {{buttonLabel}}
-        </a>
-        <br />
->>>>>>> 148454ba
     {{/bb-form-field}}
 {% endtplhandlebars %}
 
