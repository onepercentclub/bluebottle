--- conflicted
+++ resolved
@@ -439,13 +439,10 @@
 
     def test_default(self):
         self.assertEqual(appsettings.PARLER_SHOW_EXCLUDED_LANGUAGE_TABS, False)
-<<<<<<< HEAD
-=======
 
     def test_create_unknown(self):
         with self.assertRaisesMessage(ValidationError, 'Unknown language code: du'):
             LanguageFactory.create(code='du', default=True, language_name='Unknown')
->>>>>>> 91edf469
 
 
 class TestResourcePermission(BluebottleTestCase):
