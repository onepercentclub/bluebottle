--- conflicted
+++ resolved
@@ -1,12 +1,9 @@
 import json
 import uuid
 import mock
-<<<<<<< HEAD
+import dkim
 from mock import patch
 from bunch import bunchify
-=======
-import dkim
->>>>>>> f65aa7c0
 
 from django.utils import unittest
 from django.test import TestCase, RequestFactory
@@ -18,11 +15,8 @@
 from bluebottle.test.utils import BluebottleTestCase
 from django.test.client import Client
 from django.test.utils import override_settings
-<<<<<<< HEAD
+from django.utils.encoding import force_bytes
 from django.conf import settings
-=======
-from django.utils.encoding import force_bytes
->>>>>>> f65aa7c0
 
 from fluent_contents.models import Placeholder
 from fluent_contents.plugins.oembeditem.models import OEmbedItem
