import dkim
import mock
from moneyed import Money
import unittest
import uuid

from django.apps import apps
from django.conf import settings
from django.contrib.auth import get_user_model
from django.core.exceptions import SuspiciousFileOperation
from django.core.management import call_command
from django.test import TestCase
from django.test.client import Client
from django.test.utils import override_settings
from django.utils.encoding import force_bytes

from fluent_contents.models import Placeholder
from fluent_contents.plugins.oembeditem.models import OEmbedItem
from fluent_contents.plugins.text.models import TextItem

<<<<<<< HEAD
from moneyed import Money

=======
from bluebottle.clients import properties
>>>>>>> 2e6d898b
from bluebottle.contentplugins.models import PictureItem
from bluebottle.test.factory_models.accounts import BlueBottleUserFactory
from bluebottle.test.utils import BluebottleTestCase
from bluebottle.utils.models import MetaDataModel
<<<<<<< HEAD
from bluebottle.utils.utils import clean_for_hashtag
from bluebottle.test.factory_models.accounts import BlueBottleUserFactory
=======
from bluebottle.utils.monkey_patch_parler import TenantAwareParlerAppsettings
from bluebottle.utils.serializers import MoneySerializer
from bluebottle.utils.utils import clean_for_hashtag
>>>>>>> 2e6d898b
from ..email_backend import send_mail, create_message


BB_USER_MODEL = get_user_model()


def generate_random_slug():
    return str(uuid.uuid4())[:30]


def generate_random_email():
    return str(uuid.uuid4())[:10] + '@' + str(uuid.uuid4())[:30] + '.com'


def mock_attr(self, k):
    if k == 'TOKEN_AUTH':
        return {
            'assertion_mapping': {
                'email': 'email_attr',
                'first_name': 'first_name_attr',
                'last_name': 'last_name_attr'
            }
        }
    else:
        return getattr(settings, k)


class CustomSettingsTestCase(TestCase):
    """
    A TestCase which makes extra models available in the Django project, just
    for testing.
    Based on http://djangosnippets.org/snippets/1011/ in Django 1.4 style.
    """
    new_settings = {}
    _override = None

    @classmethod
    def setUpClass(cls):
        cls._override = override_settings(**cls.new_settings)
        cls._override.enable()
        if 'INSTALLED_APPS' in cls.new_settings:
            cls.syncdb()

    @classmethod
    def tearDownClass(cls):
        cls._override.disable()
        if 'INSTALLED_APPS' in cls.new_settings:
            cls.syncdb()

    @classmethod
    def syncdb(cls):
        apps.cache.loaded = False
        call_command('syncdb', verbosity=0)


class HashTagTestCase(unittest.TestCase):
    def test_clean_text_for_hashtag(self):
        """
        Test that non-alphanumeric characters are excluded and proper joining
        is done
        """
        text = 'foo bar'
        self.assertEqual('FooBar', clean_for_hashtag(text))

        text = 'foo / bar /baz'
        self.assertEqual('Foo #Bar #Baz', clean_for_hashtag(text))

        text = 'foo bar /baz'
        self.assertEqual('FooBar #Baz', clean_for_hashtag(text))


class MetaTestCase(BluebottleTestCase):
    def setUp(self):
        """
        The complex work is using the fluent_contents stuff.

        Setting the 'contents' of the MetaDataModel requires setting the
        PictureItem, TextItem, OEmbedItem manually and creating a Placeholder
        to group these ContentItems on the parent.
        """

        super(MetaTestCase, self).setUp()

        # Create the MetaDataModel instance
        self.object = MetaDataModel.objects.create(
            title='Wow. Such meta. Amaze.')

        # Add in a placeholder
        self.ph = Placeholder.objects.create(
            parent=self.object,
            title='Foo',
            slot='blog_contents'
        )

        """ Time to create some content items... """
        # Simple text item
        self.text_item = TextItem.objects.create(
            text='<p>I am doge</p>',
            parent=self.object,
            placeholder=self.ph,
            sort_order=1
        )

        # Don't bother simulating uploads, that's not the scope of this test
        self.picture = PictureItem.objects.create(
            image='images/kitten_snow.jpg',
            parent=self.object,
            placeholder=self.ph,
            sort_order=2,
        )

        # OEmbed object, with youtube link
        self.youtube = OEmbedItem.objects.create(
            embed_url='http://www.youtube.com/watch?v=0ETxuM-hq8c',
            parent=self.object,
            placeholder=self.ph,
            sort_order=3
        )

        # Imgur
        self.imgur = OEmbedItem.objects.create(
            embed_url='http://i.imgur.com/ZtRTS9h.jpg',
            parent=self.object,
            placeholder=self.ph,
            sort_order=4
        )

        # set up the client
        self.client = Client()

    def test_content_items_correctly_created(self):
        """ Test that the setUp function creates the correct items """

        items = self.object.contents.get_content_items()

        self.assertEqual(len(
            items), 4,
            'Error in the setUp function: not all items arecorrectly created.')


class UserTestsMixin(object):
    """ Mixin base class for tests requiring users. """

    def create_user(self, email=None, password=None, **extra_fields):
        """ Create, save and return a new user. """

        # If email is set and not unique, it will raise a clearly
        # interpretable IntegrityError.
        # If auto-generated, make sure it's unique.
        if not email:
            email = generate_random_email()
            while BB_USER_MODEL.objects.filter(email=email).exists():
                email = generate_random_email()

        user = BB_USER_MODEL.objects.create_user(email=email, **extra_fields)

        if not password:
            user.set_password('password')

        user.save()

        return user


class TenantAwareStorageTest(unittest.TestCase):
    def test_location_with_tenant(self):
        """
        Test that the proper location path is generated when a tenant is
        specified
        """
        # The storage must be imported after the db connection is mocked
        with mock.patch("django.db.connection") as connection:
            from ..storage import TenantFileSystemStorage

            name = 'testname'

            connection.tenant.schema_name = 'dummy_schema_name'
            storage = TenantFileSystemStorage()

            res = storage.path(name=name)

            self.assertEqual(res.split('/')[-1], name)
            self.assertEqual(
                res.split('/')[-4:-1],
                ['static', 'media', 'dummy_schema_name'])

    def test_location_without_tenant(self):
        """
        Test that there is no tenant location path when there is no tenant
        specified
        """
        with mock.patch("django.db.connection") as connection:
            from ..storage import TenantFileSystemStorage

            name = 'testname'

            connection.tenant = None
            connection.location = "/"

            storage = TenantFileSystemStorage()

            res = storage.path(name=name)
            self.assertEqual(res.split("/")[-1], name)
            self.assertEqual(res.split("/")[-3:-1], ['static', 'media'])

    def test_raise_suspicious_error(self):
        """
        Test that a SuspiciousFileOperation is raised when the location
        path is generated
        """
        with mock.patch("django.utils._os.safe_join") as safe_join, \
                mock.patch("django.db.connection") as connection:
            from ..storage import TenantFileSystemStorage

            # Make sure that the 2nd safe_join is called in the storage code
            connection.tenant = None

            name = 'testname_join'

            safe_join.side_effect = ValueError

            storage = TenantFileSystemStorage()

            self.assertRaises(SuspiciousFileOperation, storage.path, name=name)


class SendMailTestCase(BluebottleTestCase):
    def setUp(self):
        self.user = BlueBottleUserFactory.create(email="testuser@example.com")

    @mock.patch('bluebottle.utils.email_backend.logger')
    def test_no_recipient(self, logger):
        send_mail()
        self.assertTrue(logger.error.called)
        self.assertEqual(logger.error.call_args[0][0],
                         'No recipient specified')

    @mock.patch('bluebottle.utils.email_backend.logger')
    def test_invalid_email(self, logger):
        self.user.email = 'testuser'
        self.user.save()
        send_mail(to=self.user)
        self.assertTrue(logger.error.called)
        self.assertEqual(logger.error.call_args[0][0],
                         'Trying to send email to invalid email address: {0}'.
                         format(self.user.email))

    @mock.patch('bluebottle.utils.email_backend.logger')
    def test_no_template(self, logger):
        send_mail(to=self.user)
        self.assertTrue(logger.error.called)
        self.assertEqual(logger.error.call_args[0][0],
                         'Exception while rendering email template: None.txt')

    @mock.patch('bluebottle.common.tasks._send_celery_mail')
    @override_settings(LANGUAGE_CODE='nl',
                       CELERY_MAIL=True)
    def test_celery_mail(self, celery_mail):
        send_mail(to=self.user, template_name='utils/test')
        self.assertTrue(celery_mail.delay.called)

    @mock.patch('bluebottle.utils.email_backend.create_message')
    @override_settings(LANGUAGE_CODE='nl')
    def test_no_celery_mail(self, create_message):
        send_mail(to=self.user, template_name='utils/test')
        self.assertEqual(create_message.call_count, 1)
        # Bit of a hack to check if our instance of the Mock class actually
        # does a call to .send()
        self.assertEqual(str(create_message.mock_calls[-1]),
                         'call().send()')

    @override_settings(LANGUAGE_CODE='nl')
    def test_activated_language_no_primary_language(self):
        self.user.primary_language = ''
        msg = create_message(to=self.user, template_name='utils/test')
        self.assertEqual(msg.activated_language, 'nl')

    @override_settings(LANGUAGE_CODE='nl')
    def test_activated_language_primary_language(self):
        self.user.primary_language = 'en'
        msg = create_message(to=self.user, template_name='utils/test')
        self.assertEqual(msg.activated_language, 'en')


from bluebottle.utils.email_backend import TenantAwareBackend
from bluebottle.clients.mail import EmailMultiAlternatives


DKIM_PRIVATE_KEY = b"""-----BEGIN RSA PRIVATE KEY-----
MIICXgIBAAKBgQDcw49R0Dy5F8mkP31iCQdgHl9TzZV8n9puQf4pYl0GnHcnj+jo
sc9s1PRMI9rxvYFdM7Vxpw9w2ryxejzWuxXPMNhn5m9Z1XNVRaxTIVEsQAYemMFM
BGVnyfELBS9QR+ewNCy7E8maIFW3CLpeMtBnGIqOjhR2zLfswkVaXQ+89QIDAQAB
AoGBAJSMluzjZWjbA9kcy77i+m6IIXcfmB5C5lVY3LB2OsiPEnKxmHSz6TJ/XV+6
pMIT1W+ksswmMPKsjVoTOcr4GqSPNMNXJFsTwSJMwso2bWLFz5stUkb9A+TLM3bV
SlGB/IoxADRbMGPnAOa/WaWwQBrBsDKwTDjp080alal5t56BAkEA931WqgtHU0Ob
k46DTgYQOdOmFE254feMcN7znwobcmanO+QiYRoONT1ZNVHM+kPE+rkhmildrCKu
nOSb/riPFQJBAORa9DAImAyD8hxMIYrzyyJv1jZjKezRzIPqsR086mkcTbYBFMS/
Nsuq2rc46a4Oy66t5uFz6XkGkJ37Cxqs7mECQH81p5Qj0/eSaqc/u3IhX7m5dkY9
ZWwmp8Nkdeirc0wsQ41fR+SNVfw7mlzzvN5ucxNEkWcCGCngccwnHZ+iEbkCQQC8
3QjW7VSsDTjh9IlNfiMEoVCe/NcA+efXNvUzhF0vf+w52p0NuEQeoHlyTkze23fU
ShoJXy+7HBXhw27EqkAhAkEAvizvS5bTzkAi7T94zWYoS0rbO/pSqzcGcNGjyisM
pk501YSTBeanQ7Y9PL17TLQjXquz0u5oqhGlRujFnt9HwA==
-----END RSA PRIVATE KEY----"""

DKIM_PUBLIC_KEY = b"""MIGfMA0GCSqGSIb3DQEBAQUAA4GNADCBiQKBgQDcw49R0Dy
5F8mkP31iCQdgHl9TzZV8n9puQf4pYl0GnHcnj+josc9s1PRMI9rxvYFdM7Vxpw9w2ryxe
jzWuxXPMNhn5m9Z1XNVRaxTIVEsQAYemMFMBGVnyfELBS9QR+ewNCy7E8maIFW3CLpeMtB
nGIqOjhR2zLfswkVaXQ+89QIDAQAB"""


class TestTenantAwareMailServer(unittest.TestCase):
    @override_settings(
        EMAIL_BACKEND='bluebottle.utils.email_backend.DKIMBackend',
        EMAIL_HOST='somehost',
        EMAIL_PORT=1337)
    @mock.patch("smtplib.SMTP")
    def test_settings_config(self, smtp):
        """ Test simple / traditional case where config comes from settings """
        be = TenantAwareBackend()
        msg = EmailMultiAlternatives(subject="test", body="test",
                                     to=["test@example.com"])

        # open the connection explicitly so we can get the
        # connection reference. It will be cleared once closed
        # in send_messages
        be.open()
        connection = be.connection

        be.send_messages([msg])

        self.assertTrue(smtp.called)
        self.assertEquals(smtp.call_args[0], ('somehost', 1337))
        self.assertTrue(connection.sendmail.called)

    @override_settings(
        EMAIL_BACKEND='bluebottle.utils.email_backend.DKIMBackend',
        EMAIL_HOST='somehost',
        EMAIL_PORT=1337)
    @mock.patch("smtplib.SMTP")
    def test_tenant_dkim_settings(self, smtp):
        """ test setup where tenant config differs from global settings """

        with mock.patch("bluebottle.utils.email_backend.properties",
                        new=mock.Mock([])) as properties:
            properties.MAIL_CONFIG = {'HOST': 'tenanthost', 'PORT': 4242}

            properties.DKIM_SELECTOR = "key2"
            properties.DKIM_DOMAIN = "testserver"
            properties.DKIM_PRIVATE_KEY = DKIM_PRIVATE_KEY

            be = TenantAwareBackend()
            msg = EmailMultiAlternatives(subject="test", body="test",
                                         to=["test@example.com"])

            be.open()
            connection = be.connection
            be.send_messages([msg])

            to_bytes = lambda s: force_bytes(s, 'utf-8')

            def _plain_key(s):
                return b"".join([l for l in s.split(b'\n') if not l.startswith(b'---')])

            signed_msg = connection.sendmail.call_args[0][2]
            dkim_message = dkim.DKIM(message=to_bytes(signed_msg))
            dkim_check = dkim_message.verify(dnsfunc=lambda name: b"".join([b"v=DKIM1; p=",
                                                                            _plain_key(DKIM_PUBLIC_KEY)]))

            self.assertTrue(signed_msg.find("d=testserver") >= 0)
            self.assertTrue(signed_msg.find("s=key2") >= 0)
            self.assertTrue(dkim_check, "Email should be signed by tenant")

    @override_settings(
        EMAIL_BACKEND='bluebottle.utils.email_backend.DKIMBackend',
        EMAIL_HOST='somehost',
        EMAIL_PORT=1337)
    @mock.patch("smtplib.SMTP")
    def test_tenant_config(self, smtp):
        """ test setup where tenant config differs from global settings """

        with mock.patch("bluebottle.utils.email_backend.properties",
                        new=mock.Mock([])) as properties:
            properties.MAIL_CONFIG = {'HOST': 'tenanthost', 'PORT': 4242}

            be = TenantAwareBackend()
            msg = EmailMultiAlternatives(subject="test", body="test",
                                         to=["test@example.com"])

            # open the connection explicitly so we can get the
            # connection reference. It will be cleared once closed
            # in send_messages
            be.open()
            connection = be.connection

            be.send_messages([msg])

            self.assertTrue(smtp.called)
            self.assertEquals(smtp.call_args[0], ('tenanthost', 4242))
            self.assertTrue(connection.sendmail.called)


class MoneySerializerTestCase(BluebottleTestCase):
    def setUp(self):
        self.serializer = MoneySerializer()

    def test_amount_to_money(self):
        data = 10

        self.assertEqual(
            self.serializer.to_internal_value(data),
            Money(10, 'EUR')
        )

    def test_float_to_money(self):
        data = 10.0

        self.assertEqual(
            self.serializer.to_internal_value(data),
            Money(10.0, 'EUR')
        )


    def test_object_to_money(self):
        data = {'amount': 10, 'currency': 'USD'}

        self.assertEqual(
            self.serializer.to_internal_value(data),
            Money(10, 'USD')
        )<|MERGE_RESOLUTION|>--- conflicted
+++ resolved
@@ -1,6 +1,5 @@
 import dkim
 import mock
-from moneyed import Money
 import unittest
 import uuid
 
@@ -18,24 +17,14 @@
 from fluent_contents.plugins.oembeditem.models import OEmbedItem
 from fluent_contents.plugins.text.models import TextItem
 
-<<<<<<< HEAD
 from moneyed import Money
 
-=======
-from bluebottle.clients import properties
->>>>>>> 2e6d898b
 from bluebottle.contentplugins.models import PictureItem
 from bluebottle.test.factory_models.accounts import BlueBottleUserFactory
 from bluebottle.test.utils import BluebottleTestCase
 from bluebottle.utils.models import MetaDataModel
-<<<<<<< HEAD
-from bluebottle.utils.utils import clean_for_hashtag
-from bluebottle.test.factory_models.accounts import BlueBottleUserFactory
-=======
-from bluebottle.utils.monkey_patch_parler import TenantAwareParlerAppsettings
 from bluebottle.utils.serializers import MoneySerializer
 from bluebottle.utils.utils import clean_for_hashtag
->>>>>>> 2e6d898b
 from ..email_backend import send_mail, create_message
 
 
@@ -457,7 +446,6 @@
             Money(10.0, 'EUR')
         )
 
-
     def test_object_to_money(self):
         data = {'amount': 10, 'currency': 'USD'}
 
