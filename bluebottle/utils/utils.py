--- conflicted
+++ resolved
@@ -1,10 +1,6 @@
-<<<<<<< HEAD
 from django.conf import settings
 from django_fsm.db.fields import TransitionNotAllowed
-=======
->>>>>>> d6dd416e
 import logging
-from django_fsm.db.fields import TransitionNotAllowed
 from django_tools.middlewares import ThreadLocal
 from django.core.urlresolvers import reverse
 
@@ -141,4 +137,4 @@
         scheme = 'https'
     else:
         scheme = 'http'
-    return '{0}://{1}'.format(scheme, request.get_host())
+    return '{0}://{1}'.format(scheme, request.get_host())