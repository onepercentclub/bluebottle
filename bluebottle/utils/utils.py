import bleach
from importlib import import_module
import logging
import pygeoip
import socket

from django.conf import settings
from django.contrib.auth.management import create_permissions
from django.contrib.auth.models import Permission, Group
from django.core.exceptions import ObjectDoesNotExist
from django.utils.http import urlquote
from django.utils.translation import ugettext as _

from django_fsm import TransitionNotAllowed
from django_tools.middlewares import ThreadLocal

from bluebottle.clients import properties


<<<<<<< HEAD
TAGS = ['p', 'h1', 'h2', 'h3', 'h4', 'h5', 'strong', 'em', 'b', 'i', 'ul', 'li', 'ol', 'a',
        'br', 'pre', 'blockquote', 'img']
ATTRIBUTES = {'a': ['target', 'href'], 'img': ['src', 'alt', 'width', 'height', 'align', 'class']}
=======
TAGS = ['p', 'h1', 'h2', 'h3', 'h4', 'h5', 'strong', 'b', 'i', 'ul', 'li', 'ol', 'a',
        'br', 'pre', 'blockquote', 'img', 'hr']
ATTRIBUTES = {'a': ['target', 'href'], 'img': ['src']}
>>>>>>> 08865294


def clean_html(content):
    return bleach.clean(content, tags=TAGS, attributes=ATTRIBUTES)


def get_languages():
    return properties.LANGUAGES


class GetTweetMixin(object):
    def get_fb_title(self, **kwargs):
        return self.get_meta_title()

    def get_meta_title(self, **kwargs):
        if hasattr(self, 'country'):
            return u'{name_project} | {country}'.format(
                name_project=self.title,
                country=self.country.name if self.country else '')
        return self.title

    def get_tweet(self, **kwargs):
        """ Build the tweet text for the meta data """
        request = kwargs.get('request')
        if request:
            lang_code = request.LANGUAGE_CODE
        else:
            lang_code = 'en'
        twitter_handle = settings.TWITTER_HANDLES.get(
            lang_code, settings.DEFAULT_TWITTER_HANDLE)

        title = urlquote(self.get_meta_title())

        # {URL} is replaced in Ember to fill in the page url, avoiding the
        # need to provide front-end urls in our Django code.
        tweet = _(u'{title} {{URL}}').format(
            title=title, twitter_handle=twitter_handle)
        return tweet


class StatusDefinition(object):
    """
    Various status definitions for FSM's
    """
    NEW = 'new'
    IN_PROGRESS = 'in_progress'
    PENDING = 'pending'
    NEEDS_APPROVAL = 'needs_approval'
    CREATED = 'created'
    LOCKED = 'locked'
    PLEDGED = 'pledged'
    APPROVED = 'approved'
    SUCCESS = 'success'
    STARTED = 'started'
    SCHEDULED = 'scheduled'
    RE_SCHEDULED = 're_scheduled'
    CANCELLED = 'cancelled'
    AUTHORIZED = 'authorized'
    SETTLED = 'settled'
    CONFIRMED = 'confirmed'
    CHARGED_BACK = 'charged_back'
    REFUNDED = 'refunded'
    PAID = 'paid'
    FAILED = 'failed'
    RETRY = 'retry'
    PARTIAL = 'partial'
    UNKNOWN = 'unknown'


class FSMTransition(object):
    """
    Class mixin to add transition_to method for Django FSM
    """

    def transition_to(self, new_status, save=True):
        # If the new_status is the same as then current then return early
        if self.status == new_status:
            return

        # Lookup the available next transition - from Django FSM
        available_transitions = self.get_available_status_transitions()

        logging.debug("{0} (pk={1}) state changing: '{2}' to '{3}'".format(
            self.__class__.__name__, self.pk, self.status, new_status))

        # Check that the new_status is in the available transitions -
        # created with Django FSM decorator
        for transition in available_transitions:
            if transition.name == new_status:
                transition_method = transition.method

        # Call state transition method
        try:
            instance_method = getattr(self, transition_method.__name__)
            instance_method()
        except UnboundLocalError:
            raise TransitionNotAllowed(
                "Can't switch from state '{0}' to state '{1}' for {2}".format(
                    self.status, new_status, self.__class__.__name__))

        if save:
            self.save()

    def refresh_from_db(self):
        """Refreshes this instance from db"""
        new_self = self.__class__.objects.get(pk=self.pk)
        self.__dict__.update(new_self.__dict__)


def get_client_ip(request=None):
    """
    A utility method that returns the client IP for the given request.
    """
    if not request:
        request = ThreadLocal.get_current_request()

    try:
        x_forwarded_for = request.META.get('HTTP_X_FORWARDED_FOR')
    except AttributeError:
        x_forwarded_for = None

    if x_forwarded_for:
        ipa = x_forwarded_for.split(',')[0]
    else:
        try:
            ipa = request.META.get('REMOTE_ADDR')
        except AttributeError:
            ipa = None
    return ipa


def set_author_editor_ip(request, obj):
    """
    A utility method to set the author, editor and IP address on an
    object based on information in a request.
    """
    if not hasattr(obj, 'author'):
        obj.author = request.user
    else:
        obj.editor = request.user
    obj.ip_address = get_client_ip(request)


def clean_for_hashtag(text):
    """
    Strip non alphanumeric charachters.

    Sometimes, text bits are made up of two parts, sepated by a slash. Split
    those into two tags. Otherwise, join the parts separated by a space.
    """
    tags = []
    bits = text.split('/')
    for bit in bits:
        # keep the alphanumeric bits and capitalize the first letter
        _bits = [_bit.title() for _bit in bit.split() if _bit.isalnum()]
        tag = "".join(_bits)
        tags.append(tag)

    return " #".join(tags)


class GetClassError(Exception):
    """ Custom exception for an GetClass """
    pass


def get_class(cls):
    # Get the class from dotted string
    try:
        # try to call handler
        parts = cls.split('.')
        module_path, class_name = '.'.join(parts[:-1]), parts[-1]
        module = import_module(module_path)
        return getattr(module, class_name)

    except (ImportError, AttributeError, ValueError) as err:
        error_message = "Could not import '%s'. %s: %s." % (cls, err.__class__.__name__, err)
        raise GetClassError(error_message)


def get_current_host():
    """
    Get the current hostname with protocol
    E.g. http://localhost:8000 or https://bluebottle.org
    """
    request = ThreadLocal.get_current_request()
    if request.is_secure():
        scheme = 'https'
    else:
        scheme = 'http'
    return '{0}://{1}'.format(scheme, request.get_host())


class InvalidIpError(Exception):
    """ Custom exception for an invalid IP address """

    def __init__(self, value):
        self.value = value

    def __str__(self):
        return repr(self.value)


def get_country_by_ip(ip_address=None):
    """
    Returns the country associated with the IP address. Uses pygeoip
    library which is based on
    """
    if not ip_address:
        return None

    try:
        socket.inet_aton(ip_address)
    except socket.error:
        raise InvalidIpError("Invalid IP address")

    gip = pygeoip.GeoIP(settings.PROJECT_ROOT + '/GeoIP.dat')
    return gip.country_name_by_addr(ip_address)


def get_country_code_by_ip(ip_address=None):
    """
    Returns the country associated with the IP address. Uses pygeoip
    library which is based on
    the popular Maxmind's GeoIP C API
    """
    if not ip_address:
        return None

    try:
        socket.inet_aton(ip_address)
    except socket.error:
        raise InvalidIpError("Invalid IP address")

    gip = pygeoip.GeoIP(settings.PROJECT_ROOT + '/GeoIP.dat')
    return gip.country_code_by_name(ip_address)


def update_group_permissions(label, group_perms, apps):
    for app_config in apps.get_app_configs():
        app_config.models_module = True
        create_permissions(app_config, apps=apps, verbosity=0)
        app_config.models_module = None

    for group_name, permissions in group_perms.items():
        group, _ = Group.objects.get_or_create(name=group_name)
        for perm_codename in permissions['perms']:
            try:
                permissions = Permission.objects.filter(codename=perm_codename)
                permissions = permissions.filter(content_type__app_label=label)
                group.permissions.add(permissions.get())
            except Permission.DoesNotExist, err:
                logging.debug(err)
                raise Exception(
                    'Could not add permission: {}: {}'.format(perm_codename, err)
                )
        group.save()


class PreviousStatusMixin(object):
    """
    Store the status of the instance on init to be accessed as _original_status
    """
    def __init__(self, *args, **kwargs):
        super(PreviousStatusMixin, self).__init__(*args, **kwargs)

        try:
            self._original_status = self.status
        except ObjectDoesNotExist:
            self._original_status = None<|MERGE_RESOLUTION|>--- conflicted
+++ resolved
@@ -17,15 +17,9 @@
 from bluebottle.clients import properties
 
 
-<<<<<<< HEAD
 TAGS = ['p', 'h1', 'h2', 'h3', 'h4', 'h5', 'strong', 'em', 'b', 'i', 'ul', 'li', 'ol', 'a',
-        'br', 'pre', 'blockquote', 'img']
-ATTRIBUTES = {'a': ['target', 'href'], 'img': ['src', 'alt', 'width', 'height', 'align', 'class']}
-=======
-TAGS = ['p', 'h1', 'h2', 'h3', 'h4', 'h5', 'strong', 'b', 'i', 'ul', 'li', 'ol', 'a',
-        'br', 'pre', 'blockquote', 'img', 'hr']
-ATTRIBUTES = {'a': ['target', 'href'], 'img': ['src']}
->>>>>>> 08865294
+        'br', 'pre', 'blockquote', 'img', 'hr', 'span']
+ATTRIBUTES = {'a': ['target', 'href'], 'img': ['src', 'alt', 'width', 'height', 'align']}
 
 
 def clean_html(content):
