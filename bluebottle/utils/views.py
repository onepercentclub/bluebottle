--- conflicted
+++ resolved
@@ -259,14 +259,11 @@
         response['Content-Disposition'] = 'attachment; filename="{}"'.format(
             field.name
         )
-<<<<<<< HEAD
         try:
             response['Content-Type'] = mime.from_file(field.path)
         except IOError:
             pass
 
-=======
->>>>>>> e808aa09
         return response
 
 
