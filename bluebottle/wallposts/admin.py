import urlparse

from django.contrib import admin
from django.core.urlresolvers import reverse
from django.db import models
from django.utils.translation import ugettext_lazy as _
from django.utils.html import format_html, mark_safe
from django.template.loader import render_to_string

from polymorphic.admin import (PolymorphicParentModelAdmin,
                               PolymorphicChildModelAdmin)
from sorl.thumbnail.shortcuts import get_thumbnail

from bluebottle.utils.utils import set_author_editor_ip
from bluebottle.wallposts.models import SystemWallpost
from bluebottle.utils.widgets import SecureAdminURLFieldWidget

from .models import (Wallpost, MediaWallpost, TextWallpost,
                     MediaWallpostPhoto, Reaction)


class MediaWallpostPhotoInline(admin.TabularInline):
    model = MediaWallpostPhoto
    extra = 0
    raw_id_fields = ('author', 'editor')

    readonly_fields = ('image_tag',)

    fields = ('image_tag', 'photo')

    def image_tag(self, obj):
        data = {}
        if obj.photo:
            data['image_full_url'] = obj.photo.url
            data['image_thumb_url'] = get_thumbnail(obj.photo, "120x120",
                                                    crop="center").url

        return mark_safe(render_to_string(
            "admin/wallposts/mediawallpost_photoinline.html", data
        ))

    image_tag.short_description = 'Preview'


class MediaWallpostAdmin(PolymorphicChildModelAdmin):
    base_model = Wallpost
    readonly_fields = ('ip_address', 'deleted', 'view_online', 'gallery', 'donation',
                       'share_with_facebook', 'share_with_twitter',
                       'share_with_linkedin', 'email_followers')
    fields = readonly_fields + ('text', 'author', 'editor')
    raw_id_fields = ('author', 'editor')
    list_display = ('created', 'view_online', 'get_text', 'thumbnail', 'author', 'deleted')
    search_fields = ('text', 'author__first_name', 'author__last_name')
    exclude = ('object_id', 'content_type')

    extra_fields = ('gallery',)

    ordering = ('-created',)
    inlines = (MediaWallpostPhotoInline,)

    formfield_overrides = {
        models.URLField: {'widget': SecureAdminURLFieldWidget()},
    }

    def get_text(self, obj):
        if len(obj.text) > 150:
            return format_html(
                u'<span title="{}">{} [...]</span>',
                obj.text, obj.text[:145])

    def thumbnail(self, obj):
        data = {}
        if obj.video_url:
            data['video_url'] = obj.video_url
            if 'youtube.com' in obj.video_url:
                try:
                    urlparts = urlparse.urlparse(obj.video_url)
                    data['youtubeid'] = urlparse.parse_qs(urlparts.query)['v'][
                        0]
                except (KeyError, ValueError, IndexError):
                    pass

        photos = MediaWallpostPhoto.objects.filter(mediawallpost=obj)
        data['count'] = len(photos)
        data['remains'] = max(0, data['count'] - 1)

        if len(photos):
            if photos[0].photo:
                data['firstimage'] = get_thumbnail(photos[0].photo, "120x120",
                                                   crop="center").url
                data['firstimage_url'] = photos[0].photo.url

        return mark_safe(render_to_string("admin/wallposts/preview_thumbnail.html", data))

    def view_online(self, obj):
        if obj.content_object is None:
            return _(u'The project this post belongs to has been deleted')

        if obj.content_type.name == 'project':
            return format_html(
                u'<a href="/projects/{}">{}</a>',
                obj.content_object.slug, obj.content_object.title
            )
        if obj.content_type.name == 'task':
            if obj.content_object:
                return format_html(
                    u'<a href="/tasks/{}">{}</a>',
                    obj.content_object.id,
                    obj.content_object.title
                )
        if obj.content_type.name == 'fundraiser':
            return format_html(
                u'<a href="/fundraisers/{}">{}</a>',
                obj.content_object.id, obj.content_object.title
            )
        return '---'

    def gallery(self, obj):
        data = {}
        data['images'] = [dict(full=p.photo.url,
                               thumb=get_thumbnail(p.photo, "120x120",
                                                   crop="center").url)
                          for p in obj.photos.all()]

        return mark_safe(
            render_to_string("admin/wallposts/mediawallpost_gallery.html", data)
        )

    def get_queryset(self, request):
        """ The Admin needs to show all the Reactions. """
        return self.model.objects_with_deleted.all()


class TextWallpostAdmin(PolymorphicChildModelAdmin):
    base_model = Wallpost
    readonly_fields = ('ip_address', 'deleted', 'posted_on', 'donation_link')
    search_fields = ('text', 'author__first_name', 'author__last_name')
    list_display = ('created', 'author', 'content_type', 'text', 'deleted')
    raw_id_fields = ('author', 'editor', 'donation')
    fields = readonly_fields + ('text', 'author', 'editor')
    exclude = ('object_id', 'content_type')

    ordering = ('-created',)

    def posted_on(self, obj):
        type = obj.content_type.name
        type_name = unicode(obj.content_type).title()

        if type == 'task':
            url = reverse('admin:tasks_task_change',
                          args=(obj.content_object.id,))
        elif type == 'project':
            url = reverse('admin:projects_project_change',
                          args=(obj.content_object.id,))
        elif type == 'fundraiser':
            url = reverse('admin:fundraisers_fundraiser_change',
                          args=(obj.content_object.id,))
        else:
            return ''

        title = obj.content_object.title
        return format_html(
            u'{}: <a href="{}">{}</a>',
            type_name, url, title
        )

    def donation_link(self, obj):
        if obj.donation:
            link = reverse('admin:donations_donation_change', args=(obj.donation.id,))
            return format_html(
                u"<a href='{}'>{}</a>",
                link, obj.donation
            )

    def get_queryset(self, request):
        """ The Admin needs to show all the Reactions. """
        return self.model.objects_with_deleted.all()


class SystemWallpostAdmin(PolymorphicChildModelAdmin):
    base_model = SystemWallpost
    readonly_fields = ('ip_address', 'content_type', 'related_type',
                       'donation_link', 'project_link',
                       'related_id', 'object_id')
    fields = readonly_fields + ('author', 'donation', 'text')
    list_display = ('created', 'author', 'content_type', 'related_type', 'text', 'deleted')
    raw_id_fields = ('author', 'editor', 'donation')
    ordering = ('-created',)
    exclude = ('object_id', 'content_type')

    def project_link(self, obj):
        if obj.donation:
            link = reverse('admin:projects_project_change', args=(obj.donation.project.id,))
            return format_html(
                u"<a href='{}'>{}</a>",
                link, obj.donation.project.title
            )
    project_link.short_description = _('Project link')

    def donation_link(self, obj):
        if obj.donation:
            link = reverse('admin:donations_donation_change', args=(obj.donation.id,))
            return format_html(
                u"<a href='{}'>{}</a>",
                link, obj.donation
            )

    def get_queryset(self, request):
        """ The Admin needs to show all the Reactions. """
        return self.model.objects_with_deleted.all()


class WallpostParentAdmin(PolymorphicParentModelAdmin):
    """ The parent model admin """
    base_model = Wallpost
    list_display = ('created', 'author', 'content_type', 'text', 'type', 'deleted')
    fields = ('title', 'text', 'author', 'ip_address')
    list_filter = ('created', ('content_type', admin.RelatedOnlyFieldListFilter),)
    ordering = ('-created',)
<<<<<<< HEAD
    search_fields = ('textwallpost__text', 'mediawallpost__text')
=======
    search_fields = (
        'textwallpost__text', 'mediawallpost__text',
        'author__username', 'author__email',
        'author__first_name', 'author__last_name', 'ip_address'
    )
>>>>>>> 6e4ab017
    child_models = (
        (MediaWallpost, MediaWallpostAdmin),
        (TextWallpost, TextWallpostAdmin),
        (SystemWallpost, SystemWallpostAdmin),
    )

    def type(self, obj):
        return obj.get_real_instance_class().__name__

    def get_queryset(self, request):
        """ The Admin needs to show all the Reactions. """
        return self.model.objects_with_deleted.all()

    def text(self, obj):
        text = '-empty-'
        try:
            text = obj.systemwallpost.text
        except SystemWallpost.DoesNotExist:
            pass
        try:
            text = obj.textwallpost.text
        except TextWallpost.DoesNotExist:
            pass
        try:
            text = obj.mediawallpost.text
        except MediaWallpost.DoesNotExist:
            pass
        if len(text) > 40:
            return format_html(text[:38] + '&hellip;')
        return text


admin.site.register(Wallpost, WallpostParentAdmin)
admin.site.register(MediaWallpost, MediaWallpostAdmin)
admin.site.register(TextWallpost, TextWallpostAdmin)
admin.site.register(SystemWallpost, SystemWallpostAdmin)


class ReactionAdmin(admin.ModelAdmin):
    # created and updated are auto-set fields. author, editor and ip_address are auto-set on save.
    readonly_fields = ('project_url', 'created', 'updated', 'author',
                       'editor', 'ip_address')
    list_display = ('author_full_name', 'created', 'updated',
                    'deleted', 'ip_address')
    date_hierarchy = 'created'
    ordering = ('-created',)
    raw_id_fields = ('author', 'editor', 'wallpost')
    search_fields = ('text', 'author__username', 'author__email',
                     'author__first_name', 'author__last_name', 'ip_address')

    fields = ('text', 'project_url', 'wallpost', 'deleted', 'created',
              'updated', 'author', 'editor', 'ip_address')

    def get_fieldsets(self, request, obj=None):
        """ Only show the relevant fields when adding a Reaction. """
        if obj:  # editing an existing object
            return super(ReactionAdmin, self).get_fieldsets(request, obj)
        return [(None, {'fields': ('wallpost', 'text')})]

    def author_full_name(self, obj):
        full_name = obj.author.get_full_name()
        if not full_name:
            return obj.author.username
        else:
            return full_name

    author_full_name.short_description = _('Author')

    def project_url(self, obj):
        project = obj.wallpost.content_object
        if project.__class__.__name__ == 'Project':
            url = project.get_absolute_url()
            return format_html(
                u"<a href='{}'>{}</a>",
                str(url), project.title
            )
        return ''

    project_url.short_description = _('project link')

    def save_model(self, request, obj, form, change):
        """ Set the author or editor (as required) and ip when saving the model. """
        set_author_editor_ip(request, obj)
        super(ReactionAdmin, self).save_model(request, obj, form, change)

    def get_queryset(self, request):
        """ The Admin needs to show all the Reactions. """
        return self.model.objects_with_deleted.all()


admin.site.register(Reaction, ReactionAdmin)<|MERGE_RESOLUTION|>--- conflicted
+++ resolved
@@ -217,15 +217,11 @@
     fields = ('title', 'text', 'author', 'ip_address')
     list_filter = ('created', ('content_type', admin.RelatedOnlyFieldListFilter),)
     ordering = ('-created',)
-<<<<<<< HEAD
-    search_fields = ('textwallpost__text', 'mediawallpost__text')
-=======
     search_fields = (
         'textwallpost__text', 'mediawallpost__text',
         'author__username', 'author__email',
         'author__first_name', 'author__last_name', 'ip_address'
     )
->>>>>>> 6e4ab017
     child_models = (
         (MediaWallpost, MediaWallpostAdmin),
         (TextWallpost, TextWallpostAdmin),
