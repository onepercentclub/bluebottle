--- conflicted
+++ resolved
@@ -96,15 +96,10 @@
         data = {}
         data['images'] = [dict(full=p.photo.url, thumb=get_thumbnail(p.photo, "120x120", crop="center").url)
                           for p in obj.photos.all()]
-<<<<<<< HEAD
-=======
 
         return render_to_string("admin/wallposts/mediawallpost_gallery.html", data)
     gallery.allow_tags = True
->>>>>>> 7793a8e1
-
-        return render_to_string("admin/wallposts/mediawallpost_gallery.html", data)
-    gallery.allow_tags = True
+
 
 class TextWallpostAdmin(PolymorphicChildModelAdmin):
     base_model = Wallpost
