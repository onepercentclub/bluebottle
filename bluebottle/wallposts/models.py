from django.db import models
from django.db.models.signals import post_save
from django.dispatch import receiver
from django.utils.text import Truncator
from django.utils.translation import ugettext_lazy as _
from django.contrib.contenttypes.models import ContentType
from django.contrib.contenttypes import generic
from django_extensions.db.fields import ModificationDateTimeField, CreationDateTimeField
from django.conf import settings

from polymorphic import PolymorphicModel

<<<<<<< HEAD
from .managers import ReactionManager, WallPostManager
=======
from bluebottle.bb_follow.models import Follow

from .managers import ReactionManager, WallpostManager
>>>>>>> 947143e9


WALLPOST_TEXT_MAX_LENGTH = getattr(settings, 'WALLPOST_TEXT_MAX_LENGTH', 300)
WALLPOST_REACTION_MAX_LENGTH = getattr(settings, 'WALLPOST_REACTION_MAX_LENGTH', 300)


class Wallpost(PolymorphicModel):
    """
    The Wallpost base class. This class will never be used directly because the content of a Wallpost is always defined
    in the child classes.

    Implementation Note: Normally this would be an abstract class but it's not possible to make this an abstract class
    and have the polymorphic behaviour of sorting on the common fields.
    """

    # The user who wrote the wall post. This can be empty to support wall posts without users (e.g. anonymous
    # TextWallposts, system Wallposts for donations etc.)
    author = models.ForeignKey(settings.AUTH_USER_MODEL, verbose_name=_('author'), related_name="%(class)s_wallpost", blank=True, null=True)
    editor = models.ForeignKey(settings.AUTH_USER_MODEL, verbose_name=_('editor'), blank=True, null=True, help_text=_("The last user to edit this wallpost."))

    # The metadata for the wall post.
    created = CreationDateTimeField(_('created'))
    updated = ModificationDateTimeField(_('updated'))
    deleted = models.DateTimeField(_('deleted'), blank=True, null=True)
    ip_address = models.IPAddressField(_('IP address'), blank=True, null=True, default=None)

    # Generic foreign key so we can connect it to any object.
    content_type = models.ForeignKey(ContentType, verbose_name=_('content type'), related_name="content_type_set_for_%(class)s")
    object_id = models.PositiveIntegerField(_('object ID'))
    content_object = generic.GenericForeignKey('content_type', 'object_id')

    email_followers = models.BooleanField(default=False)

    # Manager
    objects = WallpostManager()

    class Meta:
        ordering = ('created',)

    def __unicode__(self):
        return str(self.id)


class MediaWallpost(Wallpost):
    # The content of the wall post.
    title = models.CharField(max_length=60)
    text = models.TextField(max_length=WALLPOST_REACTION_MAX_LENGTH, blank=True, default='')
    video_url = models.URLField(max_length=100, blank=True, default='')

    def __unicode__(self):
        return Truncator(self.text).words(10)

    # FIXME: See how we can re-enable this
    # def save(self, *args, **kwargs):
    #     super(MediaWallpost, self).save(*args, **kwargs)
    #
    #     # Mark the photos as deleted when the MediaWallpost is deleted.
    #     if self.deleted:
    #         for photo in self.photos.all():
    #             if not photo.deleted:
    #                 photo.deleted = self.deleted
    #                 photo.save()


class MediaWallpostPhoto(models.Model):
    mediawallpost = models.ForeignKey(MediaWallpost, related_name='photos', null=True, blank=True)
    photo = models.ImageField(upload_to='mediawallpostphotos')
    deleted = models.DateTimeField(_('deleted'), blank=True, null=True)
    ip_address = models.IPAddressField(_('IP address'), blank=True, null=True, default=None)
    author = models.ForeignKey(settings.AUTH_USER_MODEL, verbose_name=_('author'), related_name="%(class)s_wallpost_photo", blank=True, null=True)
    editor = models.ForeignKey(settings.AUTH_USER_MODEL, verbose_name=_('editor'), blank=True, null=True, help_text=_("The last user to edit this wallpost photo."))


class TextWallpost(Wallpost):
    # The content of the wall post.
    text = models.TextField(max_length=WALLPOST_REACTION_MAX_LENGTH)

    def __unicode__(self):
        return Truncator(self.text).words(10)


class SystemWallpost(Wallpost):
    # The content of the wall post.
    text = models.TextField(max_length=WALLPOST_REACTION_MAX_LENGTH, blank=True)

    # Generic foreign key so we can connect any object to it.
    related_type = models.ForeignKey(ContentType, verbose_name=_('related type'))
    related_id = models.PositiveIntegerField(_('related ID'))
    related_object = generic.GenericForeignKey('related_type', 'related_id')

    def __unicode__(self):
        return Truncator(self.text).words(10)


class Reaction(models.Model):
    """
    A user reaction or comment to a Wallpost. This model is based on the Comments model from django.contrib.comments.
    """

    # Who posted this reaction. User will need to be logged in to make a reaction.
    author = models.ForeignKey(settings.AUTH_USER_MODEL, verbose_name=_('author'), related_name='wallpost_reactions')
    editor = models.ForeignKey(settings.AUTH_USER_MODEL, verbose_name=_('editor'), blank=True, null=True, related_name='+', help_text=_("The last user to edit this reaction."))

    # The reaction text and the wallpost it's a reaction to.
    text = models.TextField(_('reaction text'), max_length=WALLPOST_REACTION_MAX_LENGTH)
    wallpost = models.ForeignKey(Wallpost, related_name='reactions')

    # Metadata for the reaction.
    created = CreationDateTimeField(_('created'))
    updated = ModificationDateTimeField(_('updated'))
    deleted = models.DateTimeField(_('deleted'), blank=True, null=True)
    ip_address = models.IPAddressField(_('IP address'), blank=True, null=True, default=None)

    # Manager
    objects = ReactionManager()
    objects_with_deleted = models.Manager()

    class Meta:
        ordering = ('created',)
        verbose_name = _('Reaction')
        verbose_name_plural = _('Reactions')

    def __unicode__(self):
        s = "{0}: {1}".format(self.author.get_full_name(), self.text)
        return Truncator(s).words(10)

#Import the signals for sending mails in case they are present
if 'apps.tasks' in settings.INSTALLED_APPS and 'apps.projects' in settings.INSTALLED_APPS:
    import mails
<|MERGE_RESOLUTION|>--- conflicted
+++ resolved
@@ -10,13 +10,7 @@
 
 from polymorphic import PolymorphicModel
 
-<<<<<<< HEAD
 from .managers import ReactionManager, WallPostManager
-=======
-from bluebottle.bb_follow.models import Follow
-
-from .managers import ReactionManager, WallpostManager
->>>>>>> 947143e9
 
 
 WALLPOST_TEXT_MAX_LENGTH = getattr(settings, 'WALLPOST_TEXT_MAX_LENGTH', 300)
