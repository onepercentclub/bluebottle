--- conflicted
+++ resolved
@@ -106,11 +106,7 @@
 
     class Meta:
         ordering = ('created',)
-<<<<<<< HEAD
-        base_manager_name = 'objects_with_deleted' # when doing update / delete queries use the manager with all the objects
-=======
         base_manager_name = 'objects_with_deleted'
->>>>>>> 15241c3f
 
     def __unicode__(self):
         return str(self.id)
@@ -234,11 +230,7 @@
 
     class Meta:
         ordering = ('created',)
-<<<<<<< HEAD
-        base_manager_name = 'objects_with_deleted' # when doing update / delete queries use the manager with all the objects
-=======
         base_manager_name = 'objects_with_deleted'
->>>>>>> 15241c3f
         verbose_name = _('Reaction')
         verbose_name_plural = _('Reactions')
 
