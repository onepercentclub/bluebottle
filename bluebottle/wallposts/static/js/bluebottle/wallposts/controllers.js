
App.WallPostController = Em.ObjectController.extend(App.IsAuthorMixin, {
    // Don't show Fundraiser (title/link) on Fundraiser page.
    showFundraiser: function(){
        if (this.get('parent_type') == 'fundraiser') {
            return false;
        }
        // Show Fundraiser if any.
        return this.get('fundraiser');
    }.property('fundraiser', 'parent_type'),

    newReaction: function(){
        var transaction = this.get('store').transaction();
        return transaction.createRecord(App.WallPostReaction, {'wallpost': this.get('model')});
    }.property('model'),

    actions: {
        editWallPost: function() {
            console.log("edit");
        }
    }
});

App.TaskWallPostListController = Em.ArrayController.extend({
    actions: {
        editWallPost: function() {
            console.log("edit");
        }
    }
});


App.TextWallPostNewController = Em.ObjectController.extend({
    /**
     * This is the base class for a wall-post form.
     *
     * To use it extend it and add:
     * - Extend 'needs' to have parent object and wall-post list controllers.
     * - Overwrite 'parentId' to return the id of the parent object.
     * - Overwrite 'wallPostList' to return the array (model) that holds the wall-post list.
     * - Define a 'type'
     *
     * Look at App.ProjectTextWallPostNewController for example
     */

    init: function() {
        this._super();
        this.createNewWallPost();
    },

    createNewWallPost: function() {
        // Make sure we keep parent id/type
        var parentType = this.get('parentType');
        var parentId = this.get('parentId');

        this.set('model', App.TextWallPost.createRecord());

        this.set('parentType', parentType);
        this.set('parentId', parentId);
    },

    wallPostList: function(){
        return Em.K();
    }.property(),

    _wallPostSuccess: function (record) {
        var _this = this,
            list = _this.get('wallPostList');

        list.unshiftObject(record);
        Ember.run.next(function() {
            _this.createNewWallPost();
        });
    },

    _hideWallPostMessage: function() {
        $(".wallpost-message-area").hide();
    },

    actions: {
        saveWallPost: function() {
            var _this = this,
                parent_type = this.get('parentType'),
                parent_id = this.get('parentId'),
                wallPost = this.get('model');

            _this._hideWallPostMessage();

            if (parent_type && parent_id) {
                wallPost.set('parent_id', parent_id);
                wallPost.set('parent_type', parent_type);
            }
            wallPost.set('type', 'text');

            wallPost.save().then(function (record) {
                _this._wallPostSuccess(record);
            }, function (record) {
                _this.set('errors', record.get('errors'));
            });
        }
    }
});


App.MediaWallPostNewController = App.TextWallPostNewController.extend({

    // This a temporary container for App.Photo records until they are connected after this wall-post is saved.
    uploadFiles: Em.A(),

    createNewWallPost: function() {
        // Make sure we keep parent id/type
        var parentType = this.get('parentType');
        var parentId = this.get('parentId');

        this.set('model', App.MediaWallPost.createRecord());

        this.set('parentType', parentType);
        this.set('parentId', parentId);
    },

    _wallPostSuccess: function (record) {
        var _this = this;
        Ember.run.next(function() {
            if (_this.get('uploadFiles').length) {
                // Connect all photos to this wallpost.
                var reload = true;
                _this.get('uploadFiles').forEach(function(photo){
                    photo.set('mediawallpost', record);
                    photo.save();
                });
                // Empty this.files so we can use it again.
                _this.set('uploadFiles', Em.A());
            }
            var list = _this.get('wallPostList');
            list.unshiftObject(record);
            _this.createNewWallPost()
        });
    },
    actions: {
        addFile: function(file) {
            var store = this.get('store');
            var photo = store.createRecord(App.WallPostPhoto);
            // Connect the file to it. DRF2 Adapter will sort this out.
            photo.set('photo', file);
            photo.save();
            var controller = this;
            // Store the photo in this.files. We need to connect it to the wallpost later.
            photo.on('didCreate', function(record){
                controller.get('uploadFiles').pushObject(photo);
            });
        },

        removeFile: function(photo) {
            photo.deleteRecord();
            photo.save();
            // Remove it from temporary array too.
            this.get('uploadFiles').removeObject(photo);
        },

        showImages: function(event) {
            $(".photos-tab").addClass("active");
            $(".video-tab").removeClass("active");

            $(".video-container").hide();
            $(".photos-container").show();
        },

        showVideo: function() {
            $(".photos-tab").removeClass("active");
            $(".video-tab").addClass("active");

            $(".video-container").show();
            $(".photos-container").hide();
        }
    }
});


/* Task WallPosts */

App.TaskWallPostMixin = Em.Mixin.create({
    needs: ['task', 'taskIndex'],
    type: 'task',

    parentId: function(){
        return this.get('controllers.task.model.id');
    }.property('controllers.task.model.id'),

    wallPostList: function(){
        return this.get('controllers.task.model');
    }.property('controllers.task.model')

});

App.TaskTextWallPostNewController = App.TextWallPostNewController.extend(App.TaskWallPostMixin, {});
App.TaskMediaWallPostNewController = App.MediaWallPostNewController.extend(App.TaskWallPostMixin, {});


/* Project WallPosts */

App.ProjectWallPostMixin = Em.Mixin.create({

    needs: ['project', 'projectIndex'],
    type: 'project',

    parentId: function(){
        return this.get('controllers.project.model.id');
    }.property('controllers.project.model.id'),

    wallPostList: function(){
        return this.get('controllers.projectIndex.model');
    }.property('controllers.projectIndex.model')
});

App.ProjectTextWallPostNewController = App.TextWallPostNewController.extend(App.ProjectWallPostMixin, {});
App.ProjectMediaWallPostNewController = App.MediaWallPostNewController.extend(App.ProjectWallPostMixin, {});


/* Fundraiser WallPosts */

App.FundraiserWallPostMixin = Em.Mixin.create({

    needs: ['fundraiser', 'fundraiserIndex'],
    type: 'fundraiser',
    parentType: 'fundraiser',

    parentId: function(){
        return this.get('controllers.fundraiser.model.id');
    }.property('controllers.fundraiser.model.id'),

    wallPostList: function(){
        return this.get('controllers.fundRaiserIndex.model');
    }.property('controllers.fundRaiserIndex.model')
});

<<<<<<< HEAD
App.FundRaiserTextWallPostNewController = App.TextWallPostNewController.extend(App.FundRaiserWallPostMixin, {});
App.FundRaiserMediaWallPostNewController = App.MediaWallPostNewController.extend(App.FundRaiserWallPostMixin, {});
=======
App.FundraiserTextWallPostNewController = App.TextWallPostNewController.extend(App.FundraiserWallPostMixin, {});
App.FundraiserMediaWallPostNewController = App.MediaWallPostNewController.extend(App.FundraiserWallPostMixin, {});


/* Reactions */

App.WallPostReactionController = Em.ObjectController.extend(App.IsAuthorMixin, {});


App.WallPostReactionListController = Em.ArrayController.extend({
    init: function() {
        this._super();
        this.createNewReaction();
    },

    createNewReaction: function() {
        var store = this.get('store');
        var reaction =  store.createRecord(App.WallPostReaction);
        var name = this.get('currentUser.full_name');
        var values = {'name': name};
        var placeholder_unformatted = gettext("Hey %(name)s, you can leave a comment");
        var formatted_placeholder = interpolate(placeholder_unformatted, values, true);       
        reaction.set('placeholder', formatted_placeholder);
        this.set('newReaction', reaction);
    },

    addReaction: function() {
        var reaction = this.get('newReaction');
        // Set the wallpost that this reaction is related to.
        reaction.set('wallpost', this.get('target.model'));
        reaction.set('created', new Date());
        var controller = this;
        reaction.on('didCreate', function(record) {
            controller.createNewReaction();
            // remove is-selected from all input roms
            $('form.is-selected').removeClass('is-selected');
        });
        reaction.on('becameInvalid', function(record) {
            controller.createNewReaction();
            controller.set('errors', record.get('errors'));
            record.deleteRecord();
        });
        reaction.save();
    }
});
>>>>>>> 883be7ba
<|MERGE_RESOLUTION|>--- conflicted
+++ resolved
@@ -233,53 +233,5 @@
     }.property('controllers.fundRaiserIndex.model')
 });
 
-<<<<<<< HEAD
-App.FundRaiserTextWallPostNewController = App.TextWallPostNewController.extend(App.FundRaiserWallPostMixin, {});
-App.FundRaiserMediaWallPostNewController = App.MediaWallPostNewController.extend(App.FundRaiserWallPostMixin, {});
-=======
 App.FundraiserTextWallPostNewController = App.TextWallPostNewController.extend(App.FundraiserWallPostMixin, {});
 App.FundraiserMediaWallPostNewController = App.MediaWallPostNewController.extend(App.FundraiserWallPostMixin, {});
-
-
-/* Reactions */
-
-App.WallPostReactionController = Em.ObjectController.extend(App.IsAuthorMixin, {});
-
-
-App.WallPostReactionListController = Em.ArrayController.extend({
-    init: function() {
-        this._super();
-        this.createNewReaction();
-    },
-
-    createNewReaction: function() {
-        var store = this.get('store');
-        var reaction =  store.createRecord(App.WallPostReaction);
-        var name = this.get('currentUser.full_name');
-        var values = {'name': name};
-        var placeholder_unformatted = gettext("Hey %(name)s, you can leave a comment");
-        var formatted_placeholder = interpolate(placeholder_unformatted, values, true);       
-        reaction.set('placeholder', formatted_placeholder);
-        this.set('newReaction', reaction);
-    },
-
-    addReaction: function() {
-        var reaction = this.get('newReaction');
-        // Set the wallpost that this reaction is related to.
-        reaction.set('wallpost', this.get('target.model'));
-        reaction.set('created', new Date());
-        var controller = this;
-        reaction.on('didCreate', function(record) {
-            controller.createNewReaction();
-            // remove is-selected from all input roms
-            $('form.is-selected').removeClass('is-selected');
-        });
-        reaction.on('becameInvalid', function(record) {
-            controller.createNewReaction();
-            controller.set('errors', record.get('errors'));
-            record.deleteRecord();
-        });
-        reaction.save();
-    }
-});
->>>>>>> 883be7ba
