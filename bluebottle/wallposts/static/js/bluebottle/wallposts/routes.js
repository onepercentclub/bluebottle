--- conflicted
+++ resolved
@@ -6,10 +6,6 @@
     // This way the ArrayController won't hold an immutable array thus it can be extended with more wallposts.
     setupController: function(controller, model) {
         // Only reload wall-posts if switched to another project.
-<<<<<<< HEAD
-        var parentId = this.modelFor('project').id;
-=======
->>>>>>> 86cc254c
         var parentType = this.get('parentType');
         var parentId = this.modelFor(parentType).id;
 
