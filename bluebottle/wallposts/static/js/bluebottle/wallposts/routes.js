--- conflicted
+++ resolved
@@ -14,12 +14,6 @@
     setupController: function(controller, model) {
         this._super(controller, model);
 
-<<<<<<< HEAD
-        // Only reload wall-posts if switched to another project.
-        var parentType = this.get('parentType');
-        var parent = this.modelFor(parentType);
-        var parentId = parent.get('id');
-=======
         // Only reload wall-posts if switched to another page.
         var _this = this,
             parentType = this.get('parentType'),
@@ -40,7 +34,6 @@
             this._createNewWallposts();
         }
     },
->>>>>>> 8dd6ba62
 
     _createNewWallposts: function (){
         var _this = this,
