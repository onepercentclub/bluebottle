--- conflicted
+++ resolved
@@ -15,15 +15,6 @@
         {{partial 'signin'}}
     {{/if}}
     
-<<<<<<< HEAD
-    {{!-- TODO: Only display these when there are no wallposts --}}
-    {{#if canAddMediaWallpost}}
-        {{bb-wallpost-help}}
-    {{else}}
-        {{bb-wallpost-empty}}
-    {{/if}}
-=======
->>>>>>> c79a3872
 
     {{#each wallpost in wallpostList}}
         {{#if wallpost.isLoaded}}
