{% load bb_ember %}
{% load i18n %}
{% load static %}

{% include 'wallposts/system_wallpost.hbs' %}

{% comment %}
{% include 'wallposts/wall.hbs' %}
<<<<<<< HEAD

{% include 'wallposts/tab-video.hbs' %}
{% include 'wallposts/tab-photo.hbs' %}

=======
{% include 'wallposts/reactions.hbs' %}
>>>>>>> fd7c379d
{% include 'wallposts/wallpost.hbs' %}
{% include 'wallposts/text_wallpost_new.hbs' %}
{% include 'wallposts/media_wallpost_new.hbs' %}
{% include 'wallposts/system_wallpost_voucher.hbs' %}
{% endcomment %}

{# refaktored components #}
{% include 'wallposts/components/bb-comments.hbs' %}
{% include 'wallposts/components/bb-wallpost.hbs' %}
{% include 'wallposts/components/bb-media-wallpost-new.hbs' %}
{% include 'wallposts/components/bb-text-wallpost-new.hbs' %}<|MERGE_RESOLUTION|>--- conflicted
+++ resolved
@@ -6,14 +6,10 @@
 
 {% comment %}
 {% include 'wallposts/wall.hbs' %}
-<<<<<<< HEAD
-
+{% include 'wallposts/reactions.hbs' %}
 {% include 'wallposts/tab-video.hbs' %}
 {% include 'wallposts/tab-photo.hbs' %}
 
-=======
-{% include 'wallposts/reactions.hbs' %}
->>>>>>> fd7c379d
 {% include 'wallposts/wallpost.hbs' %}
 {% include 'wallposts/text_wallpost_new.hbs' %}
 {% include 'wallposts/media_wallpost_new.hbs' %}
