{% load bb_ember %}
{% load i18n %}
{% load static %}

{% include 'wallposts/system_wallpost.hbs' %}

{% comment %}
{% include 'wallposts/wall.hbs' %}
<<<<<<< HEAD
=======
{% include 'wallposts/reactions.hbs' %}
{% include 'wallposts/tab-video.hbs' %}
{% include 'wallposts/tab-photo.hbs' %}
>>>>>>> 2f07db52

{% include 'wallposts/wallpost.hbs' %}
{% include 'wallposts/text_wallpost_new.hbs' %}
{% include 'wallposts/media_wallpost_new.hbs' %}
{% include 'wallposts/system_wallpost_voucher.hbs' %}
{% endcomment %}

{# refaktored components #}
{% include 'wallposts/components/bb-comments.hbs' %}
{% include 'wallposts/components/bb-wallpost.hbs' %}
{% include 'wallposts/components/bb-media-wallpost-new.hbs' %}
{% include 'wallposts/components/bb-text-wallpost-new.hbs' %}<|MERGE_RESOLUTION|>--- conflicted
+++ resolved
@@ -6,12 +6,8 @@
 
 {% comment %}
 {% include 'wallposts/wall.hbs' %}
-<<<<<<< HEAD
-=======
 {% include 'wallposts/reactions.hbs' %}
-{% include 'wallposts/tab-video.hbs' %}
-{% include 'wallposts/tab-photo.hbs' %}
->>>>>>> 2f07db52
+
 
 {% include 'wallposts/wallpost.hbs' %}
 {% include 'wallposts/text_wallpost_new.hbs' %}
