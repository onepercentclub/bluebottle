{% load bb_ember %}
{% load i18n %}
{% load static %}

{% include 'wallposts/text_wallpost_new.hbs' %}

{% comment %}
<<<<<<< HEAD
{% include 'wallposts/system_wallpost.hbs' %}
{% include 'wallposts/wall.hbs' %}
{% include 'wallposts/reactions.hbs' %}
{% include 'wallposts/tab-video.hbs' %}
{% include 'wallposts/tab-photo.hbs' %}

{% include 'wallposts/wallpost.hbs' %}
=======
    {% include 'wallposts/wall.hbs' %}
    {% include 'wallposts/reactions.hbs' %}
    {% include 'wallposts/wallpost.hbs' %}
{% endcomment %}

{% include 'wallposts/text_wallpost_new.hbs' %}
>>>>>>> c70ec959

{% include 'wallposts/media_wallpost_new.hbs' %}
{% include 'wallposts/system_wallpost_voucher.hbs' %}

{# refaktored components #}
{% include 'wallposts/components/bb-comments.hbs' %}
{% include 'wallposts/components/bb-wallpost.hbs' %}
{% include 'wallposts/components/bb-media-wallpost-new.hbs' %}
{% include 'wallposts/components/bb-text-wallpost-new.hbs' %}<|MERGE_RESOLUTION|>--- conflicted
+++ resolved
@@ -2,26 +2,14 @@
 {% load i18n %}
 {% load static %}
 
-{% include 'wallposts/text_wallpost_new.hbs' %}
-
 {% comment %}
-<<<<<<< HEAD
 {% include 'wallposts/system_wallpost.hbs' %}
-{% include 'wallposts/wall.hbs' %}
-{% include 'wallposts/reactions.hbs' %}
-{% include 'wallposts/tab-video.hbs' %}
-{% include 'wallposts/tab-photo.hbs' %}
-
-{% include 'wallposts/wallpost.hbs' %}
-=======
     {% include 'wallposts/wall.hbs' %}
     {% include 'wallposts/reactions.hbs' %}
     {% include 'wallposts/wallpost.hbs' %}
 {% endcomment %}
 
 {% include 'wallposts/text_wallpost_new.hbs' %}
->>>>>>> c70ec959
-
 {% include 'wallposts/media_wallpost_new.hbs' %}
 {% include 'wallposts/system_wallpost_voucher.hbs' %}
 
