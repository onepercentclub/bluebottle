--- conflicted
+++ resolved
@@ -4,41 +4,9 @@
 
 
 {% tplhandlebars "components/bb-media-wallpost-new" %}
-<<<<<<< HEAD
     <div class="wallpost-update">
         <header class="wallpost-update-header">
             <strong class="wallpost-update-title">{% trans "Write an update" %}</strong>
-
-            <ul class="wallpost-header-action">
-                <li>
-                    <a class="action-add-video">
-                        {% trans "Add an video" %}
-                    </a>
-                </li>
-                <li>
-                    <a class="action-add-photo">
-                        {% trans "Add photo's" %}
-                    </a>
-                </li>
-            </ul>
-        </header>
-        <div class="wallpost-update-form">
-            {{#if wallpost.errors.text }}
-                <div class="errors">{{#each wallpost.errors.text }}<p class="error">{{this}}</p>{{/each}}</div>
-            {{/if}}
-
-            {{view Ember.TextArea valueBinding="wallpost.text" name="wallpost-update" class="wallpost-update-post"
-                    classBinding="wallpost.errors.text.length:error" placeholder="share an update with your comment"}}
-
-            <div class="wallpost-photos">
-                {{bb-upload-multiple-images uploadFilesBinding="wallpostFiles" multiple="multiple"
-                    removeFile="removeFile" addFile="addFile" accept="image/*"}}
-            </div>
-=======
-    {{#with wallpost}}
-        <div class="wallpost-update">
-            <header class="wallpost-update-header">
-                <strong class="wallpost-update-title">{% trans "Write an update" %}</strong>
 
                 <ul class="wallpost-header-action">
                     <li>
@@ -48,34 +16,29 @@
                     </li>
                     <li>
                         <a class="action-add-photo" data-action-type="show-photo-upload">
-                            {{!-- {{view App.UploadMultipleFilesInput multiple="multiple" accept="image/*"}} --}}
-                            {% trans "Add photo's" %}
+                            {% trans "Add photos" %}
                         </a>
                     </li>
                 </ul>
             </header>
             <div class="wallpost-update-form">
-                {{#if errors.text }}
-                    <div class="errors">{{#each errors.text }}<p class="error">{{this}}</p>{{/each}}</div>
+                {{#if wallpost.errors.text }}
+                    <div class="errors">{{#each wallpost.errors.text }}<p class="error">{{this}}</p>{{/each}}</div>
                 {{/if}}
 
-                {{view Ember.TextArea valueBinding="text" name="wallpost-update" class="wallpost-update-post" classBinding="errors.text.length:error" placeholder="Share an update with your supporters"}}
-
+                {{view Ember.TextArea valueBinding="wallpost.text" name="wallpost-update" class="wallpost-update-post"
+                        classBinding="wallpost.errors.text.length:error" placeholder="share an update with your comment"}}
+    
                 <div class="wallpost-photos">
-                    {{bb-upload-multiple-images uploadFilesBinding="uploadFiles" multiple="multiple" removeFile="removeFile" addFile="addFile" accept="image/*"}}
+                    {{bb-upload-multiple-images uploadFilesBinding="wallpostFiles" multiple="multiple"
+                        removeFile="removeFile" addFile="addFile" accept="image/*"}}
                 </div>
-                
-                <div class="wallpost-video">   
-                    {{input valueBinding="video_url" placeholder="Youtube or Vimeo url" id="wallpost-video" name="wallpost-video" classBinding="errors.video_url.length:error"}}
+    
+                <div class="wallpost-video">
+                    {{input valueBinding="wallpost.video_url" placeholder="Youtube or Vimeo url" id="wallpost-video"
+                    name="wallpost-video" classBinding="wallpost.errors.video_url.length:error"}}
                 </div>
->>>>>>> 820ce2f5
-
-            <div class="wallpost-video">
-                {{input valueBinding="wallpost.video_url" placeholder="Youtube or Vimeo url" id="wallpost-video"
-                name="wallpost-video" classBinding="wallpost.errors.video_url.length:error"}}
             </div>
-
-        </div>
         <footer class="wallpost-update-footer">
             <div class="wallpost-update-actions">
                 <button class="button action-cancel" {{action 'clearForm'}}>{% trans "Cancel" %}</button>
