--- conflicted
+++ resolved
@@ -2,16 +2,9 @@
 {% load i18n %}
 {% load static %}
 
-<<<<<<< HEAD
-{% tplhandlebars "wallPost" %}
-	
-	<article {{bind-attr class="isInitiator:is-initiator :m-wallpost"}}>
-=======
 {% tplhandlebars "components/bb-wallpost" %}
 
 	<article class="m-wallpost">
-
->>>>>>> ead9cb08
 	    <header class="wallpost-header">
 	        <figure class="user-avatar">
 	        	<img {{bindAttr src="post.author.getAvatar" alt="post.author.full_name"}} />
