--- conflicted
+++ resolved
@@ -1,8 +1,4 @@
-<<<<<<< HEAD
 from builtins import str
-=======
-from bluebottle.assignments.tests.factories import AssignmentFactory
->>>>>>> 07d0ad93
 from django.contrib.auth.models import Group, Permission
 from django.core.urlresolvers import reverse
 from djmoney.money import Money
@@ -99,21 +95,12 @@
         self.assignment.initiative.promoter = BlueBottleUserFactory.create()
         self.assignment.initiative.save()
         promoter_token = "JWT {0}".format(self.assignment.initiative.promoter.get_jwt_token())
-<<<<<<< HEAD
 
         # Assignment owner can share a post
         wallpost = self.client.post(self.media_wallpost_url,
                                     wallpost_data,
                                     token=promoter_token)
 
-=======
-
-        # Assignment owner can share a post
-        wallpost = self.client.post(self.media_wallpost_url,
-                                    wallpost_data,
-                                    token=promoter_token)
-
->>>>>>> 07d0ad93
         self.assertEqual(wallpost.status_code,
                          status.HTTP_201_CREATED)
         # Promoters users can share a post
@@ -242,15 +229,11 @@
     def setUp(self):
         super(WallpostReactionApiIntegrationTest, self).setUp()
 
-<<<<<<< HEAD
-        self.some_wallpost = TextWallpostFactory.create()
-=======
         self.manager = BlueBottleUserFactory.create()
         self.manager_token = "JWT {0}".format(
             self.manager.get_jwt_token())
         self.event = EventFactory.create(owner=self.manager)
         self.some_wallpost = TextWallpostFactory.create(content_object=self.event)
->>>>>>> 07d0ad93
         self.another_wallpost = TextWallpostFactory.create()
 
         self.some_user = BlueBottleUserFactory.create(
@@ -267,12 +250,6 @@
         self.wallpost_url = reverse('wallpost_list')
         self.text_wallpost_url = reverse('text_wallpost_list')
 
-<<<<<<< HEAD
-    def test_wallpost_reaction_crud(self):
-        """
-        Tests for creating, retrieving, updating and deleting a reaction to a Initiative Wallpost.
-        """
-=======
         response = self.client.post(
             self.wallpost_reaction_url,
             {
@@ -282,7 +259,6 @@
             token=self.some_token
         )
         self.reaction_detail_url = reverse('wallpost_reaction_detail', kwargs={'pk': response.data['id']})
->>>>>>> 07d0ad93
 
     def test_wallpost_reaction_create(self):
         reaction_text = "Hear! Hear!"
@@ -326,29 +302,9 @@
         response = self.client.delete(self.reaction_detail_url, token=self.another_token)
         self.assertEqual(response.status_code, status.HTTP_403_FORBIDDEN)
 
-<<<<<<< HEAD
-        # Create a Reaction by another user
-        another_reaction_text = "I'm not so sure..."
-        response = self.client.post(self.wallpost_reaction_url,
-                                    {'text': another_reaction_text,
-                                     'wallpost': self.some_wallpost.id},
-                                    token=self.another_token)
-        self.assertEqual(
-            response.status_code, status.HTTP_201_CREATED, response.data)
-        # Only check the substring because the single quote in "I'm" is escaped.
-        # https://docs.djangoinitiative.com/en/dev/topics/templates/#automatic-html-escaping
-        self.assertTrue('not so sure' in response.data['text'])
-
-        # Delete Reaction by author should work
-        response = self.client.delete(
-            reaction_detail_url, token=self.some_token)
-        self.assertEqual(
-            response.status_code, status.HTTP_204_NO_CONTENT, response)
-=======
     def test_wallpost_reaction_delete_wall_owner(self):
         response = self.client.delete(self.reaction_detail_url, token=self.manager_token)
         self.assertEqual(response.status_code, status.HTTP_204_NO_CONTENT)
->>>>>>> 07d0ad93
 
     def test_wallpost_reaction_delete_then_retrieve(self):
         response = self.client.delete(self.reaction_detail_url, token=self.some_token)
