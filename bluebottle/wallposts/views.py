from django.contrib.contenttypes.models import ContentType
from rest_framework.permissions import IsAuthenticatedOrReadOnly

from rest_framework.pagination import PageNumberPagination
from rest_framework import permissions, exceptions

import django_filters

from bluebottle.bluebottle_drf2.permissions import IsAuthorOrReadOnly
from bluebottle.bluebottle_drf2.views import (
    ListCreateAPIView, RetrieveUpdateDeleteAPIView, ListAPIView)
from bluebottle.fundraisers.models import Fundraiser
from bluebottle.tasks.models import Task
from bluebottle.utils.utils import set_author_editor_ip, get_client_ip
from bluebottle.projects.models import Project

from .models import (TextWallpost, MediaWallpost, MediaWallpostPhoto,
                     Wallpost, Reaction)
from .serializers import (TextWallpostSerializer, MediaWallpostSerializer,
                          MediaWallpostPhotoSerializer, ReactionSerializer,
                          WallpostSerializer)
from .permissions import IsConnectedWallpostAuthorOrReadOnly, CanEmailFollowers

from tenant_extras.drf_permissions import TenantConditionalOpenClose


class WallpostFilter(django_filters.FilterSet):
    parent_type = django_filters.CharFilter(name="content_type__name")
    parent_id = django_filters.NumberFilter(name="object_id")

    class Meta:
        model = Wallpost
        fields = ['parent_type', 'parent_id']


class SetAuthorMixin(object):
    def perform_create(self, serializer):
        serializer.save(author=self.request.user, ip_address=get_client_ip(self.request))

    def perform_update(self, serializer):
        serializer.save(editor=self.request.user, ip_address=get_client_ip(self.request))


class WallpostList(ListAPIView):
    queryset = Wallpost.objects.all()
    serializer_class = WallpostSerializer
    pagination_class = PageNumberPagination

    def get_queryset(self):
        queryset = super(WallpostList, self).get_queryset()

        # Some custom filtering projects slugs.
        parent_type = self.request.query_params.get('parent_type', None)
        parent_id = self.request.query_params.get('parent_id', None)
        if parent_type == 'project':
            content_type = ContentType.objects.get_for_model(Project)
        else:
            white_listed_apps = ['projects', 'tasks', 'fundraisers']
            content_type = ContentType.objects.filter(
                app_label__in=white_listed_apps).get(name=parent_type)
        queryset = queryset.filter(content_type=content_type)

        if parent_type == 'project' and parent_id:
            try:
                project = Project.objects.get(slug=parent_id)
            except Project.DoesNotExist:
                return Wallpost.objects.none()
            queryset = queryset.filter(object_id=project.id)
        else:
            queryset = queryset.filter(object_id=parent_id)

        queryset = queryset.order_by('-created')
        return queryset


<<<<<<< HEAD
class TextWallpostList(SetAuthorMixin, ListCreateAPIView):
    queryset = TextWallpost.objects.all()
    serializer_class = TextWallpostSerializer
    filter_class = WallpostFilter
    paginate_by = 5
    permission_classes = (TenantConditionalOpenClose, IsAuthenticatedOrReadOnly, CanEmailFollowers)
=======
class WallpostPagination(PageNumberPagination):
    page_size = 5


class TextWallpostList(ListCreateAPIView):
    queryset = TextWallpost.objects.all()
    serializer_class = TextWallpostSerializer
    filter_class = WallpostFilter
    pagination_class = WallpostPagination
    permission_classes = (TenantConditionalOpenClose, IsAuthenticatedOrReadOnly)
>>>>>>> 8fb53db4

    def get_queryset(self, queryset=None):
        queryset = super(TextWallpostList, self).get_queryset()
        # Some custom filtering projects slugs.
        parent_type = self.request.query_params.get('parent_type', None)
        parent_id = self.request.query_params.get('parent_id', None)
        if parent_type == 'project' and parent_id:
            try:
                project = Project.objects.get(slug=parent_id)
            except Project.DoesNotExist:
                return Wallpost.objects.none()
            queryset = queryset.filter(object_id=project.id)

        queryset = queryset.order_by('-created')
        return queryset


class MediaWallpostList(TextWallpostList):
    queryset = MediaWallpost.objects.all()
    serializer_class = MediaWallpostSerializer
    filter_class = WallpostFilter
    pagination_class = WallpostPagination


class WallpostDetail(RetrieveUpdateDeleteAPIView):
    queryset = Wallpost.objects.all()
    serializer_class = WallpostSerializer
    permission_classes = (TenantConditionalOpenClose, IsAuthorOrReadOnly,)


<<<<<<< HEAD
class MediaWallpostPhotoList(SetAuthorMixin, ListCreateAPIView):
=======

class MediaWallpostPhotoPagination(PageNumberPagination):
    page_size = 4


class MediaWallpostPhotoList(ListCreateAPIView):
>>>>>>> 8fb53db4
    queryset = MediaWallpostPhoto.objects.all()
    serializer_class = MediaWallpostPhotoSerializer
    pagination_class = MediaWallpostPhotoPagination

    def create(self, request, *args, **kwargs):  # FIXME
        """
        Work around browser issues.

        Adding photos to a wallpost works correctly in Chrome. Firefox (at least
        FF 24) sends the ```mediawallpost``` value to Django with the value
        'null', which is then interpreted as a string in Django. This is
        incorrect behaviour, as ```mediawallpost``` is a relation.

        Eventually, this leads to HTTP400 errors, effectively breaking photo
        uploads in FF.

        The quick fix is detecting this incorrect 'null' string in ```request.POST```
        and setting it to an empty string. ```request.POST``` is mutable because
        of the multipart nature.

        NOTE: This is something that should be fixed in the Ember app or maybe even
        Ember itself.
        """
        post = request.POST.get('mediawallpost', False)
        if post and post == u'null':
            request.POST['mediawallpost'] = u''
        return super(MediaWallpostPhotoList, self).create(request, *args,
                                                          **kwargs)


class MediaWallpostPhotoDetail(RetrieveUpdateDeleteAPIView):
    queryset = MediaWallpostPhoto.objects.all()
    serializer_class = MediaWallpostPhotoSerializer
    permission_classes = (TenantConditionalOpenClose, IsAuthorOrReadOnly,
                          IsConnectedWallpostAuthorOrReadOnly)


class ReactionList(SetAuthorMixin, ListCreateAPIView):
    queryset = Reaction.objects.all()
    serializer_class = ReactionSerializer
    permission_classes = (TenantConditionalOpenClose,
                          permissions.IsAuthenticatedOrReadOnly)
    pagination_class = PageNumberPagination
    filter_fields = ('wallpost',)


class ReactionDetail(SetAuthorMixin, RetrieveUpdateDeleteAPIView):
    queryset = Reaction.objects.all()
    serializer_class = ReactionSerializer
    permission_classes = (TenantConditionalOpenClose, IsAuthorOrReadOnly,)<|MERGE_RESOLUTION|>--- conflicted
+++ resolved
@@ -73,14 +73,6 @@
         return queryset
 
 
-<<<<<<< HEAD
-class TextWallpostList(SetAuthorMixin, ListCreateAPIView):
-    queryset = TextWallpost.objects.all()
-    serializer_class = TextWallpostSerializer
-    filter_class = WallpostFilter
-    paginate_by = 5
-    permission_classes = (TenantConditionalOpenClose, IsAuthenticatedOrReadOnly, CanEmailFollowers)
-=======
 class WallpostPagination(PageNumberPagination):
     page_size = 5
 
@@ -90,8 +82,7 @@
     serializer_class = TextWallpostSerializer
     filter_class = WallpostFilter
     pagination_class = WallpostPagination
-    permission_classes = (TenantConditionalOpenClose, IsAuthenticatedOrReadOnly)
->>>>>>> 8fb53db4
+    permission_classes = (TenantConditionalOpenClose, IsAuthenticatedOrReadOnly, CanEmailFollowers§)
 
     def get_queryset(self, queryset=None):
         queryset = super(TextWallpostList, self).get_queryset()
@@ -122,16 +113,11 @@
     permission_classes = (TenantConditionalOpenClose, IsAuthorOrReadOnly,)
 
 
-<<<<<<< HEAD
-class MediaWallpostPhotoList(SetAuthorMixin, ListCreateAPIView):
-=======
-
 class MediaWallpostPhotoPagination(PageNumberPagination):
     page_size = 4
 
 
-class MediaWallpostPhotoList(ListCreateAPIView):
->>>>>>> 8fb53db4
+class MediaWallpostPhotoList(SetAuthorMixin, ListCreateAPIView):
     queryset = MediaWallpostPhoto.objects.all()
     serializer_class = MediaWallpostPhotoSerializer
     pagination_class = MediaWallpostPhotoPagination
