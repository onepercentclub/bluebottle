import django_filters
from builtins import object
from django.contrib.contenttypes.models import ContentType
from django.db.models.query_utils import Q
from rest_framework.generics import RetrieveDestroyAPIView

from bluebottle.bluebottle_drf2.pagination import BluebottlePagination
from bluebottle.utils.permissions import (
    OneOf, ResourcePermission, RelatedResourceOwnerPermission, ResourceOwnerPermission
)
from bluebottle.utils.utils import get_client_ip
from bluebottle.utils.views import (
    ListCreateAPIView, ListAPIView, RetrieveUpdateDestroyAPIView, OwnerListViewMixin,
    CreateAPIView)
from bluebottle.wallposts.permissions import RelatedManagementOrReadOnlyPermission
from .models import TextWallpost, MediaWallpost, MediaWallpostPhoto, Wallpost, Reaction
from .permissions import DonationOwnerPermission
from .serializers import (TextWallpostSerializer, MediaWallpostSerializer,
                          MediaWallpostPhotoSerializer, ReactionSerializer,
                          WallpostSerializer)


class WallpostFilter(django_filters.FilterSet):
    parent_type = django_filters.CharFilter(name="content_type__name")
    parent_id = django_filters.NumberFilter(name="object_id")

    class Meta(object):
        model = Wallpost
        fields = ['parent_type', 'parent_id']


class SetAuthorMixin(object):
    def perform_create(self, serializer):
        self.check_object_permissions(
            self.request,
            serializer.Meta.model(author=self.request.user, **serializer.validated_data)
        )

        serializer.save(author=self.request.user, ip_address=get_client_ip(self.request))

    def perform_update(self, serializer):
        serializer.save(editor=self.request.user, ip_address=get_client_ip(self.request))


class WallpostOwnerFilterMixin(object):
    def get_queryset(self):
        qs = super(WallpostOwnerFilterMixin, self).get_queryset()
        permission = '{}.api_read_{}'.format(
            self.model._meta.app_label, self.model._meta.model_name
        )

        if not self.request.user.has_perm(permission):
            user = self.request.user if self.request.user.is_authenticated else None
            qs = qs.filter(
                Q(activity_wallposts__owner=user) |
                Q(initiative_wallposts__owner=user)
            )
        return qs


class ParentTypeFilterMixin(object):

    content_type_mapping = {
<<<<<<< HEAD
        'date': 'dateactivity',
        'period': 'periodactivity',
=======
        'activities/time-based/date': 'dateactivity',
        'activities/time-based/period': 'periodactivity',
>>>>>>> 3bcbd5b2
    }

    def get_queryset(self):
        queryset = super(ParentTypeFilterMixin, self).get_queryset()
        parent_type = self.request.query_params.get('parent_type', None)
        parent_id = self.request.query_params.get('parent_id', None)
        white_listed_apps = ['initiatives', 'assignments', 'events', 'funding', 'time_based']
        try:
            parent_type = self.content_type_mapping[parent_type]
        except KeyError:
            pass
        content_type = ContentType.objects.filter(app_label__in=white_listed_apps).get(model=parent_type)

        queryset = queryset.filter(content_type=content_type)
        queryset = queryset.filter(object_id=parent_id)
        queryset = queryset.order_by('-pinned', '-created')
        return queryset


class WallpostList(WallpostOwnerFilterMixin, ParentTypeFilterMixin, ListAPIView):
    queryset = Wallpost.objects.all()
    serializer_class = WallpostSerializer
    pagination_class = BluebottlePagination
    permission_classes = (
        OneOf(ResourcePermission, RelatedResourceOwnerPermission),
        DonationOwnerPermission,
        RelatedManagementOrReadOnlyPermission
    )


class WallpostPagination(BluebottlePagination):
    page_size = 5


class TextWallpostList(WallpostOwnerFilterMixin, ParentTypeFilterMixin, SetAuthorMixin, ListCreateAPIView):
    queryset = TextWallpost.objects.all()
    serializer_class = TextWallpostSerializer
    filter_class = WallpostFilter
    pagination_class = WallpostPagination

    permission_classes = (
        OneOf(ResourcePermission, RelatedResourceOwnerPermission),
        RelatedManagementOrReadOnlyPermission,
        DonationOwnerPermission,
    )

    def perform_create(self, serializer):
        self.check_object_permissions(
            self.request,
            serializer.Meta.model(author=self.request.user, **serializer.validated_data)
        )
        return super(TextWallpostList, self).perform_create(serializer)


class TextWallpostDetail(RetrieveUpdateDestroyAPIView, SetAuthorMixin):
    queryset = TextWallpost.objects.all()
    serializer_class = TextWallpostSerializer
    permission_classes = (OneOf(ResourcePermission, ResourceOwnerPermission), )


class MediaWallpostList(TextWallpostList):
    queryset = MediaWallpost.objects.all()
    serializer_class = MediaWallpostSerializer
    filter_class = WallpostFilter
    pagination_class = WallpostPagination

    permission_classes = (
        OneOf(ResourcePermission, ResourceOwnerPermission),
        RelatedManagementOrReadOnlyPermission
    )

    def perform_create(self, serializer):
        self.check_object_permissions(
            self.request,
            serializer.Meta.model(author=self.request.user, **serializer.validated_data)
        )
        return super(MediaWallpostList, self).perform_create(serializer)


class MediaWallpostDetail(TextWallpostDetail):
    queryset = MediaWallpost.objects.all()
    serializer_class = MediaWallpostSerializer


class WallpostDetail(RetrieveDestroyAPIView, SetAuthorMixin):
    queryset = Wallpost.objects.all()
    serializer_class = WallpostSerializer
    permission_classes = (
        OneOf(
            ResourcePermission,
            ResourceOwnerPermission,
            RelatedManagementOrReadOnlyPermission
        ),
    )


class MediaWallpostPhotoPagination(BluebottlePagination):
    page_size = 4


class MediaWallpostPhotoList(OwnerListViewMixin, SetAuthorMixin, ListCreateAPIView):
    queryset = MediaWallpostPhoto.objects.all()
    serializer_class = MediaWallpostPhotoSerializer
    pagination_class = MediaWallpostPhotoPagination
    permission_classes = (OneOf(ResourcePermission, ResourceOwnerPermission), )

    owner_filter_field = 'author'

    def create(self, request, *args, **kwargs):  # FIXME
        """
        Work around browser issues.

        Adding photos to a wallpost works correctly in Chrome. Firefox (at least
        FF 24) sends the ```mediawallpost``` value to Django with the value
        'null', which is then interpreted as a string in Django. This is
        incorrect behaviour, as ```mediawallpost``` is a relation.

        Eventually, this leads to HTTP400 errors, effectively breaking photo
        uploads in FF.

        The quick fix is detecting this incorrect 'null' string in ```request.POST```
        and setting it to an empty string. ```request.POST``` is mutable because
        of the multipart nature.

        NOTE: This is something that should be fixed in the Ember app or maybe even
        Ember itself.
        """
        post = request.POST.get('mediawallpost', False)
        if post and post == u'null':
            request.POST['mediawallpost'] = u''
        return super(MediaWallpostPhotoList, self).create(request, *args, **kwargs)


class MediaWallpostPhotoDetail(RetrieveUpdateDestroyAPIView):
    queryset = MediaWallpostPhoto.objects.all()
    serializer_class = MediaWallpostPhotoSerializer

    permission_classes = (OneOf(ResourcePermission, ResourceOwnerPermission), )


class ReactionList(OwnerListViewMixin, SetAuthorMixin, CreateAPIView):
    queryset = Reaction.objects.all()
    serializer_class = ReactionSerializer

    permission_classes = (
        OneOf(
            ResourcePermission,
            ResourceOwnerPermission,
        ),
    )
    pagination_class = BluebottlePagination
    filter_fields = ('wallpost',)

    owner_filter_field = 'author'


class ReactionDetail(SetAuthorMixin, RetrieveUpdateDestroyAPIView):
    queryset = Reaction.objects.all()
    serializer_class = ReactionSerializer
    permission_classes = (
        OneOf(
            ResourcePermission,
            ResourceOwnerPermission,
            RelatedManagementOrReadOnlyPermission
        ),
    )<|MERGE_RESOLUTION|>--- conflicted
+++ resolved
@@ -61,13 +61,8 @@
 class ParentTypeFilterMixin(object):
 
     content_type_mapping = {
-<<<<<<< HEAD
-        'date': 'dateactivity',
-        'period': 'periodactivity',
-=======
         'activities/time-based/date': 'dateactivity',
         'activities/time-based/period': 'periodactivity',
->>>>>>> 3bcbd5b2
     }
 
     def get_queryset(self):
