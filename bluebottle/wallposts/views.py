from django.contrib.contenttypes.models import ContentType
from django.db.models.query_utils import Q

import django_filters
from rest_framework import permissions
from rest_framework.permissions import IsAuthenticatedOrReadOnly

<<<<<<< HEAD
from tenant_extras.drf_permissions import TenantConditionalOpenClose as OldTenantConditionalOpenClose

from bluebottle.bluebottle_drf2.pagination import BluebottlePagination
from bluebottle.bluebottle_drf2.permissions import IsAuthorOrReadOnly
from bluebottle.bluebottle_drf2 import views
from bluebottle.utils.permissions import TenantConditionalOpenClose, AuthenticatedOrReadOnlyPermission
=======
from tenant_extras.drf_permissions import TenantConditionalOpenClose

from bluebottle.bluebottle_drf2.pagination import BluebottlePagination
from bluebottle.bluebottle_drf2.permissions import IsAuthorOrReadOnly
from bluebottle.bluebottle_drf2.views import ListCreateAPIView, RetrieveUpdateDeleteAPIView, ListAPIView
>>>>>>> 710ce522
from bluebottle.utils.utils import get_client_ip
from bluebottle.projects.models import Project
from bluebottle.utils.views import ListCreateAPIView
from bluebottle.wallposts.permissions import RelatedManagementOrReadOnlyPermission

from .models import TextWallpost, MediaWallpost, MediaWallpostPhoto, Wallpost, Reaction
from .serializers import (TextWallpostSerializer, MediaWallpostSerializer,
                          MediaWallpostPhotoSerializer, ReactionSerializer,
                          WallpostSerializer)
from .permissions import IsConnectedWallpostAuthorOrReadOnly


class WallpostFilter(django_filters.FilterSet):
    parent_type = django_filters.CharFilter(name="content_type__name")
    parent_id = django_filters.NumberFilter(name="object_id")

    class Meta:
        model = Wallpost
        fields = ['parent_type', 'parent_id']


class SetAuthorMixin(object):
    def perform_create(self, serializer):
        serializer.save(author=self.request.user, ip_address=get_client_ip(self.request))

    def perform_update(self, serializer):
        serializer.save(editor=self.request.user, ip_address=get_client_ip(self.request))


class FilterQSParams(object):

    def get_qs(self, qs):
        parent_id = self.request.query_params.get('parent_id', None)
        parent_type = self.request.query_params.get('parent_type', None)
        if parent_type == 'project':
            qs = qs.filter(conten_object__slug=parent_id)
        elif parent_id:
            qs = qs.filter(conten_object__id=parent_id)

        text = self.request.query_params.get('text', None)
        if text:
            qs = qs.filter(Q(title__icontains=text) |
                           Q(description__icontains=text))

        status = self.request.query_params.get('status', None)
        if status:
            qs = qs.filter(status=status)
        return qs


class WallpostList(views.ListAPIView):
    queryset = Wallpost.objects.all()
    serializer_class = WallpostSerializer
    pagination_class = BluebottlePagination
    permission_classes = (OldTenantConditionalOpenClose, )

    # FIXME: figure out why it is necessary to include the TenantConditionalOpenClose
    #        permission here when it is included in the BASE_PERMISSION_CLASSES
    permission_classes = (TenantConditionalOpenClose,)

    def get_queryset(self, queryset=queryset):
        queryset = super(WallpostList, self).get_queryset()

        # Some custom filtering projects slugs.
        parent_type = self.request.query_params.get('parent_type', None)
        parent_id = self.request.query_params.get('parent_id', None)
        if parent_type == 'project':
            content_type = ContentType.objects.get_for_model(Project)
        else:
            white_listed_apps = ['projects', 'tasks', 'fundraisers']
            content_type = ContentType.objects.filter(
                app_label__in=white_listed_apps).get(model=parent_type)
        queryset = queryset.filter(content_type=content_type)

        if parent_type == 'project' and parent_id:
            try:
                project = Project.objects.get(slug=parent_id)
            except Project.DoesNotExist:
                return Wallpost.objects.none()
            queryset = queryset.filter(object_id=project.id)
        else:
            queryset = queryset.filter(object_id=parent_id)

        queryset = queryset.order_by('-created')
        return queryset


class WallpostPagination(BluebottlePagination):
    page_size = 5


class TextWallpostList(SetAuthorMixin, ListCreateAPIView, FilterQSParams):
    queryset = TextWallpost.objects.all()
    serializer_class = TextWallpostSerializer
    filter_class = WallpostFilter
    pagination_class = WallpostPagination
    permission_classes = (TenantConditionalOpenClose,
                          AuthenticatedOrReadOnlyPermission)

    def get_queryset(self, queryset=None):
        queryset = self.queryset
        # Some custom filtering projects slugs.
        parent_type = self.request.query_params.get('parent_type', None)
        parent_id = self.request.query_params.get('parent_id', None)
        if parent_type == 'project' and parent_id:
            try:
                project = Project.objects.get(slug=parent_id)
            except Project.DoesNotExist:
                return Wallpost.objects.none()
            queryset = queryset.filter(object_id=project.id)
        queryset = queryset.order_by('-created')
        return queryset


class TextWallpostDetail(views.RetrieveUpdateDeleteAPIView, SetAuthorMixin):
    queryset = TextWallpost.objects.all()
    serializer_class = TextWallpostSerializer
    permission_classes = (OldTenantConditionalOpenClose, IsAuthenticatedOrReadOnly)


class MediaWallpostList(TextWallpostList, SetAuthorMixin):
    queryset = MediaWallpost.objects.all()
    serializer_class = MediaWallpostSerializer
    filter_class = WallpostFilter
    pagination_class = WallpostPagination
    permission_classes = (TenantConditionalOpenClose,
                          RelatedManagementOrReadOnlyPermission,
                          AuthenticatedOrReadOnlyPermission)


class MediaWallpostDetail(TextWallpostDetail):
    queryset = MediaWallpost.objects.all()
    serializer_class = MediaWallpostSerializer


class WallpostDetail(views.RetrieveUpdateDeleteAPIView):
    queryset = Wallpost.objects.all()
    serializer_class = WallpostSerializer
    permission_classes = (OldTenantConditionalOpenClose, IsAuthorOrReadOnly,)


class MediaWallpostPhotoPagination(BluebottlePagination):
    page_size = 4


class MediaWallpostPhotoList(SetAuthorMixin, views.ListCreateAPIView):
    queryset = MediaWallpostPhoto.objects.all()
    serializer_class = MediaWallpostPhotoSerializer
    pagination_class = MediaWallpostPhotoPagination

    def create(self, request, *args, **kwargs):  # FIXME
        """
        Work around browser issues.

        Adding photos to a wallpost works correctly in Chrome. Firefox (at least
        FF 24) sends the ```mediawallpost``` value to Django with the value
        'null', which is then interpreted as a string in Django. This is
        incorrect behaviour, as ```mediawallpost``` is a relation.

        Eventually, this leads to HTTP400 errors, effectively breaking photo
        uploads in FF.

        The quick fix is detecting this incorrect 'null' string in ```request.POST```
        and setting it to an empty string. ```request.POST``` is mutable because
        of the multipart nature.

        NOTE: This is something that should be fixed in the Ember app or maybe even
        Ember itself.
        """
        post = request.POST.get('mediawallpost', False)
        if post and post == u'null':
            request.POST['mediawallpost'] = u''
        return super(MediaWallpostPhotoList, self).create(request, *args, **kwargs)


class MediaWallpostPhotoDetail(views.RetrieveUpdateDeleteAPIView):
    queryset = MediaWallpostPhoto.objects.all()
    serializer_class = MediaWallpostPhotoSerializer
    permission_classes = (OldTenantConditionalOpenClose, IsAuthorOrReadOnly,
                          IsConnectedWallpostAuthorOrReadOnly)


class ReactionList(SetAuthorMixin, views.ListCreateAPIView):
    queryset = Reaction.objects.all()
    serializer_class = ReactionSerializer
    permission_classes = (OldTenantConditionalOpenClose,
                          permissions.IsAuthenticatedOrReadOnly)
    pagination_class = BluebottlePagination
    filter_fields = ('wallpost',)


class ReactionDetail(SetAuthorMixin, views.RetrieveUpdateDeleteAPIView):
    queryset = Reaction.objects.all()
    serializer_class = ReactionSerializer
    permission_classes = (OldTenantConditionalOpenClose, IsAuthorOrReadOnly,)<|MERGE_RESOLUTION|>--- conflicted
+++ resolved
@@ -5,23 +5,15 @@
 from rest_framework import permissions
 from rest_framework.permissions import IsAuthenticatedOrReadOnly
 
-<<<<<<< HEAD
-from tenant_extras.drf_permissions import TenantConditionalOpenClose as OldTenantConditionalOpenClose
+from tenant_extras.drf_permissions import TenantConditionalOpenClose as LegacyTenantConditionOpenClose
 
 from bluebottle.bluebottle_drf2.pagination import BluebottlePagination
 from bluebottle.bluebottle_drf2.permissions import IsAuthorOrReadOnly
-from bluebottle.bluebottle_drf2 import views
-from bluebottle.utils.permissions import TenantConditionalOpenClose, AuthenticatedOrReadOnlyPermission
-=======
-from tenant_extras.drf_permissions import TenantConditionalOpenClose
-
-from bluebottle.bluebottle_drf2.pagination import BluebottlePagination
-from bluebottle.bluebottle_drf2.permissions import IsAuthorOrReadOnly
-from bluebottle.bluebottle_drf2.views import ListCreateAPIView, RetrieveUpdateDeleteAPIView, ListAPIView
->>>>>>> 710ce522
+from bluebottle.bluebottle_drf2.views import (ListCreateAPIView as LegacyListCreateAPIView, ListAPIView,
+                                              RetrieveUpdateDeleteAPIView)
 from bluebottle.utils.utils import get_client_ip
+from bluebottle.utils.views import ListCreateAPIView
 from bluebottle.projects.models import Project
-from bluebottle.utils.views import ListCreateAPIView
 from bluebottle.wallposts.permissions import RelatedManagementOrReadOnlyPermission
 
 from .models import TextWallpost, MediaWallpost, MediaWallpostPhoto, Wallpost, Reaction
@@ -69,15 +61,11 @@
         return qs
 
 
-class WallpostList(views.ListAPIView):
+class WallpostList(ListAPIView):
     queryset = Wallpost.objects.all()
     serializer_class = WallpostSerializer
     pagination_class = BluebottlePagination
-    permission_classes = (OldTenantConditionalOpenClose, )
-
-    # FIXME: figure out why it is necessary to include the TenantConditionalOpenClose
-    #        permission here when it is included in the BASE_PERMISSION_CLASSES
-    permission_classes = (TenantConditionalOpenClose,)
+    permission_classes = (LegacyTenantConditionOpenClose, )
 
     def get_queryset(self, queryset=queryset):
         queryset = super(WallpostList, self).get_queryset()
@@ -115,8 +103,8 @@
     serializer_class = TextWallpostSerializer
     filter_class = WallpostFilter
     pagination_class = WallpostPagination
-    permission_classes = (TenantConditionalOpenClose,
-                          AuthenticatedOrReadOnlyPermission)
+    permission_classes = (LegacyTenantConditionOpenClose,
+                          IsAuthenticatedOrReadOnly)
 
     def get_queryset(self, queryset=None):
         queryset = self.queryset
@@ -133,10 +121,10 @@
         return queryset
 
 
-class TextWallpostDetail(views.RetrieveUpdateDeleteAPIView, SetAuthorMixin):
+class TextWallpostDetail(RetrieveUpdateDeleteAPIView, SetAuthorMixin):
     queryset = TextWallpost.objects.all()
     serializer_class = TextWallpostSerializer
-    permission_classes = (OldTenantConditionalOpenClose, IsAuthenticatedOrReadOnly)
+    permission_classes = (LegacyTenantConditionOpenClose, IsAuthenticatedOrReadOnly)
 
 
 class MediaWallpostList(TextWallpostList, SetAuthorMixin):
@@ -144,9 +132,9 @@
     serializer_class = MediaWallpostSerializer
     filter_class = WallpostFilter
     pagination_class = WallpostPagination
-    permission_classes = (TenantConditionalOpenClose,
+    permission_classes = (LegacyTenantConditionOpenClose,
                           RelatedManagementOrReadOnlyPermission,
-                          AuthenticatedOrReadOnlyPermission)
+                          IsAuthenticatedOrReadOnly)
 
 
 class MediaWallpostDetail(TextWallpostDetail):
@@ -154,20 +142,21 @@
     serializer_class = MediaWallpostSerializer
 
 
-class WallpostDetail(views.RetrieveUpdateDeleteAPIView):
+class WallpostDetail(RetrieveUpdateDeleteAPIView):
     queryset = Wallpost.objects.all()
     serializer_class = WallpostSerializer
-    permission_classes = (OldTenantConditionalOpenClose, IsAuthorOrReadOnly,)
+    permission_classes = (LegacyTenantConditionOpenClose, IsAuthorOrReadOnly,)
 
 
 class MediaWallpostPhotoPagination(BluebottlePagination):
     page_size = 4
 
 
-class MediaWallpostPhotoList(SetAuthorMixin, views.ListCreateAPIView):
+class MediaWallpostPhotoList(SetAuthorMixin, LegacyListCreateAPIView):
     queryset = MediaWallpostPhoto.objects.all()
     serializer_class = MediaWallpostPhotoSerializer
     pagination_class = MediaWallpostPhotoPagination
+    permission_classes = (LegacyTenantConditionOpenClose, IsAuthorOrReadOnly,)
 
     def create(self, request, *args, **kwargs):  # FIXME
         """
@@ -194,23 +183,23 @@
         return super(MediaWallpostPhotoList, self).create(request, *args, **kwargs)
 
 
-class MediaWallpostPhotoDetail(views.RetrieveUpdateDeleteAPIView):
+class MediaWallpostPhotoDetail(RetrieveUpdateDeleteAPIView):
     queryset = MediaWallpostPhoto.objects.all()
     serializer_class = MediaWallpostPhotoSerializer
-    permission_classes = (OldTenantConditionalOpenClose, IsAuthorOrReadOnly,
+    permission_classes = (LegacyTenantConditionOpenClose, IsAuthorOrReadOnly,
                           IsConnectedWallpostAuthorOrReadOnly)
 
 
-class ReactionList(SetAuthorMixin, views.ListCreateAPIView):
+class ReactionList(SetAuthorMixin, LegacyListCreateAPIView):
     queryset = Reaction.objects.all()
     serializer_class = ReactionSerializer
-    permission_classes = (OldTenantConditionalOpenClose,
+    permission_classes = (LegacyTenantConditionOpenClose, IsAuthenticatedOrReadOnly,
                           permissions.IsAuthenticatedOrReadOnly)
     pagination_class = BluebottlePagination
     filter_fields = ('wallpost',)
 
 
-class ReactionDetail(SetAuthorMixin, views.RetrieveUpdateDeleteAPIView):
+class ReactionDetail(SetAuthorMixin, RetrieveUpdateDeleteAPIView):
     queryset = Reaction.objects.all()
     serializer_class = ReactionSerializer
-    permission_classes = (OldTenantConditionalOpenClose, IsAuthorOrReadOnly,)+    permission_classes = (LegacyTenantConditionOpenClose, IsAuthorOrReadOnly,)