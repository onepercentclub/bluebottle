from django.contrib.contenttypes.models import ContentType

import django_filters
from rest_framework import permissions
from rest_framework.permissions import IsAuthenticatedOrReadOnly

from tenant_extras.drf_permissions import TenantConditionalOpenClose

from bluebottle.bluebottle_drf2.pagination import BluebottlePagination
from bluebottle.bluebottle_drf2.permissions import IsAuthorOrReadOnly
<<<<<<< HEAD
from bluebottle.bluebottle_drf2 import views
from bluebottle.utils.permissions import TenantConditionalOpenClose, AuthenticatedOrReadOnlyPermission
=======
from bluebottle.bluebottle_drf2.views import ListCreateAPIView, RetrieveUpdateDeleteAPIView, ListAPIView
>>>>>>> f00b218c
from bluebottle.utils.utils import get_client_ip
from bluebottle.projects.models import Project
from bluebottle.utils.views import ListCreateAPIView
from bluebottle.wallposts.permissions import RelatedManagementOrReadOnlyPermission

from .models import TextWallpost, MediaWallpost, MediaWallpostPhoto, Wallpost, Reaction
from .serializers import (TextWallpostSerializer, MediaWallpostSerializer,
                          MediaWallpostPhotoSerializer, ReactionSerializer,
                          WallpostSerializer)
from .permissions import IsConnectedWallpostAuthorOrReadOnly


class WallpostFilter(django_filters.FilterSet):
    parent_type = django_filters.CharFilter(name="content_type__name")
    parent_id = django_filters.NumberFilter(name="object_id")

    class Meta:
        model = Wallpost
        fields = ['parent_type', 'parent_id']


class SetAuthorMixin(object):
    def perform_create(self, serializer):
        serializer.save(author=self.request.user, ip_address=get_client_ip(self.request))

    def perform_update(self, serializer):
        serializer.save(editor=self.request.user, ip_address=get_client_ip(self.request))


class WallpostList(views.ListAPIView):
    queryset = Wallpost.objects.all()
    serializer_class = WallpostSerializer
    pagination_class = BluebottlePagination

    # FIXME: figure out why it is necessary to include the TenantConditionalOpenClose
    #        permission here when it is included in the BASE_PERMISSION_CLASSES
    permission_classes = (TenantConditionalOpenClose,)

    def get_queryset(self, queryset=queryset):
        queryset = super(WallpostList, self).get_queryset()

        # Some custom filtering projects slugs.
        parent_type = self.request.query_params.get('parent_type', None)
        parent_id = self.request.query_params.get('parent_id', None)
        if parent_type == 'project':
            content_type = ContentType.objects.get_for_model(Project)
        else:
            white_listed_apps = ['projects', 'tasks', 'fundraisers']
            content_type = ContentType.objects.filter(
                app_label__in=white_listed_apps).get(model=parent_type)
        queryset = queryset.filter(content_type=content_type)

        if parent_type == 'project' and parent_id:
            try:
                project = Project.objects.get(slug=parent_id)
            except Project.DoesNotExist:
                return Wallpost.objects.none()
            queryset = queryset.filter(object_id=project.id)
        else:
            queryset = queryset.filter(object_id=parent_id)

        queryset = queryset.order_by('-created')
        return queryset


class WallpostPagination(BluebottlePagination):
    page_size = 5


class TextWallpostList(SetAuthorMixin, ListCreateAPIView):
    queryset = TextWallpost.objects.all()
    serializer_class = TextWallpostSerializer
    filter_class = WallpostFilter
    pagination_class = WallpostPagination
    permission_classes = (TenantConditionalOpenClose,
                          AuthenticatedOrReadOnlyPermission)

    def get_queryset(self, queryset=None):
        queryset = self.queryset
        # Some custom filtering projects slugs.
        parent_type = self.request.query_params.get('parent_type', None)
        parent_id = self.request.query_params.get('parent_id', None)
        if parent_type == 'project' and parent_id:
            try:
                project = Project.objects.get(slug=parent_id)
            except Project.DoesNotExist:
                return Wallpost.objects.none()
            queryset = queryset.filter(object_id=project.id)
        queryset = queryset.order_by('-created')
        return queryset


class TextWallpostDetail(SetAuthorMixin, views.RetrieveUpdateDeleteAPIView):
    queryset = TextWallpost.objects.all()
    serializer_class = TextWallpostSerializer
    permission_classes = (TenantConditionalOpenClose, IsAuthenticatedOrReadOnly)


class MediaWallpostList(TextWallpostList):
    queryset = MediaWallpost.objects.all()
    serializer_class = MediaWallpostSerializer
    filter_class = WallpostFilter
    pagination_class = WallpostPagination
    permission_classes = (TenantConditionalOpenClose,
                          RelatedManagementOrReadOnlyPermission,
                          AuthenticatedOrReadOnlyPermission)


class MediaWallpostDetail(TextWallpostDetail):
    queryset = MediaWallpost.objects.all()
    serializer_class = MediaWallpostSerializer


class WallpostDetail(views.RetrieveUpdateDeleteAPIView):
    queryset = Wallpost.objects.all()
    serializer_class = WallpostSerializer
    permission_classes = (TenantConditionalOpenClose, IsAuthorOrReadOnly,)


class MediaWallpostPhotoPagination(BluebottlePagination):
    page_size = 4


class MediaWallpostPhotoList(SetAuthorMixin, views.ListCreateAPIView):
    queryset = MediaWallpostPhoto.objects.all()
    serializer_class = MediaWallpostPhotoSerializer
    pagination_class = MediaWallpostPhotoPagination

    def create(self, request, *args, **kwargs):  # FIXME
        """
        Work around browser issues.

        Adding photos to a wallpost works correctly in Chrome. Firefox (at least
        FF 24) sends the ```mediawallpost``` value to Django with the value
        'null', which is then interpreted as a string in Django. This is
        incorrect behaviour, as ```mediawallpost``` is a relation.

        Eventually, this leads to HTTP400 errors, effectively breaking photo
        uploads in FF.

        The quick fix is detecting this incorrect 'null' string in ```request.POST```
        and setting it to an empty string. ```request.POST``` is mutable because
        of the multipart nature.

        NOTE: This is something that should be fixed in the Ember app or maybe even
        Ember itself.
        """
        post = request.POST.get('mediawallpost', False)
        if post and post == u'null':
            request.POST['mediawallpost'] = u''
        return super(MediaWallpostPhotoList, self).create(request, *args, **kwargs)


class MediaWallpostPhotoDetail(views.RetrieveUpdateDeleteAPIView):
    queryset = MediaWallpostPhoto.objects.all()
    serializer_class = MediaWallpostPhotoSerializer
    permission_classes = (TenantConditionalOpenClose, IsAuthorOrReadOnly,
                          IsConnectedWallpostAuthorOrReadOnly)


class ReactionList(SetAuthorMixin, views.ListCreateAPIView):
    queryset = Reaction.objects.all()
    serializer_class = ReactionSerializer
    permission_classes = (TenantConditionalOpenClose,
                          permissions.IsAuthenticatedOrReadOnly)
    pagination_class = BluebottlePagination
    filter_fields = ('wallpost',)


class ReactionDetail(SetAuthorMixin, views.RetrieveUpdateDeleteAPIView):
    queryset = Reaction.objects.all()
    serializer_class = ReactionSerializer
    permission_classes = (TenantConditionalOpenClose, IsAuthorOrReadOnly,)<|MERGE_RESOLUTION|>--- conflicted
+++ resolved
@@ -1,19 +1,16 @@
 from django.contrib.contenttypes.models import ContentType
+from django.db.models.query_utils import Q
 
 import django_filters
 from rest_framework import permissions
 from rest_framework.permissions import IsAuthenticatedOrReadOnly
 
-from tenant_extras.drf_permissions import TenantConditionalOpenClose
+from tenant_extras.drf_permissions import TenantConditionalOpenClose as OldTenantConditionalOpenClose
 
 from bluebottle.bluebottle_drf2.pagination import BluebottlePagination
 from bluebottle.bluebottle_drf2.permissions import IsAuthorOrReadOnly
-<<<<<<< HEAD
 from bluebottle.bluebottle_drf2 import views
 from bluebottle.utils.permissions import TenantConditionalOpenClose, AuthenticatedOrReadOnlyPermission
-=======
-from bluebottle.bluebottle_drf2.views import ListCreateAPIView, RetrieveUpdateDeleteAPIView, ListAPIView
->>>>>>> f00b218c
 from bluebottle.utils.utils import get_client_ip
 from bluebottle.projects.models import Project
 from bluebottle.utils.views import ListCreateAPIView
@@ -43,14 +40,32 @@
         serializer.save(editor=self.request.user, ip_address=get_client_ip(self.request))
 
 
+class FilterQSParams(object):
+
+    def get_qs(self, qs):
+        parent_id = self.request.query_params.get('parent_id', None)
+        parent_type = self.request.query_params.get('parent_type', None)
+        if parent_type == 'project':
+            qs = qs.filter(conten_object__slug=parent_id)
+        elif parent_id:
+            qs = qs.filter(conten_object__id=parent_id)
+
+        text = self.request.query_params.get('text', None)
+        if text:
+            qs = qs.filter(Q(title__icontains=text) |
+                           Q(description__icontains=text))
+
+        status = self.request.query_params.get('status', None)
+        if status:
+            qs = qs.filter(status=status)
+        return qs
+
+
 class WallpostList(views.ListAPIView):
     queryset = Wallpost.objects.all()
     serializer_class = WallpostSerializer
     pagination_class = BluebottlePagination
-
-    # FIXME: figure out why it is necessary to include the TenantConditionalOpenClose
-    #        permission here when it is included in the BASE_PERMISSION_CLASSES
-    permission_classes = (TenantConditionalOpenClose,)
+    permission_classes = (OldTenantConditionalOpenClose, )
 
     def get_queryset(self, queryset=queryset):
         queryset = super(WallpostList, self).get_queryset()
@@ -83,7 +98,7 @@
     page_size = 5
 
 
-class TextWallpostList(SetAuthorMixin, ListCreateAPIView):
+class TextWallpostList(SetAuthorMixin, ListCreateAPIView, FilterQSParams):
     queryset = TextWallpost.objects.all()
     serializer_class = TextWallpostSerializer
     filter_class = WallpostFilter
@@ -106,13 +121,13 @@
         return queryset
 
 
-class TextWallpostDetail(SetAuthorMixin, views.RetrieveUpdateDeleteAPIView):
+class TextWallpostDetail(views.RetrieveUpdateDeleteAPIView, SetAuthorMixin):
     queryset = TextWallpost.objects.all()
     serializer_class = TextWallpostSerializer
-    permission_classes = (TenantConditionalOpenClose, IsAuthenticatedOrReadOnly)
-
-
-class MediaWallpostList(TextWallpostList):
+    permission_classes = (OldTenantConditionalOpenClose, IsAuthenticatedOrReadOnly)
+
+
+class MediaWallpostList(TextWallpostList, SetAuthorMixin):
     queryset = MediaWallpost.objects.all()
     serializer_class = MediaWallpostSerializer
     filter_class = WallpostFilter
@@ -130,7 +145,7 @@
 class WallpostDetail(views.RetrieveUpdateDeleteAPIView):
     queryset = Wallpost.objects.all()
     serializer_class = WallpostSerializer
-    permission_classes = (TenantConditionalOpenClose, IsAuthorOrReadOnly,)
+    permission_classes = (OldTenantConditionalOpenClose, IsAuthorOrReadOnly,)
 
 
 class MediaWallpostPhotoPagination(BluebottlePagination):
@@ -170,14 +185,14 @@
 class MediaWallpostPhotoDetail(views.RetrieveUpdateDeleteAPIView):
     queryset = MediaWallpostPhoto.objects.all()
     serializer_class = MediaWallpostPhotoSerializer
-    permission_classes = (TenantConditionalOpenClose, IsAuthorOrReadOnly,
+    permission_classes = (OldTenantConditionalOpenClose, IsAuthorOrReadOnly,
                           IsConnectedWallpostAuthorOrReadOnly)
 
 
 class ReactionList(SetAuthorMixin, views.ListCreateAPIView):
     queryset = Reaction.objects.all()
     serializer_class = ReactionSerializer
-    permission_classes = (TenantConditionalOpenClose,
+    permission_classes = (OldTenantConditionalOpenClose,
                           permissions.IsAuthenticatedOrReadOnly)
     pagination_class = BluebottlePagination
     filter_fields = ('wallpost',)
@@ -186,4 +201,4 @@
 class ReactionDetail(SetAuthorMixin, views.RetrieveUpdateDeleteAPIView):
     queryset = Reaction.objects.all()
     serializer_class = ReactionSerializer
-    permission_classes = (TenantConditionalOpenClose, IsAuthorOrReadOnly,)+    permission_classes = (OldTenantConditionalOpenClose, IsAuthorOrReadOnly,)