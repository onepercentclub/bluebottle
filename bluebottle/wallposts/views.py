--- conflicted
+++ resolved
@@ -18,10 +18,7 @@
 from .serializers import (TextWallpostSerializer, MediaWallpostSerializer,
                           MediaWallpostPhotoSerializer, ReactionSerializer,
                           WallpostSerializer)
-<<<<<<< HEAD
 from .permissions import DonationOwnerPermission
-=======
->>>>>>> d26ecbc1
 
 
 class WallpostFilter(django_filters.FilterSet):
