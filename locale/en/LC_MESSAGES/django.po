# SOME DESCRIPTIVE TITLE.
# Copyright (C) YEAR THE PACKAGE'S COPYRIGHT HOLDER
# This file is distributed under the same license as the PACKAGE package.
# FIRST AUTHOR <EMAIL@ADDRESS>, YEAR.
#
#, fuzzy
msgid ""
msgstr ""
"Project-Id-Version: PACKAGE VERSION\n"
"Report-Msgid-Bugs-To: \n"
<<<<<<< HEAD
"POT-Creation-Date: 2025-12-12 13:47+0100\n"
=======
"POT-Creation-Date: 2025-12-12 10:59+0100\n"
>>>>>>> 58acb253
"PO-Revision-Date: YEAR-MO-DA HO:MI+ZONE\n"
"Last-Translator: FULL NAME <EMAIL@ADDRESS>\n"
"Language-Team: LANGUAGE <LL@li.org>\n"
"Language: \n"
"MIME-Version: 1.0\n"
"Content-Type: text/plain; charset=UTF-8\n"
"Content-Transfer-Encoding: 8bit\n"
"Plural-Forms: nplurals=2; plural=(n != 1);\n"

#: bluebottle/activities/admin.py:121 bluebottle/activities/admin.py:969
#: bluebottle/contact/models.py:24 bluebottle/fsm/admin.py:228
#: bluebottle/fsm/admin.py:236 bluebottle/utils/models.py:202
msgid "status"
msgstr ""

#: bluebottle/activities/admin.py:132 bluebottle/activities/admin.py:164
#: bluebottle/activities/admin.py:166 bluebottle/activities/admin.py:391
#: bluebottle/activities/admin.py:979 bluebottle/grant_management/admin.py:76
#: bluebottle/grant_management/admin.py:341 bluebottle/time_based/admin.py:339
#: bluebottle/time_based/admin.py:369 bluebottle/time_based/admin.py:530
#: bluebottle/time_based/admin.py:938 bluebottle/time_based/admin.py:1015
#: bluebottle/time_based/admin.py:1016 bluebottle/time_based/admin.py:1360
msgid "Edit"
msgstr ""

#: bluebottle/activities/admin.py:211 bluebottle/activities/admin.py:334
#: bluebottle/funding_stripe/admin.py:203
#: bluebottle/funding_stripe/admin.py:275 bluebottle/time_based/admin.py:306
#: bluebottle/time_based/admin.py:436
msgid "Details"
msgstr ""

#: bluebottle/activities/admin.py:215 bluebottle/activities/admin.py:338
#: bluebottle/activities/admin.py:773 bluebottle/funding/admin.py:228
#: bluebottle/funding/admin.py:474 bluebottle/funding/admin.py:652
#: bluebottle/funding/admin.py:860 bluebottle/funding_stripe/admin.py:245
#: bluebottle/grant_management/admin.py:297
#: bluebottle/grant_management/admin.py:552 bluebottle/initiatives/admin.py:221
#: bluebottle/time_based/admin.py:310 bluebottle/time_based/admin.py:440
#: bluebottle/time_based/admin.py:821 bluebottle/time_based/admin.py:868
#: bluebottle/time_based/admin.py:1138 bluebottle/time_based/admin.py:1806
msgid "Super admin"
msgstr ""

#: bluebottle/activities/admin.py:227 bluebottle/activities/models.py:182
#: bluebottle/activities/models.py:247 bluebottle/collect/admin.py:98
#: bluebottle/funding/models.py:352 bluebottle/time_based/admin.py:1055
#: bluebottle/updates/models.py:22
msgid "Activity"
msgstr ""

#: bluebottle/activities/admin.py:298
msgid "Contributor"
msgstr ""

#: bluebottle/activities/admin.py:410
msgid "Add time slot"
msgstr ""

#: bluebottle/activities/admin.py:413
msgid "Time slot"
msgstr ""

#: bluebottle/activities/admin.py:418 bluebottle/time_based/admin.py:1228
msgid "Emails"
msgstr ""

#: bluebottle/activities/admin.py:420 bluebottle/time_based/admin.py:1230
msgid ""
"Separate the email addresses by commas, one per line or copy & paste a "
"column from a spreadsheet."
msgstr ""

#: bluebottle/activities/admin.py:427
#: bluebottle/members/templates/admin/members/set_retention_confirmation.html:75
#: bluebottle/notifications/templates/admin/change_confirmation.html:46
#: bluebottle/time_based/admin.py:1237 bluebottle/utils/forms.py:64
msgid "Send messages"
msgstr ""

#: bluebottle/activities/admin.py:428
msgid "Email participants that they have been added to this activity."
msgstr ""

#: bluebottle/activities/admin.py:433
#: bluebottle/activities/templates/admin/activities/bulk_add.html:15
#: bluebottle/collect/templates/admin/collect/collectactivity/change_form.html:6
#: bluebottle/deeds/templates/admin/deeds/deed/change_form.html:6
#: bluebottle/time_based/admin.py:1243
#: bluebottle/time_based/templates/admin/time_based/bulk_add.html:15
#: bluebottle/time_based/templates/admin/time_based/dateactivityslot/change_form.html:9
#: bluebottle/time_based/templates/admin/time_based/deadlineactivity/change_form.html:6
#: bluebottle/time_based/templates/admin/time_based/registereddateactivity/change_form.html:6
msgid "Bulk add participants"
msgstr ""

#: bluebottle/activities/admin.py:491
#, python-brace-format
msgid "{count} participant was added."
msgid_plural "{count} participants were added."
msgstr[0] ""
msgstr[1] ""

#: bluebottle/activities/admin.py:501
#, python-brace-format
msgid "{count} user created and added as a participant."
msgid_plural "{count} users created and added as a participant."
msgstr[0] ""
msgstr[1] ""

#: bluebottle/activities/admin.py:512
#, python-brace-format
msgid "{count} participant already joined."
msgid_plural "{count} participants already joined."
msgstr[0] ""
msgstr[1] ""

#: bluebottle/activities/admin.py:523
#, python-brace-format
msgid ""
"{count} participant could not be added. Please check if the email address is "
"correct."
msgid_plural ""
"{count} participants could not be added. Please check if the email addresses "
"are correct."
msgstr[0] ""
msgstr[1] ""

#: bluebottle/activities/admin.py:735 bluebottle/initiatives/models.py:174
msgid "Initiative"
msgstr ""

#: bluebottle/activities/admin.py:740 bluebottle/funding/admin.py:217
#: bluebottle/grant_management/admin.py:542 bluebottle/initiatives/admin.py:191
msgid "Management"
msgstr ""

#: bluebottle/activities/admin.py:741 bluebottle/funding/admin.py:218
#: bluebottle/grant_management/admin.py:543 bluebottle/initiatives/admin.py:208
msgid "Information"
msgstr ""

#: bluebottle/activities/admin.py:746 bluebottle/time_based/admin.py:500
#: bluebottle/time_based/admin.py:501
msgid "Participation"
msgstr ""

#: bluebottle/activities/admin.py:758 bluebottle/bb_accounts/models.py:139
#: bluebottle/funding/admin.py:225 bluebottle/grant_management/admin.py:549
#: bluebottle/initiatives/models.py:283 bluebottle/initiatives/models.py:290
#: bluebottle/initiatives/models.py:295
msgid "Office"
msgstr ""

#: bluebottle/activities/admin.py:763 bluebottle/funding/admin.py:233
#: bluebottle/grant_management/admin.py:557 bluebottle/members/admin.py:647
#: bluebottle/settings/admin_dashboard.py:174
msgid "Segments"
msgstr ""

#: bluebottle/activities/admin.py:787 bluebottle/cms/models.py:337
#: bluebottle/settings/admin_dashboard.py:219
#: bluebottle/statistics/models.py:45
msgid "Statistics"
msgstr ""

#: bluebottle/activities/admin.py:804 bluebottle/initiatives/admin.py:246
#: bluebottle/time_based/admin.py:1094
msgid "{} is required"
msgstr ""

#: bluebottle/activities/admin.py:808
msgid "The initiative is not approved"
msgstr ""

#: bluebottle/activities/admin.py:815 bluebottle/time_based/admin.py:1103
msgid "Validation"
msgstr ""

#: bluebottle/activities/admin.py:846
#, python-brace-format
msgid "User {name} will receive a message."
msgstr ""

#: bluebottle/activities/admin.py:852
msgid "impact reminder"
msgstr ""

#: bluebottle/activities/admin.py:864
msgid "Send reminder message"
msgstr ""

#: bluebottle/activities/admin.py:867
msgid "Impact Reminder"
msgstr ""

#: bluebottle/activities/admin.py:873
msgid "Request the activity manager to fill in the impact of this activity."
msgstr ""

#: bluebottle/activities/admin.py:937 bluebottle/geo/models.py:178
#: bluebottle/initiatives/models.py:136
msgid "office"
msgstr ""

#: bluebottle/activities/admin.py:952 bluebottle/initiatives/admin.py:234
msgid "Show on site"
msgstr ""

#: bluebottle/activities/admin.py:958
msgid "Team activity"
msgstr ""

#: bluebottle/activities/dashboard.py:16
msgid "Unpublished activities"
msgstr ""

#: bluebottle/activities/dashboard.py:31
msgid "Activities that need to be reviewed"
msgstr ""

#: bluebottle/activities/dashboard.py:50
msgid "Recently published activities"
msgstr ""

#: bluebottle/activities/dashboard.py:69
msgid "Recent contributions"
msgstr ""

#: bluebottle/activities/effects.py:23
msgid "Create organizer"
msgstr ""

#: bluebottle/activities/effects.py:37
msgid "Copy categories"
msgstr ""

#: bluebottle/activities/effects.py:57 bluebottle/deeds/effects.py:43
msgid "Create effort contribution"
msgstr ""

#: bluebottle/activities/effects.py:72
msgid "Set the contribution date."
msgstr ""

#: bluebottle/activities/effects.py:79
msgid "Create a team"
msgstr ""

#: bluebottle/activities/effects.py:187
msgid "Create invite"
msgstr ""

#: bluebottle/activities/effects.py:202
msgid "Create invite  or owner"
msgstr ""

#: bluebottle/activities/effects.py:214
msgid "Reset Team"
msgstr ""

#: bluebottle/activities/effects.py:225
msgid "Delete related contributions"
msgstr ""

#: bluebottle/activities/effects.py:237
msgid "Set the published date"
msgstr ""

#: bluebottle/activities/filters.py:133
msgid "Yes"
msgstr ""

#: bluebottle/activities/filters.py:133 bluebottle/time_based/models.py:70
msgid "No"
msgstr ""

#: bluebottle/activities/filters.py:164
msgid "With your team"
msgstr ""

#: bluebottle/activities/filters.py:164
msgid "As an individual"
msgstr ""

#: bluebottle/activities/filters.py:348
msgid "In-person"
msgstr ""

#: bluebottle/activities/filters.py:348
msgid "Online/remote"
msgstr ""

#: bluebottle/activities/forms.py:6
msgid "Send impact reminder message"
msgstr ""

#: bluebottle/activities/messages/activity_manager.py:26
msgctxt "email"
msgid "crowdfunding campaign"
msgstr ""

#: bluebottle/activities/messages/activity_manager.py:28
msgctxt "email"
msgid "grant application"
msgstr ""

#: bluebottle/activities/messages/activity_manager.py:30
msgctxt "email"
msgid "activity"
msgstr ""

#: bluebottle/activities/messages/activity_manager.py:37
#: bluebottle/funding/messages/funding/activity_manager.py:12
#: bluebottle/funding/messages/funding/reviewer.py:16
msgctxt "email"
msgid "View campaign"
msgstr ""

#: bluebottle/activities/messages/activity_manager.py:39
#: bluebottle/grant_management/messages/activity_manager.py:14
#: bluebottle/grant_management/messages/reviewer.py:13
msgctxt "email"
msgid "View application"
msgstr ""

#: bluebottle/activities/messages/activity_manager.py:41
#: bluebottle/collect/messages.py:33 bluebottle/collect/messages.py:77
#: bluebottle/deeds/messages.py:34 bluebottle/deeds/messages.py:78
#: bluebottle/time_based/messages.py:84 bluebottle/time_based/messages.py:127
#: bluebottle/time_based/messages.py:166 bluebottle/time_based/messages.py:205
#: bluebottle/time_based/messages.py:228 bluebottle/time_based/messages.py:267
#: bluebottle/time_based/messages.py:301 bluebottle/time_based/messages.py:324
#: bluebottle/time_based/messages.py:347 bluebottle/time_based/messages.py:372
#: bluebottle/time_based/messages.py:397 bluebottle/time_based/messages.py:469
#: bluebottle/time_based/messages.py:503 bluebottle/time_based/messages.py:526
#: bluebottle/time_based/messages.py:549 bluebottle/time_based/messages.py:571
#: bluebottle/time_based/messages.py:593 bluebottle/time_based/messages.py:616
#: bluebottle/time_based/messages.py:637 bluebottle/time_based/messages.py:704
#: bluebottle/time_based/messages.py:725 bluebottle/time_based/messages.py:834
#: bluebottle/time_based/messages/messages.py:87
#: bluebottle/time_based/messages/messages.py:130
#: bluebottle/time_based/messages/messages.py:169
#: bluebottle/time_based/messages/messages.py:208
#: bluebottle/time_based/messages/messages.py:231
#: bluebottle/time_based/messages/messages.py:270
#: bluebottle/time_based/messages/messages.py:304
#: bluebottle/time_based/messages/messages.py:327
#: bluebottle/time_based/messages/messages.py:350
#: bluebottle/time_based/messages/messages.py:375
#: bluebottle/time_based/messages/messages.py:400
#: bluebottle/time_based/messages/messages.py:472
#: bluebottle/time_based/messages/messages.py:509
#: bluebottle/time_based/messages/messages.py:532
#: bluebottle/time_based/messages/messages.py:555
#: bluebottle/time_based/messages/messages.py:577
#: bluebottle/time_based/messages/messages.py:599
#: bluebottle/time_based/messages/messages.py:622
#: bluebottle/time_based/messages/messages.py:643
#: bluebottle/time_based/messages/messages.py:710
#: bluebottle/time_based/messages/messages.py:731
#: bluebottle/time_based/messages/messages.py:852
#: bluebottle/time_based/messages/participants.py:65
#: bluebottle/time_based/messages/participants.py:133
#: bluebottle/time_based/messages/registrations.py:94
msgctxt "email"
msgid "View activity"
msgstr ""

#: bluebottle/activities/messages/activity_manager.py:55
#, python-brace-format
msgctxt "email"
msgid "Please share the impact results for your activity \"{title}\"."
msgstr ""

#: bluebottle/activities/messages/activity_manager.py:66
#, python-brace-format
msgctxt "email"
msgid "Your activity \"{title}\" has succeeded 🎉"
msgstr ""

#: bluebottle/activities/messages/activity_manager.py:74
#, python-brace-format
msgctxt "email"
msgid "The activity \"{title}\" has been restored"
msgstr ""

#: bluebottle/activities/messages/activity_manager.py:82
#, python-brace-format
msgctxt "email"
msgid "Your activity \"{title}\" has been rejected"
msgstr ""

#: bluebottle/activities/messages/activity_manager.py:90
#, python-brace-format
msgctxt "email"
msgid "Your activity \"{title}\" has been cancelled"
msgstr ""

#: bluebottle/activities/messages/activity_manager.py:98
#, python-brace-format
msgctxt "email"
msgid "The registration deadline for your activity \"{title}\" has expired"
msgstr ""

#: bluebottle/activities/messages/activity_manager.py:106
#, python-brace-format
msgctxt "email"
msgid "Your activity on {site_name} has been published!"
msgstr ""

#: bluebottle/activities/messages/activity_manager.py:114
#: bluebottle/time_based/messages/activity_manager.py:18
#, python-brace-format
msgctxt "email"
msgid "You submitted an activity on {site_name}"
msgstr ""

#: bluebottle/activities/messages/activity_manager.py:122
#: bluebottle/time_based/messages/activity_manager.py:26
#, python-brace-format
msgctxt "email"
msgid "Your activity on {site_name} has been approved!"
msgstr ""

#: bluebottle/activities/messages/activity_manager.py:130
#, python-brace-format
msgctxt "email"
msgid "The activity you submitted on {site_name} needs work"
msgstr ""

#: bluebottle/activities/messages/activity_manager.py:138
#, python-brace-format
msgctxt "email"
msgid "Publish your activity \"{title}\""
msgstr ""

#: bluebottle/activities/messages/activity_manager.py:146
msgctxt "email"
msgid "Publish your activity"
msgstr ""

#: bluebottle/activities/messages/activity_manager.py:154
msgctxt "email"
msgid "Terms of service"
msgstr ""

#: bluebottle/activities/messages/matching.py:21
#, python-brace-format
msgctxt "email"
msgid ""
"{first_name}, there are {count} activities on {site_name} matching your "
"profile"
msgstr ""

#: bluebottle/activities/messages/matching.py:33
msgctxt "email"
msgid "View more activities"
msgstr ""

#: bluebottle/activities/messages/matching.py:65
msgctxt "email"
msgid "Multiple locations"
msgstr ""

#: bluebottle/activities/messages/matching.py:68
msgctxt "email"
msgid "Mutliple time slots"
msgstr ""

#: bluebottle/activities/messages/matching.py:79
msgctxt "email"
msgid "Starts immediately"
msgstr ""

#: bluebottle/activities/messages/matching.py:82
#: bluebottle/activities/messages/matching.py:98
msgctxt "email"
msgid "runs indefinitely"
msgstr ""

#: bluebottle/activities/messages/matching.py:97
msgctxt "email"
msgid "starts immediately"
msgstr ""

#: bluebottle/activities/messages/matching.py:133
msgctxt "email"
msgid "Find activities"
msgstr ""

<<<<<<< HEAD
#: bluebottle/activities/messages/matching.py:190
=======
#: bluebottle/activities/messages/matching.py:196
>>>>>>> 58acb253
#, python-brace-format
msgctxt "email"
msgid "{first_name}, a new year, a new chance to make impact"
msgstr ""

<<<<<<< HEAD
#: bluebottle/activities/messages/matching.py:198
=======
#: bluebottle/activities/messages/matching.py:204
>>>>>>> 58acb253
#, python-brace-format
msgctxt "email"
msgid "{first_name}, your impact starts here"
msgstr ""

<<<<<<< HEAD
#: bluebottle/activities/messages/matching.py:206
=======
#: bluebottle/activities/messages/matching.py:212
>>>>>>> 58acb253
#, python-brace-format
msgctxt "email"
msgid "{first_name}, there's still time to make your mark this year"
msgstr ""

#: bluebottle/activities/messages/matching.py:220
#, python-brace-format
msgctxt "email"
msgid "{first_name}, use your {do_good_hours} hours to make a difference!"
msgstr ""

#: bluebottle/activities/messages/participant.py:10
#, python-brace-format
msgctxt "email"
msgid "You have been added to the activity {title}"
msgstr ""

#: bluebottle/activities/messages/participant.py:44
#: bluebottle/time_based/messages/participants.py:87
#: bluebottle/time_based/messages/participants.py:95
#, python-brace-format
msgctxt "email"
msgid "You have withdrawn from the activity \"{title}\""
msgstr ""

#: bluebottle/activities/messages/participant.py:47
#: bluebottle/collect/messages.py:56 bluebottle/deeds/messages.py:57
#: bluebottle/time_based/messages.py:423 bluebottle/time_based/messages.py:447
#: bluebottle/time_based/messages.py:747 bluebottle/time_based/messages.py:774
#: bluebottle/time_based/messages.py:857 bluebottle/time_based/messages.py:880
#: bluebottle/time_based/messages.py:905 bluebottle/time_based/messages.py:942
#: bluebottle/time_based/messages/messages.py:426
#: bluebottle/time_based/messages/messages.py:450
#: bluebottle/time_based/messages/messages.py:753
#: bluebottle/time_based/messages/messages.py:780
#: bluebottle/time_based/messages/messages.py:875
#: bluebottle/time_based/messages/messages.py:898
#: bluebottle/time_based/messages/messages.py:923
#: bluebottle/time_based/messages/messages.py:960
#: bluebottle/time_based/messages/participants.py:18
#: bluebottle/time_based/messages/registrations.py:25
msgctxt "email"
msgid "Open your activity"
msgstr ""

#: bluebottle/activities/messages/reviewer.py:17
msgctxt "email"
msgid "View this activity"
msgstr ""

#: bluebottle/activities/messages/reviewer.py:49
#, python-brace-format
msgctxt "email"
msgid "A new activity is ready to be reviewed on {site_name}"
msgstr ""

#: bluebottle/activities/messages/reviewer.py:55
#, python-brace-format
msgctxt "email"
msgid "A new activity has been published on {site_name}"
msgstr ""

#: bluebottle/activities/models.py:36 bluebottle/notifications/models.py:59
#: bluebottle/time_based/models.py:1533
msgid "Teams"
msgstr ""

#: bluebottle/activities/models.py:37
msgid "Individuals"
msgstr ""

#: bluebottle/activities/models.py:41
msgid "activity manager"
msgstr ""

#: bluebottle/activities/models.py:47
msgid "Highlight this activity to show it on homepage"
msgstr ""

#: bluebottle/activities/models.py:72
msgid "Partner organization"
msgstr ""

#: bluebottle/activities/models.py:81
msgid "Host office"
msgstr ""

#: bluebottle/activities/models.py:88
msgid "Restrictions"
msgstr ""

#: bluebottle/activities/models.py:97
msgid "Has anonymised and/or deleted data"
msgstr ""

#: bluebottle/activities/models.py:100
msgid ""
"Due to company policies and local laws, user data maybe deleted in this "
"activity."
msgstr ""

#: bluebottle/activities/models.py:105
msgid "Number of deleted successful contributors"
msgstr ""

#: bluebottle/activities/models.py:108 bluebottle/cms/models.py:49
#: bluebottle/cms/models.py:125 bluebottle/cms/models.py:142
#: bluebottle/funding/models.py:349 bluebottle/news/models.py:22
#: bluebottle/pages/models.py:232 bluebottle/pages/models.py:324
#: bluebottle/slides/models.py:46 bluebottle/statistics/models.py:235
msgid "Title"
msgstr ""

#: bluebottle/activities/models.py:109 bluebottle/cms/models.py:50
#: bluebottle/news/models.py:23 bluebottle/pages/models.py:233
#: bluebottle/slides/models.py:27
msgid "Slug"
msgstr ""

#: bluebottle/activities/models.py:110 bluebottle/cms/models.py:51
#: bluebottle/funding/models.py:350
#: bluebottle/funding_stripe/templates/admin/funding_stripe/stripepayoutaccount/business_fields.html:7
#: bluebottle/grant_management/models.py:468
msgid "Description"
msgstr ""

#: bluebottle/activities/models.py:112
msgid "participation"
msgstr ""

#: bluebottle/activities/models.py:117
msgid "Is this activity open for individuals or can only teams sign up?"
msgstr ""

#: bluebottle/activities/models.py:122 bluebottle/initiatives/models.py:114
msgid "video"
msgstr ""

#: bluebottle/activities/models.py:128
msgid ""
"Make your activity come alive with a video. You can paste the link to "
"YouTube or Vimeo here."
msgstr ""

#: bluebottle/activities/models.py:134
msgid "Redirect step link"
msgstr ""

#: bluebottle/activities/models.py:140
msgid ""
"This link is shown after a user joined as the next step for the activity"
msgstr ""

#: bluebottle/activities/models.py:145
msgid "Redirect step title"
msgstr ""

#: bluebottle/activities/models.py:150
msgid "The title in the popup after a user joined the activity"
msgstr ""

#: bluebottle/activities/models.py:154
msgid "Redirect step button label"
msgstr ""

#: bluebottle/activities/models.py:159
msgid "The title on the next link button"
msgstr ""

#: bluebottle/activities/models.py:163
msgid "Redirect step description"
msgstr ""

#: bluebottle/activities/models.py:167
msgid "A description to explain what the next step is"
msgstr ""

#: bluebottle/activities/models.py:172 bluebottle/members/models.py:428
msgid "Segment"
msgstr ""

#: bluebottle/activities/models.py:187
msgid "Terms of Service accepted"
msgstr ""

#: bluebottle/activities/models.py:189
msgid "Has the user accepted the terms of service for this activity?"
msgstr ""

#: bluebottle/activities/models.py:248
#: bluebottle/bluebottle_dashboard/templates/admin/base.html:87
#: bluebottle/cms/models.py:374 bluebottle/segments/admin.py:108
msgid "Activities"
msgstr ""

#: bluebottle/activities/models.py:255 bluebottle/initiatives/models.py:195
#: bluebottle/slides/models.py:107
msgid "-empty-"
msgstr ""

#: bluebottle/activities/models.py:315
msgid "Old team"
msgstr ""

#: bluebottle/activities/models.py:323
msgid "user"
msgstr ""

#: bluebottle/activities/models.py:352
msgid "Contribution"
msgstr ""

#: bluebottle/activities/models.py:353 bluebottle/activities/models.py:416
#: bluebottle/funding/models.py:592 bluebottle/time_based/models.py:1088
msgid "Contributions"
msgstr ""

#: bluebottle/activities/models.py:362 bluebottle/activities/models.py:460
msgid "Anonymous"
msgstr ""

#: bluebottle/activities/models.py:368
msgid "Activity owner"
msgstr ""

#: bluebottle/activities/models.py:369
msgid "Activity owners"
msgstr ""

#: bluebottle/activities/models.py:379
msgid "start"
msgstr ""

#: bluebottle/activities/models.py:380
msgid "end"
msgstr ""

#: bluebottle/activities/models.py:396 bluebottle/activities/models.py:400
msgid "Contribution amount"
msgstr ""

#: bluebottle/activities/models.py:397
msgid "Contribution amounts"
msgstr ""

#: bluebottle/activities/models.py:405
msgid "Activity Organizer"
msgstr ""

#: bluebottle/activities/models.py:406 bluebottle/deeds/models.py:128
msgid "Deed participant"
msgstr ""

#: bluebottle/activities/models.py:409 bluebottle/time_based/models.py:1069
msgid "Contribution type"
msgstr ""

#: bluebottle/activities/models.py:415
msgid "Effort"
msgstr ""

#: bluebottle/activities/models.py:449 bluebottle/time_based/models.py:1532
msgid "Team"
msgstr ""

#: bluebottle/activities/models.py:459 bluebottle/time_based/models.py:1557
#, python-brace-format
msgid "Team {name}"
msgstr ""

#: bluebottle/activities/models.py:479 bluebottle/activities/models.py:485
msgid "Everyone"
msgstr ""

#: bluebottle/activities/models.py:480 bluebottle/activities/models.py:486
msgid "Managers"
msgstr ""

#: bluebottle/activities/models.py:490
msgid "Label"
msgstr ""

#: bluebottle/activities/models.py:492
msgid ""
"The label for this question. This is used for validation messages e.g. "
"\"[label] is required\"."
msgstr ""

#: bluebottle/activities/models.py:508
msgid "Who can see the answers?"
msgstr ""

#: bluebottle/activities/models.py:518
msgid "Form question"
msgstr ""

#: bluebottle/activities/models.py:519
msgid "Form questions"
msgstr ""

#: bluebottle/activities/periodic_tasks.py:30
msgid "Send a reminder whe activities are unpublished for more then 3 days"
msgstr ""

#: bluebottle/activities/states.py:16 bluebottle/time_based/states/slots.py:136
#: bluebottle/utils/transitions.py:10
msgid "draft"
msgstr ""

#: bluebottle/activities/states.py:19
msgid ""
"The activity has been created, but not yet completed. An activity manager is "
"still editing the activity."
msgstr ""

#: bluebottle/activities/states.py:23 bluebottle/utils/transitions.py:11
msgid "submitted"
msgstr ""

#: bluebottle/activities/states.py:25
msgid "The activity has been submitted and is ready to be reviewed."
msgstr ""

#: bluebottle/activities/states.py:28 bluebottle/utils/transitions.py:12
msgid "needs work"
msgstr ""

#: bluebottle/activities/states.py:31
msgid "The activity needs changes before it can be approved."
msgstr ""

#: bluebottle/activities/states.py:35 bluebottle/funding/states.py:581
#: bluebottle/funding/states.py:635 bluebottle/grant_management/states.py:263
#: bluebottle/grant_management/states.py:317
#: bluebottle/time_based/states/teams.py:54
#: bluebottle/time_based/states/teams.py:241
msgid "rejected"
msgstr ""

#: bluebottle/activities/states.py:38
msgid ""
"The activity does not fit the programme or does not comply with the rules. "
"The activity does not appear on the platform, but counts in the report. The "
"activity cannot be edited by an activity manager."
msgstr ""

#: bluebottle/activities/states.py:44 bluebottle/bb_accounts/models.py:131
msgid "deleted"
msgstr ""

#: bluebottle/activities/states.py:47
msgid ""
"The activity has been removed. The activity does not appear on the platform "
"and does not count in the report. The activity cannot be edited by an "
"activity manager."
msgstr ""

#: bluebottle/activities/states.py:53 bluebottle/deeds/states.py:87
#: bluebottle/funding/states.py:24 bluebottle/grant_management/states.py:389
#: bluebottle/time_based/states/participants.py:189
#: bluebottle/time_based/states/participants.py:474
#: bluebottle/time_based/states/slots.py:166
#: bluebottle/time_based/states/states.py:114
#: bluebottle/time_based/states/teams.py:129
#: bluebottle/time_based/states/teams.py:258
msgid "cancelled"
msgstr ""

#: bluebottle/activities/states.py:56
msgid ""
"The activity is not executed. The activity does not appear on the platform, "
"but counts in the report. The activity cannot be edited by an activity "
"manager."
msgstr ""

#: bluebottle/activities/states.py:62
#: bluebottle/common/templates/widget/widget.html:43
#: bluebottle/funding/states.py:291
msgid "expired"
msgstr ""

#: bluebottle/activities/states.py:65
msgid ""
"The activity has ended, but did have any contributions . The activity does "
"not appear on the platform, but counts in the report. The activity cannot be "
"edited by an activity manager."
msgstr ""

#: bluebottle/activities/states.py:69 bluebottle/time_based/states/slots.py:142
msgid "open"
msgstr ""

#: bluebottle/activities/states.py:69
msgid "The activity is accepting new contributions."
msgstr ""

#: bluebottle/activities/states.py:71 bluebottle/deeds/states.py:48
#: bluebottle/funding/states.py:495
#: bluebottle/time_based/states/participants.py:453
msgid "succeeded"
msgstr ""

#: bluebottle/activities/states.py:71
msgid "The activity has ended successfully."
msgstr ""

#: bluebottle/activities/states.py:162
msgid "Create"
msgstr ""

#: bluebottle/activities/states.py:163
msgid "The activity will be created."
msgstr ""

#: bluebottle/activities/states.py:172 bluebottle/activities/states.py:185
msgid "The activity will be submitted for review."
msgstr ""

#: bluebottle/activities/states.py:174 bluebottle/activities/states.py:187
#: bluebottle/funding/states.py:88 bluebottle/funding/states.py:667
#: bluebottle/grant_management/states.py:58
#: bluebottle/grant_management/states.py:349
#: bluebottle/initiatives/states.py:113
msgid "Submit"
msgstr ""

#: bluebottle/activities/states.py:194 bluebottle/funding/states.py:167
#: bluebottle/funding/states.py:604 bluebottle/funding/states.py:684
#: bluebottle/funding/states.py:722 bluebottle/funding_stripe/states.py:217
#: bluebottle/grant_management/states.py:110
#: bluebottle/grant_management/states.py:286
#: bluebottle/grant_management/states.py:366
#: bluebottle/initiatives/states.py:163
#: bluebottle/time_based/states/participants.py:107
#: bluebottle/time_based/states/participants.py:228
#: bluebottle/time_based/states/participants.py:365
#: bluebottle/time_based/states/registrations.py:86
#: bluebottle/time_based/states/teams.py:53
msgid "Reject"
msgstr ""

#: bluebottle/activities/states.py:196
msgid ""
"Reject if the activity does not align with your program or guidelines The "
"activity manager will not be able to edit or resubmit it, and it will not "
"appear on the search page in the frontend. The activity will still be "
"available in the back office and appear in your reporting."
msgstr ""

#: bluebottle/activities/states.py:212 bluebottle/initiatives/states.py:122
#: bluebottle/news/templates/admin/blogs/change_form.html:119
#: bluebottle/slides/templates/admin/banners/change_form.html:130
msgid "Publish"
msgstr ""

#: bluebottle/activities/states.py:213
msgid "Your activity will be open to contributions."
msgstr ""

#: bluebottle/activities/states.py:215
msgid "published"
msgstr ""

#: bluebottle/activities/states.py:227
msgid "Automatically publish activity when initiative is approved"
msgstr ""

#: bluebottle/activities/states.py:229
msgid "Auto-publish"
msgstr ""

#: bluebottle/activities/states.py:236 bluebottle/activities/states.py:252
#: bluebottle/funding/states.py:105 bluebottle/funding/states.py:515
#: bluebottle/grant_management/states.py:72
#: bluebottle/initiatives/states.py:131
msgid "Approve"
msgstr ""

#: bluebottle/activities/states.py:240
msgid ""
"The activity will be visible in the frontend and people can apply to the "
"activity."
msgstr ""

#: bluebottle/activities/states.py:256
msgid ""
"The activity will be published and visible in the frontend for people to "
"contribute to,"
msgstr ""

#: bluebottle/activities/states.py:264 bluebottle/funding/states.py:596
#: bluebottle/grant_management/states.py:278
msgid "Request changes"
msgstr ""

#: bluebottle/activities/states.py:266
msgid ""
"The activity needs changes before it can be approved. Inform the activity "
"manager of the changes required. The activity manager will then be able to "
"edit and resubmit the activity."
msgstr ""

#: bluebottle/activities/states.py:283
#: bluebottle/activities/templates/admin/activities/bulk_add.html:49
#: bluebottle/bluebottle_dashboard/templates/admin/merge.html:49
#: bluebottle/collect/states.py:80 bluebottle/deeds/states.py:86
#: bluebottle/funding/states.py:121 bluebottle/grant_management/states.py:139
#: bluebottle/initiatives/states.py:181
#: bluebottle/pages/templates/admin/pages/page/translate.html:41
#: bluebottle/time_based/states/participants.py:188
#: bluebottle/time_based/states/participants.py:473
#: bluebottle/time_based/states/slots.py:95
#: bluebottle/time_based/states/slots.py:209
#: bluebottle/time_based/states/states.py:105
#: bluebottle/time_based/states/teams.py:128
#: bluebottle/time_based/states/teams.py:257
#: bluebottle/time_based/templates/admin/time_based/bulk_add.html:49
#: bluebottle/time_based/templates/admin/time_based/duplicate_slot.html:48
msgid "Cancel"
msgstr ""

#: bluebottle/activities/states.py:285
msgid ""
"Cancel if the activity will not be executed. An activity manager will no "
"longer be able edit the activity and it won't show up on the search page in "
"the frontend. The activity will still be visible in the back office and "
"appear in your reporting."
msgstr ""

#: bluebottle/activities/states.py:292
msgid ""
"The activity ends and people no longer register. All current participants "
"will fail too."
msgstr ""

#: bluebottle/activities/states.py:301
#: bluebottle/time_based/states/slots.py:103
#: bluebottle/time_based/states/slots.py:221
msgid "Auto cancel"
msgstr ""

#: bluebottle/activities/states.py:303
msgid "Cancel the activity automatically, because the initiative is cancelled."
msgstr ""

#: bluebottle/activities/states.py:318 bluebottle/initiatives/states.py:207
#: bluebottle/time_based/states/participants.py:198
#: bluebottle/time_based/states/participants.py:236
#: bluebottle/time_based/states/participants.py:318
#: bluebottle/time_based/states/registrations.py:111
#: bluebottle/time_based/states/slots.py:112
#: bluebottle/time_based/states/teams.py:139
#: bluebottle/time_based/states/teams.py:266
msgid "Restore"
msgstr ""

#: bluebottle/activities/states.py:320
msgid ""
"The activity status is changed to 'Needs work'. Then you can make changes to "
"the activity and submit it again."
msgstr ""

#: bluebottle/activities/states.py:324 bluebottle/deeds/states.py:75
msgid ""
"The activity will be set to the status ‘Needs work’. Then you can make "
"changes to the activity and submit it again."
msgstr ""

#: bluebottle/activities/states.py:339 bluebottle/collect/states.py:57
#: bluebottle/collect/states.py:64 bluebottle/deeds/states.py:60
#: bluebottle/deeds/states.py:70 bluebottle/time_based/states/slots.py:228
#: bluebottle/time_based/states/states.py:57
#: bluebottle/time_based/states/states.py:70
msgid "Reopen"
msgstr ""

#: bluebottle/activities/states.py:341
msgid "Open the activity again, e.g. when a slot reopens."
msgstr ""

#: bluebottle/activities/states.py:349 bluebottle/collect/states.py:34
#: bluebottle/deeds/states.py:36 bluebottle/funding/states.py:186
#: bluebottle/funding/states.py:360 bluebottle/time_based/states/states.py:127
msgid "Expire"
msgstr ""

#: bluebottle/activities/states.py:351 bluebottle/deeds/states.py:38
#: bluebottle/time_based/states/states.py:129
msgid ""
"The activity will be cancelled because no one has signed up for the "
"registration deadline."
msgstr ""

#: bluebottle/activities/states.py:359
#: bluebottle/bluebottle_dashboard/templates/admin/submit_line.html:7
#: bluebottle/initiatives/states.py:195 bluebottle/members/models.py:331
msgid "Delete"
msgstr ""

#: bluebottle/activities/states.py:364
msgid ""
"Delete the activity if you do not want it to be included in the report. The "
"activity will no longer be visible on the platform, but will still be "
"available in the back office."
msgstr ""

#: bluebottle/activities/states.py:369
msgid "Delete the activity. You will not be able to retrieve it afterwards."
msgstr ""

#: bluebottle/activities/states.py:379 bluebottle/activities/states.py:397
#: bluebottle/activities/states.py:450 bluebottle/activities/states.py:471
#: bluebottle/collect/states.py:24 bluebottle/collect/states.py:142
#: bluebottle/deeds/states.py:25 bluebottle/deeds/states.py:47
#: bluebottle/deeds/states.py:147 bluebottle/funding/states.py:218
#: bluebottle/funding/states.py:306 bluebottle/funding/states.py:438
#: bluebottle/funding/states.py:549 bluebottle/funding_stripe/states.py:45
#: bluebottle/funding_stripe/states.py:116
#: bluebottle/grant_management/states.py:154
#: bluebottle/grant_management/states.py:183
#: bluebottle/time_based/states/participants.py:121
#: bluebottle/time_based/states/participants.py:249
#: bluebottle/time_based/states/participants.py:451
#: bluebottle/time_based/states/states.py:87
#: bluebottle/time_based/states/states.py:156
#: bluebottle/time_based/states/teams.py:148
msgid "Succeed"
msgstr ""

#: bluebottle/activities/states.py:385 bluebottle/activities/states.py:424
#: bluebottle/contact/models.py:20 bluebottle/funding/states.py:369
#: bluebottle/grant_management/states.py:173
msgid "New"
msgstr ""

#: bluebottle/activities/states.py:385 bluebottle/activities/states.py:424
msgid "The user started a contribution"
msgstr ""

#: bluebottle/activities/states.py:387 bluebottle/activities/states.py:426
#: bluebottle/funding/states.py:385 bluebottle/grant_management/states.py:28
#: bluebottle/grant_management/states.py:176
#: bluebottle/time_based/states/participants.py:48
#: bluebottle/time_based/states/teams.py:15
msgid "Succeeded"
msgstr ""

#: bluebottle/activities/states.py:387 bluebottle/activities/states.py:398
#: bluebottle/activities/states.py:426
msgid "The contribution was successful."
msgstr ""

#: bluebottle/activities/states.py:389 bluebottle/activities/states.py:428
#: bluebottle/funding/states.py:390 bluebottle/grant_management/states.py:178
msgid "Failed"
msgstr ""

#: bluebottle/activities/states.py:389 bluebottle/activities/states.py:428
msgid "The contribution failed."
msgstr ""

#: bluebottle/activities/states.py:404 bluebottle/activities/states.py:436
#: bluebottle/funding/states.py:415 bluebottle/funding/states.py:508
#: bluebottle/funding/states.py:589 bluebottle/funding/states.py:660
#: bluebottle/funding_stripe/states.py:207
#: bluebottle/grant_management/states.py:190
#: bluebottle/grant_management/states.py:271
#: bluebottle/grant_management/states.py:342
#: bluebottle/time_based/states/participants.py:75
#: bluebottle/time_based/states/participants.py:485
#: bluebottle/time_based/states/registrations.py:49
#: bluebottle/time_based/states/slots.py:49
#: bluebottle/time_based/states/slots.py:182
#: bluebottle/time_based/states/teams.py:35
#: bluebottle/time_based/states/teams.py:178
msgid "Initiate"
msgstr ""

#: bluebottle/activities/states.py:405 bluebottle/activities/states.py:437
#: bluebottle/collect/states.py:136 bluebottle/deeds/states.py:141
msgid "The contribution was created."
msgstr ""

#: bluebottle/activities/states.py:411 bluebottle/activities/states.py:443
#: bluebottle/funding/states.py:326 bluebottle/funding/states.py:446
#: bluebottle/funding/states.py:557 bluebottle/grant_management/states.py:165
#: bluebottle/grant_management/states.py:211
msgid "Fail"
msgstr ""

#: bluebottle/activities/states.py:412 bluebottle/activities/states.py:444
msgid "The contribution failed. It will not be visible in reports."
msgstr ""

#: bluebottle/activities/states.py:418 bluebottle/activities/states.py:457
#: bluebottle/funding/states.py:540 bluebottle/grant_management/states.py:218
#: bluebottle/time_based/states/participants.py:460
#: bluebottle/time_based/states/slots.py:67
msgid "Reset"
msgstr ""

#: bluebottle/activities/states.py:419
msgid "Reset the contribution to new."
msgstr ""

#: bluebottle/activities/states.py:451
msgid "The contribution succeeded. It will be visible in reports."
msgstr ""

#: bluebottle/activities/states.py:458
msgid "The contribution is reset."
msgstr ""

#: bluebottle/activities/states.py:472
msgid "The organizer was successful in setting up the activity."
msgstr ""

#: bluebottle/activities/states.py:481
msgid "fail"
msgstr ""

#: bluebottle/activities/states.py:482
msgid "The organizer failed to set up the activity."
msgstr ""

#: bluebottle/activities/states.py:491
#: bluebottle/time_based/states/participants.py:462
msgid "reset"
msgstr ""

#: bluebottle/activities/states.py:492
msgid "The organizer is still busy setting up the activity."
msgstr ""

#: bluebottle/activities/templates/admin/activities/bulk_add.html:6
#: bluebottle/auth/templates/registration/password_reset_complete.html:6
#: bluebottle/bluebottle_dashboard/templates/admin/merge.html:6
#: bluebottle/fsm/templates/admin/change_effects_confirmation.html:15
#: bluebottle/members/templates/admin/members/set_retention_confirmation.html:15
#: bluebottle/news/templates/admin/news/newsitem/import.html:6
#: bluebottle/notifications/templates/admin/change_confirmation.html:14
#: bluebottle/pages/templates/admin/pages/page/import.html:6
#: bluebottle/pages/templates/admin/pages/page/translate.html:6
#: bluebottle/time_based/templates/admin/time_based/bulk_add.html:6
#: bluebottle/time_based/templates/admin/time_based/duplicate_slot.html:6
#: bluebottle/utils/templates/admin/confirmation.html:9
msgid "Home"
msgstr ""

#: bluebottle/activities/templates/admin/activities/bulk_add.html:21
#: bluebottle/time_based/templates/admin/time_based/bulk_add.html:21
msgid ""
"\n"
"                        Only use the work email addresses of the "
"participants you want to add not their personal addresses.\n"
"                    "
msgstr ""

#: bluebottle/activities/templates/admin/activities/bulk_add.html:47
#: bluebottle/time_based/templates/admin/time_based/bulk_add.html:47
msgid "Add participants"
msgstr ""

#: bluebottle/activities/templates/admin/activities/send_impact_reminder_message.html:5
#: bluebottle/members/templates/admin/members/login_as.html:5
#: bluebottle/members/templates/admin/members/password_reset.html:5
#: bluebottle/members/templates/admin/members/resend_welcome_mail.html:5
msgid "Are you sure you want to: "
msgstr ""

#: bluebottle/activities/templates/admin/activities/send_impact_reminder_message.html:9
msgid "Send impact reminder message to"
msgstr ""

#: bluebottle/activities/templates/admin/activities/set_contribution_date.html:2
#: bluebottle/funding/templates/admin/set_contribution_date.html:2
msgid "Set contribution date"
msgstr ""

#: bluebottle/activities/templates/admin/activities/set_contribution_date.html:5
msgid "Set the contribution date for"
msgstr ""

#: bluebottle/activities/templates/admin/activities/set_contribution_date.html:8
#: bluebottle/funding/templates/admin/remove_donation_wallpost_effect.html:8
#: bluebottle/funding/templates/admin/set_contribution_date.html:10
#, python-format
msgid ""
"\n"
"        and %(extra)s other donations\n"
"        "
msgstr ""

#: bluebottle/activities/templates/admin/activities/set_contribution_date.html:12
#: bluebottle/funding/templates/admin/set_contribution_date.html:14
#: bluebottle/funding/templates/admin/set_date_effect.html:14
msgid "to now"
msgstr ""

#: bluebottle/activities/templates/admin/activities_paginated.html:17
#: bluebottle/bluebottle_dashboard/templates/admin/edit_inline/stacked.html:16
#: bluebottle/bluebottle_dashboard/templates/admin/edit_inline/tabular.html:44
#: bluebottle/time_based/templates/admin/participant_list.html:48
msgid "Change"
msgstr ""

#: bluebottle/activities/templates/admin/activities_paginated.html:19
#: bluebottle/bluebottle_dashboard/templates/admin/edit_inline/stacked.html:18
#: bluebottle/bluebottle_dashboard/templates/admin/edit_inline/tabular.html:46
#: bluebottle/cms/templates/admin/edit_inline/stacked-nested.html:10
#: bluebottle/time_based/templates/admin/participant_list.html:50
msgid "View on site"
msgstr ""

#: bluebottle/activities/templates/admin/activity-stats.html:5
msgid "count"
msgstr ""

#: bluebottle/activities/templates/admin/activity-stats.html:11
msgid "committed"
msgstr ""

#: bluebottle/activities/templates/admin/activity-stats.html:18
msgid "hours"
msgstr ""

#: bluebottle/activities/templates/admin/activity-stats.html:23
msgid "committed hours"
msgstr ""

#: bluebottle/activities/templates/admin/activity-stats.html:29
#: bluebottle/funding/models.py:432
msgid "amount"
msgstr ""

#: bluebottle/activities/templates/admin/create_team.html:3
msgid "Create team"
msgstr ""

#: bluebottle/activities/templates/admin/create_team.html:6
msgid ""
"\n"
"    Create a team for the contributor. Make the user the owner of the team, "
"and allow him/her to invite other users.\n"
msgstr ""

#: bluebottle/activities/templates/admin/validation_steps.html:4
msgid "Steps to complete activity"
msgstr ""

#: bluebottle/activities/templates/admin/validation_steps.html:7
msgid ""
"\n"
"                The activity is not yet ready to be approved.\n"
"                Make sure all steps are completed first.\n"
"            "
msgstr ""

#: bluebottle/activities/templates/mails/messages/activity_base.html:10
#: bluebottle/activities/templates/mails/messages/matching/reminder-base.html:7
#, python-format
msgctxt "email"
msgid "Hi %(recipient_name)s,"
msgstr ""

#: bluebottle/activities/templates/mails/messages/activity_manager/activity_approved.html:5
#, python-format
msgctxt "email"
msgid ""
"\n"
"Good news, your activity \"%(title)s\" has been approved! It is now live on "
"%(site_name)s for people to contribute.<br>\n"
"<br>\n"
"Share your activity far and wide to inspire support and attract "
"contributions!\n"
msgstr ""

#: bluebottle/activities/templates/mails/messages/activity_manager/activity_cancelled.html:6
#, python-format
msgctxt "email"
msgid "Unfortunately your activity \"%(title)s\" has been cancelled."
msgstr ""

#: bluebottle/activities/templates/mails/messages/activity_manager/activity_cancelled.html:10
#: bluebottle/activities/templates/mails/messages/activity_manager/activity_restored.html:14
#: bluebottle/time_based/templates/mails/messages/participant_added_owner.html:10
#: bluebottle/time_based/templates/mails/messages/participant_removed_owner.html:10
#: bluebottle/time_based/templates/mails/messages/participants/manager_participant_removed.html:10
#: bluebottle/time_based/templates/mails/messages/slot_cancelled.html:12
#: bluebottle/time_based/templates/mails/messages/teams/captain_teammember_joined.html:10
#: bluebottle/time_based/templates/mails/messages/teams/captain_teammember_removed.html:10
#: bluebottle/time_based/templates/mails/messages/teams/manager_team_added.html:10
#: bluebottle/time_based/templates/mails/messages/teams/manager_team_removed.html:10
msgctxt "email"
msgid ""
"If you have any questions, you can contact the platform manager by replying "
"to this email."
msgstr ""

#: bluebottle/activities/templates/mails/messages/activity_manager/activity_expired.html:6
#, python-format
msgctxt "email"
msgid ""
"Unfortunately, nobody applied to your activity \"%(title)s\" before the "
"deadline to apply. That’s why we have cancelled your activity."
msgstr ""

#: bluebottle/activities/templates/mails/messages/activity_manager/activity_expired.html:10
msgctxt "email"
msgid "Don’t worry, you can always create a new activity and try again."
msgstr ""

#: bluebottle/activities/templates/mails/messages/activity_manager/activity_expired.html:14
msgctxt "email"
msgid ""
"Need some tips to make your activity stand out? Reach out to the platform "
"manager by replying to this email."
msgstr ""

#: bluebottle/activities/templates/mails/messages/activity_manager/activity_impact_reminder.html:6
msgctxt "email"
msgid ""
"We are very curious to know what impact you managed to make with your "
"activity. Please share your results via your activity page."
msgstr ""

#: bluebottle/activities/templates/mails/messages/activity_manager/activity_needs_work.html:5
#, python-format
msgctxt "email"
msgid ""
"\n"
"Your activity \"%(title)s\" has been reviewed and needs work. The platform "
"manager\n"
"will be in contact to help you make some changes to your activity.\n"
msgstr ""

#: bluebottle/activities/templates/mails/messages/activity_manager/activity_published.html:5
#, python-format
msgctxt "email"
msgid ""
"\n"
"Nice work! Your activity \"%(title)s\" is now live on %(site_name)s for "
"people to contribute.<br>\n"
"<br>\n"
"Share your activity far and wide to inspire support and attract "
"contributions!\n"
msgstr ""

#: bluebottle/activities/templates/mails/messages/activity_manager/activity_rejected.html:6
#, python-format
msgctxt "email"
msgid ""
"\n"
"        Unfortunately your activity \"%(title)s\" has been rejected.\n"
"        If you have any questions, you can contact the platform manager at "
"%(contact_email)s.\n"
"        "
msgstr ""

#: bluebottle/activities/templates/mails/messages/activity_manager/activity_restored.html:6
#, python-format
msgctxt "email"
msgid "Your activity \"%(title)s\" has been restored."
msgstr ""

#: bluebottle/activities/templates/mails/messages/activity_manager/activity_restored.html:10
msgctxt "email"
msgid ""
"Head over to your activity page to see what you need to do to open up your "
"activity for registrations again."
msgstr ""

#: bluebottle/activities/templates/mails/messages/activity_manager/activity_submitted.html:5
#, python-format
msgctxt "email"
msgid ""
"\n"
"Your activity \"%(title)s\" has been submitted on %(site_name)s.<br>\n"
"<br>\n"
"<b>What’s next?</b>\n"
"<ul>\n"
"    <li>\n"
"        The platform manager will review your activity.\n"
"    </li>\n"
"    <li>\n"
"        If no changes are needed, it will be approved and made visible on "
"the platform and people can contribute.\n"
"    </li>\n"
"    <li>\n"
"        If any changes are needed, you’ll receive an email with suggested "
"improvements.\n"
"    </li>\n"
"</ul>\n"
msgstr ""

#: bluebottle/activities/templates/mails/messages/activity_manager/activity_succeeded.html:6
#, python-format
msgctxt "email"
msgid ""
"You did it! Your activity \"%(title)s\" has succeeded, that calls for a "
"celebration!"
msgstr ""

#: bluebottle/activities/templates/mails/messages/activity_manager/activity_succeeded.html:11
msgctxt "email"
msgid ""
"Head over to your activity page and enter the impact your activity made, so "
"that everybody can see how effective your activity was."
msgstr ""

#: bluebottle/activities/templates/mails/messages/activity_manager/activity_succeeded.html:17
msgctxt "email"
msgid "And don’t forget to thank your awesome participants for their support."
msgstr ""

#: bluebottle/activities/templates/mails/messages/activity_manager/publish_activity_reminder.html:5
#, python-format
msgctxt "email"
msgid ""
"You have created the activity %(title)s but have not published it yet. This "
"means no one will be able to find your activity and join it."
msgstr ""

#: bluebottle/activities/templates/mails/messages/activity_manager/publish_activity_reminder.html:8
msgctxt "email"
msgid "You can publish your activity from your activity detail page."
msgstr ""

#: bluebottle/activities/templates/mails/messages/activity_manager/terms_of_service.html:7
#, python-format
msgctxt "email"
msgid ""
"\n"
"            Thanks for creating a %(activity_type)s for \"%(title)s\". Here "
"are the Terms of Service.\n"
"        "
msgstr ""

#: bluebottle/activities/templates/mails/messages/matching/matching_activities.html:7
#, python-format
msgctxt "email"
msgid ""
"\n"
"            There are tons of cool activities on %(site_name)s that are "
"making a positive impact. \n"
"\n"
"            We have selected %(count)s activities that match with your "
"profile. Join us!\n"
"        "
msgstr ""

#: bluebottle/activities/templates/mails/messages/matching/matching_activities.html:17
msgid "Complete your profile"
msgstr ""

#: bluebottle/activities/templates/mails/messages/matching/matching_activities.html:19
msgid ", so that we can select even more relevant activities for you."
msgstr ""

#: bluebottle/activities/templates/mails/messages/matching/matching_activities.html:44
msgid "Online / Remote"
msgstr ""

#: bluebottle/activities/templates/mails/messages/matching/matching_activities.html:73
msgid "No specific skill needed"
msgstr ""

#: bluebottle/activities/templates/mails/messages/matching/matching_activities.html:96
msgid "Don't want to receive this monthly update anymore? Unsubscribe"
msgstr ""

#: bluebottle/activities/templates/mails/messages/matching/matching_activities.html:97
msgid "via your profile page."
msgstr ""

#: bluebottle/activities/templates/mails/messages/matching/reminder-base.html:18
#, python-format
msgid ""
"\n"
"      Go to <a href=\"%(profile_url)s\">your profile</a> to opt-out.\n"
"    "
msgstr ""

#: bluebottle/activities/templates/mails/messages/matching/reminder-q1.html:6
#, python-format
msgctxt "email"
msgid ""
"\n"
"    Ready to make an impact from day one? On %(site_name)s you’ll find many "
"activities waiting for you.\n"
<<<<<<< HEAD
"    "
msgstr ""

#: bluebottle/activities/templates/mails/messages/matching/reminder-q1.html:11
msgctxt "email"
msgid ""
"\n"
"    Take a look and you might discover your next passion project!\n"
"    "
msgstr ""

#: bluebottle/activities/templates/mails/messages/matching/reminder-q1.html:21
msgctxt "email"
msgid ""
"\n"
"    Even a small step can lead to big impact. Let’s make it happen!\n"
"    "
msgstr ""

#: bluebottle/activities/templates/mails/messages/matching/reminder-q2.html:6
msgctxt "email"
msgid ""
"\n"
"    We know that getting started can sometimes be the hardest part. That’s "
"why we’ve made it simple to find activities that match your interests and "
"time.\n"
"    "
msgstr ""

=======
"    "
msgstr ""

#: bluebottle/activities/templates/mails/messages/matching/reminder-q1.html:11
msgctxt "email"
msgid ""
"\n"
"    Take a look and you might discover your next passion project!\n"
"    "
msgstr ""

#: bluebottle/activities/templates/mails/messages/matching/reminder-q1.html:21
msgctxt "email"
msgid ""
"\n"
"    Even a small step can lead to big impact. Let’s make it happen!\n"
"    "
msgstr ""

#: bluebottle/activities/templates/mails/messages/matching/reminder-q2.html:6
msgctxt "email"
msgid ""
"\n"
"    We know that getting started can sometimes be the hardest part. That’s "
"why we’ve made it simple to find activities that match your interests and "
"time.\n"
"    "
msgstr ""

>>>>>>> 58acb253
#: bluebottle/activities/templates/mails/messages/matching/reminder-q2.html:11
#, python-format
msgctxt "email"
msgid ""
"\n"
"    Ready to explore %(site_name)s? Just click below to find activities that "
"fit your schedule.\n"
<<<<<<< HEAD
"    "
msgstr ""

#: bluebottle/activities/templates/mails/messages/matching/reminder-q2.html:20
msgctxt "email"
msgid ""
"\n"
"    Remember, even small actions can lead to big impact. We’re here to "
"support you every step of the way.\n"
"    "
msgstr ""

#: bluebottle/activities/templates/mails/messages/matching/reminder-q3.html:6
msgctxt "email"
msgid ""
"\n"
"    We’re halfway through the year and there’s still lots of opportunity to "
"make impact. Whether you’ve got a few minutes or a few hours, your efforts "
"can make a real difference.\n"
"    "
msgstr ""

#: bluebottle/activities/templates/mails/messages/matching/reminder-q3.html:11
msgctxt "email"
msgid ""
"\n"
"    Take a moment to explore the activities waiting for you.\n"
"    "
msgstr ""

#: bluebottle/activities/templates/mails/messages/matching/reminder-q3.html:21
msgctxt "email"
msgid ""
"\n"
"    Every action counts. Let's see what we can accomplish together in the "
"coming months.\n"
"    "
msgstr ""

#: bluebottle/activities/templates/mails/messages/matching/reminder-q4.html:6
msgctxt "email"
msgid ""
"\n"
"    As we approach the final months of the year, there’s still time to make "
"impact. Many causes would benefit from your time and skills.\n"
"    "
msgstr ""

#: bluebottle/activities/templates/mails/messages/matching/reminder-q4.html:11
msgctxt "email"
msgid ""
"\n"
=======
"    "
msgstr ""

#: bluebottle/activities/templates/mails/messages/matching/reminder-q2.html:20
msgctxt "email"
msgid ""
"\n"
"    Remember, even small actions can lead to big impact. We’re here to "
"support you every step of the way.\n"
"    "
msgstr ""

#: bluebottle/activities/templates/mails/messages/matching/reminder-q3.html:6
msgctxt "email"
msgid ""
"\n"
"    We’re halfway through the year and there’s still lots of opportunity to "
"make impact. Whether you’ve got a few minutes or a few hours, your efforts "
"can make a real difference.\n"
"    "
msgstr ""

#: bluebottle/activities/templates/mails/messages/matching/reminder-q3.html:11
msgctxt "email"
msgid ""
"\n"
"    Take a moment to explore the activities waiting for you.\n"
"    "
msgstr ""

#: bluebottle/activities/templates/mails/messages/matching/reminder-q3.html:21
msgctxt "email"
msgid ""
"\n"
"    Every action counts. Let's see what we can accomplish together in the "
"coming months.\n"
"    "
msgstr ""

#: bluebottle/activities/templates/mails/messages/matching/reminder-q4.html:6
msgctxt "email"
msgid ""
"\n"
"    As we approach the final months of the year, there’s still time to make "
"impact. Many causes would benefit from your time and skills.\n"
"    "
msgstr ""

#: bluebottle/activities/templates/mails/messages/matching/reminder-q4.html:11
msgctxt "email"
msgid ""
"\n"
>>>>>>> 58acb253
"    Ready to end the year on a high note?\n"
"    "
msgstr ""

#: bluebottle/activities/templates/mails/messages/matching/reminder-q4.html:21
msgctxt "email"
msgid ""
"\n"
"    Your involvement matters. Let's work together to close out the year with "
"meaningful impact.\n"
"    "
msgstr ""

#: bluebottle/activities/templates/mails/messages/participant/inactive_participant_added.html:6
#, python-format
msgctxt "email"
msgid ""
"\n"
"<p>You have been added to an activity on %(site_name)s</p>\n"
msgstr ""

#: bluebottle/activities/templates/mails/messages/participant/inactive_participant_added.html:10
msgctxt "email"
msgid ""
"\n"
"<p>View the activity to learn more about what’s planned and what to expect. "
"We'll ask you to activate your account to stay updated which will make it "
"easier to join future activities.</p>\n"
msgstr ""

#: bluebottle/activities/templates/mails/messages/participant/inactive_participant_added.html:19
msgctxt "email"
msgid ""
"\n"
"            View activity \n"
"        "
msgstr ""

#: bluebottle/activities/templates/mails/messages/participant/participant_withdrew_confirmation.html:4
#, python-format
msgctxt "email"
msgid ""
"\n"
"<p>You have withdrawn from an activity on <b>%(site_name)s</b></p>\n"
"\n"
"<p>\n"
"    <b>%(title)s</b>\n"
"</p>\n"
msgstr ""

#: bluebottle/activities/templates/mails/messages/reviewer/activity_published.html:5
#, python-format
msgctxt "email"
msgid ""
"\n"
"The activity \"%(title)s\" has been successfully published\n"
"and is now live on %(site_name)s for people to contribute to.\n"
msgstr ""

#: bluebottle/activities/templates/mails/messages/reviewer/activity_submitted.html:5
#, python-format
msgctxt "email"
msgid ""
"\n"
"The activity \"%(title)s\" has been submitted by %(initiator_name)s.<br>\n"
"Please take a moment to review this activity and decide if it's right for "
"your platform.<br>\n"
"%(initiator_name)s will be waiting for your review, so please respond "
"promptly.<br>\n"
msgstr ""

#: bluebottle/activities/utils.py:516 bluebottle/activities/utils.py:517
msgid "Description is required"
msgstr ""

#: bluebottle/activities/views.py:291 bluebottle/activities/views.py:297
msgid "Not a valid email address"
msgstr ""

#: bluebottle/activities/views.py:299
msgid "User with email address not found"
msgstr ""

#: bluebottle/activities/views.py:317
msgid "Already participating"
msgstr ""

#: bluebottle/analytics/admin.py:12 bluebottle/grant_management/admin.py:195
msgid "General"
msgstr ""

#: bluebottle/analytics/admin.py:21
msgid "Targets"
msgstr ""

#: bluebottle/analytics/models.py:13
msgid "Corporate"
msgstr ""

#: bluebottle/analytics/models.py:14
msgid "Civic"
msgstr ""

#: bluebottle/analytics/models.py:15
msgid "Society"
msgstr ""

#: bluebottle/analytics/models.py:18
msgid "Potential reach"
msgstr ""

#: bluebottle/analytics/models.py:19
msgid ""
"Total number of people who could potentially visit the platform (e.g. "
"employees, citizens)."
msgstr ""

#: bluebottle/analytics/models.py:25
msgid "Contributor goal (people)"
msgstr ""

#: bluebottle/analytics/models.py:27
msgid ""
"How many unique people do you want to engage this year through contributions "
"like volunteering, donations, or good deeds?"
msgstr ""

#: bluebottle/analytics/models.py:35
msgid "Contribution goal (actions)"
msgstr ""

#: bluebottle/analytics/models.py:37
msgid ""
"How many total contributions do you aim to reach this year, regardless of "
"how many people made them?"
msgstr ""

#: bluebottle/analytics/models.py:44
msgid "Hours goal"
msgstr ""

#: bluebottle/analytics/models.py:46
msgid "How many total hours do you aim to spend on contributions this year."
msgstr ""

#: bluebottle/analytics/models.py:53
msgid "Donation goal"
msgstr ""

#: bluebottle/analytics/models.py:55
msgid "Total value of donations you aim to raise this year."
msgstr ""

#: bluebottle/analytics/models.py:62
msgid "platform type"
msgstr ""

#: bluebottle/analytics/models.py:69
msgid "Plausibe embed link"
msgstr ""

#: bluebottle/analytics/models.py:73 bluebottle/analytics/models.py:74
msgid "reporting settings"
msgstr ""

#: bluebottle/auth/password_validation.py:21
#, python-format
msgid "Password should at least be %(min_length)d character."
msgid_plural "Password should at least be %(min_length)d characters."
msgstr[0] ""
msgstr[1] ""

#: bluebottle/auth/password_validation.py:34
msgid "This password is too common, be adventurous!"
msgstr ""

#: bluebottle/auth/password_validation.py:56
#, python-format
msgid ""
"The password is too similar to your %(verbose_name)s, think outside the box!"
msgstr ""

#: bluebottle/auth/templates/admin/auth/user/add_form.html:6
msgid ""
"First, enter basic details. Then, you'll be able to edit more user options."
msgstr ""

#: bluebottle/auth/templates/admin/auth/user/add_form.html:8
msgid "Enter name and email."
msgstr ""

#: bluebottle/auth/templates/registration/password_reset_complete.html:7
msgid "Password reset"
msgstr ""

#: bluebottle/auth/templates/registration/password_reset_complete.html:11
#: bluebottle/auth/templates/registration/password_reset_complete.html:15
msgid "Password reset complete"
msgstr ""

#: bluebottle/auth/templates/registration/password_reset_complete.html:17
msgid "Your password has been set.  You may go ahead and log in now."
msgstr ""

#: bluebottle/auth/templates/registration/password_reset_complete.html:19
msgid "Log in"
msgstr ""

#: bluebottle/auth/templates/registration/password_reset_email.html:2
#, python-format
msgid ""
"You're receiving this email because you requested a password reset for your "
"user account at %(site_name)s."
msgstr ""

#: bluebottle/auth/templates/registration/password_reset_email.html:4
msgid "Please go to the following page and choose a new password:"
msgstr ""

#: bluebottle/auth/templates/registration/password_reset_email.html:8
msgid "Your username, in case you've forgotten:"
msgstr ""

#: bluebottle/auth/templates/registration/password_reset_email.html:10
msgid "Thanks for using our site!"
msgstr ""

#: bluebottle/auth/templates/registration/password_reset_email.html:12
#, python-format
msgid "The %(site_name)s team"
msgstr ""

#: bluebottle/auth/views.py:37
msgid "Authentication was cancelled"
msgstr ""

#: bluebottle/auth/views.py:44
msgid ""
"Please allow Facebook access to your email address if you wish to sign up/"
"log in via Facebook."
msgstr ""

#: bluebottle/auth/views.py:48
msgid "User account is disabled"
msgstr ""

#: bluebottle/auth/views.py:140
msgid "Authentication method"
msgstr ""

#: bluebottle/auth/views.py:154
msgid ""
"<b>Authentication app</b><p style=\"padding-top: 0px; padding-left: 24px;"
"\">Generate secure codes using an app like Google Authenticator or Authy.</p>"
msgstr ""

#: bluebottle/auth/views.py:165
msgid ""
"<b>Text Message (SMS)</b><p style=\"padding-top: 0px; padding-left: 24px;"
"\">enter your phone number and receive verification codes via SMS.</p>"
msgstr ""

#: bluebottle/bb_accounts/models.py:101
msgid "Male"
msgstr ""

#: bluebottle/bb_accounts/models.py:102
msgid "Female"
msgstr ""

#: bluebottle/bb_accounts/models.py:103
msgid "Non-binary"
msgstr ""

#: bluebottle/bb_accounts/models.py:104
msgid "I would rather not say"
msgstr ""

#: bluebottle/bb_accounts/models.py:107
msgid "Person"
msgstr ""

#: bluebottle/bb_accounts/models.py:108
msgid "Company"
msgstr ""

#: bluebottle/bb_accounts/models.py:109
msgid "Foundation"
msgstr ""

#: bluebottle/bb_accounts/models.py:110
msgid "School"
msgstr ""

#: bluebottle/bb_accounts/models.py:111
msgid "Club / association"
msgstr ""

#: bluebottle/bb_accounts/models.py:113 bluebottle/members/admin.py:407
#: bluebottle/members/models.py:256
msgid "email address"
msgstr ""

#: bluebottle/bb_accounts/models.py:114
msgid "username"
msgstr ""

#: bluebottle/bb_accounts/models.py:116
msgid "staff status"
msgstr ""

#: bluebottle/bb_accounts/models.py:118
msgid "Designates whether the user can log into this admin site."
msgstr ""

#: bluebottle/bb_accounts/models.py:119 bluebottle/impact/models.py:42
msgid "active"
msgstr ""

#: bluebottle/bb_accounts/models.py:121
msgid ""
"Designates whether this user should be treated as active. Unselect this "
"instead of deleting accounts."
msgstr ""

#: bluebottle/bb_accounts/models.py:126
msgid "date joined"
msgstr ""

#: bluebottle/bb_accounts/models.py:128 bluebottle/clients/models.py:15
#: bluebottle/funding/models.py:675 bluebottle/organizations/models.py:26
#: bluebottle/organizations/models.py:85 bluebottle/terms/models.py:14
msgid "updated"
msgstr ""

#: bluebottle/bb_accounts/models.py:130
msgid "Last Seen"
msgstr ""

#: bluebottle/bb_accounts/models.py:133
msgid "Member Type"
msgstr ""

#: bluebottle/bb_accounts/models.py:135
msgid "first name"
msgstr ""

#: bluebottle/bb_accounts/models.py:136
msgid "last name"
msgstr ""

#: bluebottle/bb_accounts/models.py:144
msgid "Office location is verified by the user"
msgstr ""

#: bluebottle/bb_accounts/models.py:150 bluebottle/initiatives/models.py:277
msgid "Distance"
msgstr ""

#: bluebottle/bb_accounts/models.py:151
msgid "Any distance"
msgstr ""

#: bluebottle/bb_accounts/models.py:152
msgid "Don’t show online/remote activities"
msgstr ""

#: bluebottle/bb_accounts/models.py:154
msgid "phone number"
msgstr ""

#: bluebottle/bb_accounts/models.py:155
msgid "gender"
msgstr ""

#: bluebottle/bb_accounts/models.py:156
msgid "birthdate"
msgstr ""

#: bluebottle/bb_accounts/models.py:157
msgid "about me"
msgstr ""

#: bluebottle/bb_accounts/models.py:160
msgid "picture"
msgstr ""

#: bluebottle/bb_accounts/models.py:171
msgid "Co-financer"
msgstr ""

#: bluebottle/bb_accounts/models.py:173
msgid ""
"Donations by co-financers are shown in a separate list on the project page. "
"These donation will always be visible."
msgstr ""

#: bluebottle/bb_accounts/models.py:176
msgid "Can pledge"
msgstr ""

#: bluebottle/bb_accounts/models.py:178
msgid "User can create a pledge donation."
msgstr ""

#: bluebottle/bb_accounts/models.py:180
msgid "Can do bank transfer"
msgstr ""

#: bluebottle/bb_accounts/models.py:182
msgid "Bank transfers are only available to selected regions."
msgstr ""

#: bluebottle/bb_accounts/models.py:187
msgid "primary language"
msgstr ""

#: bluebottle/bb_accounts/models.py:190
msgid "Language used for website and emails."
msgstr ""

#: bluebottle/bb_accounts/models.py:194
msgid "Translate user content"
msgstr ""

#: bluebottle/bb_accounts/models.py:198
msgid "share time and knowledge"
msgstr ""

#: bluebottle/bb_accounts/models.py:199
msgid "share money"
msgstr ""

#: bluebottle/bb_accounts/models.py:200
msgid "newsletter"
msgstr ""

#: bluebottle/bb_accounts/models.py:200
msgid "Subscribe to newsletter."
msgstr ""

#: bluebottle/bb_accounts/models.py:202
msgid "Updates"
msgstr ""

#: bluebottle/bb_accounts/models.py:203
msgid "Updates from initiatives and activities that this person follows"
msgstr ""

#: bluebottle/bb_accounts/models.py:207
msgid "New activities/initiatives notification"
msgstr ""

#: bluebottle/bb_accounts/models.py:209
msgid ""
"Receive a notification via email when new activities and initiatives get "
"submitted or published. This depends on the review setting of the platform."
msgstr ""

#: bluebottle/bb_accounts/models.py:215 bluebottle/organizations/models.py:34
msgid "website"
msgstr ""

#: bluebottle/bb_accounts/models.py:216
msgid "facebook profile"
msgstr ""

#: bluebottle/bb_accounts/models.py:217
msgid "twitter profile"
msgstr ""

#: bluebottle/bb_accounts/models.py:218
msgid "skype profile"
msgstr ""

#: bluebottle/bb_accounts/models.py:223
msgid ""
"Users that are connected to a partner organisation will skip the "
"organisation step in initiative create."
msgstr ""

#: bluebottle/bb_accounts/models.py:226 bluebottle/funding/models.py:692
#: bluebottle/notifications/admin.py:145
msgid "Partner organisation"
msgstr ""

#: bluebottle/bb_accounts/models.py:230
msgid "Is anonymized"
msgstr ""

#: bluebottle/bb_accounts/models.py:231
msgid "Welcome email is sent"
msgstr ""

#: bluebottle/bb_accounts/models.py:241
msgid "member"
msgstr ""

#: bluebottle/bb_accounts/models.py:242
msgid "members"
msgstr ""

#: bluebottle/bb_accounts/templates/bb_accounts/password_reset_email.html:5
#, python-format
msgid ""
"\n"
"\n"
"        Hello,\n"
"        <br><br>\n"
"        Seems you've requested a password reset for %(site_name)s.\n"
"        <br><br>\n"
"        <small>If you haven't requested a reset of your password, you can "
"ignore\n"
"            this email.\n"
"        </small>\n"
"    "
msgstr ""

#: bluebottle/bb_accounts/templates/bb_accounts/password_reset_email.html:19
msgctxt "email"
msgid "Reset password"
msgstr ""

#: bluebottle/bb_accounts/templates/bb_accounts/password_reset_subject.txt:2
#, python-format
msgid "Password reset for %(site_name)s"
msgstr ""

#: bluebottle/bb_accounts/views.py:275
msgid "The link to activate your account has already been used."
msgstr ""

#: bluebottle/bb_accounts/views.py:278
msgid "The link to activate your account has expired. Please sign up again."
msgstr ""

#: bluebottle/bb_accounts/views.py:280
msgid "Something went wrong on our side. Please sign up again."
msgstr ""

#: bluebottle/bb_follow/templates/bb_follow/mails/wallpost_mail.mail.html:5
#, python-format
msgid ""
"\n"
"\n"
"        Hello %(first_name)s,\n"
"        <br><br>\n"
"        %(author)s added a new post on a %(follow_object)s you follow:\n"
"        <br><br>\n"
"        <i>%(wallpost_text)s...</i>\n"
"    "
msgstr ""

#: bluebottle/bb_follow/templates/bb_follow/mails/wallpost_mail.mail.html:18
msgctxt "email"
msgid "View full update"
msgstr ""

#: bluebottle/bb_follow/templates/bb_follow/mails/wallpost_mail.mail.html:22
#, python-format
msgid ""
"\n"
"        <p>\n"
"            You received this email because you support %(title)s.\n"
"            Don't want to receive initiative updates anymore?\n"
"        </p>\n"
"        <p>\n"
"            <a href=\"%(site)s%(unsubscribe_link)s\">\n"
"                Unsubscribe\n"
"            </a> via your account page\n"
"        </p>\n"
"    "
msgstr ""

#: bluebottle/bb_projects/migrations/0007_auto_20180319_1536.py:41
#: bluebottle/funding/states.py:274 bluebottle/funding/states.py:395
msgid "Refunded"
msgstr ""

#: bluebottle/bb_projects/migrations/0007_auto_20180319_1536.py:42
msgid "The project was refunded"
msgstr ""

#: bluebottle/bluebottle_dashboard/dashboard.py:50
msgid "Recent Actions"
msgstr ""

#: bluebottle/bluebottle_dashboard/templates/admin/base.html:16
msgid "Welcome,"
msgstr ""

#: bluebottle/bluebottle_dashboard/templates/admin/base.html:56
msgid "View site"
msgstr ""

#: bluebottle/bluebottle_dashboard/templates/admin/base.html:59
msgid "Change password"
msgstr ""

#: bluebottle/bluebottle_dashboard/templates/admin/base.html:62
msgid "Two factor authentication"
msgstr ""

#: bluebottle/bluebottle_dashboard/templates/admin/base.html:64
msgid "Enable two factor authentication"
msgstr ""

#: bluebottle/bluebottle_dashboard/templates/admin/base.html:67
msgid "Log out"
msgstr ""

#: bluebottle/bluebottle_dashboard/templates/admin/base.html:75
#: bluebottle/settings/admin_dashboard.py:165
msgid "Users"
msgstr ""

#: bluebottle/bluebottle_dashboard/templates/admin/base.html:81
#: bluebottle/initiatives/admin.py:371 bluebottle/initiatives/models.py:175
#: bluebottle/members/admin.py:220 bluebottle/members/admin.py:824
msgid "Initiatives"
msgstr ""

#: bluebottle/bluebottle_dashboard/templates/admin/base.html:93
msgid "Support Centre"
msgstr ""

#: bluebottle/bluebottle_dashboard/templates/admin/edit_inline/stacked.html:16
#: bluebottle/bluebottle_dashboard/templates/admin/edit_inline/tabular.html:44
#: bluebottle/time_based/templates/admin/participant_list.html:48
msgid "View"
msgstr ""

#: bluebottle/bluebottle_dashboard/templates/admin/edit_inline/tabular.html:30
#: bluebottle/time_based/templates/admin/participant_list.html:34
msgid "Delete?"
msgstr ""

#: bluebottle/bluebottle_dashboard/templates/admin/locked_out.html:18
msgid ""
"\n"
"      We detected an abnormal amount of failed login attempts. Please verify "
"you are not a script.\n"
"  "
msgstr ""

#: bluebottle/bluebottle_dashboard/templates/admin/login.html:21
msgid "Please correct the error below."
msgstr ""

#: bluebottle/bluebottle_dashboard/templates/admin/login.html:21
msgid "Please correct the errors below."
msgstr ""

#: bluebottle/bluebottle_dashboard/templates/admin/login.html:37
#, python-format
msgid ""
"You are authenticated as %(username)s, but are not authorized to access this "
"page. Would you like to login to a different account?"
msgstr ""

#: bluebottle/bluebottle_dashboard/templates/admin/login.html:55
#: bluebottle/bluebottle_dashboard/templates/two_factor/core/login.html:36
msgid "Forgotten your password or username?"
msgstr ""

#: bluebottle/bluebottle_dashboard/templates/admin/login.html:58
#: bluebottle/bluebottle_dashboard/templates/two_factor/_wizard_actions.html:18
msgid "Log in with password"
msgstr ""

#: bluebottle/bluebottle_dashboard/templates/admin/merge.html:15
#, python-format
msgid "Merge %(model)s"
msgstr ""

#: bluebottle/bluebottle_dashboard/templates/admin/merge.html:20
msgid "Warning"
msgstr ""

#: bluebottle/bluebottle_dashboard/templates/admin/merge.html:22
#, python-format
msgid ""
"\n"
"                    Merging a %(model)s, deletes the %(model)s. All "
"activities and user related to the %(model)s will be updated\n"
"                  "
msgstr ""

#: bluebottle/bluebottle_dashboard/templates/admin/merge.html:47
#: bluebottle/geo/admin.py:79
#: bluebottle/geo/templates/admin/geo/location/change_form.html:6
#: bluebottle/organizations/templates/admin/merge_preview.html:36
#: bluebottle/segments/admin.py:56
#: bluebottle/segments/templates/admin/segments/segment/change_form.html:6
msgid "Merge"
msgstr ""

#: bluebottle/bluebottle_dashboard/templates/admin/search_form.html:7
#: bluebottle/members/admin.py:612
msgid "Search"
msgstr ""

#: bluebottle/bluebottle_dashboard/templates/admin/search_form.html:10
#, python-format
msgid "%(counter)s result"
msgid_plural "%(counter)s results"
msgstr[0] ""
msgstr[1] ""

#: bluebottle/bluebottle_dashboard/templates/admin/search_form.html:13
#, python-format
msgid ""
"\n"
"                    %(full_result_count)s total\n"
"                "
msgstr ""

#: bluebottle/bluebottle_dashboard/templates/admin/search_form.html:18
msgid "Show all"
msgstr ""

#: bluebottle/bluebottle_dashboard/templates/admin/submit_line.html:4
msgid "Save"
msgstr ""

#: bluebottle/bluebottle_dashboard/templates/admin/submit_line.html:9
msgid "Duplicate"
msgstr ""

#: bluebottle/bluebottle_dashboard/templates/admin/submit_line.html:10
msgid "Save and add another"
msgstr ""

#: bluebottle/bluebottle_dashboard/templates/admin/submit_line.html:11
msgid "Save and continue editing"
msgstr ""

#: bluebottle/bluebottle_dashboard/templates/admin/submit_line.html:11
msgid "Save and view"
msgstr ""

#: bluebottle/bluebottle_dashboard/templates/admin/submit_line.html:12
msgid "Close"
msgstr ""

#: bluebottle/bluebottle_dashboard/templates/two_factor/_wizard_actions.html:12
msgid "Back"
msgstr ""

#: bluebottle/bluebottle_dashboard/templates/two_factor/_wizard_actions.html:20
msgid "Next"
msgstr ""

#: bluebottle/bluebottle_dashboard/templates/two_factor/core/login.html:14
msgid ""
"Use this form for entering backup tokens for logging in. These tokens have "
"been generated for you to print and keep safe. Please enter one of these "
"backup tokens to login to your account."
msgstr ""

#: bluebottle/bluebottle_dashboard/templates/two_factor/core/login.html:24
msgid "Or, alternatively, use one of your other authentication methods:"
msgstr ""

#: bluebottle/bluebottle_dashboard/templates/two_factor/core/login.html:47
msgid "Login using SSO"
msgstr ""

#: bluebottle/bluebottle_dashboard/templates/two_factor/core/login.html:60
msgid "As a last resort, you can use a backup token:"
msgstr ""

#: bluebottle/bluebottle_dashboard/templates/two_factor/core/login.html:63
msgid "Use Backup Token"
msgstr ""

#: bluebottle/bluebottle_dashboard/templates/two_factor/core/phone_register.html:5
msgid "Add Backup Phone"
msgstr ""

#: bluebottle/bluebottle_dashboard/templates/two_factor/core/phone_register.html:8
msgid ""
"You'll be adding a backup phone number to your account. This number will be "
"used if your primary method of registration is not available."
msgstr ""

#: bluebottle/bluebottle_dashboard/templates/two_factor/core/phone_register.html:12
msgid ""
"We've sent a token to your phone number. Please enter the token you've "
"received."
msgstr ""

#: bluebottle/bluebottle_dashboard/templates/two_factor/core/setup.html:10
#: bluebottle/bluebottle_dashboard/templates/two_factor/core/setup_complete.html:5
#: bluebottle/bluebottle_dashboard/templates/two_factor/profile/profile.html:39
msgid "Enable Two-Factor Authentication"
msgstr ""

#: bluebottle/bluebottle_dashboard/templates/two_factor/core/setup.html:13
msgid ""
"This extra layer of protection helps keep your account safe from "
"unauthorised access."
msgstr ""

#: bluebottle/bluebottle_dashboard/templates/two_factor/core/setup.html:17
msgid "Which two-factor authentication method would you like to use?"
msgstr ""

#: bluebottle/bluebottle_dashboard/templates/two_factor/core/setup.html:21
msgid ""
"Scan the QR Code using an authentication app (e.g., Google Authenticator, "
"Authy)."
msgstr ""

#: bluebottle/bluebottle_dashboard/templates/two_factor/core/setup.html:25
msgid ""
"If you are unable to scan the QR code you can manually enter the key below "
"into your app"
msgstr ""

#: bluebottle/bluebottle_dashboard/templates/two_factor/core/setup.html:27
msgid "Secret key:"
msgstr ""

#: bluebottle/bluebottle_dashboard/templates/two_factor/core/setup.html:28
msgid ""
"Your app will generate a verification code. Enter the code below to complete "
"the setup."
msgstr ""

#: bluebottle/bluebottle_dashboard/templates/two_factor/core/setup.html:31
msgid ""
"Please enter a phone number to receive the verification codes via text "
"message."
msgstr ""

#: bluebottle/bluebottle_dashboard/templates/two_factor/core/setup.html:33
msgid ""
"Please enter the phone number you wish to be called on. This number will be "
"validated in the next step."
msgstr ""

#: bluebottle/bluebottle_dashboard/templates/two_factor/core/setup.html:38
msgid "We are calling your phone right now, please enter the digits you hear."
msgstr ""

#: bluebottle/bluebottle_dashboard/templates/two_factor/core/setup.html:41
msgid ""
"A text message with your verification code has been sent to you. Please "
"enter the code below."
msgstr ""

#: bluebottle/bluebottle_dashboard/templates/two_factor/core/setup.html:44
msgid ""
"We've encountered an issue with the selected authentication method. Please "
"go back and verify that you entered your information correctly, try again, "
"or use a different authentication method instead. If the issue persists, "
"contact the site administrator."
msgstr ""

#: bluebottle/bluebottle_dashboard/templates/two_factor/core/setup.html:51
msgid ""
"To identify and verify your YubiKey, please insert a token in the field "
"below. Your YubiKey will be linked to your account."
msgstr ""

#: bluebottle/bluebottle_dashboard/templates/two_factor/core/setup_complete.html:7
msgid "Congratulations, you've successfully enabled two-factor authentication."
msgstr ""

#: bluebottle/bluebottle_dashboard/templates/two_factor/core/setup_complete.html:12
#: bluebottle/bluebottle_dashboard/templates/two_factor/core/setup_complete.html:19
msgid "Back to Account Security"
msgstr ""

#: bluebottle/bluebottle_dashboard/templates/two_factor/core/setup_complete.html:14
msgid ""
"However, it might happen that you don't have access to your primary token "
"device. To enable account recovery, add a phone number."
msgstr ""

#: bluebottle/bluebottle_dashboard/templates/two_factor/core/setup_complete.html:21
#: bluebottle/bluebottle_dashboard/templates/two_factor/profile/profile.html:31
msgid "Add Phone Number"
msgstr ""

#: bluebottle/bluebottle_dashboard/templates/two_factor/profile/disable.html:5
msgid "Disable Two-factor Authentication"
msgstr ""

#: bluebottle/bluebottle_dashboard/templates/two_factor/profile/disable.html:6
msgid ""
"You are about to disable two-factor authentication. This weakens your "
"account security, are you sure?"
msgstr ""

#: bluebottle/bluebottle_dashboard/templates/two_factor/profile/disable.html:18
#: bluebottle/funding_stripe/states.py:165 bluebottle/initiatives/models.py:330
msgid "Disable"
msgstr ""

#: bluebottle/bluebottle_dashboard/templates/two_factor/profile/profile.html:6
msgid "Account Security"
msgstr ""

#: bluebottle/bluebottle_dashboard/templates/two_factor/profile/profile.html:9
#, python-format
msgid "Primary method: %(primary)s"
msgstr ""

#: bluebottle/bluebottle_dashboard/templates/two_factor/profile/profile.html:12
msgid "Backup Phone Numbers"
msgstr ""

#: bluebottle/bluebottle_dashboard/templates/two_factor/profile/profile.html:13
msgid ""
"If your primary method is not available, we are able to send backup tokens "
"to the phone numbers listed below."
msgstr ""

#: bluebottle/bluebottle_dashboard/templates/two_factor/profile/profile.html:21
#: bluebottle/members/admin.py:374 bluebottle/notifications/admin.py:81
msgid "Are you sure?"
msgstr ""

#: bluebottle/bluebottle_dashboard/templates/two_factor/profile/profile.html:24
msgid "Unregister"
msgstr ""

#: bluebottle/bluebottle_dashboard/templates/two_factor/profile/profile.html:35
msgid ""
"Two-factor authentication is not enabled for your account. Enable two-factor "
"authentication for enhanced account security."
msgstr ""

#: bluebottle/bluebottle_dashboard/templates/two_factor/twilio/sms_message.html:2
#, python-format
msgid "Your verification code is %(token)s"
msgstr ""

#: bluebottle/categories/admin.py:50
msgid "initiatives"
msgstr ""

#: bluebottle/categories/models.py:18 bluebottle/geo/models.py:136
#: bluebottle/impact/models.py:37 bluebottle/initiatives/models.py:99
#: bluebottle/initiatives/models.py:577 bluebottle/organizations/models.py:22
#: bluebottle/segments/models.py:23 bluebottle/segments/models.py:108
msgid "slug"
msgstr ""

#: bluebottle/categories/models.py:21 bluebottle/categories/models.py:113
#: bluebottle/geo/models.py:162
msgid "image"
msgstr ""

#: bluebottle/categories/models.py:23
msgid "Category image"
msgstr ""

#: bluebottle/categories/models.py:34 bluebottle/organizations/models.py:36
#: bluebottle/segments/models.py:145
msgid "logo"
msgstr ""

#: bluebottle/categories/models.py:36
msgid "Category Logo image"
msgstr ""

#: bluebottle/categories/models.py:47 bluebottle/collect/models.py:26
#: bluebottle/geo/models.py:61 bluebottle/geo/models.py:74
#: bluebottle/geo/models.py:89 bluebottle/geo/models.py:121
#: bluebottle/geo/models.py:135 bluebottle/impact/models.py:49
#: bluebottle/initiatives/models.py:581 bluebottle/looker/models.py:13
#: bluebottle/offices/models.py:9 bluebottle/offices/models.py:25
#: bluebottle/organizations/models.py:21 bluebottle/organizations/models.py:77
#: bluebottle/segments/models.py:22 bluebottle/segments/models.py:107
#: bluebottle/time_based/models.py:1108
msgid "name"
msgstr ""

#: bluebottle/categories/models.py:48 bluebottle/categories/models.py:92
#: bluebottle/funding/models.py:397 bluebottle/funding/models.py:428
#: bluebottle/geo/models.py:122 bluebottle/geo/models.py:160
#: bluebottle/initiatives/models.py:582 bluebottle/offices/models.py:10
#: bluebottle/offices/models.py:26 bluebottle/organizations/models.py:23
#: bluebottle/time_based/models.py:1109
msgid "description"
msgstr ""

#: bluebottle/categories/models.py:52
msgid "category"
msgstr ""

#: bluebottle/categories/models.py:53
msgid "categories"
msgstr ""

#: bluebottle/categories/models.py:87 bluebottle/funding/models.py:427
#: bluebottle/initiatives/models.py:39 bluebottle/pages/models.py:58
#: bluebottle/time_based/models.py:299
msgid "title"
msgstr ""

#: bluebottle/categories/models.py:89 bluebottle/categories/models.py:96
#, python-format
msgid "Max: %(chars)s characters."
msgstr ""

#: bluebottle/categories/models.py:99
msgid "link name"
msgstr ""

#: bluebottle/categories/models.py:102
msgid "Read more"
msgstr ""

#: bluebottle/categories/models.py:103
#, python-format
msgid ""
"The link will only be displayed if an URL is provided. Max: %(chars)s "
"characters."
msgstr ""

#: bluebottle/categories/models.py:107
msgid "link url"
msgstr ""

#: bluebottle/categories/models.py:118
msgid "Accepted file format: .jpg, .jpeg & .png"
msgstr ""

#: bluebottle/categories/models.py:123
msgid "content block"
msgstr ""

#: bluebottle/categories/models.py:124
msgid "content blocks"
msgstr ""

#: bluebottle/clients/models.py:14 bluebottle/files/models.py:26
#: bluebottle/funding/models.py:674 bluebottle/organizations/models.py:25
#: bluebottle/organizations/models.py:84 bluebottle/terms/models.py:13
#: bluebottle/updates/models.py:53
msgid "created"
msgstr ""

#: bluebottle/clients/templates/rest_framework/base.html:127
msgid "Filters"
msgstr ""

#: bluebottle/cms/admin.py:77
msgid "Edit this group"
msgstr ""

#: bluebottle/cms/admin.py:79
msgid "First save to edit this group"
msgstr ""

#: bluebottle/cms/admin.py:167
msgid "Contact"
msgstr ""

#: bluebottle/cms/admin.py:175
#: bluebottle/common/templates/widget/widget.html:57
msgid "Powered by"
msgstr ""

#: bluebottle/cms/admin.py:183
msgid "Metadata"
msgstr ""

#: bluebottle/cms/admin.py:191
msgid "Styling"
msgstr ""

#: bluebottle/cms/content_plugins.py:48 bluebottle/cms/content_plugins.py:68
#: bluebottle/cms/content_plugins.py:74 bluebottle/cms/content_plugins.py:80
#: bluebottle/cms/content_plugins.py:86 bluebottle/cms/content_plugins.py:98
#: bluebottle/cms/content_plugins.py:111 bluebottle/cms/content_plugins.py:118
#: bluebottle/cms/content_plugins.py:125 bluebottle/cms/content_plugins.py:132
#: bluebottle/cms/content_plugins.py:139 bluebottle/cms/content_plugins.py:146
#: bluebottle/cms/content_plugins.py:153 bluebottle/cms/content_plugins.py:159
#: bluebottle/settings/admin_dashboard.py:214
msgid "Homepage"
msgstr ""

#: bluebottle/cms/content_plugins.py:55 bluebottle/cms/content_plugins.py:165
#: bluebottle/cms/content_plugins.py:171
#: bluebottle/contentplugins/content_plugins.py:18
#: bluebottle/pages/content_plugins.py:15
#: bluebottle/pages/content_plugins.py:22
#: bluebottle/pages/content_plugins.py:29
#: bluebottle/pages/content_plugins.py:36
#: bluebottle/pages/content_plugins.py:43
#: bluebottle/pages/content_plugins.py:50
msgid "Multimedia"
msgstr ""

#: bluebottle/cms/content_plugins.py:62 bluebottle/cms/content_plugins.py:104
msgid "Stats"
msgstr ""

#: bluebottle/cms/content_plugins.py:92
msgid "Results"
msgstr ""

#: bluebottle/cms/models.py:26
msgid "Header image"
msgstr ""

#: bluebottle/cms/models.py:95
msgid "A dot separated app name and permission codename."
msgstr ""

#: bluebottle/cms/models.py:97
msgid "Should the permission be present or not to access the link?"
msgstr ""

#: bluebottle/cms/models.py:108
msgid "Site links"
msgstr ""

#: bluebottle/cms/models.py:116 bluebottle/members/admin.py:569
msgid "Main"
msgstr ""

#: bluebottle/cms/models.py:117
msgid "About"
msgstr ""

#: bluebottle/cms/models.py:118 bluebottle/geo/admin.py:134
#: bluebottle/geo/admin.py:185
msgid "Info"
msgstr ""

#: bluebottle/cms/models.py:119
msgid "Discover"
msgstr ""

#: bluebottle/cms/models.py:120
msgid "Social"
msgstr ""

#: bluebottle/cms/models.py:138
msgid ""
"Groups that can see this link. Leave empty if it should be visible to "
"everyone."
msgstr ""

#: bluebottle/cms/models.py:140
msgid "Display the link as a button"
msgstr ""

#: bluebottle/cms/models.py:141 bluebottle/cms/models.py:519
#: bluebottle/cms/models.py:592
msgid "Open the link in a new browser tab"
msgstr ""

#: bluebottle/cms/models.py:143 bluebottle/cms/models.py:515
msgid "Link"
msgstr ""

#: bluebottle/cms/models.py:155
msgid "Manual input"
msgstr ""

#: bluebottle/cms/models.py:156 bluebottle/statistics/models.py:80
#: bluebottle/statistics/models.py:228
msgid "People involved"
msgstr ""

#: bluebottle/cms/models.py:157 bluebottle/collect/admin.py:36
#: bluebottle/collect/admin.py:58 bluebottle/deeds/admin.py:31
#: bluebottle/deeds/admin.py:52 bluebottle/statistics/models.py:81
#: bluebottle/statistics/models.py:229 bluebottle/time_based/admin.py:86
#: bluebottle/time_based/admin.py:202 bluebottle/time_based/admin.py:250
#: bluebottle/time_based/admin.py:256 bluebottle/time_based/admin.py:262
#: bluebottle/time_based/admin.py:514 bluebottle/time_based/admin.py:904
#: bluebottle/time_based/admin.py:1011
msgid "Participants"
msgstr ""

#: bluebottle/cms/models.py:159 bluebottle/statistics/models.py:83
msgid "Activities succeeded"
msgstr ""

#: bluebottle/cms/models.py:160
msgid "Tasks succeeded"
msgstr ""

#: bluebottle/cms/models.py:161
msgid "Events succeeded"
msgstr ""

#: bluebottle/cms/models.py:162
msgid "Funding activities succeeded"
msgstr ""

#: bluebottle/cms/models.py:164
msgid "Task applicants"
msgstr ""

#: bluebottle/cms/models.py:165
msgid "Event participants"
msgstr ""

#: bluebottle/cms/models.py:167
msgid "Tasks online"
msgstr ""

#: bluebottle/cms/models.py:168
msgid "Events online"
msgstr ""

#: bluebottle/cms/models.py:169 bluebottle/statistics/models.py:92
msgid "Funding activities online"
msgstr ""

#: bluebottle/cms/models.py:171 bluebottle/funding/admin.py:307
#: bluebottle/funding/models.py:579 bluebottle/statistics/models.py:94
msgid "Donations"
msgstr ""

#: bluebottle/cms/models.py:172 bluebottle/statistics/models.py:95
#: bluebottle/statistics/models.py:222
msgid "Donated total"
msgstr ""

#: bluebottle/cms/models.py:173 bluebottle/statistics/models.py:96
#: bluebottle/statistics/models.py:223
msgid "Pledged total"
msgstr ""

#: bluebottle/cms/models.py:174 bluebottle/statistics/models.py:97
msgid "Amount matched"
msgstr ""

#: bluebottle/cms/models.py:175 bluebottle/statistics/models.py:98
msgid "Activities Online"
msgstr ""

#: bluebottle/cms/models.py:176
msgid "Votes casts"
msgstr ""

#: bluebottle/cms/models.py:177 bluebottle/statistics/models.py:99
msgid "Time spent"
msgstr ""

#: bluebottle/cms/models.py:178 bluebottle/statistics/models.py:102
#: bluebottle/statistics/models.py:233
msgid "Number of members"
msgstr ""

#: bluebottle/cms/models.py:186
msgid "Use this for 'manual' input or the override the calculated value."
msgstr ""

#: bluebottle/cms/models.py:205 bluebottle/cms/models.py:228
#: bluebottle/cms/models.py:500 bluebottle/cms/models.py:581
#: bluebottle/cms/models.py:619 bluebottle/cms/models.py:846
#: bluebottle/cms/models.py:906 bluebottle/pages/models.py:109
#: bluebottle/pages/models.py:167 bluebottle/pages/models.py:200
msgid "Image"
msgstr ""

#: bluebottle/cms/models.py:222 bluebottle/contact/models.py:31
#: bluebottle/funding_stripe/templates/admin/funding_stripe/stripepayoutaccount/business_fields.html:4
#: bluebottle/organizations/templates/admin/merge_preview.html:11
#: bluebottle/statistics/models.py:52 bluebottle/statistics/models.py:105
msgid "Name"
msgstr ""

#: bluebottle/cms/models.py:223
msgid "Role"
msgstr ""

#: bluebottle/cms/models.py:224 bluebottle/contact/models.py:32
#: bluebottle/notifications/models.py:60
#: bluebottle/organizations/templates/admin/merge_preview.html:12
msgid "Email"
msgstr ""

#: bluebottle/cms/models.py:225 bluebottle/members/models.py:289
msgid "Phone number"
msgstr ""

#: bluebottle/cms/models.py:258
msgid "Quotes"
msgstr ""

#: bluebottle/cms/models.py:276
msgid "Persons"
msgstr ""

#: bluebottle/cms/models.py:294 bluebottle/cms/models.py:297
msgid "News items"
msgstr ""

#: bluebottle/cms/models.py:306
msgid "Platform Statistics"
msgstr ""

#: bluebottle/cms/models.py:322 bluebottle/funding/filters.py:17
#: bluebottle/funding/filters.py:44 bluebottle/time_based/admin.py:1151
#: bluebottle/time_based/models.py:213
msgid "All"
msgstr ""

#: bluebottle/cms/models.py:323 bluebottle/cms/models.py:447
msgid "Group"
msgstr ""

#: bluebottle/cms/models.py:324 bluebottle/cms/models.py:448
msgid "Region"
msgstr ""

#: bluebottle/cms/models.py:327
msgid "Statistics view"
msgstr ""

#: bluebottle/cms/models.py:332
msgid ""
"Set the default statistics view. Users will see this first but can switch "
"views anytime."
msgstr ""

#: bluebottle/cms/models.py:350
msgid "Highlighted"
msgstr ""

#: bluebottle/cms/models.py:351
msgid "Matching preferences"
msgstr ""

#: bluebottle/cms/models.py:352
msgid "Time based"
msgstr ""

#: bluebottle/cms/models.py:353 bluebottle/deeds/models.py:34
#: bluebottle/settings/admin_dashboard.py:103
msgid "Deeds"
msgstr ""

#: bluebottle/cms/models.py:354
msgid "Crowdfunding"
msgstr ""

#: bluebottle/cms/models.py:355
msgid "Collecting"
msgstr ""

#: bluebottle/cms/models.py:359
msgid "Find more activities"
msgstr ""

#: bluebottle/cms/models.py:388
msgid "Campaign"
msgstr ""

#: bluebottle/cms/models.py:395
msgid "Donate button"
msgstr ""

#: bluebottle/cms/models.py:407 bluebottle/cms/models.py:532
msgid "Start your own project"
msgstr ""

#: bluebottle/cms/models.py:417
msgid "Projects"
msgstr ""

#: bluebottle/cms/models.py:435
msgid "Share Results"
msgstr ""

#: bluebottle/cms/models.py:446
msgid "Global"
msgstr ""

#: bluebottle/cms/models.py:451
msgid "Map view"
msgstr ""

#: bluebottle/cms/models.py:456
msgid ""
"Set the default map view that shows where all activities are taking place. "
"Users will see this first but can switch views anytime."
msgstr ""

#: bluebottle/cms/models.py:462
msgid "Activities Map"
msgstr ""

#: bluebottle/cms/models.py:478
msgid "Supporter total"
msgstr ""

#: bluebottle/cms/models.py:488 bluebottle/cms/models.py:494
msgid "Slides"
msgstr ""

#: bluebottle/cms/models.py:510
msgid ""
"You can upload an image with a 16:9 aspect ratio for best results or an "
"illustration/icon as a square."
msgstr ""

#: bluebottle/cms/models.py:513
msgid "Header"
msgstr ""

#: bluebottle/cms/models.py:514 bluebottle/translations/admin.py:74
msgid "Text"
msgstr ""

#: bluebottle/cms/models.py:518
msgid "Open in new tab"
msgstr ""

#: bluebottle/cms/models.py:540 bluebottle/cms/models.py:546
msgid "Steps"
msgstr ""

#: bluebottle/cms/models.py:558 bluebottle/cms/models.py:561
msgid "Locations"
msgstr ""

#: bluebottle/cms/models.py:569 bluebottle/cms/models.py:572
msgid "Categories"
msgstr ""

#: bluebottle/cms/models.py:607 bluebottle/cms/models.py:610
msgid "Logos"
msgstr ""

#: bluebottle/cms/models.py:647 bluebottle/cms/models.py:653
msgid "Links"
msgstr ""

#: bluebottle/cms/models.py:668 bluebottle/cms/models.py:671
msgid "Welcome"
msgstr ""

#: bluebottle/cms/models.py:684
msgid "Action colour"
msgstr ""

#: bluebottle/cms/models.py:686
msgid "Colour for action buttons and links"
msgstr ""

#: bluebottle/cms/models.py:690
msgid "Action text colour"
msgstr ""

#: bluebottle/cms/models.py:692
msgid ""
"If the action colour is quite light, you could set this to a darker colour "
"for better contrast"
msgstr ""

#: bluebottle/cms/models.py:696
msgid "Alternative link colour"
msgstr ""

#: bluebottle/cms/models.py:699
msgid ""
"If the action colour is quite light, you can set this colour to use for text "
"links"
msgstr ""

#: bluebottle/cms/models.py:704
msgid "Terminated"
msgstr ""

#: bluebottle/cms/models.py:706
msgid "Is the platform terminated?"
msgstr ""

#: bluebottle/cms/models.py:714
msgid "Description colour"
msgstr ""

#: bluebottle/cms/models.py:716
msgid "Colour for descriptive and secondary buttons"
msgstr ""

#: bluebottle/cms/models.py:720
msgid "Description text colour"
msgstr ""

#: bluebottle/cms/models.py:722
msgid ""
"If the description colour is quite light, you could set this to a darker "
"colour for better contrast"
msgstr ""

#: bluebottle/cms/models.py:726
msgid "Footer colour"
msgstr ""

#: bluebottle/cms/models.py:729
msgid "Colour for platform footer"
msgstr ""

#: bluebottle/cms/models.py:733
msgid "Footer text colour"
msgstr ""

#: bluebottle/cms/models.py:735
msgid ""
"If the footer colour is quite light, you could set this to a darker colour "
"for better contrast"
msgstr ""

#: bluebottle/cms/models.py:740
msgid "Footer banner"
msgstr ""

#: bluebottle/cms/models.py:741
msgid "Banner shown just above the footer"
msgstr ""

#: bluebottle/cms/models.py:752
msgid "Title font"
msgstr ""

#: bluebottle/cms/models.py:754
msgid "Font to use for titles. Should be .woff2 type"
msgstr ""

#: bluebottle/cms/models.py:760
msgid "Body font"
msgstr ""

#: bluebottle/cms/models.py:762
msgid ""
"Font to use for paragraph texts. Should be .woff2 type. Deprecated: Do not "
"override body font for new tenants"
msgstr ""

#: bluebottle/cms/models.py:812
msgid "Slug of the start initiative page"
msgstr ""

#: bluebottle/cms/models.py:817 bluebottle/cms/models.py:818
msgid "site platform settings"
msgstr ""

#: bluebottle/cms/models.py:830 bluebottle/cms/models.py:831
msgid "Plain Text"
msgstr ""

#: bluebottle/cms/models.py:858 bluebottle/cms/models.py:918
msgid "Video URL"
msgstr ""

#: bluebottle/cms/models.py:876 bluebottle/pages/models.py:120
#: bluebottle/pages/models.py:210
msgid "Left"
msgstr ""

#: bluebottle/cms/models.py:877 bluebottle/pages/models.py:121
#: bluebottle/pages/models.py:211
msgid "Right"
msgstr ""

#: bluebottle/cms/models.py:881
msgid "1:2 (Text twice as wide)"
msgstr ""

#: bluebottle/cms/models.py:882 bluebottle/pages/models.py:126
msgid "1:1 (Equal width)"
msgstr ""

#: bluebottle/cms/models.py:883
msgid "2:1 (Media twice as wide)"
msgstr ""

#: bluebottle/cms/models.py:886 bluebottle/pages/models.py:130
msgid "Picture placement"
msgstr ""

#: bluebottle/cms/models.py:887 bluebottle/pages/models.py:131
msgid "Picture / Text ratio"
msgstr ""

#: bluebottle/cms/models.py:891 bluebottle/cms/models.py:892
msgid "Text + Media"
msgstr ""

#: bluebottle/cms/models.py:928 bluebottle/cms/models.py:929
msgid "Image or video"
msgstr ""

#: bluebottle/cms/templates/admin/cms/preview/activities.html:3
msgid "Toggle 'highlight' on activities to show them in this block."
msgstr ""

#: bluebottle/cms/templates/admin/edit_inline/stacked-nested.html:85
#, python-format
msgid "Add another %(verbose_name)s"
msgstr ""

#: bluebottle/cms/templates/admin/edit_inline/stacked-nested.html:88
#: bluebottle/collect/states.py:191 bluebottle/deeds/states.py:184
#: bluebottle/grant_management/states.py:470
#: bluebottle/time_based/states/participants.py:134
#: bluebottle/time_based/states/participants.py:261
#: bluebottle/time_based/states/participants.py:378
#: bluebottle/time_based/states/registrations.py:183
#: bluebottle/time_based/states/teams.py:80
#: bluebottle/time_based/states/teams.py:188
msgid "Remove"
msgstr ""

#: bluebottle/collect/admin.py:35 bluebottle/deeds/admin.py:30
#: bluebottle/time_based/admin.py:85 bluebottle/time_based/admin.py:249
#: bluebottle/time_based/admin.py:255 bluebottle/time_based/admin.py:261
#: bluebottle/time_based/admin.py:513 bluebottle/time_based/admin.py:1010
msgid "Participant"
msgstr ""

#: bluebottle/collect/effects.py:44
msgid "Create collect contribution"
msgstr ""

#: bluebottle/collect/effects.py:48 bluebottle/deeds/effects.py:64
msgid "Set end date, if no deadline is specified"
msgstr ""

#: bluebottle/collect/messages.py:9 bluebottle/deeds/messages.py:10
#, python-brace-format
msgctxt "email"
msgid "The date for the activity \"{title}\" has changed"
msgstr ""

#: bluebottle/collect/messages.py:21 bluebottle/deeds/messages.py:22
msgctxt "email"
msgid "Today"
msgstr ""

#: bluebottle/collect/messages.py:26 bluebottle/deeds/messages.py:27
msgctxt "email"
msgid "Runs indefinitely"
msgstr ""

#: bluebottle/collect/messages.py:44 bluebottle/deeds/messages.py:45
#, python-brace-format
msgctxt "email"
msgid "Your activity \"{title}\" will start tomorrow!"
msgstr ""

#: bluebottle/collect/messages.py:67 bluebottle/deeds/messages.py:68
#: bluebottle/time_based/messages.py:480
#: bluebottle/time_based/messages/messages.py:486
#: bluebottle/time_based/messages/registrations.py:164
#: bluebottle/time_based/messages/registrations.py:174
#: bluebottle/time_based/messages/registrations.py:184
#: bluebottle/time_based/messages/registrations.py:210
#: bluebottle/time_based/messages/registrations.py:220
#, python-brace-format
msgctxt "email"
msgid "You have joined the activity \"{title}\""
msgstr ""

#: bluebottle/collect/models.py:19 bluebottle/funding_stripe/states.py:157
#: bluebottle/initiatives/models.py:578 bluebottle/time_based/models.py:1105
msgid "disabled"
msgstr ""

#: bluebottle/collect/models.py:21
msgid "Disable this item so it cannot be selected when creating an activity."
msgstr ""

#: bluebottle/collect/models.py:27
msgid "The item to be collected (E.g. Bicycles, Clothing, Groceries, …)"
msgstr ""

#: bluebottle/collect/models.py:31 bluebottle/impact/models.py:54
msgid "unit"
msgstr ""

#: bluebottle/collect/models.py:33
msgid ""
"The unit in which you want to count the item (E.g. Bicycle, Bag of clothing, "
"Crate of groceries, …)"
msgstr ""

#: bluebottle/collect/models.py:39
msgid "unit plural"
msgstr ""

#: bluebottle/collect/models.py:41
msgid ""
"The unit in which you want to count the item (E.g. Bicycles, Bags of "
"clothing, Crates of groceries, …)"
msgstr ""

#: bluebottle/collect/models.py:52
msgid "items"
msgstr ""

#: bluebottle/collect/models.py:53
msgid "item"
msgstr ""

#: bluebottle/collect/models.py:70 bluebottle/time_based/models.py:323
#: bluebottle/time_based/models.py:553 bluebottle/time_based/models.py:1920
msgid "location hint"
msgstr ""

#: bluebottle/collect/models.py:75 bluebottle/initiatives/models.py:322
msgid "Collect activity"
msgstr ""

#: bluebottle/collect/models.py:82
msgid "Collect Campaign"
msgstr ""

#: bluebottle/collect/models.py:83
msgid "Collect Campaigns"
msgstr ""

#: bluebottle/collect/models.py:121 bluebottle/collect/views.py:134
#, python-brace-format
msgid ""
"\n"
"Collecting {type}"
msgstr ""

#: bluebottle/collect/models.py:168 bluebottle/members/admin.py:919
msgid "Collect contributor"
msgstr ""

#: bluebottle/collect/models.py:169
msgid "Collect contributors"
msgstr ""

#: bluebottle/collect/models.py:197
msgid "Collect contribution"
msgstr ""

#: bluebottle/collect/models.py:198
msgid "Collect contributions"
msgstr ""

#: bluebottle/collect/periodic_tasks.py:37
#: bluebottle/deeds/periodic_tasks.py:36
msgid "Start the activity when the start date has passed"
msgstr ""

#: bluebottle/collect/periodic_tasks.py:54
#: bluebottle/deeds/periodic_tasks.py:53
msgid "Finish the activity when the start date has passed"
msgstr ""

#: bluebottle/collect/periodic_tasks.py:72
#: bluebottle/deeds/periodic_tasks.py:71
msgid "Send a reminder a day before the activity."
msgstr ""

#: bluebottle/collect/states.py:36
msgid "The activity will be cancelled because no one has signed up."
msgstr ""

#: bluebottle/collect/states.py:45
msgid "succeed"
msgstr ""

#: bluebottle/collect/states.py:48
msgid "Succeed the activity."
msgstr ""

#: bluebottle/collect/states.py:58 bluebottle/deeds/states.py:61
msgid "Reopen the activity."
msgstr ""

#: bluebottle/collect/states.py:68
msgid ""
"Manually reopen the activity. This will unset the end date if the date is in "
"the past. People can contribute again."
msgstr ""

#: bluebottle/collect/states.py:83 bluebottle/deeds/states.py:90
msgid ""
"Cancel if the activity will not be executed. An activity manager can no "
"longer edit the activity and it will no longer be visible on the platform. "
"The activity will still be visible in the back office and will continue to "
"count in the reporting."
msgstr ""

#: bluebottle/collect/states.py:96
#: bluebottle/time_based/states/participants.py:37
#: bluebottle/time_based/states/registrations.py:29
#: bluebottle/time_based/states/teams.py:12
#: bluebottle/time_based/states/teams.py:160
msgid "Withdrawn"
msgstr ""

#: bluebottle/collect/states.py:98
msgid "This person has cancelled."
msgstr ""

#: bluebottle/collect/states.py:101 bluebottle/deeds/states.py:111
#: bluebottle/time_based/states/participants.py:32
#: bluebottle/time_based/states/registrations.py:160
#: bluebottle/time_based/states/teams.py:19
#: bluebottle/time_based/states/teams.py:159
msgid "Removed"
msgstr ""

#: bluebottle/collect/states.py:103 bluebottle/deeds/states.py:113
msgid "This person has been removed from the activity."
msgstr ""

#: bluebottle/collect/states.py:106 bluebottle/deeds/states.py:116
#: bluebottle/time_based/admin.py:1375
#: bluebottle/time_based/states/participants.py:22
msgid "Participating"
msgstr ""

#: bluebottle/collect/states.py:108
msgid "This person has been signed up for the activity."
msgstr ""

#: bluebottle/collect/states.py:135 bluebottle/deeds/states.py:140
msgid "initiate"
msgstr ""

#: bluebottle/collect/states.py:153
msgid "Re-Accept"
msgstr ""

#: bluebottle/collect/states.py:161
#: bluebottle/time_based/states/participants.py:87
#: bluebottle/time_based/states/participants.py:215
#: bluebottle/time_based/states/participants.py:351
#: bluebottle/time_based/states/registrations.py:58
#: bluebottle/time_based/states/registrations.py:76
#: bluebottle/time_based/states/teams.py:44
msgid "Accept"
msgstr ""

#: bluebottle/collect/states.py:168 bluebottle/deeds/states.py:161
#: bluebottle/time_based/states/participants.py:161
#: bluebottle/time_based/states/participants.py:407
#: bluebottle/time_based/states/participants.py:496
#: bluebottle/time_based/states/registrations.py:98
#: bluebottle/time_based/states/teams.py:100
#: bluebottle/time_based/states/teams.py:218
msgid "Withdraw"
msgstr ""

#: bluebottle/collect/states.py:169
msgid "Cancel your contribution to this activity."
msgstr ""

#: bluebottle/collect/states.py:178 bluebottle/deeds/states.py:171
#: bluebottle/time_based/states/participants.py:172
#: bluebottle/time_based/states/participants.py:507
msgid "Reapply"
msgstr ""

#: bluebottle/collect/states.py:179
msgid "User re-applies after previously cancelling."
msgstr ""

#: bluebottle/collect/states.py:192
msgid "Remove contributor from the activity."
msgstr ""

#: bluebottle/collect/templates/mails/messages/collect_activity_date_changed.html:5
#: bluebottle/deeds/templates/mails/messages/deed_date_changed.html:5
#, python-format
msgctxt "email"
msgid ""
"The start and/or end date of the activity \"%(title)s\", in which you are "
"participating, has changed."
msgstr ""

#: bluebottle/collect/templates/mails/messages/collect_activity_date_changed.html:8
#: bluebottle/deeds/templates/mails/messages/deed_date_changed.html:8
#, python-format
msgctxt "email"
msgid "Start: %(start)s"
msgstr ""

#: bluebottle/collect/templates/mails/messages/collect_activity_date_changed.html:9
#: bluebottle/deeds/templates/mails/messages/deed_date_changed.html:9
#, python-format
msgctxt "email"
msgid "End: %(end)s"
msgstr ""

#: bluebottle/collect/templates/mails/messages/collect_activity_date_changed.html:12
#: bluebottle/deeds/templates/mails/messages/deed_date_changed.html:12
msgctxt "email"
msgid "Head over to the activity page for more information."
msgstr ""

#: bluebottle/collect/templates/mails/messages/collect_activity_reminder.html:5
#: bluebottle/deeds/templates/mails/messages/deed_reminder.html:5
#, python-format
msgctxt "email"
msgid "Tomorrow is the big day on which your activity \"%(title)s\" starts!"
msgstr ""

#: bluebottle/collect/templates/mails/messages/collect_activity_reminder.html:8
msgctxt "email"
msgid ""
"This is a good time to send your participants a motivational message to make "
"your activity a success. Send a message to all your participants via the "
"update wall on your activity page."
msgstr ""

#: bluebottle/collect/templates/mails/messages/collect_participant_joined.html:5
#: bluebottle/deeds/templates/mails/messages/deed_participant_joined.html:5
#, python-format
msgctxt "email"
msgid "You joined an activity on <b>%(site_name)s</b>"
msgstr ""

#: bluebottle/common/templates/404.html:6
#: bluebottle/common/templates/404.html:10
msgid "Page not found"
msgstr ""

#: bluebottle/common/templates/404.html:12
msgid "The requested page could not be found on this website."
msgstr ""

#: bluebottle/common/templates/404.html:15
#, python-format
msgid ""
"Click <a href=\"%(home_url)s\">here</a> to return to\n"
"            the homepage."
msgstr ""

#: bluebottle/common/templates/500.html:6
#: bluebottle/common/templates/500.html:9
msgid "Internal server error"
msgstr ""

#: bluebottle/common/templates/500.html:10
msgid ""
"There was an error while trying to serve the requested page. Please try "
"again. If the error persists, please contact the webmaster about it. In any "
"case, we have been notified of this error."
msgstr ""

#: bluebottle/common/templates/500.html:13
#, python-format
msgid ""
"If you need\n"
"            assistance, you may reference this error as\n"
"            <strong>%(error_id)s</strong>."
msgstr ""

#: bluebottle/common/templates/admin/base_site.html:4
msgid "Django site admin"
msgstr ""

#: bluebottle/common/templates/widget/widget.html:22
msgid "By"
msgstr ""

#: bluebottle/common/templates/widget/widget.html:42
msgid "raised"
msgstr ""

#: bluebottle/common/templates/widget/widget.html:43
msgid "days left"
msgstr ""

#: bluebottle/common/templates/widget/widget.html:43
msgid "funded"
msgstr ""

#: bluebottle/common/templates/widget/widget.html:49
msgid "Go to project"
msgstr ""

#: bluebottle/contact/models.py:21
msgid "In progress"
msgstr ""

#: bluebottle/contact/models.py:22
msgid "Closed"
msgstr ""

#: bluebottle/contact/models.py:29 bluebottle/utils/models.py:217
msgid "author"
msgstr ""

#: bluebottle/contact/models.py:33 bluebottle/notifications/models.py:112
msgid "Message"
msgstr ""

#: bluebottle/contact/models.py:35 bluebottle/statistics/models.py:248
#: bluebottle/utils/models.py:221
msgid "creation date"
msgstr ""

#: bluebottle/contact/models.py:36 bluebottle/statistics/models.py:249
#: bluebottle/utils/models.py:222
msgid "last modification"
msgstr ""

#: bluebottle/contentplugins/models.py:25
msgid "Float left"
msgstr ""

#: bluebottle/contentplugins/models.py:26
msgid "Center"
msgstr ""

#: bluebottle/contentplugins/models.py:27
msgid "Float right"
msgstr ""

#: bluebottle/contentplugins/models.py:30
#: bluebottle/contentplugins/models.py:43
msgid "Picture"
msgstr ""

#: bluebottle/contentplugins/models.py:39
msgid "Align"
msgstr ""

#: bluebottle/contentplugins/models.py:44
msgid "Pictures"
msgstr ""

#: bluebottle/deeds/admin.py:56
msgid ""
"Redirect participants to an external website so they can complete an action "
"such as registering a vote."
msgstr ""

#: bluebottle/deeds/models.py:23
msgid "The number of users you want to participate."
msgstr ""

#: bluebottle/deeds/models.py:26 bluebottle/deeds/models.py:33
#: bluebottle/initiatives/models.py:321
msgid "Deed"
msgstr ""

#: bluebottle/deeds/models.py:129
msgid "Deed participants"
msgstr ""

#: bluebottle/deeds/states.py:51
msgid "The activity ends and people can no longer register. "
msgstr ""

#: bluebottle/deeds/states.py:71 bluebottle/time_based/states/states.py:58
#: bluebottle/time_based/states/states.py:71
msgid "reopened"
msgstr ""

#: bluebottle/deeds/states.py:97
msgid "The activity ends and people can no longer register."
msgstr ""

#: bluebottle/deeds/states.py:106
#: bluebottle/time_based/states/participants.py:162
#: bluebottle/time_based/states/participants.py:408
#: bluebottle/time_based/states/participants.py:501
#: bluebottle/time_based/states/registrations.py:99
#: bluebottle/time_based/states/teams.py:101
#: bluebottle/time_based/states/teams.py:219
msgid "withdrawn"
msgstr ""

#: bluebottle/deeds/states.py:108
msgid "This person has withdrawn."
msgstr ""

#: bluebottle/deeds/states.py:118
msgid ""
"This person has been signed up for the activity and was accepted "
"automatically."
msgstr ""

#: bluebottle/deeds/states.py:154 bluebottle/deeds/states.py:193
msgid "Reaccept"
msgstr ""

#: bluebottle/deeds/states.py:155
msgid "Put a participant back as participating after it was successful."
msgstr ""

#: bluebottle/deeds/states.py:162
msgid "Stop your participation in the activity."
msgstr ""

#: bluebottle/deeds/states.py:172
msgid "Reapply after previously withdrawing."
msgstr ""

#: bluebottle/deeds/states.py:185
msgid "Remove participant from the activity."
msgstr ""

#: bluebottle/deeds/states.py:194
msgid "Reaccept user after previously withdrawing or rejecting."
msgstr ""

#: bluebottle/deeds/templates/mails/messages/deed_participant_joined.html:14
#, python-format
msgctxt "email"
msgid "Starts on %(start)s"
msgstr ""

#: bluebottle/deeds/templates/mails/messages/deed_participant_joined.html:17
#, python-format
msgctxt "email"
msgid "Ends on %(end)s"
msgstr ""

#: bluebottle/deeds/templates/mails/messages/deed_reminder.html:8
msgctxt "email"
msgid ""
"Help your participants to start tomorrow fully motivated. Send them a "
"message via the 'update wall' on the activity page."
msgstr ""

#: bluebottle/deeds/validators.py:9
msgid "The end date should be after the start date"
msgstr ""

#: bluebottle/files/models.py:28 bluebottle/files/models.py:99
msgid "file"
msgstr ""

#: bluebottle/files/models.py:40 bluebottle/initiatives/models.py:43
#: bluebottle/organizations/models.py:31 bluebottle/organizations/models.py:81
msgid "owner"
msgstr ""

#: bluebottle/files/models.py:44
msgid "used"
msgstr ""

#: bluebottle/files/templates/widgets/document.html:3
msgid "Download"
msgstr ""

#: bluebottle/files/validators.py:9
msgid "Videos larger then 10MB will slow down the page too much."
msgstr ""

#: bluebottle/follow/effects.py:23
#, python-brace-format
msgid "Follow {activity} by {user}"
msgstr ""

#: bluebottle/follow/effects.py:42 bluebottle/time_based/effects/effects.py:449
#, python-brace-format
msgid "Unfollow {activity} by {user}"
msgstr ""

#: bluebottle/follow/templates/admin/follow_effect.html:2
msgid "Follow the activity"
msgstr ""

#: bluebottle/follow/templates/admin/follow_effect.html:7
#, python-format
msgid ""
"\n"
"        and %(extra)s other users \n"
"        "
msgstr ""

#: bluebottle/follow/templates/admin/follow_effect.html:11
msgid "will start following the activity."
msgstr ""

#: bluebottle/fsm/admin.py:76
msgid "perform changes"
msgstr ""

#: bluebottle/fsm/admin.py:80
msgid "Are you sure"
msgstr ""

#: bluebottle/fsm/effects.py:58
msgid "Change the status"
msgstr ""

#: bluebottle/fsm/effects.py:96 bluebottle/fsm/effects.py:120
#, python-brace-format
msgid "{transition} {object}"
msgstr ""

#: bluebottle/fsm/effects.py:104
msgid "{}: {}"
msgstr ""

#: bluebottle/fsm/effects.py:109 bluebottle/fsm/effects.py:115
#, python-brace-format
msgid "{transition} {object} if {conditions}"
msgstr ""

#: bluebottle/fsm/effects.py:185 bluebottle/fsm/effects.py:206
#, python-brace-format
msgid "{transition} related {object}"
msgstr ""

#: bluebottle/fsm/effects.py:201
#, python-brace-format
msgid "{transition} related {object} if {conditions}"
msgstr ""

#: bluebottle/fsm/forms.py:36
msgid ""
"Careful! This will change the status without triggering any side effects!"
msgstr ""

#: bluebottle/fsm/forms.py:49
msgid "Transitions"
msgstr ""

#: bluebottle/fsm/periodic_tasks.py:34
msgid "Periodic task"
msgstr ""

#: bluebottle/fsm/state.py:71
msgid "Conditions not met for transition"
msgstr ""

#: bluebottle/fsm/state.py:78 bluebottle/fsm/state.py:87
msgid "Cannot transition from {} to {}"
msgstr ""

#: bluebottle/fsm/state.py:138
msgid "You are not allowed to perform this transition"
msgstr ""

#: bluebottle/fsm/templates/admin/change_effects_confirmation.html:18
#: bluebottle/members/templates/admin/members/set_retention_confirmation.html:18
msgid "Confirm side effects"
msgstr ""

#: bluebottle/fsm/templates/admin/change_effects_confirmation.html:24
msgid "Confirm action"
msgstr ""

#: bluebottle/fsm/templates/admin/change_effects_confirmation.html:27
#, python-format
msgid ""
"You are about to transition \"%(obj)s\" to\n"
"        <b>%(transition_target)s</b>."
msgstr ""

#: bluebottle/fsm/templates/admin/change_effects_confirmation.html:37
#, python-format
msgid "You are about to <b>%(action_text)s</b> for <b>%(obj)s</b>."
msgstr ""

#: bluebottle/fsm/templates/admin/change_effects_confirmation.html:72
msgid "Here is what will happen when you confirm this action:"
msgstr ""

#: bluebottle/fsm/templates/admin/change_effects_confirmation.html:101
msgid " Yes, I'm sure"
msgstr ""

#: bluebottle/fsm/templates/admin/change_effects_confirmation.html:102
#: bluebottle/members/templates/admin/members/set_retention_confirmation.html:83
#: bluebottle/notifications/templates/admin/change_confirmation.html:54
#: bluebottle/utils/templates/admin/confirmation.html:25
#: bluebottle/utils/templates/admin/transition_confirmation.html:42
msgid "No, take me back"
msgstr ""

#: bluebottle/fsm/templates/admin/send_mail_check_box.html:13
msgid "Unselect to continue without sending notifications"
msgstr ""

#: bluebottle/fsm/templates/admin/transition_effect.html:8
#, python-format
msgid ""
"\n"
"            and %(extra)s other %(model_name)s\n"
"        "
msgstr ""

#: bluebottle/fsm/templates/admin/transition_effect.html:13
#, python-format
msgid ""
"\n"
"        is set to <b>%(name)s</b>\n"
"    "
msgid_plural ""
"\n"
"        are set to <b>%(name)s</b>\n"
"    "
msgstr[0] ""
msgstr[1] ""

#: bluebottle/fsm/templates/admin/transitions.html:12
msgid "No transitions possible"
msgstr ""

#: bluebottle/fsm/triggers.py:50
msgid "Model has been changed"
msgstr ""

#: bluebottle/fsm/triggers.py:75
msgid "{} has been changed"
msgstr ""

#: bluebottle/fsm/triggers.py:78
msgid "Object has been changed"
msgstr ""

#: bluebottle/fsm/triggers.py:83
msgid "Model has been deleted"
msgstr ""

#: bluebottle/fsm/triggers.py:88
msgid "Model has been created"
msgstr ""

#: bluebottle/fsm/triggers.py:114
msgid "Model has changed status"
msgstr ""

#: bluebottle/funding/admin.py:96
msgid "Payment"
msgstr ""

#: bluebottle/funding/admin.py:123 bluebottle/funding/filters.py:39
#: bluebottle/funding_stripe/models.py:292
#: bluebottle/funding_stripe/templates/admin/funding_stripe/stripebankaccount/detail_fields.html:22
msgid "Currency"
msgstr ""

#: bluebottle/funding/admin.py:162
#, python-brace-format
msgid ""
"Can't extend a deadline to more then 75 days from the first donation, which "
"was {date}. Maximum deadline is {deadline}"
msgstr ""

#: bluebottle/funding/admin.py:219
msgid "Date & amount"
msgstr ""

#: bluebottle/funding/admin.py:261
#, no-python-format
msgid "% donated"
msgstr ""

#: bluebottle/funding/admin.py:270
#, no-python-format
msgid "% matching"
msgstr ""

#: bluebottle/funding/admin.py:275
msgid "amount donated + matched"
msgstr ""

#: bluebottle/funding/admin.py:280
msgid "amount donated"
msgstr ""

#: bluebottle/funding/admin.py:305
msgid "donations"
msgstr ""

#: bluebottle/funding/admin.py:398 bluebottle/funding/models.py:348
#: bluebottle/funding/templates/dashboard/grant_applications_ready_for_review.html:14
#: bluebottle/funding/templates/dashboard/grantpayouts_ready_for_approval.html:14
#: bluebottle/funding/templates/dashboard/payouts_ready_for_approval.html:14
#: bluebottle/grant_management/forms.py:29
#: bluebottle/grant_management/templates/dashboard/grant_payouts_ready_for_approval.html:14
#: bluebottle/grant_management/templates/mails/messages/grant_application/grant_provider/grant_payment_request.html:31
msgid "Amount"
msgstr ""

#: bluebottle/funding/admin.py:404
msgid "Payout amount"
msgstr ""

#: bluebottle/funding/admin.py:416
msgid "User"
msgstr ""

#: bluebottle/funding/admin.py:456
msgid "Sync donation with payment."
msgstr ""

#: bluebottle/funding/admin.py:470 bluebottle/funding/admin.py:647
#: bluebottle/funding/admin.py:856 bluebottle/funding_stripe/admin.py:241
msgid "Basic"
msgstr ""

#: bluebottle/funding/admin.py:602 bluebottle/funding/admin.py:621
#: bluebottle/members/admin.py:822 bluebottle/members/admin.py:850
#: bluebottle/members/admin.py:892 bluebottle/members/admin.py:907
msgid "None"
msgstr ""

#: bluebottle/funding/admin.py:604
msgid "Funding activities"
msgstr ""

#: bluebottle/funding/admin.py:623 bluebottle/grant_management/models.py:426
#: bluebottle/members/admin.py:909
msgid "Grant applications"
msgstr ""

#: bluebottle/funding/admin.py:648 bluebottle/funding/filters.py:11
#: bluebottle/pages/admin.py:254 bluebottle/time_based/admin.py:244
#: bluebottle/time_based/admin.py:333 bluebottle/time_based/admin.py:376
#: bluebottle/time_based/admin.py:486 bluebottle/time_based/admin.py:544
#: bluebottle/time_based/admin.py:921 bluebottle/time_based/admin.py:1134
msgid "Status"
msgstr ""

#: bluebottle/funding/dashboard.py:13
msgid "Recently submitted funding activities"
msgstr ""

#: bluebottle/funding/dashboard.py:28
msgid "Payouts ready for approval"
msgstr ""

#: bluebottle/funding/dashboard.py:43
msgid "Bank account lists"
msgstr ""

#: bluebottle/funding/dashboard.py:49
msgid "Bank Accounts"
msgstr ""

#: bluebottle/funding/dashboard.py:60
msgid "Payment lists"
msgstr ""

#: bluebottle/funding/dashboard.py:66
msgid "Payments"
msgstr ""

#: bluebottle/funding/effects.py:19
#: bluebottle/funding/templates/admin/generate_payout_effect.html:2
msgid "Generate payouts"
msgstr ""

#: bluebottle/funding/effects.py:30
msgid "Generate payouts, so that payouts can be approved"
msgstr ""

#: bluebottle/funding/effects.py:36
#: bluebottle/funding/templates/admin/delete_payout_effect.html:2
msgid "Delete payouts"
msgstr ""

#: bluebottle/funding/effects.py:43
msgid "Delete all related payouts"
msgstr ""

#: bluebottle/funding/effects.py:49
msgid "Update amounts"
msgstr ""

#: bluebottle/funding/effects.py:57
#: bluebottle/funding/templates/admin/update_amount_effect.html:2
msgid "Update total amounts"
msgstr ""

#: bluebottle/funding/effects.py:63 bluebottle/funding/effects.py:74
msgid "Update contribution value"
msgstr ""

#: bluebottle/funding/effects.py:80 bluebottle/funding/effects.py:88
msgid "Remove donation from payout"
msgstr ""

#: bluebottle/funding/effects.py:94
#: bluebottle/funding/templates/admin/set_deadline_effect.html:2
msgid "Set deadline"
msgstr ""

#: bluebottle/funding/effects.py:113
msgid "Set deadline according to the duration"
msgstr ""

#: bluebottle/funding/effects.py:119 bluebottle/funding/forms.py:8
msgid "Refund payment"
msgstr ""

#: bluebottle/funding/effects.py:127
msgid "Request refund payment at PSP"
msgstr ""

#: bluebottle/funding/effects.py:133
msgid "Create wall update"
msgstr ""

#: bluebottle/funding/effects.py:144
msgid "Generate wall update for donation"
msgstr ""

#: bluebottle/funding/effects.py:150
msgid "Delete wallpost"
msgstr ""

#: bluebottle/funding/effects.py:160
msgid "Delete wallpost for donation"
msgstr ""

#: bluebottle/funding/effects.py:166
msgid "Submit activities"
msgstr ""

#: bluebottle/funding/effects.py:179
#: bluebottle/funding/templates/admin/submit_connected_activities_effect.html:2
msgid "Submit connected activities"
msgstr ""

#: bluebottle/funding/effects.py:185
#: bluebottle/funding/templates/admin/delete_uploaded_document_effect.html:2
msgid "Delete uploaded document"
msgstr ""

#: bluebottle/funding/effects.py:194
msgid "Delete verification documents, since they are no longer needed"
msgstr ""

#: bluebottle/funding/effects.py:201
msgid "Trigger payout"
msgstr ""

#: bluebottle/funding/effects.py:209
msgid "Trigger payout at the PSP"
msgstr ""

#: bluebottle/funding/effects.py:216
#: bluebottle/funding/templates/admin/set_date_effect.html:2
msgid "Set date"
msgstr ""

#: bluebottle/funding/effects.py:225
msgid "Set {} to current date"
msgstr ""

#: bluebottle/funding/effects.py:247
msgid "Clear payout event dates"
msgstr ""

#: bluebottle/funding/effects.py:264
msgid "Create a donation"
msgstr ""

#: bluebottle/funding/effects.py:281
msgid "Remove anonymous donation"
msgstr ""

#: bluebottle/funding/effects.py:304
msgid "Select or create a payout account"
msgstr ""

#: bluebottle/funding/filters.py:62
msgid "Pledged"
msgstr ""

#: bluebottle/funding/filters.py:69
msgid "Any"
msgstr ""

#: bluebottle/funding/filters.py:70
msgid "Pledged donations"
msgstr ""

#: bluebottle/funding/filters.py:71
msgid "Paid donations"
msgstr ""

#: bluebottle/funding/forms.py:12
msgid "Funding needs work"
msgstr ""

#: bluebottle/funding/forms.py:16 bluebottle/time_based/forms.py:12
#: bluebottle/time_based/forms.py:34
msgid "Custom message"
msgstr ""

#: bluebottle/funding/forms.py:18
msgid ""
"You can provide a custom message to the campaign owner explaining why the "
"funding needs work."
msgstr ""

#: bluebottle/funding/messages/funding/activity_manager.py:31
msgctxt "email"
msgid "You have a new donation!💰"
msgstr ""

#: bluebottle/funding/messages/funding/activity_manager.py:47
msgctxt "email"
msgid "Your crowdfunding campaign deadline passed"
msgstr ""

#: bluebottle/funding/messages/funding/activity_manager.py:55
#, python-brace-format
msgctxt "email"
msgid "Your campaign \"{title}\" has been successfully completed! 🎉"
msgstr ""

#: bluebottle/funding/messages/funding/activity_manager.py:63
#, python-brace-format
msgctxt "email"
msgid "Your crowdfunding campaign on {site_name} has been rejected"
msgstr ""

#: bluebottle/funding/messages/funding/activity_manager.py:71
#, python-brace-format
msgctxt "email"
msgid "You submitted a crowdfunding campaign on {site_name}"
msgstr ""

#: bluebottle/funding/messages/funding/activity_manager.py:79
#, python-brace-format
msgctxt "email"
msgid "Your crowdfunding campaign on {site_name} needs work"
msgstr ""

#: bluebottle/funding/messages/funding/activity_manager.py:87
msgctxt "email"
msgid "Your crowdfunding campaign has expired"
msgstr ""

#: bluebottle/funding/messages/funding/activity_manager.py:95
#, python-brace-format
msgctxt "email"
msgid "The donations received for your campaign \"{title}\" will be refunded"
msgstr ""

#: bluebottle/funding/messages/funding/activity_manager.py:103
#, python-brace-format
msgctxt "email"
msgid "Your crowdfunding campaign on {site_name} has been approved!"
msgstr ""

#: bluebottle/funding/messages/funding/activity_manager.py:111
#, python-brace-format
msgctxt "email"
msgid "Your crowdfunding campaign \"{title}\" is open for new donations 💸"
msgstr ""

#: bluebottle/funding/messages/funding/activity_manager.py:119
#, python-brace-format
msgctxt "email"
msgid "Your crowdfunding campaign \"{title}\" has been cancelled"
msgstr ""

#: bluebottle/funding/messages/funding/activity_manager.py:148
#: bluebottle/funding/messages/funding/activity_manager.py:156
msgctxt "email"
msgid "Action required for your crowdfunding campaign"
msgstr ""

#: bluebottle/funding/messages/funding/activity_manager.py:164
#: bluebottle/funding/messages/funding/activity_manager.py:188
#, python-brace-format
msgctxt "email"
msgid "Your identity has been verified on {site_name}"
msgstr ""

#: bluebottle/funding/messages/funding/activity_manager.py:172
msgctxt "email"
msgid "Action required for your identity verification"
msgstr ""

#: bluebottle/funding/messages/funding/activity_manager.py:180
msgctxt "email"
msgid "Action required for identity verification"
msgstr ""

#: bluebottle/funding/messages/funding/contributor.py:8
msgctxt "email"
msgid "Thanks for your donation!"
msgstr ""

#: bluebottle/funding/messages/funding/contributor.py:24
#: bluebottle/funding/messages/funding/contributor.py:40
#, python-brace-format
msgctxt "email"
msgid "Your donation for the campaign \"{title}\" will be refunded"
msgstr ""

#: bluebottle/funding/messages/funding/platform_manager.py:12
msgctxt "email"
msgid "Live campaign identity verification failed!"
msgstr ""

#: bluebottle/funding/messages/funding/platform_manager.py:34
msgctxt "email"
msgid "Incomplete payout account for running campaign"
msgstr ""

#: bluebottle/funding/messages/funding/reviewer.py:12
#, python-brace-format
msgctxt "email"
msgid "A new crowdfunding campaign is ready to be reviewed on {site_name}"
msgstr ""

#: bluebottle/funding/models.py:54
msgid "Payment currency"
msgstr ""

#: bluebottle/funding/models.py:55
msgid "Payment currencies"
msgstr ""

#: bluebottle/funding/models.py:141 bluebottle/funding/models.py:433
msgid "deadline"
msgstr ""

#: bluebottle/funding/models.py:144
msgid ""
"If you enter a deadline, leave the duration field empty. This will override "
"the duration."
msgstr ""

#: bluebottle/funding/models.py:148 bluebottle/time_based/models.py:447
#: bluebottle/time_based/models.py:1874 bluebottle/time_based/models.py:1902
msgid "duration"
msgstr ""

#: bluebottle/funding/models.py:151
msgid ""
"If you enter a duration, leave the deadline field empty for it to be "
"automatically calculated."
msgstr ""

#: bluebottle/funding/models.py:169 bluebottle/funding/models.py:479
#: bluebottle/funding/states.py:490 bluebottle/grant_management/models.py:296
#: bluebottle/grant_management/models.py:377
msgid "started"
msgstr ""

#: bluebottle/funding/models.py:187
msgid "Crowdfunding campaign"
msgstr ""

#: bluebottle/funding/models.py:228 bluebottle/impact/models.py:28
#: bluebottle/initiatives/models.py:313
#: bluebottle/settings/admin_dashboard.py:116
msgid "Funding"
msgstr ""

#: bluebottle/funding/models.py:229
msgid "Funding Activities"
msgstr ""

#: bluebottle/funding/models.py:355
msgid "Limit"
msgstr ""

#: bluebottle/funding/models.py:358
msgid "How many of this rewards are available"
msgstr ""

#: bluebottle/funding/models.py:376
msgid "Gift"
msgstr ""

#: bluebottle/funding/models.py:377
msgid "Gifts"
msgstr ""

#: bluebottle/funding/models.py:384
msgid "Not allowed to delete a reward with successful donations."
msgstr ""

#: bluebottle/funding/models.py:408
msgid "budget line"
msgstr ""

#: bluebottle/funding/models.py:409
msgid "budget lines"
msgstr ""

#: bluebottle/funding/models.py:422 bluebottle/funding/models.py:469
#: bluebottle/impact/models.py:111
msgid "activity"
msgstr ""

#: bluebottle/funding/models.py:461
msgid "fundraiser"
msgstr ""

#: bluebottle/funding/models.py:462
msgid "fundraisers"
msgstr ""

#: bluebottle/funding/models.py:478 bluebottle/funding/states.py:480
#: bluebottle/grant_management/models.py:295 bluebottle/utils/transitions.py:13
msgid "approved"
msgstr ""

#: bluebottle/funding/models.py:480 bluebottle/grant_management/models.py:297
msgid "completed"
msgstr ""

#: bluebottle/funding/models.py:527
msgid "Funding payout"
msgstr ""

#: bluebottle/funding/models.py:528
msgid "Funding payouts"
msgstr ""

#: bluebottle/funding/models.py:531 bluebottle/grant_management/models.py:362
msgid "Payout"
msgstr ""

#: bluebottle/funding/models.py:546
msgid "Fake name"
msgstr ""

#: bluebottle/funding/models.py:547
msgid "Override donor name / Name for guest donation"
msgstr ""

#: bluebottle/funding/models.py:548
msgid "anonymous"
msgstr ""

#: bluebottle/funding/models.py:578 bluebottle/funding/models.py:591
msgid "Donation"
msgstr ""

#: bluebottle/funding/models.py:676
msgid "reviewed"
msgstr ""

#: bluebottle/funding/models.py:679
msgid "Public payout account"
msgstr ""

#: bluebottle/funding/models.py:723
msgid "IP address"
msgstr ""

#: bluebottle/funding/models.py:730
msgid "Plain KYC account"
msgstr ""

#: bluebottle/funding/models.py:731
msgid "Plain KYC accounts"
msgstr ""

#: bluebottle/funding/models.py:811
msgid "Individual person"
msgstr ""

#: bluebottle/funding/models.py:815
msgid "Non-profit organization"
msgstr ""

#: bluebottle/funding/models.py:820
msgid "Commercial company"
msgstr ""

#: bluebottle/funding/models.py:827
msgid "Hide names from all donations"
msgstr ""

#: bluebottle/funding/models.py:830
msgid "Allow guests to donate rewards"
msgstr ""

#: bluebottle/funding/models.py:834
msgid "Crowdfunding for verified organisations"
msgstr ""

#: bluebottle/funding/models.py:837
msgid ""
"When enabled, campaign initiators must select from a list of organisations "
"with a public payout account that will receive the raised money, rather than "
"providing the bank account details themselves."
msgstr ""

#: bluebottle/funding/models.py:844
msgid "Do IBAN bank account number vs. name checks"
msgstr ""

#: bluebottle/funding/models.py:847
msgid ""
"In the KYC flow do a check to see if bank account number and name match. "
"This will be done by the Surepay API, and only Dutch IBANs are supported. "
msgstr ""

#: bluebottle/funding/models.py:853
msgid "Name to use for match funding"
msgstr ""

#: bluebottle/funding/models.py:857
msgid ""
"Change this if you want to use something else then the platform name for "
"matching amounts."
msgstr ""

#: bluebottle/funding/models.py:861
msgid "verification types"
msgstr ""

#: bluebottle/funding/models.py:876 bluebottle/funding/models.py:877
msgid "funding settings"
msgstr ""

#: bluebottle/funding/models.py:883
msgid "Match"
msgstr ""

#: bluebottle/funding/models.py:884
msgid "Mistype"
msgstr ""

#: bluebottle/funding/models.py:885
msgid "Close match"
msgstr ""

#: bluebottle/funding/models.py:886
msgid "No match"
msgstr ""

#: bluebottle/funding/models.py:897
msgid "Hashed IBAN to check against"
msgstr ""

#: bluebottle/funding/models.py:900
msgid "Result of the IBAN check"
msgstr ""

#: bluebottle/funding/models.py:908
msgid "Name of the account holder"
msgstr ""

#: bluebottle/funding/periodic_tasks.py:50
#: bluebottle/funding/periodic_tasks.py:66
msgid "Campaign deadline has passed."
msgstr ""

#: bluebottle/funding/serializers.py:82
msgid "Currency does not match any of the activities currencies"
msgstr ""

#: bluebottle/funding/serializers.py:220 bluebottle/funding/validators.py:48
msgid "The deadline should not be more then 60 days in the future"
msgstr ""

#: bluebottle/funding/serializers.py:383
msgid "Target cannot be changed after the funding has been published."
msgstr ""

#: bluebottle/funding/serializers.py:387
msgid "Deadline cannot be changed after the funding has been published."
msgstr ""

#: bluebottle/funding/serializers.py:456 bluebottle/funding/serializers.py:624
msgid "Pledge"
msgstr ""

#: bluebottle/funding/serializers.py:492
msgid "The selected reward is not related to this activity"
msgstr ""

#: bluebottle/funding/serializers.py:508
msgid "The amount must be higher or equal to the amount of the reward."
msgstr ""

#: bluebottle/funding/serializers.py:517
msgid "User can only be set, not changed."
msgstr ""

#: bluebottle/funding/serializers.py:668
#, python-brace-format
msgid "Amount must be at least {amount} {currency}"
msgstr ""

#: bluebottle/funding/serializers.py:675
#, python-brace-format
msgid "Amount cannot exceed {amount} {currency}"
msgstr ""

#: bluebottle/funding/states.py:14
msgid "partially funded"
msgstr ""

#: bluebottle/funding/states.py:16
msgid ""
"The campaign has ended and received donations but didn't reach the target."
msgstr ""

#: bluebottle/funding/states.py:19
msgid "refunded"
msgstr ""

#: bluebottle/funding/states.py:21
msgid "The campaign has ended and all donations have been refunded."
msgstr ""

#: bluebottle/funding/states.py:26
msgid "The activity has ended without any donations."
msgstr ""

#: bluebottle/funding/states.py:29
msgid "on_hold"
msgstr ""

#: bluebottle/funding/states.py:31
msgid "The activity is on-hold until KYC is completed"
msgstr ""

#: bluebottle/funding/states.py:86
msgid "Submit the activity for approval."
msgstr ""

#: bluebottle/funding/states.py:106
msgid "The campaign will be visible in the frontend and people can donate."
msgstr ""

#: bluebottle/funding/states.py:123
msgid ""
"Cancel if the campaign will not be executed. The activity manager will not "
"be able to edit the campaign and it won't show up on the search page in the "
"front end. The campaign will still be available in the back office and "
"appear in your reporting."
msgstr ""

#: bluebottle/funding/states.py:138 bluebottle/grant_management/states.py:93
#: bluebottle/initiatives/states.py:29 bluebottle/initiatives/states.py:145
msgid "Needs work"
msgstr ""

#: bluebottle/funding/states.py:140
msgid ""
"The status of the campaign will be set to 'Needs work'. The activity manager "
"can edit and resubmit the campaign. Don't forget to inform the activity "
"manager of the necessary adjustments."
msgstr ""

#: bluebottle/funding/states.py:153
msgid "Put on hold"
msgstr ""

#: bluebottle/funding/states.py:155
msgid "The campaign will not be able to receive donations"
msgstr ""

#: bluebottle/funding/states.py:169
msgid ""
"Reject in case this campaign doesn't fit your program or the rules of the "
"game. The activity manager will not be able to edit the campaign and it "
"won't show up on the search page in the front end. The campaign will still "
"be available in the back office and appear in your reporting."
msgstr ""

#: bluebottle/funding/states.py:188
msgid ""
"The campaign didn't receive any donations before the deadline and is "
"cancelled."
msgstr ""

#: bluebottle/funding/states.py:202
msgid "Extend"
msgstr ""

#: bluebottle/funding/states.py:204
msgid "The campaign will be extended and can receive more donations."
msgstr ""

#: bluebottle/funding/states.py:220
msgid ""
"The campaign ends and received donations can be payed out. Triggered when "
"the deadline passes."
msgstr ""

#: bluebottle/funding/states.py:232
msgid "Recalculate"
msgstr ""

#: bluebottle/funding/states.py:234
msgid ""
"The amount of donations received has changed and the payouts will be "
"recalculated."
msgstr ""

#: bluebottle/funding/states.py:248
msgid "Partial"
msgstr ""

#: bluebottle/funding/states.py:249
msgid "The campaign ends but the target isn't reached."
msgstr ""

#: bluebottle/funding/states.py:259 bluebottle/funding/states.py:337
#: bluebottle/funding/states.py:466
msgid "Refund"
msgstr ""

#: bluebottle/funding/states.py:261
msgid ""
"The campaign will be refunded and all donations will be returned to the "
"donors."
msgstr ""

#: bluebottle/funding/states.py:276
msgid "The donation was refunded."
msgstr ""

#: bluebottle/funding/states.py:280
msgid "Activity refunded"
msgstr ""

#: bluebottle/funding/states.py:282
msgid "The donation was refunded because the activity refunded."
msgstr ""

#: bluebottle/funding/states.py:286 bluebottle/funding/states.py:374
#: bluebottle/grant_management/states.py:174
#: bluebottle/grant_management/states.py:434
#: bluebottle/time_based/states/participants.py:17
#: bluebottle/time_based/states/registrations.py:13
#: bluebottle/time_based/states/teams.py:9
msgid "Pending"
msgstr ""

#: bluebottle/funding/states.py:288
msgid "The donation is pending while the payment is still not completed."
msgstr ""

#: bluebottle/funding/states.py:307 bluebottle/grant_management/states.py:155
msgid "The donation has been completed"
msgstr ""

#: bluebottle/funding/states.py:314
msgid "Set pending"
msgstr ""

#: bluebottle/funding/states.py:315
msgid "The payment for this donation needs to be completed."
msgstr ""

#: bluebottle/funding/states.py:327 bluebottle/grant_management/states.py:166
msgid "The donation failed."
msgstr ""

#: bluebottle/funding/states.py:338
msgid "Refund this donation."
msgstr ""

#: bluebottle/funding/states.py:348
msgid "Activity refund"
msgstr ""

#: bluebottle/funding/states.py:350
msgid "Refund the donation, because the entire activity will be refunded."
msgstr ""

#: bluebottle/funding/states.py:361
msgid ""
"Expire the donation account. This happens when a donation is still 'new' "
"after 10 days"
msgstr ""

#: bluebottle/funding/states.py:371
msgid "Payment was started."
msgstr ""

#: bluebottle/funding/states.py:376
msgid "Payment is authorised and will probably succeed shortly."
msgstr ""

#: bluebottle/funding/states.py:379
msgid "Action needed"
msgstr ""

#: bluebottle/funding/states.py:381
msgid "Action is needed to complete the payment."
msgstr ""

#: bluebottle/funding/states.py:387
msgid "Payment is successful."
msgstr ""

#: bluebottle/funding/states.py:392 bluebottle/funding/states.py:447
msgid "Payment failed."
msgstr ""

#: bluebottle/funding/states.py:397 bluebottle/funding/states.py:467
msgid "Payment was refunded."
msgstr ""

#: bluebottle/funding/states.py:400
msgid "refund requested"
msgstr ""

#: bluebottle/funding/states.py:402
msgid ""
"Platform requested the payment to be refunded. Waiting for payment provider "
"the confirm the refund"
msgstr ""

#: bluebottle/funding/states.py:416
msgid "Payment started."
msgstr ""

#: bluebottle/funding/states.py:422
msgid "Authorise"
msgstr ""

#: bluebottle/funding/states.py:423
msgid "Payment has been authorised."
msgstr ""

#: bluebottle/funding/states.py:430
msgid "Require action"
msgstr ""

#: bluebottle/funding/states.py:431
msgid "Require action to complete the payment."
msgstr ""

#: bluebottle/funding/states.py:439
msgid "Payment has been completed."
msgstr ""

#: bluebottle/funding/states.py:454 bluebottle/funding_pledge/states.py:17
msgid "Request refund"
msgstr ""

#: bluebottle/funding/states.py:455
msgid "Request to refund the payment."
msgstr ""

#: bluebottle/funding/states.py:475 bluebottle/funding/states.py:620
#: bluebottle/grant_management/states.py:302
msgid "new"
msgstr ""

#: bluebottle/funding/states.py:477
msgid "Payout has been created"
msgstr ""

#: bluebottle/funding/states.py:482
msgid "Payout has been approved and send to the payout app."
msgstr ""

#: bluebottle/funding/states.py:485 bluebottle/time_based/states/teams.py:63
#: bluebottle/time_based/states/teams.py:72
msgid "scheduled"
msgstr ""

#: bluebottle/funding/states.py:487
msgid "Payout has been received by the payout app."
msgstr ""

#: bluebottle/funding/states.py:492
msgid "Payout was started."
msgstr ""

#: bluebottle/funding/states.py:497
msgid "Payout was completed successfully."
msgstr ""

#: bluebottle/funding/states.py:500
msgid "failed"
msgstr ""

#: bluebottle/funding/states.py:502
msgid "Payout failed."
msgstr ""

#: bluebottle/funding/states.py:509
msgid "Create the payout"
msgstr ""

#: bluebottle/funding/states.py:517
msgid "Approve the payout so it will be scheduled for execution."
msgstr ""

#: bluebottle/funding/states.py:524
#: bluebottle/time_based/states/participants.py:425
#: bluebottle/time_based/states/slots.py:59
#: bluebottle/time_based/states/teams.py:62
#: bluebottle/time_based/states/teams.py:71
#: bluebottle/time_based/templates/mails/messages/registrations/schedule/team_applied.html:20
#: bluebottle/time_based/templates/mails/messages/registrations/schedule/team_joined.html:15
#: bluebottle/time_based/templates/mails/messages/registrations/schedule/user_applied.html:22
#: bluebottle/time_based/templates/mails/messages/registrations/schedule/user_joined.html:19
msgid "Schedule"
msgstr ""

#: bluebottle/funding/states.py:525
msgid "Schedule payout. Triggered by payout app."
msgstr ""

#: bluebottle/funding/states.py:532 bluebottle/initiatives/states.py:106
#: bluebottle/time_based/admin.py:908 bluebottle/time_based/states/slots.py:75
#: bluebottle/time_based/states/slots.py:261
msgid "Start"
msgstr ""

#: bluebottle/funding/states.py:533
msgid "Start payout. Triggered by payout app."
msgstr ""

#: bluebottle/funding/states.py:541
msgid ""
"Payout was rejected by the payout app. Adjust information as needed an "
"approve the payout again."
msgstr ""

#: bluebottle/funding/states.py:550
msgid "Payout was successful. Triggered by payout app."
msgstr ""

#: bluebottle/funding/states.py:558
msgid "Payout was not successful. Contact support to resolve the issue."
msgstr ""

#: bluebottle/funding/states.py:566 bluebottle/funding/states.py:630
#: bluebottle/grant_management/states.py:248
#: bluebottle/grant_management/states.py:312
#: bluebottle/segments/templates/widgets/segment-select.html:5
msgid "verified"
msgstr ""

#: bluebottle/funding/states.py:568 bluebottle/grant_management/states.py:250
msgid "Bank account is verified"
msgstr ""

#: bluebottle/funding/states.py:571 bluebottle/funding/states.py:640
#: bluebottle/grant_management/states.py:253
#: bluebottle/grant_management/states.py:322
msgid "incomplete"
msgstr ""

#: bluebottle/funding/states.py:573 bluebottle/grant_management/states.py:255
msgid "Bank account details are missing or incorrect"
msgstr ""

#: bluebottle/funding/states.py:576 bluebottle/grant_management/states.py:258
msgid "unverified"
msgstr ""

#: bluebottle/funding/states.py:578 bluebottle/grant_management/states.py:260
msgid "Bank account still needs to be verified"
msgstr ""

#: bluebottle/funding/states.py:583 bluebottle/grant_management/states.py:265
msgid "Bank account is rejected"
msgstr ""

#: bluebottle/funding/states.py:590 bluebottle/funding_stripe/states.py:208
#: bluebottle/grant_management/states.py:272
msgid "Bank account details are entered."
msgstr ""

#: bluebottle/funding/states.py:597 bluebottle/grant_management/states.py:279
msgid "Bank account is missing details"
msgstr ""

#: bluebottle/funding/states.py:605 bluebottle/funding_stripe/states.py:218
#: bluebottle/grant_management/states.py:287
msgid "Reject bank account"
msgstr ""

#: bluebottle/funding/states.py:612 bluebottle/funding/states.py:675
#: bluebottle/funding/states.py:710 bluebottle/funding_stripe/states.py:178
#: bluebottle/funding_stripe/states.py:229
#: bluebottle/grant_management/states.py:294
#: bluebottle/grant_management/states.py:357
msgid "Verify"
msgstr ""

#: bluebottle/funding/states.py:613 bluebottle/funding_stripe/states.py:230
#: bluebottle/grant_management/states.py:295
msgid "Verify that the bank account is complete."
msgstr ""

#: bluebottle/funding/states.py:622 bluebottle/grant_management/states.py:304
msgid "Payout account was created."
msgstr ""

#: bluebottle/funding/states.py:625 bluebottle/grant_management/states.py:307
#: bluebottle/grant_management/states.py:383
msgid "pending"
msgstr ""

#: bluebottle/funding/states.py:627 bluebottle/grant_management/states.py:309
msgid "Payout account is pending verification."
msgstr ""

#: bluebottle/funding/states.py:632 bluebottle/grant_management/states.py:314
msgid "Payout account has been verified."
msgstr ""

#: bluebottle/funding/states.py:637 bluebottle/grant_management/states.py:319
msgid "Payout account was rejected."
msgstr ""

#: bluebottle/funding/states.py:642 bluebottle/grant_management/states.py:324
msgid "Payout account is missing information or documents."
msgstr ""

#: bluebottle/funding/states.py:661 bluebottle/grant_management/states.py:343
msgid "Payout account has been created"
msgstr ""

#: bluebottle/funding/states.py:668 bluebottle/grant_management/states.py:350
msgid "Submit payout account for review."
msgstr ""

#: bluebottle/funding/states.py:676 bluebottle/funding_stripe/states.py:179
#: bluebottle/grant_management/states.py:358
msgid "Verify the payout account."
msgstr ""

#: bluebottle/funding/states.py:685 bluebottle/grant_management/states.py:367
msgid "Reject the payout account."
msgstr ""

#: bluebottle/funding/states.py:692 bluebottle/funding_stripe/states.py:191
#: bluebottle/grant_management/states.py:374
msgid "Set incomplete"
msgstr ""

#: bluebottle/funding/states.py:694 bluebottle/funding_stripe/states.py:193
#: bluebottle/grant_management/states.py:376
msgid ""
"Mark the payout account as incomplete. The initiator will have to add more "
"information."
msgstr ""

#: bluebottle/funding/states.py:711
msgid ""
"Verify the KYC account. You will hereby confirm that you verified the users "
"identity."
msgstr ""

#: bluebottle/funding/states.py:723
msgid ""
"Reject the payout account. The uploaded ID scan will be removed with this "
"step."
msgstr ""

#: bluebottle/funding/templates/admin/delete_payout_effect.html:5
msgid "Delete payouts for"
msgstr ""

#: bluebottle/funding/templates/admin/delete_payout_effect.html:8
#: bluebottle/funding/templates/admin/generate_payout_effect.html:8
#: bluebottle/funding/templates/admin/set_deadline_effect.html:8
#: bluebottle/funding/templates/admin/update_amount_effect.html:8
#: bluebottle/funding_flutterwave/templates/admin/migrate_to_lipisha_effect.html:8
#: bluebottle/funding_lipisha/templates/admin/generate_lipisha_accounts_effect.html:8
#, python-format
msgid ""
"\n"
"        and %(extra)s other campaigns \n"
"        "
msgstr ""

#: bluebottle/funding/templates/admin/delete_uploaded_document_effect.html:5
msgid "Delete the uploaded document for "
msgstr ""

#: bluebottle/funding/templates/admin/delete_uploaded_document_effect.html:8
#: bluebottle/funding/templates/admin/set_date_effect.html:10
#: bluebottle/funding/templates/admin/submit_connected_activities_effect.html:8
#, python-format
msgid ""
"\n"
"        and %(extra)s other payout accounts\n"
"        "
msgstr ""

#: bluebottle/funding/templates/admin/delete_uploaded_document_effect.html:14
msgid ""
"After reviewing, we do not keep the document, in order to best protect the "
"users' privacy"
msgstr ""

#: bluebottle/funding/templates/admin/delete_uploaded_document_effect.html:18
msgid "Make sure you remove the document from your computer too!"
msgstr ""

#: bluebottle/funding/templates/admin/document_button.html:3
msgid "View document"
msgstr ""

#: bluebottle/funding/templates/admin/document_button.html:7
msgid ""
"Click to review the uploaded ID scan. This will open in a new browser tab."
msgstr ""

#: bluebottle/funding/templates/admin/execute_refund_effect.html:2
msgid "Request a refund"
msgstr ""

#: bluebottle/funding/templates/admin/execute_refund_effect.html:5
msgid "Request a refund at the PSP for"
msgstr ""

#: bluebottle/funding/templates/admin/execute_refund_effect.html:8
#, python-format
msgid ""
"\n"
"        and %(extra)s other donations \n"
"        "
msgstr ""

#: bluebottle/funding/templates/admin/execute_refund_effect.html:13
msgid ""
"It will most likely take a couple of days for the PSP to handle the request, "
"after which the donation will be marked as \"refunded\""
msgstr ""

#: bluebottle/funding/templates/admin/funding/payment/change_form.html:8
#: bluebottle/funding/templates/admin/funding/payment/change_form.html:14
#: bluebottle/funding_stripe/templates/admin/funding_stripe/stripepayoutaccount/change_form.html:7
#: bluebottle/grant_management/templates/admin/grant_management/grantpayment/change_form.html:13
msgid "Check status"
msgstr ""

#: bluebottle/funding/templates/admin/generate_donation_wallpost_effect.html:3
msgid "Generate a donation wallpost"
msgstr ""

#: bluebottle/funding/templates/admin/generate_donation_wallpost_effect.html:6
msgid "Generate a donation wallpost for "
msgstr ""

#: bluebottle/funding/templates/admin/generate_donation_wallpost_effect.html:9
#, python-format
msgid ""
"\n"
"        and %(extra)s other donations.\n"
"        "
msgstr ""

#: bluebottle/funding/templates/admin/generate_payout_effect.html:5
msgid "Generate payouts for"
msgstr ""

#: bluebottle/funding/templates/admin/remove_donation_wallpost_effect.html:2
msgid "Remove donation wallpost"
msgstr ""

#: bluebottle/funding/templates/admin/remove_donation_wallpost_effect.html:5
msgid "Remove the donation wallpost for "
msgstr ""

#: bluebottle/funding/templates/admin/set_contribution_date.html:5
msgid ""
"\n"
"        Set the contribution date for\n"
"    "
msgstr ""

#: bluebottle/funding/templates/admin/set_date_effect.html:5
msgid ""
"\n"
"        Set the field \"{field}\" of  \n"
"    {"
msgstr ""

#: bluebottle/funding/templates/admin/set_deadline_effect.html:5
msgid "Calculate and save the deadline for "
msgstr ""

#: bluebottle/funding/templates/admin/submit_connected_activities_effect.html:5
msgid "Submit all activities related to "
msgstr ""

#: bluebottle/funding/templates/admin/submit_payout_effect.html:2
msgid "Submit payout"
msgstr ""

#: bluebottle/funding/templates/admin/submit_payout_effect.html:5
msgid "Submit "
msgstr ""

#: bluebottle/funding/templates/admin/submit_payout_effect.html:8
#, python-format
msgid ""
"\n"
"        and %(extra)s other payouts\n"
"        "
msgstr ""

#: bluebottle/funding/templates/admin/submit_payout_effect.html:12
msgid "for processing by GoodUp support."
msgstr ""

#: bluebottle/funding/templates/admin/update_amount_effect.html:5
msgid "Update total amounts for"
msgstr ""

#: bluebottle/funding/templates/dashboard/recent_funding.html:14
#: bluebottle/grant_management/templates/dashboard/recent_funding.html:14
msgid "Target"
msgstr ""

#: bluebottle/funding/templates/dashboard/recent_funding.html:16
#: bluebottle/grant_management/templates/dashboard/recent_funding.html:16
msgid "Deadline"
msgstr ""

#: bluebottle/funding/templates/mails/messages/funding/activity_manager/campaign_approved.html:5
#, python-format
msgctxt "email"
msgid ""
"\n"
"Good news, your crowdfunding campaign \"%(title)s\" has been approved!\n"
"Your campaign will be live and people can start donating.<br>\n"
"<br>\n"
"Share your crowdfunding campaign far and wide to inspire support and attract "
"contributions!\n"
msgstr ""

#: bluebottle/funding/templates/mails/messages/funding/activity_manager/campaign_needs_work.html:5
#, python-format
msgctxt "email"
msgid ""
"\n"
"    Your crowdfunding campaign \"%(title)s\" has been reviewed and needs "
"work.\n"
"    <br><br>\n"
"    The platform manager will be in contact to help you make some changes to "
"your campaign.\n"
msgstr ""

#: bluebottle/funding/templates/mails/messages/funding/activity_manager/campaign_rejected.html:6
#, python-format
msgctxt "email"
msgid ""
"\n"
"            Unfortunately your crowdfunding campaign \"%(title)s\" has been "
"rejected.\n"
"            <br /><br />\n"
"            If you have any questions, you can contact the platform manager "
"at %(contact_email)s.\n"
"        "
msgstr ""

#: bluebottle/funding/templates/mails/messages/funding/activity_manager/campaign_submitted.html:5
#, python-format
msgctxt "email"
msgid ""
"\n"
"    <p>\n"
"        Your crowdfunding campaign \"%(title)s\" has been submitted on "
"%(site_name)s.\n"
"        <br/>\n"
"        <br/>\n"
"        <b>Here’s what happens next:</b>\n"
"        <ul>\n"
"            <li>\n"
"                Your campaign will be reviewed by the platform manager.\n"
"            </li>\n"
"            <li>\n"
"                Once approved, your campaign will be live and people can "
"start donating.\n"
"            </li>\n"
"        </ul>\n"
"        You will not be able to edit the application when it is in review.\n"
"    </p>\n"
msgstr ""

#: bluebottle/funding/templates/mails/messages/funding/activity_manager/donation_success_owner.html:5
msgctxt "email"
msgid ""
"\n"
"    Nice! You just received a new donation. Why not head over to your "
"campaign page and say thanks?\n"
"    "
msgstr ""

#: bluebottle/funding/templates/mails/messages/funding/activity_manager/funding_cancelled.html:6
#, python-format
msgctxt "email"
msgid ""
"\n"
"            Unfortunately your campaign “%(title)s” has been cancelled.\n"
"            <br><br>\n"
"            If you have any questions, you can contact the platform manager "
"by replying to this email.\n"
"        "
msgstr ""

#: bluebottle/funding/templates/mails/messages/funding/activity_manager/funding_expired.html:6
#, python-format
msgctxt "email"
msgid ""
"\n"
"            Unfortunately, the platform manager closed your crowdfunding "
"campaign \"%(title)s\".\n"
"            Didn’t expect this? Reach out to your platform manager to find "
"out why.\n"
"        "
msgstr ""

#: bluebottle/funding/templates/mails/messages/funding/activity_manager/funding_extended.html:6
#, python-format
msgctxt "email"
msgid ""
"\n"
"            The deadline for your campaign “%(title)s” has been extended. "
"This means that your campaign is open for new donations.\n"
"            <br><br>\n"
"            Share your campaign to attract new donations!\n"
"\n"
"        "
msgstr ""

#: bluebottle/funding/templates/mails/messages/funding/activity_manager/funding_partially_funded.html:6
#, python-format
msgctxt "email"
msgid ""
"\n"
"            Your campaign deadline for <i>%(title)s\"</i> passed. "
"Unfortunately, you didn’t reach your campaign goal within the deadline.\n"
"            We will send you a follow-up email with more information soon.\n"
"        "
msgstr ""

#: bluebottle/funding/templates/mails/messages/funding/activity_manager/funding_realised_owner.html:5
#, python-format
msgctxt "email"
msgid ""
"\n"
"        Congratulations, your campaign deadline for \"%(title)s\" has passed "
"and you've successfully reached your campaign goal!<br>\n"
"        Head over to your campaign page and thank your awesome backers for "
"their donations and support.<br>\n"
"    "
msgstr ""

#: bluebottle/funding/templates/mails/messages/funding/activity_manager/funding_refunded.html:6
#, python-format
msgctxt "email"
msgid ""
"\n"
"            All donations received for your campaign \"%(title)s\" will be "
"refunded to the donors.\n"
"            <br><br>\n"
"            If you have any questions, you can contact the platform manager "
"by replying to this email.\n"
"        "
msgstr ""

#: bluebottle/funding/templates/mails/messages/funding/activity_manager/funding_refunded.html:15
#: bluebottle/funding/templates/mails/messages/funding/contributor/donation_success_donor.html:26
msgctxt "email"
msgid "Go to campaign"
msgstr ""

#: bluebottle/funding/templates/mails/messages/funding/activity_manager/grant_application_approved.html:5
#, python-format
msgctxt "email"
msgid ""
"\n"
"Good news, your grant application \"%(title)s\" has been approved!\n"
"<br><br>\n"
"<b>What’s next?</b>\n"
"<ul>\n"
"    <li>\n"
"        Go to your grant application page to submit your bank details.\n"
"    </li>\n"
"    <li>\n"
"        Proceed to our verification process. This is a mandatory step before "
"we can transfer the funds to your bank account.\n"
"    </li>\n"
"    <li>\n"
"        The payout will be processed after the verification process is "
"completed.\n"
"    </li>\n"
"</ul>\n"
"<br>\n"
msgstr ""

#: bluebottle/funding/templates/mails/messages/funding/activity_manager/payout_account_marked_incomplete.html:6
#, python-format
msgctxt "email"
msgid ""
"\n"
"            You are working on a crowdfunding campaign \"%(title)s\".\n"
"            <br/><br/>\n"
"            You submitted some information to verify you or an organisations "
"identity but in some cases we need extra information for a successful "
"verification.\n"
"            <br/><br/>\n"
"            Please provide this as soon as possible to avoid issues with "
"your campaign or to resolve them quickly.\n"
"        "
msgstr ""

#: bluebottle/funding/templates/mails/messages/funding/activity_manager/payout_account_marked_incomplete.html:19
msgctxt "email"
msgid "Provide details"
msgstr ""

#: bluebottle/funding/templates/mails/messages/funding/activity_manager/payout_account_rejected.html:6
#, python-format
msgctxt "email"
msgid ""
"\n"
"            You are working on a crowdfunding campaign on %(site_name)s.\n"
"            <br/>\n"
"            <br/>\n"
"            Earlier, you submitted information to verify your identity, but "
"unfortunately, this was not successful.\n"
"            This could be due to various reasons. Please check the link "
"below to make sure your details are correct.\n"
"            If you still have problems, contact the platform manager at "
"%(contact_email)s.\n"
"            <br/>\n"
"            <br/>\n"
"            Please do this as soon as possible to avoid issues with your "
"campaign or to resolve them quickly.\n"
"        "
msgstr ""

#: bluebottle/funding/templates/mails/messages/funding/activity_manager/payout_account_rejected.html:22
#: bluebottle/grant_management/templates/mails/messages/grant_application/activity_manager/payout_account_rejected.html:22
msgctxt "email"
msgid "Check your details"
msgstr ""

#: bluebottle/funding/templates/mails/messages/funding/activity_manager/payout_account_verified.html:6
msgctxt "email"
msgid ""
"\n"
"            Good news, your identity has been successfully verified and you "
"can continue with your crowdfunding campaign.\n"
"            <br><br>\n"
"            <b>Here’s what happens next:</b>\n"
"            <ol>\n"
"                <li>\n"
"                    Submit your campaign and it will be reviewed by the "
"platform manager.\n"
"                </li>\n"
"                <li>\n"
"                    Once approved, your campaign will be live and people can "
"start donating.\n"
"                </li>\n"
"            </ol>\n"
"        "
msgstr ""

#: bluebottle/funding/templates/mails/messages/funding/activity_manager/public_payout_account_marked_incomplete.html:6
#, python-format
msgctxt "email"
msgid ""
"\n"
"    To be able to collect funds for your organisation on %(site_name)s, we "
"need\n"
"    some extra information from you. Please provide this information as soon "
"as possible.\n"
"    "
msgstr ""

#: bluebottle/funding/templates/mails/messages/funding/activity_manager/public_payout_account_marked_incomplete.html:14
#: bluebottle/grant_management/templates/mails/messages/grant_application/activity_manager/payout_account_marked_incomplete.html:20
msgctxt "email"
msgid "Provide additional details"
msgstr ""

#: bluebottle/funding/templates/mails/messages/funding/activity_manager/public_payout_account_rejected.html:6
#, python-format
msgctxt "email"
msgid ""
"\n"
"    Identity verification failed for an organization you manage.\n"
"    <br />\n"
"    <br />\n"
"    Earlier, information to verify your identity was submitted, but\n"
"    unfortunately, this was not successful. This could be due to various\n"
"    reasons. Please check the link below and find a link to update your\n"
"    information If you still have problems, contact the platform manager at "
"%(contact_email)s.\n"
"    <br />\n"
"    <br />\n"
"    Please do this as soon as possible. "
msgstr ""

#: bluebottle/funding/templates/mails/messages/funding/activity_manager/public_payout_account_rejected.html:22
msgctxt "email"
msgid "Check details"
msgstr ""

#: bluebottle/funding/templates/mails/messages/funding/activity_manager/public_payout_account_verified.html:6
#, python-format
msgctxt "email"
msgid ""
"\n"
"            Great news! Your identity has been successfully verified on "
"%(site_name)s.\n"
"            <br/>\n"
"            This means that people can now collect funds for your "
"organisation.\n"
"            These funds will be paid out straight to your organisation once "
"a crowdfudning campaign has come to an end.\n"
"        "
msgstr ""

#: bluebottle/funding/templates/mails/messages/funding/contributor/donation_activity_refunded_donor.html:7
#, python-format
msgctxt "email"
msgid ""
"\n"
"            Hi %(recipient_name)s,\n"
"            <br><br>\n"
"            Unfortunately, the campaign \"%(title)s\" did not reach its "
"goal. Therefore, all donations will be fully refunded within 10 days.\n"
"            <br><br>\n"
"            If you have any questions, you can contact the platform manager "
"by replying to this email.\n"
"        "
msgstr ""

#: bluebottle/funding/templates/mails/messages/funding/contributor/donation_refunded_donor.html:7
#, python-format
msgctxt "email"
msgid ""
"\n"
"            Hi %(recipient_name)s,<br/>\n"
"            Your donation to \"%(title)s\" will be fully refunded within 10 "
"days.\n"
"            Either you requested this refund or the campaign didn’t reach "
"its campaign goal.\n"
"            If you have any questions about this refund, please contact "
"%(contact_email)s.\n"
"        "
msgstr ""

#: bluebottle/funding/templates/mails/messages/funding/contributor/donation_success_donor.html:8
#, python-format
msgctxt "email"
msgid ""
"\n"
"        Hi %(recipient_name)s,<br />\n"
"        Thanks for your donation!\n"
"    "
msgstr ""

#: bluebottle/funding/templates/mails/messages/funding/contributor/donation_success_donor.html:17
#, python-format
msgid ""
"\n"
"    <strong>Please transfer the amount of %(amount)s to \"%(title)s\".</"
"strong><br />\n"
"    "
msgstr ""

#: bluebottle/funding/templates/mails/messages/funding/reviewer/campaign_submitted.html:5
#, python-format
msgctxt "email"
msgid ""
"\n"
"The crowdfunding campaign \"%(title)s\" has been submitted by "
"%(initiator_name)s.<br>\n"
"Please take a moment to review this campaign and decide if it's right for "
"your platform.<br>\n"
"<br>\n"
"%(initiator_name)s will be waiting for your review, so please respond "
"promptly.<br>\n"
msgstr ""

#: bluebottle/funding/templates/mails/messages/partials/donation_receipt.html:25
msgid "Reward:"
msgstr ""

#: bluebottle/funding/templates/mails/messages/partials/donation_receipt.html:35
#: bluebottle/initiatives/models.py:276 bluebottle/terms/models.py:43
#: bluebottle/time_based/admin.py:1146
#: bluebottle/time_based/templates/mails/messages/partial/team_slot.html:3
msgid "Date"
msgstr ""

#: bluebottle/funding/templates/mails/messages/partials/donation_receipt.html:43
msgid "Order"
msgstr ""

#: bluebottle/funding/templates/mails/messages/partials/withdraw_notification.html:3
msgctxt "email"
msgid ""
"\n"
"        Our partners are counting on your participation. Withdrawing at the "
"last moment or not showing up will affect their planning. If you are unable "
"to participate, please withdraw in time so we can find a suitable solution.\n"
"      "
msgstr ""

#: bluebottle/funding/templates/mails/messages/platform_manager/live_payout_account_rejected.html:6
#, python-format
msgctxt "email"
msgid ""
"\n"
"            Hi %(recipient_name)s,\n"
"            <br/><br/>\n"
"            For an ongoing crowdfunding campaign, identity verification "
"failed.\n"
"            <br/><br/>\n"
"            Identity verification is required for processing the payout of "
"the campaign.\n"
"            If the verification fails, we cannot process the payout. In that "
"case, all donations will be returned to the supporters.\n"
"        "
msgstr ""

#: bluebottle/funding/templates/mails/messages/platform_manager/live_payout_account_rejected.html:19
#: bluebottle/funding/templates/mails/messages/platform_manager/live_public_payout_account_rejected.html:14
msgctxt "email"
msgid "Check payout account"
msgstr ""

#: bluebottle/funding/templates/mails/messages/platform_manager/live_public_payout_account_rejected.html:3
#, python-format
msgctxt "email"
msgid ""
" Hi %(recipient_name)s,\n"
"    <br /><br />\n"
"    For a public payout account with an active crowdfunding campaign on "
"%(site_name)s, the identity verification is incomplete.\n"
"\n"
"    Please note: without a complete identity verification, the collected "
"funds cannot be paid out. Additionally, new donations may be temporarily "
"paused. Therefore, it’s important to provide the missing information as soon "
"as possible.\n"
"    "
msgstr ""

#: bluebottle/funding/validators.py:17
msgid "Make sure your payout account is verified"
msgstr ""

#: bluebottle/funding/validators.py:32
msgid "Make sure the deadline is in the future."
msgstr ""

#: bluebottle/funding/validators.py:64
msgid "Please specify a budget"
msgstr ""

#: bluebottle/funding/validators.py:73
msgid "Please specify a target"
msgstr ""

#: bluebottle/funding/validators.py:86
msgid "Budget doesn't match the crowdfunding target"
msgstr ""

#: bluebottle/funding/validators.py:97
msgid "Please accepted the conditions"
msgstr ""

#: bluebottle/funding_flutterwave/effects.py:10
#: bluebottle/funding_flutterwave/states.py:21
msgid "Migrate to Lipisha account"
msgstr ""

#: bluebottle/funding_flutterwave/effects.py:29
msgid "Create a new Lipisha account based on this bank account."
msgstr ""

#: bluebottle/funding_flutterwave/models.py:155
msgid "flutterwave account"
msgstr ""

#: bluebottle/funding_flutterwave/models.py:157
msgid "account holder name"
msgstr ""

#: bluebottle/funding_flutterwave/models.py:159
msgid "bank country code"
msgstr ""

#: bluebottle/funding_flutterwave/models.py:161
msgid "bank"
msgstr ""

#: bluebottle/funding_flutterwave/models.py:163
msgid "account number"
msgstr ""

#: bluebottle/funding_flutterwave/models.py:166
msgid "Flutterwave bank account"
msgstr ""

#: bluebottle/funding_flutterwave/models.py:167
msgid "Flutterwave bank accounts"
msgstr ""

#: bluebottle/funding_flutterwave/states.py:20
msgid "Migrate to Lipisha"
msgstr ""

#: bluebottle/funding_flutterwave/templates/admin/migrate_to_lipisha_effect.html:2
#: bluebottle/funding_lipisha/templates/admin/generate_lipisha_accounts_effect.html:2
msgid "Generate Lipisha Accounts"
msgstr ""

#: bluebottle/funding_flutterwave/templates/admin/migrate_to_lipisha_effect.html:5
#: bluebottle/funding_lipisha/templates/admin/generate_lipisha_accounts_effect.html:5
msgid "Generate Lipisha accounts for"
msgstr ""

#: bluebottle/funding_lipisha/effects.py:9
msgid "Generate Lipisha accounts"
msgstr ""

#: bluebottle/funding_lipisha/effects.py:31
msgid "Generate Lipisha accounts to receive a MPESA code."
msgstr ""

#: bluebottle/funding_lipisha/models.py:17
msgid "Use the Lipisha account name e.g. \"opc\""
msgstr ""

#: bluebottle/funding_lipisha/models.py:20
msgid "Business Number"
msgstr ""

#: bluebottle/funding_lipisha/models.py:90
msgid "Lipisha bank account"
msgstr ""

#: bluebottle/funding_lipisha/models.py:91
msgid "Lipisha bank accounts"
msgstr ""

#: bluebottle/funding_pledge/admin.py:23
msgid "No settings are required for this payment provider"
msgstr ""

#: bluebottle/funding_pledge/models.py:32
#: bluebottle/funding_stripe/templates/admin/funding_stripe/stripebankaccount/detail_fields.html:13
msgid "Account holder name"
msgstr ""

#: bluebottle/funding_pledge/models.py:34
msgid "Account holder address"
msgstr ""

#: bluebottle/funding_pledge/models.py:36
msgid "Account holder postal code"
msgstr ""

#: bluebottle/funding_pledge/models.py:38
msgid "Account holder city"
msgstr ""

#: bluebottle/funding_pledge/models.py:41
msgid "Account holder country"
msgstr ""

#: bluebottle/funding_pledge/models.py:48
#: bluebottle/funding_stripe/templates/admin/funding_stripe/stripebankaccount/detail_fields.html:19
msgid "Account number"
msgstr ""

#: bluebottle/funding_pledge/models.py:51
msgid "Account details"
msgstr ""

#: bluebottle/funding_pledge/models.py:55
msgid "Account bank country"
msgstr ""

#: bluebottle/funding_pledge/models.py:69
msgid "Pledge bank account"
msgstr ""

#: bluebottle/funding_pledge/models.py:70
msgid "Pledge bank accounts"
msgstr ""

#: bluebottle/funding_stripe/admin.py:69
#: bluebottle/funding_stripe/templates/admin/funding_stripe/stripebankaccount/detail_fields.html:25
#: bluebottle/initiatives/admin.py:56 bluebottle/initiatives/models.py:275
#: bluebottle/initiatives/models.py:291
msgid "Country"
msgstr ""

#: bluebottle/funding_stripe/admin.py:170
msgid "Check status at Stripe"
msgstr ""

#: bluebottle/funding_stripe/admin.py:182
#: bluebottle/funding_stripe/admin.py:195
msgid "Pending verification"
msgstr ""

#: bluebottle/funding_stripe/admin.py:202
msgid "All info missing"
msgstr ""

#: bluebottle/funding_stripe/admin.py:214
msgid "Stripe link"
msgstr ""

#: bluebottle/funding_stripe/admin.py:221
msgid "Requirements"
msgstr ""

#: bluebottle/funding_stripe/effects.py:34
msgid "Put activities on hold"
msgstr ""

#: bluebottle/funding_stripe/effects.py:51
msgid "Open activities that are on hold"
msgstr ""

#: bluebottle/funding_stripe/effects.py:68
msgid "Update business type at stripe"
msgstr ""

#: bluebottle/funding_stripe/models.py:243
msgid "Country of primary stripe account"
msgstr ""

#: bluebottle/funding_stripe/models.py:245
msgid ""
"Normally this is NL, but by overriding the stripe key, another primary "
"stripe account can be select. "
msgstr ""

#: bluebottle/funding_stripe/models.py:253
msgid "Stripe publishable key"
msgstr ""

#: bluebottle/funding_stripe/models.py:254
#: bluebottle/funding_stripe/models.py:262
msgid "This is only needed if you want to use a specific Stripe account."
msgstr ""

#: bluebottle/funding_stripe/models.py:261
msgid "Stripe secret key"
msgstr ""

#: bluebottle/funding_stripe/models.py:269
msgid "Stripe connect webhook secret"
msgstr ""

#: bluebottle/funding_stripe/models.py:270
msgid "The secret for connect webhook."
msgstr ""

#: bluebottle/funding_stripe/models.py:277
msgid "Stripe payment intents webhook secret"
msgstr ""

#: bluebottle/funding_stripe/models.py:278
msgid "The secret for payment intents webhook."
msgstr ""

#: bluebottle/funding_stripe/models.py:285
msgid "Stripe payment checkout session webhook secret"
msgstr ""

#: bluebottle/funding_stripe/models.py:286
msgid "The secret for payment checkout session webhook."
msgstr ""

#: bluebottle/funding_stripe/models.py:293
msgid "The currency for the global account."
msgstr ""

#: bluebottle/funding_stripe/models.py:338
msgid "Personal"
msgstr ""

#: bluebottle/funding_stripe/models.py:343
msgid "Starts with 'acct_...'"
msgstr ""

#: bluebottle/funding_stripe/models.py:346
msgid "Verification type"
msgstr ""

#: bluebottle/funding_stripe/models.py:418
#, python-format
msgid ""
"Not applicable - raising funds for a do-good project on %(platform)s, a "
"GoodUp platform."
msgstr ""

#: bluebottle/funding_stripe/models.py:634
msgid "stripe payout account"
msgstr ""

#: bluebottle/funding_stripe/models.py:635
msgid "stripe payout accounts"
msgstr ""

#: bluebottle/funding_stripe/models.py:646
msgid "Starts with 'ba_...'"
msgstr ""

#: bluebottle/funding_stripe/models.py:694
msgid "Bank account"
msgstr ""

#: bluebottle/funding_stripe/models.py:695
msgid "Bank accounts"
msgstr ""

#: bluebottle/funding_stripe/states.py:12
msgid "Charged"
msgstr ""

#: bluebottle/funding_stripe/states.py:13
#: bluebottle/funding_stripe/states.py:63
#: bluebottle/funding_stripe/states.py:134
msgid "Canceled"
msgstr ""

#: bluebottle/funding_stripe/states.py:14
msgid "Disputed"
msgstr ""

#: bluebottle/funding_stripe/states.py:29
#: bluebottle/funding_stripe/states.py:102
msgid "Authorize"
msgstr ""

#: bluebottle/funding_stripe/states.py:55
#: bluebottle/funding_stripe/states.py:126
msgid "Charge"
msgstr ""

#: bluebottle/funding_stripe/states.py:76
#: bluebottle/funding_stripe/states.py:147
msgid "Dispute"
msgstr ""

#: bluebottle/funding_stripe/states.py:86
msgid "charged"
msgstr ""

#: bluebottle/funding_stripe/states.py:87
msgid "canceled"
msgstr ""

#: bluebottle/funding_stripe/states.py:88
msgid "disputed"
msgstr ""

#: bluebottle/funding_stripe/templates/admin/funding_stripe/stripebankaccount/detail_fields.html:6
msgid "IBAN verified"
msgstr ""

#: bluebottle/funding_stripe/templates/admin/funding_stripe/stripebankaccount/detail_fields.html:6
msgid "Name matches account number"
msgstr ""

#: bluebottle/funding_stripe/templates/admin/funding_stripe/stripebankaccount/detail_fields.html:8
msgid "IBAN NOT verified"
msgstr ""

#: bluebottle/funding_stripe/templates/admin/funding_stripe/stripebankaccount/detail_fields.html:8
msgid "This account was not verified."
msgstr ""

#: bluebottle/funding_stripe/templates/admin/funding_stripe/stripebankaccount/detail_fields.html:16
msgid "Bank name"
msgstr ""

#: bluebottle/funding_stripe/templates/admin/funding_stripe/stripepayoutaccount/detail_fields.html:4
#: bluebottle/members/models.py:57
msgid "First name"
msgstr ""

#: bluebottle/funding_stripe/templates/admin/funding_stripe/stripepayoutaccount/detail_fields.html:7
msgid "Last name"
msgstr ""

#: bluebottle/funding_stripe/templates/admin/funding_stripe/stripepayoutaccount/missing_fields.html:2
msgid "Missing fields"
msgstr ""

#: bluebottle/funding_stripe/templates/admin/funding_stripe/stripepayoutaccount/open_activities_on_hold.html:2
msgid "Open campaigns that are on hold"
msgstr ""

#: bluebottle/funding_stripe/templates/admin/funding_stripe/stripepayoutaccount/put_activities_on_hold.html:2
msgid "Put campaigns on hold"
msgstr ""

#: bluebottle/funding_telesom/models.py:74
msgid "Telesom bank account"
msgstr ""

#: bluebottle/funding_telesom/models.py:75
msgid "Telesom bank accounts"
msgstr ""

#: bluebottle/funding_vitepay/models.py:69
msgid "Vitepay bank account"
msgstr ""

#: bluebottle/funding_vitepay/models.py:70
msgid "Vitepay bank accounts"
msgstr ""

#: bluebottle/funding_vitepay/utils.py:33
#, python-brace-format
msgid "payment for {activity_title} on {tenant_name}"
msgstr ""

#: bluebottle/geo/admin.py:38
#: bluebottle/time_based/templates/mails/messages/partial/team_slot.html:14
msgid "Location"
msgstr ""

#: bluebottle/geo/admin.py:49
msgid "My location ({})"
msgstr ""

#: bluebottle/geo/admin.py:74 bluebottle/segments/admin.py:51
msgid "Merge with"
msgstr ""

#: bluebottle/geo/admin.py:75 bluebottle/segments/admin.py:52
msgid "Choose location to merge with"
msgstr ""

#: bluebottle/geo/admin.py:123 bluebottle/initiatives/models.py:284
#: bluebottle/initiatives/models.py:296
msgid "Office group"
msgstr ""

#: bluebottle/geo/admin.py:130 bluebottle/initiatives/models.py:285
#: bluebottle/initiatives/models.py:297
msgid "Office region"
msgstr ""

#: bluebottle/geo/admin.py:147 bluebottle/segments/admin.py:94
msgid "SSO"
msgstr ""

#: bluebottle/geo/admin.py:184 bluebottle/geo/admin.py:197
msgid "Map"
msgstr ""

#: bluebottle/geo/models.py:36
msgid "numeric code"
msgstr ""

#: bluebottle/geo/models.py:40
msgid "ISO 3166-1 or M.49 numeric code"
msgstr ""

#: bluebottle/geo/models.py:65 bluebottle/geo/models.py:77
msgid "region"
msgstr ""

#: bluebottle/geo/models.py:66
msgid "regions"
msgstr ""

#: bluebottle/geo/models.py:80 bluebottle/geo/models.py:92
msgid "sub region"
msgstr ""

#: bluebottle/geo/models.py:81
msgid "sub regions"
msgstr ""

#: bluebottle/geo/models.py:94
msgid "alpha2 code"
msgstr ""

#: bluebottle/geo/models.py:96
msgid "ISO 3166-1 alpha-2 code"
msgstr ""

#: bluebottle/geo/models.py:97
msgid "alpha3 code"
msgstr ""

#: bluebottle/geo/models.py:99
msgid "ISO 3166-1 alpha-3 code"
msgstr ""

#: bluebottle/geo/models.py:102
msgid "ODA recipient"
msgstr ""

#: bluebottle/geo/models.py:103
msgid ""
"Whether a country is a recipient of Official DevelopmentAssistance from the "
"OECD's Development Assistance Committee."
msgstr ""

#: bluebottle/geo/models.py:115
msgid "country"
msgstr ""

#: bluebottle/geo/models.py:116
msgid "countries"
msgstr ""

#: bluebottle/geo/models.py:126 bluebottle/geo/models.py:142
msgid "location group"
msgstr ""

#: bluebottle/geo/models.py:127
msgid "location groups"
msgstr ""

#: bluebottle/geo/models.py:148 bluebottle/offices/models.py:35
msgid "office group"
msgstr ""

#: bluebottle/geo/models.py:149
msgid "The organisational group this office belongs too."
msgstr ""

#: bluebottle/geo/models.py:153
msgid "city"
msgstr ""

#: bluebottle/geo/models.py:156
msgid "The (geographic) country this office is located in."
msgstr ""

#: bluebottle/geo/models.py:163
msgid "Office picture"
msgstr ""

#: bluebottle/geo/models.py:179
msgid "offices"
msgstr ""

#: bluebottle/geo/models.py:210 bluebottle/geo/models.py:254
msgid "Street Number"
msgstr ""

#: bluebottle/geo/models.py:211 bluebottle/geo/models.py:255
msgid "Street"
msgstr ""

#: bluebottle/geo/models.py:212 bluebottle/geo/models.py:256
msgid "Postal Code"
msgstr ""

#: bluebottle/geo/models.py:213 bluebottle/geo/models.py:257
msgid "Locality"
msgstr ""

#: bluebottle/geo/models.py:214 bluebottle/geo/models.py:258
msgid "Province"
msgstr ""

#: bluebottle/geo/models.py:217 bluebottle/geo/models.py:262
#: bluebottle/members/models.py:284
msgid "Address"
msgstr ""

#: bluebottle/geo/validators.py:7
msgid "Enter 3 numeric characters."
msgstr ""

#: bluebottle/geo/validators.py:10
msgid "Enter 2 capital letters."
msgstr ""

#: bluebottle/geo/validators.py:13
msgid "Enter 3 capital letters."
msgstr ""

#: bluebottle/grant_management/admin.py:99
#: bluebottle/grant_management/models.py:279
#: bluebottle/grant_management/models.py:388
#: bluebottle/grant_management/models.py:425
#: bluebottle/grant_management/templates/mails/messages/grant_application/grant_provider/grant_payment_request.html:15
msgid "Grant application"
msgstr ""

#: bluebottle/grant_management/admin.py:160
msgid "The total amount of money that has been added to this fund over time."
msgstr ""

#: bluebottle/grant_management/admin.py:161
msgid ""
"The amount you can still use for new grants, pending payments are already "
"deducted."
msgstr ""

#: bluebottle/grant_management/admin.py:162
msgid "Amount for approved applications waiting to be paid out."
msgstr ""

#: bluebottle/grant_management/admin.py:163
msgid "The total amount that has been paid out from this fund."
msgstr ""

#: bluebottle/grant_management/admin.py:164
msgid ""
"Grant applications that are submitted or approved, but not yet paid out."
msgstr ""

#: bluebottle/grant_management/admin.py:165
msgid "Grant applications that have been paid out."
msgstr ""

#: bluebottle/grant_management/admin.py:192
msgid "Approved applications"
msgstr ""

#: bluebottle/grant_management/admin.py:201
msgid "Fund balance"
msgstr ""

#: bluebottle/grant_management/admin.py:253
#: bluebottle/grant_management/forms.py:89
msgid "Bank details"
msgstr ""

#: bluebottle/grant_management/admin.py:269
msgid "Bank account details not available"
msgstr ""

#: bluebottle/grant_management/admin.py:271
#: bluebottle/grant_management/forms.py:98
msgid "KYC details"
msgstr ""

#: bluebottle/grant_management/admin.py:276
msgid "Manage"
msgstr ""

#: bluebottle/grant_management/admin.py:425
msgid "Generate payment link"
msgstr ""

#: bluebottle/grant_management/admin.py:430
msgid "Pay now"
msgstr ""

#: bluebottle/grant_management/admin.py:436
msgid "Payment Link"
msgstr ""

#: bluebottle/grant_management/admin.py:463
msgid "Successfully generated payment link"
msgstr ""

#: bluebottle/grant_management/admin.py:480
msgid "Successfully checked payment status"
msgstr ""

#: bluebottle/grant_management/dashboard.py:12
msgid "Grant payouts ready for approval"
msgstr ""

#: bluebottle/grant_management/dashboard.py:27
msgid "Grant applications to be reviewed"
msgstr ""

#: bluebottle/grant_management/effects.py:12
msgid "Disburse grant payment to grant application accounts"
msgstr ""

#: bluebottle/grant_management/effects.py:20
msgid "Disburse funds to grant application accounts"
msgstr ""

#: bluebottle/grant_management/effects.py:54
#: bluebottle/grant_management/templates/admin/update_ledger_item.html:2
msgid "Update ledger item"
msgstr ""

#: bluebottle/grant_management/effects.py:70
msgid "Create payouts for connected grant applications that where granted"
msgstr ""

#: bluebottle/grant_management/effects.py:86
msgid "Create payout grant applications"
msgstr ""

#: bluebottle/grant_management/effects.py:106
#: bluebottle/grant_management/effects.py:115
msgid "Generate grant payment"
msgstr ""

#: bluebottle/grant_management/forms.py:23
msgid "Grant Fund"
msgstr ""

#: bluebottle/grant_management/forms.py:24
msgid "Select the grant fund for this donation"
msgstr ""

#: bluebottle/grant_management/forms.py:30
msgid "Enter the grant amount"
msgstr ""

#: bluebottle/grant_management/forms.py:39
<<<<<<< HEAD
#: bluebottle/grant_management/models.py:577
#: bluebottle/grant_management/models.py:624
#: bluebottle/grant_management/models.py:665
=======
#: bluebottle/grant_management/models.py:569
#: bluebottle/grant_management/models.py:616
#: bluebottle/grant_management/models.py:657
>>>>>>> 58acb253
msgid "Currency should match fund currency"
msgstr ""

#: bluebottle/grant_management/forms.py:42
#: bluebottle/grant_management/models.py:627
msgid "Insufficient funds"
msgstr ""

#: bluebottle/grant_management/forms.py:90
msgid "Bank account information"
msgstr ""

#: bluebottle/grant_management/forms.py:99
msgid "Know Your Customer information"
msgstr ""

#: bluebottle/grant_management/forms.py:169
msgid "Account details not available"
msgstr ""

#: bluebottle/grant_management/messages/activity_manager.py:37
#, python-brace-format
msgctxt "email"
msgid "Your grant application on {site_name} has been rejected"
msgstr ""

#: bluebottle/grant_management/messages/activity_manager.py:42
#, python-brace-format
msgctxt "email"
msgid "You have submitted a grant application on {site_name}"
msgstr ""

#: bluebottle/grant_management/messages/activity_manager.py:47
#, python-brace-format
msgctxt "email"
msgid "The grant application you submitted on {site_name} needs work"
msgstr ""

#: bluebottle/grant_management/messages/activity_manager.py:52
#, python-brace-format
msgctxt "email"
msgid "Your grant application on {site_name} has been approved!"
msgstr ""

#: bluebottle/grant_management/messages/activity_manager.py:57
#, python-brace-format
msgctxt "email"
msgid "Your grant application on {site_name} has been cancelled"
msgstr ""

#: bluebottle/grant_management/messages/activity_manager.py:62
#: bluebottle/grant_management/messages/activity_manager.py:71
msgctxt "email"
msgid "Action required for your grant application"
msgstr ""

#: bluebottle/grant_management/messages/activity_manager.py:80
msgctxt "email"
msgid "Your identity has been verified"
msgstr ""

#: bluebottle/grant_management/messages/grant_provider.py:9
#, python-brace-format
msgctxt "email"
msgid "A grant payment request is ready on {site_name}"
msgstr ""

#: bluebottle/grant_management/messages/grant_provider.py:33
msgctxt "email"
msgid "Pay now"
msgstr ""

#: bluebottle/grant_management/messages/reviewer.py:9
#, python-brace-format
msgctxt "email"
msgid "A new grant application is ready to be reviewed on {site_name}"
msgstr ""

#: bluebottle/grant_management/messages/reviewer.py:22
#, python-brace-format
msgctxt "email"
msgid "You have grant payout to approve on {site_name}"
msgstr ""

#: bluebottle/grant_management/messages/reviewer.py:26
msgctxt "email"
msgid "Complete payout"
msgstr ""

#: bluebottle/grant_management/models.py:38
msgid "Every week"
msgstr ""

#: bluebottle/grant_management/models.py:39
msgid "Every two weeks"
msgstr ""

#: bluebottle/grant_management/models.py:40
msgid "Every four weeks"
msgstr ""

#: bluebottle/grant_management/models.py:46
msgid "Finance manager"
msgstr ""

#: bluebottle/grant_management/models.py:47
msgid "This person will receive the payment requests."
msgstr ""

#: bluebottle/grant_management/models.py:64
msgid "Grant provider"
msgstr ""

#: bluebottle/grant_management/models.py:65
msgid "Grant providers"
msgstr ""

#: bluebottle/grant_management/models.py:117
msgid "Grant payment"
msgstr ""

#: bluebottle/grant_management/models.py:118
msgid "Grant payments"
msgstr ""

#: bluebottle/grant_management/models.py:358
msgid "Grant payout"
msgstr ""

#: bluebottle/grant_management/models.py:359
msgid "Grant payouts"
msgstr ""

#: bluebottle/grant_management/models.py:455
msgid "Debit"
msgstr ""

#: bluebottle/grant_management/models.py:459
msgid "credit"
msgstr ""

#: bluebottle/grant_management/models.py:484
#: bluebottle/grant_management/templates/mails/messages/grant_application/grant_provider/grant_payment_request.html:23
#: bluebottle/grant_management/templates/mails/messages/grant_application/reviewer/payout_ready_for_approval.html:17
msgid "Grant fund"
msgstr ""

#: bluebottle/grant_management/models.py:485
msgid "Grant funds"
msgstr ""

#: bluebottle/grant_management/models.py:516
msgid "Total paid out"
msgstr ""

#: bluebottle/grant_management/models.py:522
msgid "Paid out applications"
msgstr ""

#: bluebottle/grant_management/models.py:527
msgid "Total budget"
msgstr ""

#: bluebottle/grant_management/models.py:533
msgid "Pending payments"
msgstr ""

#: bluebottle/grant_management/models.py:541
msgid "Pending applications"
msgstr ""

#: bluebottle/grant_management/models.py:548
msgid "Available budget"
msgstr ""

#: bluebottle/grant_management/models.py:605
msgid "Grant"
msgstr ""

#: bluebottle/grant_management/models.py:606
msgid "Grants"
msgstr ""

#: bluebottle/grant_management/periodic_tasks.py:32
msgid "Create payment for provider with approved payouts."
msgstr ""

#: bluebottle/grant_management/states.py:26
msgid "Granted"
msgstr ""

#: bluebottle/grant_management/states.py:26
msgid "The grant application was approved, now waiting bank details."
msgstr ""

#: bluebottle/grant_management/states.py:28
msgid ""
"The grant application was approved and has been paid out to the applicant."
msgstr ""

#: bluebottle/grant_management/states.py:56
msgid "Submit the grant application for approval."
msgstr ""

#: bluebottle/grant_management/states.py:74
msgid ""
"Approve this application. In the next step you can change the granted amount "
"and the fund allocation."
msgstr ""

#: bluebottle/grant_management/states.py:95
msgid ""
"The status of the application will be set to 'Needs work'. The activity "
"manager can edit and resubmit the application. Don't forget to inform the "
"activity manager of the necessary adjustments."
msgstr ""

#: bluebottle/grant_management/states.py:112
msgid ""
"Reject in case this application doesn't fit your program or the rules of the "
"game. The activity manager will not be able to edit the application and it "
"won't show up on the search page in the front end. The application will "
"still be available in the back office and appear in your reporting."
msgstr ""

#: bluebottle/grant_management/states.py:126
#: bluebottle/time_based/states/slots.py:191
msgid "Complete"
msgstr ""

#: bluebottle/grant_management/states.py:127
msgid "The grant application has been completed and the payout has been made."
msgstr ""

#: bluebottle/grant_management/states.py:140
msgid ""
"The grant application has been cancelled and it will no longer be up for "
"review."
msgstr ""

#: bluebottle/grant_management/states.py:173
msgid "The payment was created"
msgstr ""

#: bluebottle/grant_management/states.py:174
msgid "The payment waiting for payment."
msgstr ""

#: bluebottle/grant_management/states.py:176
msgid "The payment was successful paid."
msgstr ""

#: bluebottle/grant_management/states.py:178
#: bluebottle/grant_management/states.py:212
msgid "The payment failed."
msgstr ""

#: bluebottle/grant_management/states.py:184
msgid "The payment was successful."
msgstr ""

#: bluebottle/grant_management/states.py:191
msgid "The payment was created."
msgstr ""

#: bluebottle/grant_management/states.py:197
msgid "Prepare"
msgstr ""

#: bluebottle/grant_management/states.py:198
msgid "The payment is being prepared for processing."
msgstr ""

#: bluebottle/grant_management/states.py:204
msgid "Wait"
msgstr ""

#: bluebottle/grant_management/states.py:205
msgid "The payment is processing."
msgstr ""

#: bluebottle/grant_management/states.py:219
msgid "Reset the payment to new."
msgstr ""

#: bluebottle/grant_management/states.py:385
msgid "The deposit is pending"
msgstr ""

#: bluebottle/grant_management/states.py:391
msgid "The deposit is cancelled"
msgstr ""

#: bluebottle/grant_management/states.py:395
msgid "final"
msgstr ""

#: bluebottle/grant_management/states.py:397
msgid "The deposit is finalised"
msgstr ""

#: bluebottle/grant_management/states.py:408
msgid "Complete the deposit"
msgstr ""

#: bluebottle/grant_management/states.py:410
msgid "complete"
msgstr ""

#: bluebottle/grant_management/states.py:416
msgid "Cancel the deposit"
msgstr ""

#: bluebottle/grant_management/states.py:417
msgid "cancel"
msgstr ""

#: bluebottle/grant_management/states.py:436
msgid "The ledger item is waiting for confirmation"
msgstr ""

#: bluebottle/grant_management/states.py:440
msgid "Final"
msgstr ""

#: bluebottle/grant_management/states.py:442
msgid "The ledger item is finalised"
msgstr ""

#: bluebottle/grant_management/states.py:446
#: bluebottle/time_based/states/participants.py:135
#: bluebottle/time_based/states/participants.py:149
#: bluebottle/time_based/states/participants.py:262
#: bluebottle/time_based/states/participants.py:276
#: bluebottle/time_based/states/participants.py:379
#: bluebottle/time_based/states/participants.py:394
#: bluebottle/time_based/states/teams.py:81
#: bluebottle/time_based/states/teams.py:189
#: bluebottle/time_based/states/teams.py:198
msgid "removed"
msgstr ""

#: bluebottle/grant_management/states.py:448
msgid "The ledger item is removed from the ledget"
msgstr ""

#: bluebottle/grant_management/states.py:460
msgid "Finalise the ledger item."
msgstr ""

#: bluebottle/grant_management/states.py:462
msgid "Finalise"
msgstr ""

#: bluebottle/grant_management/states.py:468
msgid "Remove the ledger item."
msgstr ""

#: bluebottle/grant_management/templates/admin/create_grant_application_payouts.html:2
msgid "Create payouts for related grant applications that were granted"
msgstr ""

#: bluebottle/grant_management/templates/admin/disburse_funds_effect.html:2
msgid "Disburse funds"
msgstr ""

#: bluebottle/grant_management/templates/admin/disburse_funds_effect.html:5
msgid "Disburse funds for"
msgstr ""

#: bluebottle/grant_management/templates/admin/generate_grant_payment_effect.html:2
msgid "Create payment for grant provider that has approved payouts."
msgstr ""

#: bluebottle/grant_management/templates/admin/grant_management/grantpayment/change_form.html:9
msgid "Generate new payment link"
msgstr ""

#: bluebottle/grant_management/templates/admin/grant_management/grantprovider/change_form.html:8
msgid "Create payment"
msgstr ""

#: bluebottle/grant_management/templates/admin/prepare_grant_payment.html:2
msgid "Prepare the grant payment"
msgstr ""

#: bluebottle/grant_management/templates/admin/update_ledger_item.html:4
msgid "The grant changed, ledger item will be updated too."
msgstr ""

#: bluebottle/grant_management/templates/mails/messages/grant_application/activity_manager/application_approved.html:5
#, python-format
msgctxt "email"
msgid ""
"\n"
"Good news, your grant application \"%(title)s\" has been approved!\n"
"<br><br>\n"
"<b>Here’s what happens next:</b>\n"
"<ul>\n"
"    <li>\n"
"        You’ll need to enter your bank details and verify your identity and/"
"or that of the organisation from the grant application page.\n"
"    </li>\n"
"    <li>\n"
"    Once the verification process is completed successfully, the payout will "
"be processed.\n"
"    </li>\n"
"</ul>\n"
"<br>\n"
msgstr ""

#: bluebottle/grant_management/templates/mails/messages/grant_application/activity_manager/application_cancelled.html:6
#, python-format
msgctxt "email"
msgid ""
"\n"
"            Unfortunately your grant application “%(title)s” has been "
"cancelled.\n"
"            <br><br>\n"
"            If you have any questions, you can contact the platform manager "
"by replying to this email.\n"
"        "
msgstr ""

#: bluebottle/grant_management/templates/mails/messages/grant_application/activity_manager/application_needs_work.html:5
#, python-format
msgctxt "email"
msgid ""
"\n"
"Your grant application \"%(title)s\" has been reviewed and needs work. The "
"platform manager\n"
"will be in contact to help you make some changes to your campaign.\n"
msgstr ""

#: bluebottle/grant_management/templates/mails/messages/grant_application/activity_manager/application_rejected.html:6
#, python-format
msgctxt "email"
msgid ""
"\n"
"            Unfortunately your grant application \"%(title)s\" has been "
"rejected.\n"
"            <br />\n"
"            If you have any questions, you can contact the platform manager "
"at %(contact_email)s.\n"
"        "
msgstr ""

#: bluebottle/grant_management/templates/mails/messages/grant_application/activity_manager/application_submitted.html:5
#, python-format
msgctxt "email"
msgid ""
"\n"
"Your grant application \"%(title)s\" has been submitted on %(site_name)s."
"<br>\n"
"<br>\n"
"<b>Here's what happens next:</b>\n"
"<ul>\n"
"    <li>\n"
"        Your application will be reviewed by the platform manager.\n"
"    </li>\n"
"    <li>\n"
"        Once approved, you’ll need to enter your bank details and complete "
"and complete the verification process.\n"
"    </li>\n"
"</ul>\n"
"<p>\n"
"    You will not be able to edit the application when it is in review.\n"
"</p>\n"
msgstr ""

#: bluebottle/grant_management/templates/mails/messages/grant_application/activity_manager/payout_account_marked_incomplete.html:6
#, python-format
msgctxt "email"
msgid ""
"\n"
"            You are working on a grant application on %(site_name)s.\n"
"            <br/><br/>\n"
"\n"
"            You submitted some information to verify you or an organisations "
"identity, but in some cases we need extra information for a successful "
"verification. \n"
"            <br/></br>\n"
"            Please provide this as soon as possible to avoid issues with "
"your grant application or to resolve them quickly.\n"
"        "
msgstr ""

#: bluebottle/grant_management/templates/mails/messages/grant_application/activity_manager/payout_account_rejected.html:6
#, python-format
msgctxt "email"
msgid ""
"\n"
"            You are working on a grant application on %(site_name)s.\n"
"            <br/>\n"
"            <br/>\n"
"            Earlier, you submitted information to verify your identity, but "
"unfortunately, this was not successful.\n"
"            This could be due to various reasons. Please check the link "
"below to make sure your details are correct.\n"
"            If you still have problems, contact the platform manager at "
"%(contact_email)s.\n"
"            <br/>\n"
"            <br/>\n"
"            Please do this as soon as possible to avoid issues with your "
"campaign or to resolve them quickly.\n"
"        "
msgstr ""

#: bluebottle/grant_management/templates/mails/messages/grant_application/activity_manager/payout_account_verified.html:6
#, python-format
msgctxt "email"
msgid ""
"\n"
"            You are working on a grant application on %(site_name)s.\n"
"            <br/><br/>\n"
"            We have good news! Your identity has been verified, and we will "
"proceed with your application.\n"
"            <br/><br/>\n"
"        "
msgstr ""

#: bluebottle/grant_management/templates/mails/messages/grant_application/grant_provider/grant_payment_request.html:5
#, python-format
msgctxt "email"
msgid ""
"\n"
"A grant payment request of %(total)s is ready on %(site_name)s.<br>\n"
"\n"
"Here's a summary of the payment request:\n"
msgstr ""

#: bluebottle/grant_management/templates/mails/messages/grant_application/reviewer/application_submitted.html:5
#, python-format
msgctxt "email"
msgid ""
"\n"
"The grant application \"%(title)s\" has been submitted by %(initiator_name)s."
"<br>\n"
"Please take a moment to review this application and decide if it's right for "
"your platform.<br>\n"
"<br>\n"
"%(initiator_name)s will be waiting for your review, so please respond "
"promptly.<br>\n"
msgstr ""

#: bluebottle/grant_management/templates/mails/messages/grant_application/reviewer/payout_ready_for_approval.html:6
#, python-format
msgctxt "email"
msgid ""
"\n"
"            The grant application \"%(title)s\" is ready to be paid out."
"<br>\n"
"            Please take a moment to review this application and decide if "
"it's right for your platform.<br>\n"
"            <br>\n"
"            %(initiator_name)s will be waiting for the payout, so please "
"respond promptly.<br>\n"
"        "
msgstr ""

#: bluebottle/grant_management/templates/mails/messages/grant_application/reviewer/payout_ready_for_approval.html:18
msgid "Grant requester"
msgstr ""

#: bluebottle/grant_management/templates/mails/messages/grant_application/reviewer/payout_ready_for_approval.html:19
msgid "Granted amount"
msgstr ""

#: bluebottle/impact/admin.py:20
msgid "Unit"
msgstr ""

#: bluebottle/impact/effects.py:8 bluebottle/impact/effects.py:26
msgid "Update impact goals"
msgstr ""

#: bluebottle/impact/models.py:13
msgid "People"
msgstr ""

#: bluebottle/impact/models.py:14
#: bluebottle/time_based/templates/mails/messages/partial/team_slot.html:6
msgid "Time"
msgstr ""

#: bluebottle/impact/models.py:15
msgid "Money"
msgstr ""

#: bluebottle/impact/models.py:16
msgid "Trees"
msgstr ""

#: bluebottle/impact/models.py:17
msgid "Animals"
msgstr ""

#: bluebottle/impact/models.py:18
msgid "Jobs"
msgstr ""

#: bluebottle/impact/models.py:19
msgid "C02"
msgstr ""

#: bluebottle/impact/models.py:20
msgid "Water"
msgstr ""

#: bluebottle/impact/models.py:21
msgid "plastic"
msgstr ""

#: bluebottle/impact/models.py:22
msgid "Food"
msgstr ""

#: bluebottle/impact/models.py:24
msgid "Task"
msgstr ""

#: bluebottle/impact/models.py:25
msgid "Task completed"
msgstr ""

#: bluebottle/impact/models.py:26
msgid "Event"
msgstr ""

#: bluebottle/impact/models.py:27
msgid "Event completed"
msgstr ""

#: bluebottle/impact/models.py:29
msgid "Funding completed"
msgstr ""

#: bluebottle/impact/models.py:40
msgid "Do not change this field"
msgstr ""

#: bluebottle/impact/models.py:44 bluebottle/statistics/models.py:56
msgid "icon"
msgstr ""

#: bluebottle/impact/models.py:58
msgid "\"l\" or \"kg\". Leave this field blank if a unit is not applicable."
msgstr ""

#: bluebottle/impact/models.py:62
msgid "Formulate the goal \"Our goal is to...\""
msgstr ""

#: bluebottle/impact/models.py:64
msgid "E.g. \"Save plastic\" or \"Reduce CO₂ emission\""
msgstr ""

#: bluebottle/impact/models.py:67
msgid "Formulate the goal including the target “Our goal is to…”"
msgstr ""

#: bluebottle/impact/models.py:77
msgid "Formulate the result in past tense"
msgstr ""

#: bluebottle/impact/models.py:79
msgid "E.g. \"Plastic saved\" or \"CO₂ emissions reduced\""
msgstr ""

#: bluebottle/impact/models.py:94
msgid "impact type"
msgstr ""

#: bluebottle/impact/models.py:95
msgid "impact types"
msgstr ""

#: bluebottle/impact/models.py:104 bluebottle/looker/models.py:14
#: bluebottle/segments/models.py:117
msgid "type"
msgstr ""

#: bluebottle/impact/models.py:117
msgid "target"
msgstr ""

#: bluebottle/impact/models.py:118
msgid "Set a target for the impact you expect to make"
msgstr ""

#: bluebottle/impact/models.py:124
msgid "Number of participants"
msgstr ""

#: bluebottle/impact/models.py:125
msgid "How many people you expect to join?"
msgstr ""

#: bluebottle/impact/models.py:145
msgid "realized from contributions"
msgstr ""

#: bluebottle/impact/models.py:151
msgid "realized"
msgstr ""

#: bluebottle/impact/models.py:153
msgid "Enter your impact results here when the activity is finished"
msgstr ""

#: bluebottle/impact/models.py:159
msgid "impact goal"
msgstr ""

#: bluebottle/impact/models.py:160
msgid "impact goals"
msgstr ""

#: bluebottle/initiatives/admin.py:32
msgid "Reviewer"
msgstr ""

#: bluebottle/initiatives/admin.py:42
msgid "My initiatives"
msgstr ""

#: bluebottle/initiatives/admin.py:210
msgid "Organization"
msgstr ""

#: bluebottle/initiatives/admin.py:255
msgid "Steps to complete initiative"
msgstr ""

#: bluebottle/initiatives/admin.py:290
#, python-brace-format
msgid ""
"When writing a custom Terms of Service for email, you can include "
"placeholder such as {partner_organization}, {contact_email} from the message "
"templates."
msgstr ""

#: bluebottle/initiatives/admin.py:296
msgid "Activity types"
msgstr ""

#: bluebottle/initiatives/admin.py:305
#: bluebottle/settings/admin_dashboard.py:186
msgid "Offices"
msgstr ""

#: bluebottle/initiatives/admin.py:315
msgid "Options"
msgstr ""

#: bluebottle/initiatives/admin.py:330 bluebottle/pages/models.py:300
msgid "Terms of service"
msgstr ""

#: bluebottle/initiatives/admin.py:342 bluebottle/initiatives/models.py:449
#: bluebottle/time_based/models.py:113
#: bluebottle/time_based/templates/mails/messages/registrations/deadline/user_joined.html:32
#: bluebottle/time_based/templates/mails/messages/registrations/periodic/user_joined.html:30
#: bluebottle/time_based/templates/mails/messages/registrations/schedule/user_joined.html:24
msgid "Hour registration"
msgstr ""

#: bluebottle/initiatives/dashboard.py:15
msgid "Recently submitted initiatives"
msgstr ""

#: bluebottle/initiatives/dashboard.py:36
msgid "Recently published initiatives"
msgstr ""

#: bluebottle/initiatives/dashboard.py:55
msgid "Initiatives I'm reviewing"
msgstr ""

#: bluebottle/initiatives/filters.py:70 bluebottle/initiatives/models.py:294
msgid "Open initiatives"
msgstr ""

#: bluebottle/initiatives/filters.py:71
msgid "Closed initiatives"
msgstr ""

#: bluebottle/initiatives/messages/initiator.py:15
#: bluebottle/initiatives/messages/reviewer.py:18
msgctxt "email"
msgid "View initiative"
msgstr ""

#: bluebottle/initiatives/messages/initiator.py:26
#, python-brace-format
msgctxt "email"
msgid "You submitted an initiative on {site_name}"
msgstr ""

#: bluebottle/initiatives/messages/initiator.py:31
#, python-brace-format
msgctxt "email"
msgid "Your initiative on {site_name} has been approved!"
msgstr ""

#: bluebottle/initiatives/messages/initiator.py:36
#, python-brace-format
msgctxt "email"
msgid "Your initiative on {site_name} has been published!"
msgstr ""

#: bluebottle/initiatives/messages/initiator.py:41
#, python-brace-format
msgctxt "email"
msgid "The initiative you submitted on {site_name} needs work"
msgstr ""

#: bluebottle/initiatives/messages/initiator.py:46
#, python-brace-format
msgctxt "email"
msgid "Your initiative on {site_name} has been rejected"
msgstr ""

#: bluebottle/initiatives/messages/initiator.py:51
#, python-brace-format
msgctxt "email"
msgid "The initiative \"{title}\" has been cancelled."
msgstr ""

#: bluebottle/initiatives/messages/reviewer.py:41
#, python-brace-format
msgctxt "email"
msgid "A new initiative is ready to be reviewed on {site_name}"
msgstr ""

#: bluebottle/initiatives/messages/reviewer.py:46
#, python-brace-format
msgctxt "email"
msgid "A new initiative has been published on {site_name}!"
msgstr ""

#: bluebottle/initiatives/messages/reviewer.py:55
#, python-brace-format
msgctxt "email"
msgid "You are assigned to review \"{title}\"."
msgstr ""

#: bluebottle/initiatives/models.py:52
msgid "reviewer"
msgstr ""

#: bluebottle/initiatives/models.py:61
msgid "co-initiator"
msgstr ""

#: bluebottle/initiatives/models.py:63
msgid ""
"The co-initiator can create and edit activities for this initiative, but "
"cannot edit the initiative itself."
msgstr ""

#: bluebottle/initiatives/models.py:73
msgid "co-initiators"
msgstr ""

#: bluebottle/initiatives/models.py:75
msgid ""
"Co-initiators can create and edit activities for this initiative, but cannot "
"edit the initiative itself."
msgstr ""

#: bluebottle/initiatives/models.py:82
msgid "promoter"
msgstr ""

#: bluebottle/initiatives/models.py:92
msgid "Published date"
msgstr ""

#: bluebottle/initiatives/models.py:93
msgid "Date that the initiative went online."
msgstr ""

#: bluebottle/initiatives/models.py:102
msgid "pitch"
msgstr ""

#: bluebottle/initiatives/models.py:102
msgid "Pitch your smart idea in one sentence"
msgstr ""

#: bluebottle/initiatives/models.py:104
msgid "story"
msgstr ""

#: bluebottle/initiatives/models.py:120
msgid ""
"Do you have a video pitch or a short movie that explains your initiative? "
"Cool! We can't wait to see it! You can paste the link to YouTube or Vimeo "
"video here"
msgstr ""

#: bluebottle/initiatives/models.py:128
msgid "Impact location"
msgstr ""

#: bluebottle/initiatives/models.py:143
msgid "is global"
msgstr ""

#: bluebottle/initiatives/models.py:145
msgid ""
"Global initiatives do not have a location. Instead the location is stored on "
"the respective activities."
msgstr ""

#: bluebottle/initiatives/models.py:164
msgid "Is open"
msgstr ""

#: bluebottle/initiatives/models.py:166
msgid "Any authenticated users can start an activity under this initiative."
msgstr ""

#: bluebottle/initiatives/models.py:278
msgid "Online / In-person"
msgstr ""

#: bluebottle/initiatives/models.py:279 bluebottle/time_based/models.py:1119
msgid "Skill"
msgstr ""

#: bluebottle/initiatives/models.py:280
msgid "Individual / Team"
msgstr ""

#: bluebottle/initiatives/models.py:281 bluebottle/initiatives/models.py:292
msgid "Theme"
msgstr ""

#: bluebottle/initiatives/models.py:282 bluebottle/initiatives/models.py:293
msgid "Category"
msgstr ""

#: bluebottle/initiatives/models.py:314
msgid "Grant Application"
msgstr ""

#: bluebottle/initiatives/models.py:315
msgid "Activity during a period"
msgstr ""

#: bluebottle/initiatives/models.py:316
msgid "Activity on a specific date"
msgstr ""

#: bluebottle/initiatives/models.py:317
msgid "Activity within a deadline"
msgstr ""

#: bluebottle/initiatives/models.py:318
msgid "Scheduled activity"
msgstr ""

#: bluebottle/initiatives/models.py:319
msgid "Periodic Activity"
msgstr ""

#: bluebottle/initiatives/models.py:320 bluebottle/members/admin.py:880
#: bluebottle/time_based/models.py:886
msgid "Past date activity"
msgstr ""

#: bluebottle/initiatives/models.py:325
msgid "E-mail"
msgstr ""

#: bluebottle/initiatives/models.py:326
msgid "Phone"
msgstr ""

#: bluebottle/initiatives/models.py:331
msgid "Unique per activity"
msgstr ""

#: bluebottle/initiatives/models.py:332
msgid "Same for all activities"
msgstr ""

#: bluebottle/initiatives/models.py:339
msgid "Enable team activities where teams sign-up instead of individuals."
msgstr ""

#: bluebottle/initiatives/models.py:345
msgid ""
"Require initiators to specify a partner organisation when creating an "
"initiative."
msgstr ""

#: bluebottle/initiatives/models.py:350
msgid "Terms of Service"
msgstr ""

#: bluebottle/initiatives/models.py:353
msgid ""
"Terms of service that is shown to users when they are on the create form."
msgstr ""

#: bluebottle/initiatives/models.py:358
msgid "Email terms of service"
msgstr ""

#: bluebottle/initiatives/models.py:361
msgid ""
"Send an email with the terms of service when an application is accepted."
msgstr ""

#: bluebottle/initiatives/models.py:366
msgid "Custom terms of Service for email"
msgstr ""

#: bluebottle/initiatives/models.py:369
msgid ""
"Leave emtpy if the Terms of Service sent by email is the same as the one "
"above."
msgstr ""

#: bluebottle/initiatives/models.py:374
msgid "Bcc email with terms of service"
msgstr ""

#: bluebottle/initiatives/models.py:377
msgid ""
"Enter the email address that should receive a Bcc (blind carbon copy) of the "
"terms of service."
msgstr ""

#: bluebottle/initiatives/models.py:385
msgid "Activity search: more filters"
msgstr ""

#: bluebottle/initiatives/models.py:395
msgid "Include full activities in upcoming activities list"
msgstr ""

#: bluebottle/initiatives/models.py:400
msgid "Allow activity managers to indicate the impact they make."
msgstr ""

#: bluebottle/initiatives/models.py:404
msgid "Allow admins to add (sub)regions to their offices."
msgstr ""

#: bluebottle/initiatives/models.py:410
msgid "Allow activity managers to specify office restrictions on activities."
msgstr ""

#: bluebottle/initiatives/models.py:414
msgid "Default office restriction"
msgstr ""

#: bluebottle/initiatives/models.py:423
msgid "Enable date activities to have multiple slots."
msgstr ""

#: bluebottle/initiatives/models.py:428
msgid "Allow admins to open up initiatives for any user to add activities."
msgstr ""

#: bluebottle/initiatives/models.py:434
msgid "Add a link to activities so managers can download a contributor list."
msgstr ""

#: bluebottle/initiatives/models.py:438
msgid "Enable matching"
msgstr ""

#: bluebottle/initiatives/models.py:453
msgid "Hour registration only applies to time-based activity types."
msgstr ""

#: bluebottle/initiatives/models.py:457
msgid "Code / URL"
msgstr ""

#: bluebottle/initiatives/models.py:461
msgid ""
"Leave empty if ‘unique per activity’ was selected. If you selected ‘same for "
"all activities’, this code or link will be used for every activity and can’t "
"be changed."
msgstr ""

#: bluebottle/initiatives/models.py:467
msgid "Enable reviewing"
msgstr ""

#: bluebottle/initiatives/models.py:470
msgid ""
"Review initiatives and activities. Activities created within an initiative "
"will not need to be reviewed. Crowdfunding activities will always need to be "
"reviewed"
msgstr ""

#: bluebottle/initiatives/models.py:492 bluebottle/initiatives/models.py:493
msgid "Activity & initiative settings"
msgstr ""

#: bluebottle/initiatives/models.py:499
msgid ""
"Hour registration data is required when 'generic' hour registration is "
"selected."
msgstr ""

#: bluebottle/initiatives/models.py:517
msgid "Select office"
msgstr ""

#: bluebottle/initiatives/models.py:519
msgid "Make a choice"
msgstr ""

#: bluebottle/initiatives/models.py:520
#, python-brace-format
msgid "Select {filter_name}"
msgstr ""

#: bluebottle/initiatives/models.py:595
msgid "theme"
msgstr ""

#: bluebottle/initiatives/models.py:596
msgid "themes"
msgstr ""

#: bluebottle/initiatives/serializers.py:483
#: bluebottle/initiatives/serializers.py:500
msgid "Name is required"
msgstr ""

#: bluebottle/initiatives/serializers.py:501
msgid "Email is required"
msgstr ""

#: bluebottle/initiatives/states.py:19 bluebottle/pages/models.py:230
#: bluebottle/slides/models.py:25 bluebottle/utils/models.py:197
msgid "Draft"
msgstr ""

#: bluebottle/initiatives/states.py:21
msgid "The initiative has been created and is being worked on."
msgstr ""

#: bluebottle/initiatives/states.py:24
msgid "Submitted"
msgstr ""

#: bluebottle/initiatives/states.py:26
msgid "The initiative has been submitted and is ready to be reviewed."
msgstr ""

#: bluebottle/initiatives/states.py:31
msgid "The initiative needs changes before it can be approved."
msgstr ""

#: bluebottle/initiatives/states.py:34
#: bluebottle/time_based/states/participants.py:27
#: bluebottle/time_based/states/registrations.py:23
#: bluebottle/time_based/states/teams.py:11
#: bluebottle/time_based/states/teams.py:162
#: bluebottle/time_based/states/teams.py:240
msgid "Rejected"
msgstr ""

#: bluebottle/initiatives/states.py:37
msgid ""
"The initiative does not align with your program or guidelines. The initiator "
"will not be able to edit or resubmit it, and it will not appear on the "
"search page in the front end. The initiative will still be available in the "
"back office and appear in your reporting."
msgstr ""

#: bluebottle/initiatives/states.py:44
#: bluebottle/time_based/states/participants.py:42
#: bluebottle/time_based/states/slots.py:33
#: bluebottle/time_based/states/teams.py:17
#: bluebottle/time_based/states/teams.py:161
msgid "Cancelled"
msgstr ""

#: bluebottle/initiatives/states.py:47
msgid ""
"The initiative is not executed. The initiative won't show up on the search "
"page in the front end, but does count in the reporting. The initiative "
"cannot be edited by the initiator."
msgstr ""

#: bluebottle/initiatives/states.py:54 bluebottle/members/admin.py:492
msgid "Deleted"
msgstr ""

#: bluebottle/initiatives/states.py:57
msgid ""
"The initiative is not visible in the frontend and does not count in the "
"reporting. The initiative cannot be edited by the initiator."
msgstr ""

#: bluebottle/initiatives/states.py:62
msgid "Approved"
msgstr ""

#: bluebottle/initiatives/states.py:65
msgid ""
"The initiative is visible in the frontend and completed activities are open "
"for contributions."
msgstr ""

#: bluebottle/initiatives/states.py:107
msgid "The initiative will be created."
msgstr ""

#: bluebottle/initiatives/states.py:114
msgid "The initiative will be submitted for review."
msgstr ""

#: bluebottle/initiatives/states.py:123
msgid "The initiative will be published."
msgstr ""

#: bluebottle/initiatives/states.py:133
msgid ""
"The initiative will be published and visible in the frontend. All completed "
"activities will be open for contributions. Crowdfunding campaigns require a "
"separate review."
msgstr ""

#: bluebottle/initiatives/states.py:147
msgid ""
"The initiative needs changes before it can be approved. Inform the initiator "
"of the changes required. The initiator will then be able to edit and "
"resubmit the initiative."
msgstr ""

#: bluebottle/initiatives/states.py:165
msgid ""
"Reject if the initiative does not align with your program or guidelines. The "
"initiator will not be able to edit or resubmit it, and it will not appear on "
"the search page in the front end. The initiative will still be available in "
"the back office and appear in your reporting."
msgstr ""

#: bluebottle/initiatives/states.py:183
msgid ""
"Cancel if the initiative will not be executed. The initiator will not be "
"able to edit the initiative and it won't show up on the search page in the "
"front end. The initiative will still be available in the back office and "
"appear in your reporting."
msgstr ""

#: bluebottle/initiatives/states.py:197
msgid ""
"Delete the initiative if you don't want it to appear in your reporting. The "
"initiative will still be available in the back office."
msgstr ""

#: bluebottle/initiatives/states.py:209
msgid ""
"The status of the initiative is set to 'needs work'. The initiator can edit "
"and submit the initiative again"
msgstr ""

#: bluebottle/initiatives/templates/dashboard/recent_initiatives.html:14
#: bluebottle/looker/templates/looker.html:19
msgid "Reviewer:"
msgstr ""

#: bluebottle/initiatives/templates/mails/messages/initiative_base.html:6
#, python-format
msgctxt "email"
msgid ""
"\n"
"        Hi %(recipient_name)s,\n"
"    "
msgstr ""

#: bluebottle/initiatives/templates/mails/messages/initiator/initiative_approved.html:5
#, python-format
msgctxt "email"
msgid ""
"\n"
"        Good news, your initiative \"%(title)s\" has been approved!\n"
"        People can now join your activities. No activities yet? This is the "
"perfect\n"
"        moment to create one (or two), so people can help you reach your "
"initiative’s goal.\n"
"    "
msgstr ""

#: bluebottle/initiatives/templates/mails/messages/initiator/initiative_cancelled.html:5
#, python-format
msgctxt "email"
msgid ""
"\n"
"        Unfortunately, the initiative \"%(title)s\" has been cancelled.\n"
"    "
msgstr ""

#: bluebottle/initiatives/templates/mails/messages/initiator/initiative_needs_work.html:5
#, python-format
msgctxt "email"
msgid ""
"\n"
"        Your initiative \"%(title)s\" has been reviewed and needs work.\n"
"        The platform manager will be in contact to help you make some "
"changes to your initiative.\n"
"    "
msgstr ""

#: bluebottle/initiatives/templates/mails/messages/initiator/initiative_published.html:4
#, python-format
msgctxt "email"
msgid ""
"\n"
"        Nice work! Your initiative \"%(title)s\" is now live on "
"%(site_name)s for people to view,\n"
"        and contribute to the activities you add to it.\n"
"        <br><br>\n"
"        Share your initiative far and wide to inspire support and attract "
"contributions!\n"
"    "
msgstr ""

#: bluebottle/initiatives/templates/mails/messages/initiator/initiative_rejected.html:5
#, python-format
msgctxt "email"
msgid ""
"\n"
"        Unfortunately your initiative \"%(title)s\" has been rejected.\n"
"        If you have any questions, you can contact the platform manager at "
"%(contact_email)s.\n"
"    "
msgstr ""

#: bluebottle/initiatives/templates/mails/messages/initiator/initiative_submitted.html:5
#, python-format
msgctxt "email"
msgid ""
"\n"
"        Your initiative \"%(title)s\" has been submitted on %(site_name)s.\n"
"        <br><br>\n"
"        <b>What’s next?</b><br>\n"
"        <ul>\n"
"            <li>\n"
"                The platform manager will review your initiative.\n"
"            </li>\n"
"            <li>\n"
"                If no changes are needed, it will be approved and made "
"visible on the platform. Any activities within this initiative will be open "
"for people to contribute.\n"
"            </li>\n"
"            <li>\n"
"                If any changes are needed, you’ll receive an email with "
"suggested improvements.\n"
"            </li>\n"
"        </ul>\n"
"    "
msgstr ""

#: bluebottle/initiatives/templates/mails/messages/reviewer/assigned_reviewer.html:5
#, python-format
msgctxt "email"
msgid ""
"\n"
"        You are assigned as reviewer for \"%(title)s\".\n"
"        If you have any questions please contact %(contact_email)s\n"
"    "
msgstr ""

#: bluebottle/initiatives/templates/mails/messages/reviewer/initiative_published.html:6
#, python-format
msgctxt "email"
msgid ""
"\n"
"        The initiative \"%(title)s\" has been successfully published and is "
"now live on %(site_name)s together\n"
"        with its completed activities for people to contribute to.\n"
"    "
msgstr ""

#: bluebottle/initiatives/templates/mails/messages/reviewer/initiative_submitted.html:5
#, python-format
msgctxt "email"
msgid ""
"\n"
"        The initiative \"%(title)s\" has been submitted by "
"%(initiator_name)s.\n"
"        Please take a moment to review this initiative and decide if it's "
"right for your platform.\n"
"        <br><br>\n"
"        %(initiator_name)s will be waiting for your review, so please "
"respond promptly.\n"
"    "
msgstr ""

#: bluebottle/initiatives/validators.py:9
msgid "The title must be unique"
msgstr ""

#: bluebottle/looker/dashboard.py:10
msgid "Analytics"
msgstr ""

#: bluebottle/looker/models.py:9
msgid "Dashboard"
msgstr ""

#: bluebottle/looker/models.py:10
msgid "Look"
msgstr ""

#: bluebottle/looker/models.py:11
msgid "Space"
msgstr ""

#: bluebottle/looker/models.py:15
msgid "Looker Id"
msgstr ""

#: bluebottle/mails/models.py:36 bluebottle/mails/models.py:37
msgid "mail platform settings"
msgstr ""

#: bluebottle/members/admin.py:101
msgid "A user with that email already exists."
msgstr ""

#: bluebottle/members/admin.py:103
msgid "Email address"
msgstr ""

#: bluebottle/members/admin.py:104 bluebottle/members/admin.py:408
msgid "A valid, unique email address."
msgstr ""

#: bluebottle/members/admin.py:106 bluebottle/segments/models.py:59
msgid "Is active"
msgstr ""

#: bluebottle/members/admin.py:138
msgid ""
"Quarterly emails will only be sent at the beginning of each quarter if the "
"impact hours are set. Users will only receive the emails if they have not "
"spent all the set hours."
msgstr ""

#: bluebottle/members/admin.py:145
msgid ""
"The impact hours feature will show the amount of hours users are encouraged "
"to spend making an impact each year."
msgstr ""

#: bluebottle/members/admin.py:152
msgid ""
"If you allow people to request access, use the fields below to explain how "
"they can do this."
msgstr ""

#: bluebottle/members/admin.py:157
msgid "Login"
msgstr ""

#: bluebottle/members/admin.py:176 bluebottle/members/admin.py:589
msgid "Profile"
msgstr ""

#: bluebottle/members/admin.py:185
msgid "Translations"
msgstr ""

#: bluebottle/members/admin.py:193
msgid "Privacy"
msgstr ""

#: bluebottle/members/admin.py:205 bluebottle/members/models.py:88
msgid "Impact hours"
msgstr ""

#: bluebottle/members/admin.py:228
msgid "User data"
msgstr ""

#: bluebottle/members/admin.py:230
msgid ""
"User data can be anonymised and/or deleted after a set number of months from "
"the time it was created to comply with company policies and local laws. User "
"data includes names, contributions and wall posts. Please contact the "
"support team at GoodUp for more information."
msgstr ""

#: bluebottle/members/admin.py:267
msgid ""
"Members are required to fill out the fields listed below after log in or "
"when contributing to an activity."
msgstr ""

#: bluebottle/members/admin.py:270
msgid ""
"Members are required to fill out the fields listed below when contributing "
"to an activity."
msgstr ""

#: bluebottle/members/admin.py:274
msgid "Required fields"
msgstr ""

#: bluebottle/members/admin.py:313
msgid "Access link"
msgstr ""

#: bluebottle/members/admin.py:347
msgid "Access code has been renewed successfully."
msgstr ""

#: bluebottle/members/admin.py:601
msgid "Permissions"
msgstr ""

#: bluebottle/members/admin.py:605
msgid "Engagement"
msgstr ""

#: bluebottle/members/admin.py:729
#, python-brace-format
msgid "Only data from the last {months} months is shown."
msgstr ""

#: bluebottle/members/admin.py:735
msgid "Hours spent this year"
msgstr ""

#: bluebottle/members/admin.py:740
msgid "Hours planned this year"
msgstr ""

#: bluebottle/members/admin.py:744
msgid "Show all contributions"
msgstr ""

#: bluebottle/members/admin.py:746
msgid "All contributions"
msgstr ""

#: bluebottle/members/admin.py:855 bluebottle/time_based/models.py:253
msgid "Activity on a date"
msgstr ""

#: bluebottle/members/admin.py:860 bluebottle/time_based/models.py:784
msgid "Recurring activity"
msgstr ""

#: bluebottle/members/admin.py:865 bluebottle/time_based/models.py:637
msgid "Flexible activity"
msgstr ""

#: bluebottle/members/admin.py:870 bluebottle/time_based/models.py:733
msgid "Schedule activity"
msgstr ""

#: bluebottle/members/admin.py:875
msgid "Team schedule activity"
msgstr ""

#: bluebottle/members/admin.py:894
msgid "Funding donations"
msgstr ""

#: bluebottle/members/admin.py:914
msgid "Deed participation"
msgstr ""

#: bluebottle/members/admin.py:926
msgid "Following"
msgstr ""

#: bluebottle/members/admin.py:934
msgid "Send reset password mail"
msgstr ""

#: bluebottle/members/admin.py:941
msgid "Resend welcome email"
msgstr ""

#: bluebottle/members/admin.py:952
msgid "accounts"
msgstr ""

#: bluebottle/members/admin.py:955
msgid "KYC accounts"
msgstr ""

#: bluebottle/members/admin.py:1010
#, python-brace-format
msgid "User {name} will receive an email to reset password."
msgstr ""

#: bluebottle/members/admin.py:1025
#, python-brace-format
msgid "User {name} will receive an welcome email."
msgstr ""

#: bluebottle/members/admin.py:1046
msgid "Login as user"
msgstr ""

#: bluebottle/members/admin.py:1049 bluebottle/members/forms.py:6
#: bluebottle/members/templates/admin/members/login_as.html:9
msgid "Login as"
msgstr ""

#: bluebottle/members/dashboard.py:15
msgid "Recently joined users"
msgstr ""

#: bluebottle/members/forms.py:10
msgid "Send password reset mail"
msgstr ""

#: bluebottle/members/forms.py:14
msgid "Send welcome email"
msgstr ""

#: bluebottle/members/messages.py:8
#, python-brace-format
msgctxt "email"
msgid "Welcome to {site_name}!"
msgstr ""

#: bluebottle/members/messages.py:16
#, python-brace-format
msgctxt "email"
msgid "Activate your account for {site_name}"
msgstr ""

#: bluebottle/members/models.py:31 bluebottle/notifications/models.py:55
msgid "Facebook"
msgstr ""

#: bluebottle/members/models.py:32
msgid "Google"
msgstr ""

#: bluebottle/members/models.py:40
msgid "Platform"
msgstr ""

#: bluebottle/members/models.py:41
msgid "Secret"
msgstr ""

#: bluebottle/members/models.py:42
msgid "Client id"
msgstr ""

#: bluebottle/members/models.py:45 bluebottle/members/models.py:46
msgid "Social login settings"
msgstr ""

#: bluebottle/members/models.py:51
msgid "Company SSO"
msgstr ""

#: bluebottle/members/models.py:52
msgid "Email + password"
msgstr ""

#: bluebottle/members/models.py:56
msgid "Full name"
msgstr ""

#: bluebottle/members/models.py:61
msgid "After log in"
msgstr ""

#: bluebottle/members/models.py:62
msgid "When making a contribution"
msgstr ""

#: bluebottle/members/models.py:66
msgid "Anyone can create an account"
msgstr ""

#: bluebottle/members/models.py:67
msgid "Only people with a whitelisted domain can create an account"
msgstr ""

#: bluebottle/members/models.py:70
msgid ""
"People with a whitelisted domain can create an account; all others can "
"request access"
msgstr ""

#: bluebottle/members/models.py:75
msgid "People request access by entering their email address"
msgstr ""

#: bluebottle/members/models.py:76
msgid "People request access by following your instructions"
msgstr ""

#: bluebottle/members/models.py:80
msgid "Platform access"
msgstr ""

#: bluebottle/members/models.py:81
msgid "Require log in before accessing the platform"
msgstr ""

#: bluebottle/members/models.py:82
msgid "Only logged-in users can view the platform."
msgstr ""

#: bluebottle/members/models.py:85
msgid "create initiatives"
msgstr ""

#: bluebottle/members/models.py:85
msgid "Members can create initiatives"
msgstr ""

#: bluebottle/members/models.py:90
msgid "Leave empty if this feature won't be used."
msgstr ""

#: bluebottle/members/models.py:93
msgid "Fiscal year offset"
msgstr ""

#: bluebottle/members/models.py:95
msgid ""
"Set how many months earlier your fiscal year starts compared to January. For "
"example, if your fiscal year starts in September (which is 4 months before "
"January), enter 4. This also affects how impact metrics are displayed on the "
"homepage."
msgstr ""

#: bluebottle/members/models.py:102
msgid "Reminder Q1"
msgstr ""

#: bluebottle/members/models.py:106
msgid "Reminder Q2"
msgstr ""

#: bluebottle/members/models.py:110
msgid "Reminder Q3"
msgstr ""

#: bluebottle/members/models.py:114
msgid "Reminder Q4"
msgstr ""

#: bluebottle/members/models.py:119
msgid "login methods"
msgstr ""

#: bluebottle/members/models.py:121
msgid ""
"People can use any selected method to sign up or log in. For social log in "
"options, see the ‘Social log in’ tab."
msgstr ""

#: bluebottle/members/models.py:129
msgid "verify email on sign up"
msgstr ""

#: bluebottle/members/models.py:131
msgid "Require users to verify their email on sign-up"
msgstr ""

#: bluebottle/members/models.py:132 bluebottle/members/models.py:137
msgid "This rule only applies to the email + password method."
msgstr ""

#: bluebottle/members/models.py:136
msgid "account creation rules"
msgstr ""

#: bluebottle/members/models.py:144
msgid "Whitelisted email domains"
msgstr ""

#: bluebottle/members/models.py:150
msgid "session only"
msgstr ""

#: bluebottle/members/models.py:152
msgid "Limit user session to browser session"
msgstr ""

#: bluebottle/members/models.py:156
msgid "Explicit terms"
msgstr ""

#: bluebottle/members/models.py:158
msgid "Users have to explicitly accept terms when logging in"
msgstr ""

#: bluebottle/members/models.py:162
msgid "request access method"
msgstr ""

#: bluebottle/members/models.py:163
msgid "This rule only applies when requesting access is allowed."
msgstr ""

#: bluebottle/members/models.py:170
msgid "request access instructions"
msgstr ""

#: bluebottle/members/models.py:171
msgid "Explain how people can request access to the platform."
msgstr ""

#: bluebottle/members/models.py:179
msgid "Request access mail to address"
msgstr ""

#: bluebottle/members/models.py:180
msgid "Enter the email address where people should send their access request."
msgstr ""

#: bluebottle/members/models.py:186
msgid "Request access code"
msgstr ""

#: bluebottle/members/models.py:187
msgid "With this code people can sign-up without a white-listed email address."
msgstr ""

#: bluebottle/members/models.py:194
msgid "required questions location"
msgstr ""

#: bluebottle/members/models.py:199
msgid ""
"When should the user be asked to complete their required profile fields?"
msgstr ""

#: bluebottle/members/models.py:204
msgid "consent link"
msgstr ""

#: bluebottle/members/models.py:206
msgid "Link more information about the platforms cookie policy"
msgstr ""

#: bluebottle/members/models.py:211
msgid "disable cookie consent"
msgstr ""

#: bluebottle/members/models.py:214
msgid ""
"Handle cookie consent externally (e.g. Cookiebot) - (Required when GTM is "
"added.)"
msgstr ""

#: bluebottle/members/models.py:219
msgid "gtm code"
msgstr ""

#: bluebottle/members/models.py:220
msgid ""
"Adding the GTM script to your platform allows you to manage and deploy third-"
"party tools."
msgstr ""

#: bluebottle/members/models.py:226
msgid "Sign up image"
msgstr ""

#: bluebottle/members/models.py:227
msgid "This image will be displayed on the sign up and log in pages."
msgstr ""

#: bluebottle/members/models.py:238
msgid "translate user content"
msgstr ""

#: bluebottle/members/models.py:239
msgid "Give users the option to translate user generated content."
msgstr ""

#: bluebottle/members/models.py:244
msgid "enable gender"
msgstr ""

#: bluebottle/members/models.py:246
msgid "Show gender question in profile form"
msgstr ""

#: bluebottle/members/models.py:250
msgid "enable birthday"
msgstr ""

#: bluebottle/members/models.py:252
msgid "Show birthdate question in profile form"
msgstr ""

#: bluebottle/members/models.py:258
msgid "Show address question in profile form"
msgstr ""

#: bluebottle/members/models.py:262
msgid "create segments"
msgstr ""

#: bluebottle/members/models.py:265
msgid ""
"Create new segments when a user logs in. Leave unchecked if only priorly "
"specified ones should be used."
msgstr ""

#: bluebottle/members/models.py:270
msgid "create locations"
msgstr ""

#: bluebottle/members/models.py:273
msgid ""
"Create new office locations when a user logs in. Leave unchecked if only "
"priorly specified ones should be used."
msgstr ""

#: bluebottle/members/models.py:279
msgid "Office location"
msgstr ""

#: bluebottle/members/models.py:281
msgid "Require members to enter their office location."
msgstr ""

#: bluebottle/members/models.py:286
msgid "Require members to enter their address."
msgstr ""

#: bluebottle/members/models.py:291
msgid "Require members to enter their phone number."
msgstr ""

#: bluebottle/members/models.py:294
msgid "Birthdate"
msgstr ""

#: bluebottle/members/models.py:296
msgid "Require members to enter their date of birth."
msgstr ""

#: bluebottle/members/models.py:300
msgid "Verify SSO data office location"
msgstr ""

#: bluebottle/members/models.py:302
msgid ""
"Require members to verify their office location once if it is filled via SSO."
msgstr ""

#: bluebottle/members/models.py:306
msgid "Display member names"
msgstr ""

#: bluebottle/members/models.py:311
msgid ""
"How names of members will be displayed for visitors and other members.If "
"first name is selected, then the names of initiators and activity manager "
"will remain displayed in full and Activity managers and initiators will see "
"the full names of their participants. And staff members will see all names "
"in full."
msgstr ""

#: bluebottle/members/models.py:319
msgid "Anonymise"
msgstr ""

#: bluebottle/members/models.py:324
msgid ""
"Set the number of months after which user data will be anonymised. Leave the "
"field empty or with ‘0’ if you do not wish to anonymise user data."
msgstr ""

#: bluebottle/members/models.py:336
msgid ""
"Set the number of months after which user data will be deleted. Leave the "
"field empty or with ‘0’ if you do not wish to delete user data."
msgstr ""

#: bluebottle/members/models.py:364 bluebottle/members/models.py:365
msgid "member platform settings"
msgstr ""

#: bluebottle/members/models.py:370
msgid "Was verified for voting by recaptcha."
msgstr ""

#: bluebottle/members/models.py:372
#: bluebottle/time_based/states/registrations.py:18
msgid "Accepted"
msgstr ""

#: bluebottle/members/models.py:374
msgid "Was approved by platform manager."
msgstr ""

#: bluebottle/members/models.py:377
msgid "Matching"
msgstr ""

#: bluebottle/members/models.py:379
msgid "Monthly overview of activities that match this person's profile"
msgstr ""

#: bluebottle/members/models.py:382
msgid "Receive reminder emails"
msgstr ""

#: bluebottle/members/models.py:384
msgid "User receives emails reminding them about their do good hours"
msgstr ""

#: bluebottle/members/models.py:387 bluebottle/token_auth/tests/models.py:12
msgid "remote_id"
msgstr ""

#: bluebottle/members/models.py:391
msgid "Last Logout"
msgstr ""

#: bluebottle/members/models.py:394
msgid "external SCIM id"
msgstr ""

#: bluebottle/members/models.py:404
msgid "Office groups managed"
msgstr ""

#: bluebottle/members/models.py:406
msgid ""
"Select one or more groups to filter on. The user will only see data related "
"to those selected groups. Leave empty to show all data."
msgstr ""

#: bluebottle/members/models.py:414
msgid "Segments managed"
msgstr ""

#: bluebottle/members/models.py:416
msgid ""
"Select one or more segments to filter on. The user will only get updates for "
"activities with the selected segments."
msgstr ""

#: bluebottle/members/models.py:423
msgid "When the user updated their matching preferences."
msgstr ""

#: bluebottle/members/models.py:437
msgid "Terms accepted"
msgstr ""

#: bluebottle/members/models.py:439
msgid "User has explicitly accepted the terms"
msgstr ""

#: bluebottle/members/models.py:577
msgid "User activity"
msgstr ""

#: bluebottle/members/models.py:578
msgid "User activities"
msgstr ""

#: bluebottle/members/serializers.py:55
msgid "User account is disabled."
msgstr ""

#: bluebottle/members/serializers.py:66
msgid ""
"We are unable to log you in with the provided email address and password "
"combination."
msgstr ""

#: bluebottle/members/serializers.py:70
#, python-brace-format
msgid "Must include \"{username_field}\" and \"password\"."
msgstr ""

#: bluebottle/members/serializers.py:526
msgid ""
"The access link you supplied is invalid. Please contact us to request a new "
"access link."
msgstr ""

#: bluebottle/members/serializers.py:532
msgid "This email is not whitelisted, please contact us to request access."
msgstr ""

#: bluebottle/members/serializers.py:537
msgid ""
"Only emails for specified domains are allowed. Please use your work e-mail "
"address."
msgstr ""

#: bluebottle/members/serializers.py:594
msgid "A user with this email address already exists"
msgstr ""

#: bluebottle/members/serializers.py:634
msgid "Signup requires a confirmation token."
msgstr ""

#: bluebottle/members/serializers.py:639
msgid "The platform is closed."
msgstr ""

#: bluebottle/members/serializers.py:669
msgid "email_confirmation"
msgstr ""

#: bluebottle/members/serializers.py:713
msgid "Email confirmation mismatch"
msgstr ""

#: bluebottle/members/serializers.py:720
msgid "Signup requires a confirmation token"
msgstr ""

#: bluebottle/members/serializers.py:827
msgid "Password does not match"
msgstr ""

#: bluebottle/members/serializers.py:890
msgid "The two password fields didn't match."
msgstr ""

#: bluebottle/members/templates/admin/members/password_reset.html:9
msgid "Send reset password mail to"
msgstr ""

#: bluebottle/members/templates/admin/members/request_access_code_display.html:11
msgid "Copy"
msgstr ""

#: bluebottle/members/templates/admin/members/request_access_code_display.html:16
msgid ""
"Are you sure you want to generate a new access code? The old code will no "
"longer work."
msgstr ""

#: bluebottle/members/templates/admin/members/request_access_code_display.html:17
msgid "Re-new link"
msgstr ""

#: bluebottle/members/templates/admin/members/request_access_code_display.html:26
msgid "Copied!"
msgstr ""

#: bluebottle/members/templates/admin/members/request_access_code_display.html:36
msgid "Failed to copy to clipboard"
msgstr ""

#: bluebottle/members/templates/admin/members/request_access_code_display.html:41
msgid "Share this link with people who are allowed to get access."
msgstr ""

#: bluebottle/members/templates/admin/members/request_access_code_display.html:47
msgid "Generate link"
msgstr ""

#: bluebottle/members/templates/admin/members/resend_welcome_mail.html:9
msgid "Resend welcome mail to"
msgstr ""

#: bluebottle/members/templates/admin/members/set_retention_confirmation.html:23
msgid "Confirm setting user data retention"
msgstr ""

#: bluebottle/members/templates/admin/members/set_retention_confirmation.html:25
msgid "You are about to anonymise/delete user data across the whole platform."
msgstr ""

#: bluebottle/members/templates/admin/members/set_retention_confirmation.html:28
msgid "This will have the following effects:"
msgstr ""

#: bluebottle/members/templates/admin/members/set_retention_confirmation.html:33
#: bluebottle/settings/admin_dashboard.py:249
msgid "Reporting"
msgstr ""

#: bluebottle/members/templates/admin/members/set_retention_confirmation.html:35
msgid ""
"\n"
"                    Reporting information will not be available after the "
"user data has been anonymised and/or deleted.\n"
"                "
msgstr ""

#: bluebottle/members/templates/admin/members/set_retention_confirmation.html:39
msgid "Contribution page"
msgstr ""

#: bluebottle/members/templates/admin/members/set_retention_confirmation.html:41
msgid ""
"\n"
"                    When user data is deleted after the set number of "
"months, only contributions that took place\n"
"                    before the set months will be shown.\n"
"                "
msgstr ""

#: bluebottle/members/templates/admin/members/set_retention_confirmation.html:46
msgid "Activity detail page"
msgstr ""

#: bluebottle/members/templates/admin/members/set_retention_confirmation.html:48
msgid ""
"\n"
"                    When user data is anonymised after the set number of "
"months, the participants list on the\n"
"                    activity page will not show the participants names. Any "
"donations or post on the update\n"
"                    wall will also be anonymised.\n"
"                "
msgstr ""

#: bluebottle/members/templates/admin/members/set_retention_confirmation.html:55
msgid ""
"\n"
"                    When user data is deleted after the set number of "
"months, the participants list on\n"
"                    the activity page will only show the number of "
"participants that took place in that activity.\n"
"                    Any donations or posts on the update wall will be "
"removed.\n"
"                "
msgstr ""

#: bluebottle/members/templates/admin/members/set_retention_confirmation.html:82
#: bluebottle/notifications/templates/admin/change_confirmation.html:53
msgid "Yes, I'm sure"
msgstr ""

#: bluebottle/members/templates/mails/messages/account_activation.html:9
#, python-format
msgid ""
"\n"
"<h1>Welcome %(first_name)s</h1>\n"
"<p class=\"lead\">You’re now officially part of the %(site_name)s community. "
"Connect, share and work with others on initiatives that you care about.</p>\n"
msgstr ""

#: bluebottle/members/templates/mails/messages/account_activation.html:13
#, python-format
msgid ""
"\n"
"<p>If you have any questions please don’t hesitate to contact "
"%(contact_email)s</p>\n"
msgstr ""

#: bluebottle/members/templates/mails/messages/account_activation.html:24
msgctxt "email"
msgid "Set password"
msgstr ""

#: bluebottle/members/templates/mails/messages/account_activation.html:28
msgctxt "email"
msgid "Take me there"
msgstr ""

#: bluebottle/members/templates/mails/messages/sign_up_token.html:5
#, python-format
msgid ""
"\n"
"<h1>Hi </h1>\n"
"<p class=\"lead\">Welcome to the %(site_name)s community.<p> \n"
"<p>\n"
"    Click the link below to create a password and activate your account.\n"
"</p>\n"
"<p>\n"
"    The link will expire in 24 hours.\n"
"</p>\n"
msgstr ""

#: bluebottle/members/templates/mails/messages/sign_up_token.html:19
msgctxt "email"
msgid "Create your password"
msgstr ""

#: bluebottle/news/admin.py:24 bluebottle/pages/admin.py:34
msgid "JSON file"
msgstr ""

#: bluebottle/news/admin.py:24 bluebottle/pages/admin.py:34
msgid "Select a JSON file exported from another platform"
msgstr ""

#: bluebottle/news/admin.py:40 bluebottle/pages/admin.py:88
#: bluebottle/slides/admin.py:39
msgid "Publication settings"
msgstr ""

#: bluebottle/news/admin.py:81 bluebottle/pages/admin.py:100
msgid "Online"
msgstr ""

#: bluebottle/news/admin.py:82 bluebottle/pages/admin.py:101
msgid "Offline"
msgstr ""

#: bluebottle/news/admin.py:84 bluebottle/pages/admin.py:103
msgid "Is this item currently visible online or not."
msgstr ""

#: bluebottle/news/admin.py:159 bluebottle/pages/admin.py:266
#: bluebottle/slides/admin.py:111
msgid "Mark selected entries as published"
msgstr ""

#: bluebottle/news/admin.py:168
msgid "No news items were selected."
msgstr ""

#: bluebottle/news/admin.py:180
msgid "Export selected news items"
msgstr ""

#: bluebottle/news/admin.py:232 bluebottle/pages/admin.py:337
msgid "Invalid JSON file. Please check the file format."
msgstr ""

#: bluebottle/news/admin.py:234
#, python-brace-format
msgid "Error importing news items: {0}"
msgstr ""

#: bluebottle/news/admin.py:245
#: bluebottle/news/templates/admin/news/newsitem/change_list.html:8
#: bluebottle/news/templates/admin/news/newsitem/import.html:9
msgid "Import news items"
msgstr ""

#: bluebottle/news/models.py:27
msgid "Main image"
msgstr ""

#: bluebottle/news/models.py:28
msgid "Shows at the top of your post."
msgstr ""

#: bluebottle/news/models.py:38 bluebottle/pages/models.py:247
#: bluebottle/slides/models.py:39 bluebottle/statistics/models.py:252
msgid "language"
msgstr ""

#: bluebottle/news/models.py:52
msgid "Allow comments"
msgstr ""

#: bluebottle/news/models.py:73
msgid "news item"
msgstr ""

#: bluebottle/news/models.py:74
msgid "news items"
msgstr ""

#: bluebottle/news/templates/admin/blogs/change_form.html:5
#: bluebottle/news/templates/admin/blogs/change_form.html:47
#: bluebottle/slides/templates/admin/banners/change_form.html:6
#: bluebottle/slides/templates/admin/banners/change_form.html:73
msgid "Preview"
msgstr ""

#: bluebottle/news/templates/admin/blogs/change_form.html:101
msgid "Internal CMS error: failed to fetch preview data!"
msgstr ""

#: bluebottle/news/templates/admin/blogs/change_form.html:120
#: bluebottle/slides/templates/admin/banners/change_form.html:131
msgid "Publish and add another"
msgstr ""

#: bluebottle/news/templates/admin/blogs/change_form.html:121
#: bluebottle/slides/templates/admin/banners/change_form.html:132
msgid "Publish and continue editing"
msgstr ""

#: bluebottle/news/templates/admin/blogs/preview_canvas.html:23
msgid "Blog post preview"
msgstr ""

#: bluebottle/news/templates/admin/blogs/preview_canvas.html:24
msgid "now"
msgstr ""

#: bluebottle/news/templates/admin/news/newsitem/change_form.html:7
msgid "Export news item"
msgstr ""

#: bluebottle/news/templates/admin/news/newsitem/import.html:14
msgid "Upload a JSON file exported from another platform to import news items."
msgstr ""

#: bluebottle/news/templates/admin/news/newsitem/import.html:38
#: bluebottle/pages/templates/admin/pages/page/import.html:38
msgid "Import"
msgstr ""

#: bluebottle/news/templates/admin/news/newsitem/import_message.html:5
#, python-format
msgid ""
"\n"
"            1 news item was imported\n"
"        "
msgid_plural ""
"\n"
"            %(count)s news items were imported\n"
"        "
msgstr[0] ""
msgstr[1] ""

#: bluebottle/news/templates/admin/news/newsitem/import_message.html:12
#, python-format
msgid ""
"\n"
"            1 news item was updated\n"
"        "
msgid_plural ""
"\n"
"            %(count)s news items were updated\n"
"        "
msgstr[0] ""
msgstr[1] ""

#: bluebottle/news/templates/admin/news/newsitem/import_message.html:19
msgid "No news items were imported or updated."
msgstr ""

#: bluebottle/notifications/admin.py:141
msgid "URL of the platform"
msgstr ""

#: bluebottle/notifications/admin.py:142
msgid "Name of the platform"
msgstr ""

#: bluebottle/notifications/admin.py:143
msgid "First name of the recipient"
msgstr ""

#: bluebottle/notifications/admin.py:144
msgid "Contact email of platform"
msgstr ""

#: bluebottle/notifications/admin.py:146
msgid "Activity title"
msgstr ""

#: bluebottle/notifications/effects.py:14
#: bluebottle/notifications/templates/admin/notification_effect.html:2
msgid "Send email"
msgstr ""

#: bluebottle/notifications/effects.py:42
#, python-brace-format
msgid "(and {number} more)"
msgstr ""

#: bluebottle/notifications/effects.py:48
msgid "related users"
msgstr ""

#: bluebottle/notifications/effects.py:52
#, python-brace-format
msgid "Message {subject} to {recipients}"
msgstr ""

#: bluebottle/notifications/effects.py:62
#, python-brace-format
msgid "Message <em>{subject}</em> to {recipients}"
msgstr ""

#: bluebottle/notifications/effects.py:94
msgid "to {}"
msgstr ""

#: bluebottle/notifications/effects.py:117
msgid "Raise error"
msgstr ""

#: bluebottle/notifications/management/commands/preview_all_messages.py:784
msgid "test"
msgstr ""

#: bluebottle/notifications/models.py:54
msgid "Twitter"
msgstr ""

#: bluebottle/notifications/models.py:56
msgid "Facebook at Work"
msgstr ""

#: bluebottle/notifications/models.py:57
msgid "LinkedIn"
msgstr ""

#: bluebottle/notifications/models.py:58
msgid "Whatsapp"
msgstr ""

#: bluebottle/notifications/models.py:61
msgid "QR code"
msgstr ""

#: bluebottle/notifications/models.py:70 bluebottle/notifications/models.py:71
msgid "Sharing settings"
msgstr ""

#: bluebottle/notifications/models.py:90
msgid "Member activated"
msgstr ""

#: bluebottle/notifications/models.py:95
msgid "Mail"
msgstr ""

#: bluebottle/notifications/models.py:99
msgid "Replace the entire message"
msgstr ""

#: bluebottle/notifications/models.py:100
msgid "Append this to the original message"
msgstr ""

#: bluebottle/notifications/models.py:104
msgid "Insert method"
msgstr ""

#: bluebottle/notifications/models.py:111
#: bluebottle/notifications/templates/admin/notifications/preview.html:3
msgid "Subject"
msgstr ""

#: bluebottle/notifications/templates/admin/change_confirmation.html:17
msgid "Delete multiple objects"
msgstr ""

#: bluebottle/notifications/templates/admin/change_confirmation.html:22
#, python-format
msgid "Are you sure you want to make these changes to %(obj)s?"
msgstr ""

#: bluebottle/notifications/templates/admin/change_confirmation.html:24
#, python-format
msgid ""
"\n"
"            This will send out %(message_count)s email(s).\n"
"        "
msgstr ""

#: bluebottle/notifications/templates/admin/change_confirmation.html:47
#: bluebottle/utils/forms.py:65
msgid ""
"Should messages be send or should we transition without notifying users?"
msgstr ""

#: bluebottle/notifications/templates/admin/notification_effect.html:8
#, python-format
msgid ""
"\n"
"            To \"%(recipient)s\"\n"
"        "
msgstr ""

#: bluebottle/notifications/templates/admin/notification_effect.html:13
#, python-format
msgid ""
"\n"
"                and %(extra)s others \n"
"            "
msgstr ""

#: bluebottle/notifications/templates/admin/notifications/placeholders.html:2
msgid "You can use these placeholders in subject or body"
msgstr ""

#: bluebottle/notifications/templates/admin/notifications/preview.html:2
msgid "Message to"
msgstr ""

#: bluebottle/notifications/templates/mails/test_messages/test_message.html:5
#, python-format
msgid ""
"\n"
"<p>Hi %(recipient_name)s,</p>\n"
"\n"
"<p>This is a test message!</p>\n"
msgstr ""

#: bluebottle/notifications/templates/mails/test_messages/test_message.txt:5
#, python-format
msgid ""
"\n"
"Hi %(receiver_name)s,\n"
"This is a test message!\n"
msgstr ""

#: bluebottle/offices/admin.py:85 bluebottle/offices/models.py:36
msgid "office groups"
msgstr ""

#: bluebottle/offices/models.py:14 bluebottle/offices/models.py:29
msgid "office region"
msgstr ""

#: bluebottle/offices/models.py:15
msgid "office regions"
msgstr ""

#: bluebottle/offices/models.py:48
msgid "Open to people from the same office"
msgstr ""

#: bluebottle/offices/models.py:52
msgid "Open to people from offices within the same group"
msgstr ""

#: bluebottle/offices/models.py:56
msgid "Open to people from offices within the same region"
msgstr ""

#: bluebottle/offices/models.py:60
msgid "Open to people from any office"
msgstr ""

#: bluebottle/organizations/models.py:28
msgid "Verified"
msgstr ""

#: bluebottle/organizations/models.py:38
msgid "Partner Organization Logo"
msgstr ""

#: bluebottle/organizations/models.py:66
msgid "partner organization"
msgstr ""

#: bluebottle/organizations/models.py:67
msgid "partner organizations"
msgstr ""

#: bluebottle/organizations/models.py:78
msgid "email"
msgstr ""

#: bluebottle/organizations/models.py:79
msgid "phone"
msgstr ""

#: bluebottle/organizations/models.py:90
msgid "Partner Organization Contact"
msgstr ""

#: bluebottle/organizations/models.py:91
msgid "Partner Organization Contacts"
msgstr ""

#: bluebottle/organizations/templates/admin/merge_preview.html:6
msgid "Please pick the organisation you want to keep"
msgstr ""

#: bluebottle/organizations/templates/admin/merge_preview.html:13
msgid "Website"
msgstr ""

#: bluebottle/organizations/templates/admin/merge_preview.html:14
msgid "Phone Number"
msgstr ""

#: bluebottle/pages/admin.py:39
msgid "Target Language"
msgstr ""

#: bluebottle/pages/admin.py:40
msgid "Select the language to translate this page to"
msgstr ""

#: bluebottle/pages/admin.py:42
#: bluebottle/pages/templates/admin/pages/page/change_form.html:7
#: bluebottle/pages/templates/admin/pages/page/translate.html:10
#: bluebottle/pages/templates/admin/pages/page/translate.html:40
msgid "Translate page"
msgstr ""

#: bluebottle/pages/admin.py:212
msgid ""
"You are trying to create a platform page. Please do so at <a "
"href=\"{}\">Platform pages</a>."
msgstr ""

#: bluebottle/pages/admin.py:275
msgid "No pages were selected."
msgstr ""

#: bluebottle/pages/admin.py:287
msgid "Export selected pages"
msgstr ""

#: bluebottle/pages/admin.py:339
#, python-brace-format
msgid "Error importing pages: {0}"
msgstr ""

#: bluebottle/pages/admin.py:350
#: bluebottle/pages/templates/admin/pages/page/change_list.html:8
#: bluebottle/pages/templates/admin/pages/page/import.html:9
msgid "Import pages"
msgstr ""

#: bluebottle/pages/admin.py:366
#, python-brace-format
msgid "A page with slug \"{slug}\" already exists for language {language}."
msgstr ""

#: bluebottle/pages/admin.py:378
#, python-brace-format
msgid "Page \"{title}\" has been translated to {language}."
msgstr ""

#: bluebottle/pages/admin.py:387
#, python-brace-format
msgid "Error translating page: {error}"
msgstr ""

#: bluebottle/pages/models.py:28
msgid "Link title"
msgstr ""

#: bluebottle/pages/models.py:30 bluebottle/pages/models.py:52
#: bluebottle/pages/models.py:53
msgid "Document"
msgstr ""

#: bluebottle/pages/models.py:57
msgid "link"
msgstr ""

#: bluebottle/pages/models.py:64
msgid "Call to action"
msgstr ""

#: bluebottle/pages/models.py:65
msgid "Call to actions"
msgstr ""

#: bluebottle/pages/models.py:72
msgid "text left"
msgstr ""

#: bluebottle/pages/models.py:74
msgid "text right"
msgstr ""

#: bluebottle/pages/models.py:80 bluebottle/pages/models.py:81
msgid "Text in columns"
msgstr ""

#: bluebottle/pages/models.py:106 bluebottle/pages/models.py:164
#: bluebottle/pages/models.py:198
msgid "text"
msgstr ""

#: bluebottle/pages/models.py:125
msgid "2:1 (Text twice as wide)"
msgstr ""

#: bluebottle/pages/models.py:127
msgid "1:2 (Image twice as wide)"
msgstr ""

#: bluebottle/pages/models.py:143 bluebottle/pages/models.py:144
msgid "Text + Image"
msgstr ""

#: bluebottle/pages/models.py:180 bluebottle/pages/models.py:181
msgid "Text + Round Image"
msgstr ""

#: bluebottle/pages/models.py:214
msgid "Image placement"
msgstr ""

#: bluebottle/pages/models.py:219 bluebottle/pages/models.py:220
msgid "Text + Scaled Image"
msgstr ""

#: bluebottle/pages/models.py:229 bluebottle/slides/models.py:24
#: bluebottle/utils/models.py:196
msgid "Published"
msgstr ""

#: bluebottle/pages/models.py:235
msgid "Page without sub-navigation"
msgstr ""

#: bluebottle/pages/models.py:237
msgid "Show this page in full width and hide the sub-navigation"
msgstr ""

#: bluebottle/pages/models.py:242
msgid "Show the title of this page in the header"
msgstr ""

#: bluebottle/pages/models.py:299
msgid "Start an initiative"
msgstr ""

#: bluebottle/pages/models.py:301
msgid "Privacy policy"
msgstr ""

#: bluebottle/pages/models.py:331
msgid "Page type"
msgstr ""

#: bluebottle/pages/models.py:349
msgid "Platform page"
msgstr ""

#: bluebottle/pages/templates/admin/pages/page/change_form.html:12
msgid "Export page"
msgstr ""

#: bluebottle/pages/templates/admin/pages/page/import.html:14
msgid "Upload a JSON file exported from another platform to import pages."
msgstr ""

#: bluebottle/pages/templates/admin/pages/page/import_message.html:5
#, python-format
msgid ""
"\n"
"            1 page was imported\n"
"        "
msgid_plural ""
"\n"
"            %(count)s pages were imported\n"
"        "
msgstr[0] ""
msgstr[1] ""

#: bluebottle/pages/templates/admin/pages/page/import_message.html:12
#, python-format
msgid ""
"\n"
"            1 page was updated\n"
"        "
msgid_plural ""
"\n"
"            %(count)s pages were updated\n"
"        "
msgstr[0] ""
msgstr[1] ""

#: bluebottle/pages/templates/admin/pages/page/import_message.html:19
msgid "No pages were imported or updated."
msgstr ""

#: bluebottle/pages/templates/admin/pages/page/translate.html:15
msgid ""
"Select the target language to translate this page. All blocks will be copied "
"and text fields will be translated using DeepL."
msgstr ""

#: bluebottle/pages/templates/admin/pages/page/translate.html:16
msgid "Source page:"
msgstr ""

#: bluebottle/pages/templates/admin/pages/page/translate_error_message.html:3
#, python-format
msgid ""
"\n"
"A page with slug \"%(slug)s\" already exists for language %(language)s.\n"
msgstr ""

#: bluebottle/pages/templates/admin/pages/page/translate_success_message.html:3
#, python-format
msgid ""
"\n"
"Page \"%(title)s\" has been translated to %(language)s.\n"
msgstr ""

#: bluebottle/redirects/models.py:8
msgid "redirect from"
msgstr ""

#: bluebottle/redirects/models.py:10
msgid ""
"This should be an absolute path, excluding the domain name. Example: '/"
"events/search/'."
msgstr ""

#: bluebottle/redirects/models.py:16
msgid "redirect to"
msgstr ""

#: bluebottle/redirects/models.py:20
msgid ""
"This can be either an absolute path (as above) or a full URL starting with "
"'http://'."
msgstr ""

#: bluebottle/redirects/models.py:26
msgid "Match using regular expressions"
msgstr ""

#: bluebottle/redirects/models.py:29
msgid ""
"If checked, the redirect-from and redirect-to fields will also be processed "
"using regular expressions when matching incoming requests.<br>Example: "
"<strong>/projects/.* -> /#!/projects</strong> will redirect everyone "
"visiting a page starting with /projects/<br>Example: <strong>/projects/(.*) -"
"> /#!/projects/$1</strong> will turn /projects/myproject into /#!/projects/"
"myproject<br><br>Invalid regular expressions will be ignored."
msgstr ""

#: bluebottle/redirects/models.py:42
msgid "redirect"
msgstr ""

#: bluebottle/redirects/models.py:43
msgid "redirects"
msgstr ""

#: bluebottle/scim/forms.py:6
msgid "Reset token?!"
msgstr ""

#: bluebottle/scim/models.py:12
msgid "Bearer Token"
msgstr ""

#: bluebottle/scim/models.py:28 bluebottle/scim/models.py:29
msgid "scim platform settings"
msgstr ""

#: bluebottle/scim/serializers.py:32
msgid "Not a valid email value."
msgstr ""

#: bluebottle/scim/serializers.py:33
msgid "This field may not be blank."
msgstr ""

#: bluebottle/scim/serializers.py:34
#, python-brace-format
msgid "Ensure this field has no more than {max_length} characters."
msgstr ""

#: bluebottle/scim/serializers.py:35
#, python-brace-format
msgid "Ensure this field has at least {min_length} characters."
msgstr ""

#: bluebottle/scim/templates/admin/reset_token_confirmation.html:5
msgid "Are you sure you want to reset the scim token?"
msgstr ""

#: bluebottle/scim/templates/admin/scim/scimplatformsettings/change_form.html:7
msgid "Reset token"
msgstr ""

#: bluebottle/segments/admin.py:86 bluebottle/settings/admin_dashboard.py:202
msgid "Content"
msgstr ""

#: bluebottle/segments/admin.py:114 bluebottle/time_based/admin.py:495
msgid "Members"
msgstr ""

#: bluebottle/segments/admin.py:120
msgid "Segment type"
msgstr ""

#: bluebottle/segments/admin.py:125
msgid "Text colour"
msgstr ""

#: bluebottle/segments/admin.py:139
msgid "Number of segments"
msgstr ""

#: bluebottle/segments/models.py:26
msgid "Inherit"
msgstr ""

#: bluebottle/segments/models.py:28
msgid "Newly created activities inherit the segments of the activity creator."
msgstr ""

#: bluebottle/segments/models.py:34
msgid "Visible"
msgstr ""

#: bluebottle/segments/models.py:36
msgid "Show segment on the activity detail page"
msgstr ""

#: bluebottle/segments/models.py:42
msgid "Required for members"
msgstr ""

#: bluebottle/segments/models.py:44
msgid "Require members to enter their segment type once after logging in."
msgstr ""

#: bluebottle/segments/models.py:50
msgid "Verify SSO data"
msgstr ""

#: bluebottle/segments/models.py:63
msgid "Editable in user profile"
msgstr ""

#: bluebottle/segments/models.py:67
msgid "Enable search filters"
msgstr ""

#: bluebottle/segments/models.py:72
msgid "Segment manager filter - Members"
msgstr ""

#: bluebottle/segments/models.py:73
msgid ""
"When enabled, members managing this segment will only see members linked to "
"this segment."
msgstr ""

#: bluebottle/segments/models.py:78
msgid "Segment manager filter - Activities"
msgstr ""

#: bluebottle/segments/models.py:79
msgid ""
"When enabled, members managing this segment will only see activities linked "
"to this segment."
msgstr ""

#: bluebottle/segments/models.py:124
msgid "Email domains"
msgstr ""

#: bluebottle/segments/models.py:127
msgid ""
"Users with email addresses for this domain are automatically added to this "
"segment."
msgstr ""

#: bluebottle/segments/models.py:131
msgid "Slogan"
msgstr ""

#: bluebottle/segments/models.py:133
msgid ""
"A short sentence to explain your segment. This sentence is directly visible "
"on the page."
msgstr ""

#: bluebottle/segments/models.py:138
msgid "Story"
msgstr ""

#: bluebottle/segments/models.py:140
msgid ""
"A more detailed story for your segment. This story can be accessed via a "
"link on the page."
msgstr ""

#: bluebottle/segments/models.py:147
msgid "The uploaded image will be scaled so that it is fully visible."
msgstr ""

#: bluebottle/segments/models.py:158
msgid "Background color"
msgstr ""

#: bluebottle/segments/models.py:160
msgid "Add a background colour to your segment page."
msgstr ""

#: bluebottle/segments/models.py:165
msgid "Button color"
msgstr ""

#: bluebottle/segments/models.py:167
msgid "Add a button colour to your segment page."
msgstr ""

#: bluebottle/segments/models.py:172
msgid "Button text color"
msgstr ""

#: bluebottle/segments/models.py:175
msgid "Add a button text colour to your segment page."
msgstr ""

#: bluebottle/segments/models.py:180
msgid "cover image"
msgstr ""

#: bluebottle/segments/models.py:182
msgid "The uploaded image will be cropped to fit a 16:9 rectangle."
msgstr ""

#: bluebottle/segments/models.py:193
msgid "Restricted"
msgstr ""

#: bluebottle/segments/models.py:196
msgid ""
"Closed segments will only be accessible to members that belong to this "
"segment."
msgstr ""

#: bluebottle/segments/templates/segments/admin/required_segment_types.html:10
msgid "no segment types are marked as required"
msgstr ""

#: bluebottle/segments/templates/segments/admin/required_segment_types.html:16
msgid "Mark segment types as required in "
msgstr ""

#: bluebottle/segments/templates/segments/admin/required_segment_types.html:18
msgid "segment type overview"
msgstr ""

#: bluebottle/settings/admin_dashboard.py:12
msgid "Initiatives & Activity"
msgstr ""

#: bluebottle/settings/admin_dashboard.py:54
msgid "Time Based"
msgstr ""

#: bluebottle/settings/admin_dashboard.py:86
msgid "Collect"
msgstr ""

#: bluebottle/settings/admin_dashboard.py:137
msgid "Grant management"
msgstr ""

#: bluebottle/settings/admin_dashboard.py:179
msgid "All segment types"
msgstr ""

#: bluebottle/settings/admin_dashboard.py:209
msgid "News"
msgstr ""

#: bluebottle/settings/admin_dashboard.py:225
msgid "Result page"
msgstr ""

#: bluebottle/settings/admin_dashboard.py:230
msgid "Header & footer"
msgstr ""

#: bluebottle/settings/admin_dashboard.py:235
msgid "Email templates"
msgstr ""

#: bluebottle/settings/admin_dashboard.py:255 bluebottle/utils/models.py:185
msgid "Settings"
msgstr ""

#: bluebottle/settings/admin_dashboard.py:291
msgid "Manage Reporting"
msgstr ""

#: bluebottle/settings/local.py:725 bluebottle/settings/testing.py:425
#: tenants/accenture/settings.py:30
#: tenants/action-against-corona/settings.py:25 tenants/apg/settings.py:27
#: tenants/bedrijven-voor-amsterdam/settings.py:27
#: tenants/booking-community/settings.py:24 tenants/booking/settings.py:31
#: tenants/boost-your-business/settings.py:26
#: tenants/bright-future-afghanistan/settings.py:26
#: tenants/bugaboo/settings.py:26 tenants/close-the-gap/settings.py:26
#: tenants/corona/settings.py:26
#: tenants/deloitte-impact-foundation/settings.py:30
#: tenants/deloitte-uk/settings.py:29 tenants/dll/settings.py:29
#: tenants/do-good-up/settings.py:27 tenants/dsm/settings.py:26
#: tenants/ey/settings.py:26 tenants/gasunie/settings.py:27
#: tenants/good-growth-in-action/settings.py:27
#: tenants/goodup-demo/settings.py:26 tenants/impact-booster/settings.py:28
#: tenants/innovating-justice/settings.py:25
#: tenants/join-rabo-foundation/settings.py:27
#: tenants/jong-ondernemen/settings.py:27 tenants/laatste-pluk/settings.py:26
#: tenants/leap2/settings.py:26 tenants/mars-demo/settings.py:25
#: tenants/mars/settings.py:26 tenants/maximising-potential/settings.py:27
#: tenants/navara/settings.py:27 tenants/nexteconomy/settings.py:29
#: tenants/nlcares/settings.py:27 tenants/nlmtd/settings.py:30
#: tenants/nn/settings.py:27 tenants/nola-connects/settings.py:26
#: tenants/nordea/settings.py:27 tenants/partos/settings.py:26
#: tenants/pggm/settings.py:27 tenants/purpose-in-action/settings.py:27
#: tenants/rhi-magnesita/settings.py:25
#: tenants/shell-disaster-relief/settings.py:26 tenants/shell-uk/settings.py:26
#: tenants/startsomething/settings.py:29 tenants/studentbattle/settings.py:27
#: tenants/twoscale/settings.py:26 tenants/voor-je-buurt-belgie/settings.py:24
#: tenants/voor-je-buurt/settings.py:27 tenants/voor-je-stadsie/settings.py:27
msgid "English"
msgstr ""

#: bluebottle/settings/local.py:726 bluebottle/settings/testing.py:426
#: tenants/abn/settings.py:26 tenants/achmea-voor-elkaar/settings.py:26
#: tenants/almelo/settings.py:25 tenants/apg/settings.py:26
#: tenants/athlon/settings.py:26
#: tenants/bedrijven-voor-amsterdam/settings.py:26
#: tenants/brabant/settings.py:25 tenants/buurt-aed/settings.py:26
#: tenants/corona/settings.py:25 tenants/crowdfunding-010/settings.py:26
#: tenants/crowdfunding-voornatuur/settings.py:26
#: tenants/gasunie/settings.py:26 tenants/geef-om-zorg/settings.py:26
#: tenants/gent/settings.py:25 tenants/goes/settings.py:25
#: tenants/haarlemmermeer/settings.py:25 tenants/hollandskroon/settings.py:25
#: tenants/join-rabo-foundation/settings.py:26
#: tenants/jong-ondernemen/settings.py:26 tenants/kerstactie/settings.py:25
#: tenants/kwf/settings.py:26 tenants/laatste-pluk/settings.py:25
#: tenants/mars/settings.py:27 tenants/maximising-potential/settings.py:26
#: tenants/navara/settings.py:26 tenants/nl2025/settings.py:25
#: tenants/nlcares/settings.py:26 tenants/nlmtd/settings.py:29
#: tenants/nn/settings.py:26 tenants/ouderenfonds/settings.py:26
#: tenants/peer/settings.py:26 tenants/pggm/settings.py:26
#: tenants/purpose-in-action/settings.py:26
#: tenants/rabobank-cooperatief/settings.py:25
#: tenants/rabobank-noordwest/settings.py:26 tenants/rabobank/settings.py:28
#: tenants/regiobank/settings.py:26 tenants/rooftop-revolution/settings.py:25
#: tenants/startsomething/settings.py:30 tenants/studentbattle/settings.py:26
#: tenants/tilburg/settings.py:25 tenants/transavia/settings.py:26
#: tenants/utrecht/settings.py:25 tenants/venlo/settings.py:23
#: tenants/voor-apeldoorn/settings.py:26
#: tenants/voor-je-buurt-belgie/settings.py:23
#: tenants/voor-je-buurt/settings.py:26 tenants/voor-je-stadsie/settings.py:26
#: tenants/voor-leeuwarden/settings.py:26
#: tenants/voor-overijssel/settings.py:25 tenants/west-friesland/settings.py:25
#: tenants/zaanstad/settings.py:25
msgid "Dutch"
msgstr ""

#: bluebottle/settings/local.py:727 bluebottle/settings/testing.py:427
#: tenants/nexteconomy/settings.py:30 tenants/twoscale/settings.py:27
msgid "French"
msgstr ""

#: bluebottle/settings/local.py:728 bluebottle/settings/testing.py:428
#: tenants/mars/settings.py:28
msgid "Spanish"
msgstr ""

#: bluebottle/settings/local.py:729 bluebottle/settings/testing.py:429
#: tenants/mars/settings.py:29
msgid "German"
msgstr ""

#: bluebottle/settings/local.py:730 bluebottle/settings/testing.py:430
msgid "Portuguese"
msgstr ""

#: bluebottle/settings/local.py:731 bluebottle/settings/testing.py:431
#: tenants/mars/settings.py:30
msgid "Hungarian"
msgstr ""

#: bluebottle/settings/local.py:732 bluebottle/settings/testing.py:432
msgid "Bulgarian"
msgstr ""

#: bluebottle/slides/admin.py:34
msgid "Contents"
msgstr ""

#: bluebottle/slides/models.py:32
msgid "Office groups"
msgstr ""

#: bluebottle/slides/models.py:34
msgid ""
"Select office groups to make the slide only visible to visitors from those "
"regions or leave empty to make the slide visible for everyone."
msgstr ""

#: bluebottle/slides/models.py:42
msgid "Tab text"
msgstr ""

#: bluebottle/slides/models.py:43
msgid "This is shown on tabs beneath the banner."
msgstr ""

#: bluebottle/slides/models.py:48
msgid "Body text"
msgstr ""

#: bluebottle/slides/models.py:49
msgid "Body text has a limit of 140 characters."
msgstr ""

#: bluebottle/slides/models.py:52
msgid "Background image"
msgstr ""

#: bluebottle/slides/models.py:55
msgid ""
"The ideal image will have an aspect ratio of 21:9 on large screens and 4:3 "
"on mobile (Sides of the image maybe slightly cropped on mobile screens). "
"Image should be no larger than 2Mb."
msgstr ""

#: bluebottle/slides/models.py:68
msgid "Background video"
msgstr ""

#: bluebottle/slides/models.py:77
msgid ""
"This video will autoplay and loop in the background, without sound. Allowed "
"formats are mp4, ogg, 3gp, avi, mov and webm. The file should be smaller "
"than 10 MB. Adding a background video will replace the background image."
msgstr ""

#: bluebottle/slides/models.py:84
msgid "Video"
msgstr ""

#: bluebottle/slides/models.py:87
msgid ""
"YouTube and Vimeo videos are supported, add the video by pasting their URL "
"above. This will add a 'play' button to the slider. The video will play "
"after the 'Play' button is selected."
msgstr ""

#: bluebottle/slides/models.py:93
msgid "Button label"
msgstr ""

#: bluebottle/slides/models.py:94
msgid "This is the text displayed on the button."
msgstr ""

#: bluebottle/slides/models.py:96
msgid "Button URL"
msgstr ""

#: bluebottle/slides/models.py:97
msgid "This is the URL to which the button links."
msgstr ""

#: bluebottle/statistics/admin.py:77 bluebottle/statistics/models.py:237
msgid "Type"
msgstr ""

#: bluebottle/statistics/models.py:27 bluebottle/statistics/models.py:246
msgid "Should this be shown or hidden."
msgstr ""

#: bluebottle/statistics/models.py:31
msgid "Order in which metrics are shown."
msgstr ""

#: bluebottle/statistics/models.py:44
msgid "Statistic"
msgstr ""

#: bluebottle/statistics/models.py:74
msgid "Custom statistic"
msgstr ""

#: bluebottle/statistics/models.py:75
msgid "Custom statistics"
msgstr ""

#: bluebottle/statistics/models.py:84
msgid "Time based activities succeeded"
msgstr ""

#: bluebottle/statistics/models.py:85
msgid "Crowdfunding campaigns succeeded"
msgstr ""

#: bluebottle/statistics/models.py:86
msgid "Deeds succeeded"
msgstr ""

#: bluebottle/statistics/models.py:88
msgid "Activity Participants"
msgstr ""

#: bluebottle/statistics/models.py:90
msgid "Time based activities online"
msgstr ""

#: bluebottle/statistics/models.py:91
msgid "Deeds online"
msgstr ""

#: bluebottle/statistics/models.py:100
msgid "Deeds done"
msgstr ""

#: bluebottle/statistics/models.py:101
msgid "Collect done"
msgstr ""

#: bluebottle/statistics/models.py:110
msgid "query"
msgstr ""

#: bluebottle/statistics/models.py:169
msgid "Engagement statistic"
msgstr ""

#: bluebottle/statistics/models.py:170
msgid "Engagement statistics"
msgstr ""

#: bluebottle/statistics/models.py:212
msgid "Impact statistic"
msgstr ""

#: bluebottle/statistics/models.py:213
msgid "Impact statistics"
msgstr ""

#: bluebottle/statistics/models.py:221
msgid "Manual"
msgstr ""

#: bluebottle/statistics/models.py:225
msgid "Tasks realized"
msgstr ""

#: bluebottle/statistics/models.py:226
msgid "Taskmembers"
msgstr ""

#: bluebottle/statistics/models.py:231
msgid "Amount Matched"
msgstr ""

#: bluebottle/statistics/models.py:232
msgid "Number of votes cast"
msgstr ""

#: bluebottle/statistics/models.py:243
msgid "This overwrites the calculated value, if available"
msgstr ""

#: bluebottle/terms/models.py:26
msgid "Terms"
msgstr ""

#: bluebottle/terms/models.py:27
msgid "Term"
msgstr ""

#: bluebottle/terms/models.py:56
msgid "Terms agreement"
msgstr ""

#: bluebottle/terms/models.py:57
msgid "Term agreements"
msgstr ""

#: bluebottle/time_based/admin.py:134
#, python-brace-format
msgid "{duration} per {time_unit}"
msgstr ""

#: bluebottle/time_based/admin.py:139 bluebottle/time_based/admin.py:669
#: bluebottle/time_based/admin.py:708 bluebottle/time_based/admin.py:797
#: bluebottle/time_based/admin.py:999 bluebottle/time_based/admin.py:1085
msgid "Duration"
msgstr ""

#: bluebottle/time_based/admin.py:188
msgid ""
"Answer this question if you selected 'Direct the participants to a "
"questionnaire'"
msgstr ""

#: bluebottle/time_based/admin.py:193
msgid ""
"Answer these questions if you selected 'Ask a single question on the "
"platform'"
msgstr ""

#: bluebottle/time_based/admin.py:240
msgid "Timezone"
msgstr ""

#: bluebottle/time_based/admin.py:271
#: bluebottle/time_based/states/participants.py:439
msgid "unscheduled"
msgstr ""

#: bluebottle/time_based/admin.py:276 bluebottle/time_based/admin.py:277
msgid "Team participants"
msgstr ""

#: bluebottle/time_based/admin.py:288 bluebottle/time_based/admin.py:1833
msgid "Team registration"
msgstr ""

#: bluebottle/time_based/admin.py:289 bluebottle/time_based/admin.py:1834
msgid "Team registrations"
msgstr ""

#: bluebottle/time_based/admin.py:371 bluebottle/time_based/admin.py:372
msgid "Time, date & location"
msgstr ""

#: bluebottle/time_based/admin.py:457 bluebottle/time_based/admin.py:1501
#: bluebottle/time_based/admin.py:1564 bluebottle/time_based/admin.py:1633
#: bluebottle/time_based/admin.py:1728
msgid "Change review"
msgstr ""

#: bluebottle/time_based/admin.py:465 bluebottle/time_based/admin.py:1507
#: bluebottle/time_based/admin.py:1570 bluebottle/time_based/admin.py:1644
#: bluebottle/time_based/admin.py:1736
msgid "Registration"
msgstr ""

#: bluebottle/time_based/admin.py:554
msgid ""
"This activity has multiple time slots. If you want to add participants to "
"this activity, you need to add them to a specific time slot."
msgstr ""

#: bluebottle/time_based/admin.py:616 bluebottle/time_based/admin.py:896
msgid "Slots"
msgstr ""

#: bluebottle/time_based/admin.py:651 bluebottle/time_based/admin.py:695
#: bluebottle/time_based/admin.py:778 bluebottle/time_based/admin.py:979
msgid "Date & time"
msgstr ""

#: bluebottle/time_based/admin.py:662 bluebottle/time_based/admin.py:790
#: bluebottle/time_based/admin.py:992
msgid "indefinitely"
msgstr ""

#: bluebottle/time_based/admin.py:737
msgid ""
"You can't change between teams/individuals anymore because there are already "
"registrations."
msgstr ""

#: bluebottle/time_based/admin.py:802
msgid "Participants/Teams"
msgstr ""

#: bluebottle/time_based/admin.py:895 bluebottle/time_based/admin.py:1388
#: bluebottle/time_based/models.py:498
msgid "Slot"
msgstr ""

#: bluebottle/time_based/admin.py:912
msgid "End"
msgstr ""

#: bluebottle/time_based/admin.py:916
msgid "Hours"
msgstr ""

#: bluebottle/time_based/admin.py:1024
msgid "Registered"
msgstr ""

#: bluebottle/time_based/admin.py:1065
#, python-brace-format
msgid ""
"Local time in \"{location}\" is {local_time}. This is {offset} hours "
"{relation} compared to the standard platform timezone ({current_timezone})."
msgstr ""

#: bluebottle/time_based/admin.py:1072
msgid "later"
msgstr ""

#: bluebottle/time_based/admin.py:1072
msgid "earlier"
msgstr ""

#: bluebottle/time_based/admin.py:1133
msgid "Detail"
msgstr ""

#: bluebottle/time_based/admin.py:1152
msgid "Upcoming"
msgstr ""

#: bluebottle/time_based/admin.py:1153
msgid "Passed"
msgstr ""

#: bluebottle/time_based/admin.py:1173
#: bluebottle/time_based/messages/registrations.py:71
msgid "day"
msgstr ""

#: bluebottle/time_based/admin.py:1174
#: bluebottle/time_based/messages/registrations.py:73
msgid "week"
msgstr ""

#: bluebottle/time_based/admin.py:1175
msgid "xth weekday of the month"
msgstr ""

#: bluebottle/time_based/admin.py:1176
msgid "day x of the month"
msgstr ""

#: bluebottle/time_based/admin.py:1180
msgid "Repeat"
msgstr ""

#: bluebottle/time_based/admin.py:1185 bluebottle/time_based/models.py:563
#: bluebottle/time_based/models.py:690
msgid "End date"
msgstr ""

#: bluebottle/time_based/admin.py:1187
msgid ""
"This is the date the time slots will repeat until. Allow for a long loading "
"time if more than 20 time blocks have to be created."
msgstr ""

#: bluebottle/time_based/admin.py:1193
msgid "Duplicate slot"
msgstr ""

#: bluebottle/time_based/admin.py:1203
msgid "Daily"
msgstr ""

#: bluebottle/time_based/admin.py:1204
#, python-brace-format
msgid "Weekly on the  {weekday}"
msgstr ""

#: bluebottle/time_based/admin.py:1207
#, python-brace-format
msgid "Monthly on the {nth} {weekday}"
msgstr ""

#: bluebottle/time_based/admin.py:1211
#, python-brace-format
msgid "Monthly on the {monthday}"
msgstr ""

#: bluebottle/time_based/admin.py:1222
#, python-brace-format
msgid "Options here are based on when this time slot takes place - {start}"
msgstr ""

#: bluebottle/time_based/admin.py:1238
msgid "Email participants that they have been added to this slot."
msgstr ""

#: bluebottle/time_based/admin.py:1278
msgid "Accepted participants"
msgstr ""

#: bluebottle/time_based/admin.py:1308
#, python-format
msgid "%(dates)s time slots created"
msgstr ""

#: bluebottle/time_based/admin.py:1463 bluebottle/time_based/models.py:512
msgid "slot"
msgstr ""

#: bluebottle/time_based/admin.py:1464 bluebottle/time_based/models.py:513
msgid "slots"
msgstr ""

#: bluebottle/time_based/admin.py:1668
msgid "View slot"
msgstr ""

#: bluebottle/time_based/admin.py:1693
msgid "Create slot"
msgstr ""

#: bluebottle/time_based/admin.py:1748
msgid "Remote/Online"
msgstr ""

#: bluebottle/time_based/admin.py:1755
msgid "Date, Time & Location"
msgstr ""

#: bluebottle/time_based/admin.py:1794
msgid "Answer"
msgstr ""

#: bluebottle/time_based/admin.py:1858
msgid "users"
msgstr ""

#: bluebottle/time_based/admin.py:1861
msgid "Users with this skill"
msgstr ""

#: bluebottle/time_based/effects/effects.py:20
#: bluebottle/time_based/effects/effects.py:113
#: bluebottle/time_based/effects/participants.py:20
#: bluebottle/time_based/effects/participants.py:52
#: bluebottle/time_based/effects/participants.py:56
#: bluebottle/time_based/effects/participants.py:73
#: bluebottle/time_based/effects/participants.py:77
#: bluebottle/time_based/effects/participants.py:115
msgid "Create contribution"
msgstr ""

#: bluebottle/time_based/effects/effects.py:38
#: bluebottle/time_based/effects/effects.py:55
#: bluebottle/time_based/effects/effects.py:72
#: bluebottle/time_based/effects/participants.py:168
msgid "Create preparation time contribution"
msgstr ""

#: bluebottle/time_based/effects/effects.py:101
msgid "Update related contributions"
msgstr ""

#: bluebottle/time_based/effects/effects.py:142
msgid "Create overall contribution"
msgstr ""

#: bluebottle/time_based/effects/effects.py:150
#: bluebottle/time_based/templates/admin/set_end_date.html:2
msgid "End the activity"
msgstr ""

#: bluebottle/time_based/effects/effects.py:158
msgid "Clear the deadline of the activity"
msgstr ""

#: bluebottle/time_based/effects/effects.py:278
#, python-brace-format
msgid "Unlock unfilled slots for {activity}"
msgstr ""

#: bluebottle/time_based/effects/effects.py:308
#, python-brace-format
msgid "Lock filled slots for {activity}"
msgstr ""

#: bluebottle/time_based/effects/effects.py:428
#, python-brace-format
msgid "Check preparation time contribution for {participant}"
msgstr ""

#: bluebottle/time_based/effects/participants.py:119
msgid "Create registration for this participant"
msgstr ""

#: bluebottle/time_based/effects/participants.py:147
msgid "Create or assign registration for this participant"
msgstr ""

#: bluebottle/time_based/effects/participants.py:194
#: bluebottle/time_based/effects/participants.py:204
msgid "Delete related registration"
msgstr ""

#: bluebottle/time_based/effects/participants.py:208
msgid "Create slot for this participant"
msgstr ""

#: bluebottle/time_based/effects/registrations.py:10
msgid "Create participant for this registration"
msgstr ""

#: bluebottle/time_based/effects/registrations.py:25
msgid "Create slot participant for this registration"
msgstr ""

#: bluebottle/time_based/effects/registrations.py:44
msgid "Create participant for this team member"
msgstr ""

#: bluebottle/time_based/effects/registrations.py:61
msgid "Create initial periodic participant for this registration"
msgstr ""

#: bluebottle/time_based/effects/registrations.py:76
msgid "Adjust initial periodic participant and connect to slot"
msgstr ""

#: bluebottle/time_based/effects/registrations.py:108
msgid "Create team for this registration"
msgstr ""

#: bluebottle/time_based/effects/registrations.py:124
msgid "Delete registration if it no longer has participants"
msgstr ""

#: bluebottle/time_based/effects/slots.py:8
msgid "Create participants for this team slot"
msgstr ""

#: bluebottle/time_based/effects/slots.py:21
msgid "Set contributions start date"
msgstr ""

#: bluebottle/time_based/effects/slots.py:34
msgid "Lock activity"
msgstr ""

#: bluebottle/time_based/effects/teams.py:8
msgid "Create registration for this team"
msgstr ""

#: bluebottle/time_based/effects/teams.py:34
msgid "Create team member for the team captain"
msgstr ""

#: bluebottle/time_based/effects/teams.py:52
msgid "Create slot for this team"
msgstr ""

#: bluebottle/time_based/effects/teams.py:81
msgid "Create participants for this team member"
msgstr ""

#: bluebottle/time_based/effects/teams.py:96
msgid "Delete participants for this team member"
msgstr ""

#: bluebottle/time_based/forms.py:8
msgid "Reject registration"
msgstr ""

#: bluebottle/time_based/forms.py:15
msgid ""
"You can provide a custom message for the applicant, this will replace the "
"default rejection message."
msgstr ""

#: bluebottle/time_based/forms.py:30
msgid "Accept registration"
msgstr ""

#: bluebottle/time_based/forms.py:37
msgid ""
"You can provide a custom message for the applicant, this will replace the "
"default acceptance message."
msgstr ""

#: bluebottle/time_based/messages.py:74
#: bluebottle/time_based/messages/messages.py:77
#, python-brace-format
msgctxt "email"
msgid "The deadline for your activity \"{title}\" changed"
msgstr ""

#: bluebottle/time_based/messages.py:97
#: bluebottle/time_based/messages/messages.py:100
#, python-brace-format
msgctxt "emai"
msgid "on {start}"
msgstr ""

#: bluebottle/time_based/messages.py:100
#: bluebottle/time_based/messages/messages.py:103
msgctxt "emai"
msgid "immediately"
msgstr ""

#: bluebottle/time_based/messages.py:104
#: bluebottle/time_based/messages/messages.py:107
#, python-brace-format
msgctxt "emai"
msgid "ends on {end}"
msgstr ""

#: bluebottle/time_based/messages.py:107
#: bluebottle/time_based/messages/messages.py:110
msgctxt "emai"
msgid "runs indefinitely"
msgstr ""

#: bluebottle/time_based/messages.py:116
#: bluebottle/time_based/messages/messages.py:119
#, python-brace-format
msgctxt "email"
msgid "The activity \"{title}\" will take place in a few days!"
msgstr ""

#: bluebottle/time_based/messages.py:140
#: bluebottle/time_based/messages/messages.py:143
#, python-brace-format
msgctxt "email"
msgid "The activity \"{title}\" will take place tomorrow!"
msgstr ""

#: bluebottle/time_based/messages.py:179
#: bluebottle/time_based/messages/messages.py:182
#, python-brace-format
msgctxt "email"
msgid "The team activity \"{title}\" will take place in a few days!"
msgstr ""

#: bluebottle/time_based/messages.py:218 bluebottle/time_based/messages.py:246
#: bluebottle/time_based/messages/messages.py:221
#: bluebottle/time_based/messages/messages.py:249
#, python-brace-format
msgctxt "email"
msgid "The details of activity \"{title}\" have changed"
msgstr ""

#: bluebottle/time_based/messages.py:281
#: bluebottle/time_based/messages/messages.py:284
#, python-brace-format
msgctxt "email"
msgid "The details of the team activity \"{title}\" have changed"
msgstr ""

#: bluebottle/time_based/messages.py:314
#: bluebottle/time_based/messages/messages.py:317
#, python-brace-format
msgctxt "email"
msgid "The activity \"{title}\" has succeeded 🎉"
msgstr ""

#: bluebottle/time_based/messages.py:337
#: bluebottle/time_based/messages/messages.py:340
#, python-brace-format
msgctxt "email"
msgid "You have been added to the activity \"{title}\" 🎉"
msgstr ""

#: bluebottle/time_based/messages.py:362
#: bluebottle/time_based/messages/messages.py:365
#, python-brace-format
msgctxt "email"
msgid "Your team was added to the activity \"{title}\" 🎉"
msgstr ""

#: bluebottle/time_based/messages.py:386
#: bluebottle/time_based/messages/messages.py:389
#, python-brace-format
msgctxt "email"
msgid "You have been added to a team for \"{title}\" 🎉"
msgstr ""

#: bluebottle/time_based/messages.py:411
#: bluebottle/time_based/messages/messages.py:414
#: bluebottle/time_based/messages/registrations.py:41
#, python-brace-format
msgctxt "email"
msgid "You have a new participant for your activity \"{title}\" 🎉"
msgstr ""

#: bluebottle/time_based/messages.py:434
#: bluebottle/time_based/messages/messages.py:437
#, python-brace-format
msgctxt "email"
msgid "A new participant has joined your activity \"{title}\" 🎉"
msgstr ""

#: bluebottle/time_based/messages.py:514 bluebottle/time_based/messages.py:582
#: bluebottle/time_based/messages/messages.py:520
#: bluebottle/time_based/messages/messages.py:588
#, python-brace-format
msgctxt "email"
msgid "You have registered your team for \"{title}\""
msgstr ""

#: bluebottle/time_based/messages.py:537
#: bluebottle/time_based/messages/messages.py:543
#, python-brace-format
msgctxt "email"
msgid "You have changed your application on the activity \"{title}\""
msgstr ""

#: bluebottle/time_based/messages.py:560
#: bluebottle/time_based/messages/messages.py:566
#: bluebottle/time_based/messages/registrations.py:159
#: bluebottle/time_based/messages/registrations.py:169
#: bluebottle/time_based/messages/registrations.py:179
#: bluebottle/time_based/messages/registrations.py:189
#: bluebottle/time_based/messages/registrations.py:215
#, python-brace-format
msgctxt "email"
msgid "You have applied to the activity \"{title}\""
msgstr ""

#: bluebottle/time_based/messages.py:604
#: bluebottle/time_based/messages/messages.py:610
#, python-brace-format
msgctxt "email"
msgid "You have joined {team_name} for \"{title}\""
msgstr ""

#: bluebottle/time_based/messages.py:627
#: bluebottle/time_based/messages/messages.py:633
#, python-brace-format
msgctxt "email"
msgid "You have been selected for the activity \"{title}\" 🎉"
msgstr ""

#: bluebottle/time_based/messages.py:651
#: bluebottle/time_based/messages/messages.py:657
#: bluebottle/time_based/messages/registrations.py:117
#, python-brace-format
msgctxt "email"
msgid "You have not been selected for the activity \"{title}\""
msgstr ""

#: bluebottle/time_based/messages.py:661 bluebottle/time_based/messages.py:682
#: bluebottle/time_based/messages/messages.py:667
#: bluebottle/time_based/messages/messages.py:688
msgctxt "email"
msgid "View all activities"
msgstr ""

#: bluebottle/time_based/messages.py:672
#: bluebottle/time_based/messages/messages.py:678
#: bluebottle/time_based/messages/participants.py:79
#, python-brace-format
msgctxt "email"
msgid "You have been removed as participant for the activity \"{title}\""
msgstr ""

#: bluebottle/time_based/messages.py:693
#: bluebottle/time_based/messages/messages.py:699
#, python-brace-format
msgctxt "email"
msgid "Your team participation in ‘{title}’ has been cancelled"
msgstr ""

#: bluebottle/time_based/messages.py:715
#: bluebottle/time_based/messages/messages.py:721
#, python-brace-format
msgctxt "email"
msgid "Your contribution to the activity \"{title}\" is successful 🎉"
msgstr ""

#: bluebottle/time_based/messages.py:736
#: bluebottle/time_based/messages/messages.py:742
#: bluebottle/time_based/messages/participants.py:40
#, python-brace-format
msgctxt "email"
msgid "A participant has withdrawn from your activity \"{title}\""
msgstr ""

#: bluebottle/time_based/messages.py:758
#: bluebottle/time_based/messages/messages.py:764
#, python-brace-format
msgctxt "email"
msgid ""
"A participant has withdrawn from a time slot for your activity \"{title}\""
msgstr ""

#: bluebottle/time_based/messages.py:785
#: bluebottle/time_based/messages/messages.py:791
#, python-brace-format
msgctxt "email"
msgid ""
"A participant has registered for a time slot for your activity \"{title}\""
msgstr ""

#: bluebottle/time_based/messages.py:803
#: bluebottle/time_based/messages/messages.py:815
msgctxt "email"
msgid "View your activity"
msgstr ""

#: bluebottle/time_based/messages.py:815
#: bluebottle/time_based/messages/messages.py:827
#, python-brace-format
msgctxt "email"
msgid "You've registered for a time slot for the activity \"{title}\""
msgstr ""

#: bluebottle/time_based/messages.py:846
#: bluebottle/time_based/messages/messages.py:864
#, python-brace-format
msgctxt "email"
msgid "A participant has been added to your activity \"{title}\" 🎉"
msgstr ""

#: bluebottle/time_based/messages.py:872
#: bluebottle/time_based/messages/messages.py:890
#, python-brace-format
msgctxt "email"
msgid "A team has been added to your activity \"{title}\" 🎉"
msgstr ""

#: bluebottle/time_based/messages.py:894
#: bluebottle/time_based/messages/messages.py:912
#: bluebottle/time_based/messages/participants.py:32
#, python-brace-format
msgctxt "email"
msgid "A participant has been removed from your activity \"{title}\""
msgstr ""

#: bluebottle/time_based/messages.py:916
#: bluebottle/time_based/messages/messages.py:934
#, python-brace-format
msgctxt "email"
msgid "A slot for your activity \"{title}\" has been cancelled"
msgstr ""

#: bluebottle/time_based/messages/activity_manager.py:10
#, python-brace-format
msgctxt "email"
msgid "Your activity on {site_name} has been registered!"
msgstr ""

#: bluebottle/time_based/messages/participants.py:109
#, python-brace-format
msgctxt "email"
msgid "You have been scheduled for the activity \"{title}\""
msgstr ""

#: bluebottle/time_based/messages/participants.py:123
#, python-brace-format
msgctxt "email"
msgid "You have been added to the activity \"{title}\""
msgstr ""

#: bluebottle/time_based/messages/registrations.py:36
#, python-brace-format
msgctxt "email"
msgid "You have a new application for your activity \"{title}\" 🎉"
msgstr ""

#: bluebottle/time_based/messages/registrations.py:46
#, python-brace-format
msgctxt "email"
msgid "A participant for your activity \"{title}\" has stopped"
msgstr ""

#: bluebottle/time_based/messages/registrations.py:52
#, python-brace-format
msgctxt "email"
msgid "A participant for your activity \"{title}\" has restarted"
msgstr ""

#: bluebottle/time_based/messages/registrations.py:75
msgid "month"
msgstr ""

#: bluebottle/time_based/messages/registrations.py:105
#, python-brace-format
msgctxt "email"
msgid "You have been selected for the activity \"{title}\""
msgstr ""

#: bluebottle/time_based/messages/registrations.py:111
#, python-brace-format
msgctxt "email"
msgid "Your team has been selected for the activity \"{title}\""
msgstr ""

#: bluebottle/time_based/messages/registrations.py:122
#, python-brace-format
msgctxt "email"
msgid "You have been removed from the activity \"{title}\""
msgstr ""

#: bluebottle/time_based/messages/registrations.py:128
#, python-brace-format
msgctxt "email"
msgid "Your team has not been selected for the activity \"{title}\""
msgstr ""

#: bluebottle/time_based/messages/registrations.py:135
#, python-brace-format
msgctxt "email"
msgid "Your contribution to the activity \"{title}\" has been stopped"
msgstr ""

#: bluebottle/time_based/messages/registrations.py:142
#, python-brace-format
msgctxt "email"
msgid "Your contribution to the activity \"{title}\" has been restarted"
msgstr ""

#: bluebottle/time_based/messages/registrations.py:150
msgctxt "email"
msgid "day"
msgstr ""

#: bluebottle/time_based/messages/registrations.py:152
msgctxt "email"
msgid "week"
msgstr ""

#: bluebottle/time_based/messages/registrations.py:154
msgctxt "email"
msgid "months"
msgstr ""

#: bluebottle/time_based/messages/registrations.py:225
#, python-brace-format
msgctxt "email"
msgid "A new team has applied to your activity \"{title}\" 🎉"
msgstr ""

#: bluebottle/time_based/messages/registrations.py:230
#, python-brace-format
msgctxt "email"
msgid "You have a new team for your activity \"{title}\" 🎉"
msgstr ""

#: bluebottle/time_based/messages/registrations.py:235
#: bluebottle/time_based/messages/registrations.py:240
#, python-brace-format
msgctxt "email"
msgid "You have registered your team on \"{site_name}\""
msgstr ""

#: bluebottle/time_based/messages/reviewer.py:8
#, python-brace-format
msgctxt "email"
msgid "A new activity has been registered on {site_name}"
msgstr ""

#: bluebottle/time_based/messages/teams.py:17
#: bluebottle/time_based/messages/teams.py:115
msgctxt "email"
msgid "Open your team"
msgstr ""

#: bluebottle/time_based/messages/teams.py:32
#, python-brace-format
msgctxt "email"
msgid "A team has been removed from your activity \"{title}\""
msgstr ""

#: bluebottle/time_based/messages/teams.py:41
#, python-brace-format
msgctxt "email"
msgid "A team has withdrawn from your activity \"{title}\""
msgstr ""

#: bluebottle/time_based/messages/teams.py:55
#: bluebottle/time_based/messages/teams.py:167
#: bluebottle/time_based/messages/teams.py:254
msgctxt "email"
msgid "View team"
msgstr ""

#: bluebottle/time_based/messages/teams.py:70
#, python-brace-format
msgctxt "email"
msgid "Your team was removed from the activity \"{title}\""
msgstr ""

#: bluebottle/time_based/messages/teams.py:79
#, python-brace-format
msgctxt "email"
msgid "You withdrew your team from the activity \"{title}\""
msgstr ""

#: bluebottle/time_based/messages/teams.py:89
#: bluebottle/time_based/messages/teams.py:214
#, python-brace-format
msgctxt "email"
msgid "Your team has been scheduled for the activity \"{title}\""
msgstr ""

#: bluebottle/time_based/messages/teams.py:130
#, python-brace-format
msgctxt "email"
msgid "Someone has joined your team on {site_name}"
msgstr ""

#: bluebottle/time_based/messages/teams.py:141
#, python-brace-format
msgctxt "email"
msgid ""
"A participant has been removed from your team for the activity \"{title}\""
msgstr ""

#: bluebottle/time_based/messages/teams.py:152
#, python-brace-format
msgctxt "email"
msgid "A participant has withdrawn from your team for the activity \"{title}\""
msgstr ""

#: bluebottle/time_based/messages/teams.py:182
#, python-brace-format
msgctxt "email"
msgid "You are now part of {name}'s team on {site_name}"
msgstr ""

#: bluebottle/time_based/messages/teams.py:192
#, python-brace-format
msgctxt "email"
msgid "You have been removed from {name}'s team for the activity \"{title}\""
msgstr ""

#: bluebottle/time_based/messages/teams.py:203
#, python-brace-format
msgctxt "email"
msgid "You have withdrawn from {name}'s team for the activity \"{title}\""
msgstr ""

#: bluebottle/time_based/messages/teams.py:230
#, python-brace-format
msgctxt "email"
msgid ""
"The date or location for your team has been changed for the activity "
"\"{title}\""
msgstr ""

#: bluebottle/time_based/models.py:45 bluebottle/time_based/models.py:303
msgid "attendee limit"
msgstr ""

#: bluebottle/time_based/models.py:46
msgid "Number of participants or teams that can join"
msgstr ""

#: bluebottle/time_based/models.py:50
msgid "registration deadline"
msgstr ""

#: bluebottle/time_based/models.py:57
msgid "skill"
msgstr ""

#: bluebottle/time_based/models.py:64
msgid "Upload documents"
msgstr ""

#: bluebottle/time_based/models.py:65
msgid "Allow participants to upload documents that support their application."
msgstr ""

#: bluebottle/time_based/models.py:71
msgid "Ask a single question on the platform."
msgstr ""

#: bluebottle/time_based/models.py:72
msgid ""
"Direct the participants to a questionnaire on an external website like "
"Microsoft forms."
msgstr ""

#: bluebottle/time_based/models.py:76
msgid "Ask a question"
msgstr ""

#: bluebottle/time_based/models.py:77
msgid ""
"Do you want to ask any questions to your participants when they join your "
"activity?"
msgstr ""

#: bluebottle/time_based/models.py:84
msgid "Review participants"
msgstr ""

#: bluebottle/time_based/models.py:85
msgid "Activity manager accepts or rejects participants or teams."
msgstr ""

#: bluebottle/time_based/models.py:89
msgid "Question label"
msgstr ""

#: bluebottle/time_based/models.py:90
msgid "This is the question that participants will answer."
msgstr ""

#: bluebottle/time_based/models.py:96
msgid "Question description"
msgstr ""

#: bluebottle/time_based/models.py:97
msgid "Give some more context to help the participant answer the question."
msgstr ""

#: bluebottle/time_based/models.py:101
msgid "External website link"
msgstr ""

#: bluebottle/time_based/models.py:102
msgid ""
"Direct participants to a questionnaire created from an external website like "
"Microsoft forms."
msgstr ""

#: bluebottle/time_based/models.py:108
msgid "Preparation time"
msgstr ""

#: bluebottle/time_based/models.py:114
msgid "A link or code for participants to register their hours."
msgstr ""

#: bluebottle/time_based/models.py:119
msgid "Time-based activity"
msgstr ""

#: bluebottle/time_based/models.py:214
msgid "Free"
msgstr ""

#: bluebottle/time_based/models.py:219 bluebottle/time_based/models.py:312
#: bluebottle/time_based/models.py:1909
msgid "online meeting link"
msgstr ""

#: bluebottle/time_based/models.py:254
msgid "Activities on a date"
msgstr ""

#: bluebottle/time_based/models.py:306 bluebottle/time_based/models.py:546
#: bluebottle/time_based/models.py:1905
msgid "is online"
msgstr ""

#: bluebottle/time_based/models.py:318 bluebottle/time_based/models.py:549
#: bluebottle/time_based/models.py:708 bluebottle/time_based/models.py:845
#: bluebottle/time_based/models.py:1914
msgid "location"
msgstr ""

#: bluebottle/time_based/models.py:360 bluebottle/time_based/models.py:1820
#: bluebottle/time_based/views/mixins.py:117
#: bluebottle/time_based/views/views.py:123
#, python-brace-format
msgid ""
"\n"
"Join: {url}"
msgstr ""

#: bluebottle/time_based/models.py:421 bluebottle/time_based/models.py:1851
#: bluebottle/time_based/templates/mails/messages/partial/slot.html:16
msgid "Anywhere/Online"
msgstr ""

#: bluebottle/time_based/models.py:446 bluebottle/time_based/models.py:1800
#: bluebottle/time_based/models.py:1900
msgid "start date and time"
msgstr ""

#: bluebottle/time_based/models.py:532
msgid "in total"
msgstr ""

#: bluebottle/time_based/models.py:533 bluebottle/time_based/models.py:757
msgid "per day"
msgstr ""

#: bluebottle/time_based/models.py:534 bluebottle/time_based/models.py:758
msgid "per week"
msgstr ""

#: bluebottle/time_based/models.py:535 bluebottle/time_based/models.py:759
msgid "per month"
msgstr ""

#: bluebottle/time_based/models.py:550
msgid "You can enter a specific address, city or wider region."
msgstr ""

#: bluebottle/time_based/models.py:556 bluebottle/time_based/models.py:683
#: bluebottle/time_based/models.py:837
msgid "Start date"
msgstr ""

#: bluebottle/time_based/models.py:557
msgid ""
"When does the period start during which participants can take part in your "
"activity?"
msgstr ""

#: bluebottle/time_based/models.py:564
msgid "When does the period end?"
msgstr ""

#: bluebottle/time_based/models.py:576
msgid "Online Meeting URL"
msgstr ""

#: bluebottle/time_based/models.py:626 bluebottle/time_based/models.py:697
#: bluebottle/time_based/models.py:772 bluebottle/time_based/models.py:830
msgid "Activity duration"
msgstr ""

#: bluebottle/time_based/models.py:627 bluebottle/time_based/models.py:773
msgid "How much time will a participant contribute?"
msgstr ""

#: bluebottle/time_based/models.py:638
msgid "Flexible activities"
msgstr ""

#: bluebottle/time_based/models.py:684
msgid ""
"Start of the period during which participants/teams can take part in your "
"activity."
msgstr ""

#: bluebottle/time_based/models.py:691
msgid ""
"End of the period during which participants/teams can take part in your "
"activity."
msgstr ""

#: bluebottle/time_based/models.py:699
msgid ""
"How much time a participant is expected to contribute. This will be an "
"estimate since the exact hours will be based on the start/end time set for "
"each participant or team."
msgstr ""

#: bluebottle/time_based/models.py:710
msgid ""
"If the activity takes place in multiple locations then add the region. You "
"will be able to add specific locations to individual participants when they "
"are scheduled."
msgstr ""

#: bluebottle/time_based/models.py:734
msgid "Schedule activities"
msgstr ""

#: bluebottle/time_based/models.py:764
msgid "Period"
msgstr ""

#: bluebottle/time_based/models.py:765
msgid "When should the activity be repeated?"
msgstr ""

#: bluebottle/time_based/models.py:785
msgid "Recurring activities"
msgstr ""

#: bluebottle/time_based/models.py:831
msgid "How much time did/will a participant contribute?"
msgstr ""

#: bluebottle/time_based/models.py:838
msgid "Start of the activity."
msgstr ""

#: bluebottle/time_based/models.py:841
msgid "Make sure the value is in the past"
msgstr ""

#: bluebottle/time_based/models.py:847
msgid "If the activity took place in multiple locations then add the region."
msgstr ""

#: bluebottle/time_based/models.py:887
msgid "Past date activities"
msgstr ""

#: bluebottle/time_based/models.py:1008
msgid "Participant to date activity slot"
msgstr ""

#: bluebottle/time_based/models.py:1009
msgid "Participants to date activity slot"
msgstr ""

#: bluebottle/time_based/models.py:1041
msgid "Participant during a period"
msgstr ""

#: bluebottle/time_based/models.py:1042
msgid "Participants during a period"
msgstr ""

#: bluebottle/time_based/models.py:1060
msgid "activity on a date"
msgstr ""

#: bluebottle/time_based/models.py:1061
msgid "activity over a period"
msgstr ""

#: bluebottle/time_based/models.py:1062
msgid "preparation"
msgstr ""

#: bluebottle/time_based/models.py:1066
msgid "value"
msgstr ""

#: bluebottle/time_based/models.py:1087
msgid "Time contribution"
msgstr ""

#: bluebottle/time_based/models.py:1092
#, python-brace-format
msgid "Contribution {name} {date}"
msgstr ""

#: bluebottle/time_based/models.py:1096
#, python-brace-format
msgid "Contribution {date}"
msgstr ""

#: bluebottle/time_based/models.py:1102
msgid "expertise based"
msgstr ""

#: bluebottle/time_based/models.py:1103
msgid "Is this skill expertise based, or could anyone do it?"
msgstr ""

#: bluebottle/time_based/models.py:1120
msgid "Skills"
msgstr ""

#: bluebottle/time_based/models.py:1157
#, python-brace-format
msgid "Candidate {name} for {activity}"
msgstr ""

#: bluebottle/time_based/models.py:1158
#, python-brace-format
msgid "Candidate {name}"
msgstr ""

#: bluebottle/time_based/models.py:1161
msgid "Candidate"
msgstr ""

#: bluebottle/time_based/models.py:1162
msgid "Candidates"
msgstr ""

#: bluebottle/time_based/models.py:1174
msgid "Candidate for date activities"
msgstr ""

#: bluebottle/time_based/models.py:1175
msgid "Candidates for date activities"
msgstr ""

#: bluebottle/time_based/models.py:1219
msgid "Candidate for flexible activities"
msgstr ""

#: bluebottle/time_based/models.py:1220
msgid "Candidates for flexible activities"
msgstr ""

#: bluebottle/time_based/models.py:1261
msgid "Candidate for schedule activities"
msgstr ""

#: bluebottle/time_based/models.py:1262
msgid "Candidates for schedule activities"
msgstr ""

#: bluebottle/time_based/models.py:1306
msgid "Candidate for recurring activities"
msgstr ""

#: bluebottle/time_based/models.py:1307
msgid "Candidates for recurring activities"
msgstr ""

#: bluebottle/time_based/models.py:1370
msgid "Participant to flexible activities"
msgstr ""

#: bluebottle/time_based/models.py:1371
msgid "Participants to flexible activities"
msgstr ""

#: bluebottle/time_based/models.py:1408
msgid "Participant to past date activity"
msgstr ""

#: bluebottle/time_based/models.py:1409
msgid "Participants to past date activity"
msgstr ""

#: bluebottle/time_based/models.py:1450
#, python-brace-format
msgid "Regsitration Team {name} for {activity}"
msgstr ""

#: bluebottle/time_based/models.py:1451
#, python-brace-format
msgid "Regsitration Team {name}"
msgstr ""

#: bluebottle/time_based/models.py:1454
msgid "Team for schedule activities"
msgstr ""

#: bluebottle/time_based/models.py:1455
msgid "Teams for schedule activities"
msgstr ""

#: bluebottle/time_based/models.py:1508
msgid "Team captain"
msgstr ""

#: bluebottle/time_based/models.py:1590
msgid "Team member"
msgstr ""

#: bluebottle/time_based/models.py:1591
msgid "Team members"
msgstr ""

#: bluebottle/time_based/models.py:1616
#, python-brace-format
msgid "Team member {name}"
msgstr ""

#: bluebottle/time_based/models.py:1637
msgid "Participant to schedule activities"
msgstr ""

#: bluebottle/time_based/models.py:1638
msgid "Participants to schedule activities"
msgstr ""

#: bluebottle/time_based/models.py:1699
msgid "Team member participation"
msgstr ""

#: bluebottle/time_based/models.py:1700
msgid "Team member participations"
msgstr ""

#: bluebottle/time_based/models.py:1778
msgid "Slot participant"
msgstr ""

#: bluebottle/time_based/models.py:1779
msgid "Slot participants"
msgstr ""

#: bluebottle/time_based/models.py:1875
msgid "end date and time"
msgstr ""

#: bluebottle/time_based/models.py:1933
#, python-brace-format
msgid "Slot {start}"
msgstr ""

#: bluebottle/time_based/models.py:1968
msgid "Team duration"
msgstr ""

#: bluebottle/time_based/models.py:1969
msgid "How much time the team is expected to contribute."
msgstr ""

#: bluebottle/time_based/models.py:1996
msgid "Participant to recurring activities"
msgstr ""

#: bluebottle/time_based/models.py:1997
msgid "Participants to recurring activities"
msgstr ""

#: bluebottle/time_based/periodic_tasks.py:52
msgid "Lock an activity when the registration date has passed."
msgstr ""

#: bluebottle/time_based/periodic_tasks.py:74
msgid "Finish an activity when all slots are completed."
msgstr ""

#: bluebottle/time_based/periodic_tasks.py:90
msgid "Start the slot."
msgstr ""

#: bluebottle/time_based/periodic_tasks.py:106
msgid "Finish a slot when end time has passed."
msgstr ""

#: bluebottle/time_based/periodic_tasks.py:123
msgid "Finish an activity when end time has passed."
msgstr ""

#: bluebottle/time_based/periodic_tasks.py:144
msgid "Send a reminder 24 hours before the activity slot."
msgstr ""

#: bluebottle/time_based/periodic_tasks.py:163
msgid "Finish an activity when deadline has passed."
msgstr ""

#: bluebottle/time_based/periodic_tasks.py:177
msgid "Finish an activity when start has passed."
msgstr ""

#: bluebottle/time_based/periodic_tasks.py:192
msgid "Start a slot when the start date passed"
msgstr ""

#: bluebottle/time_based/periodic_tasks.py:207
msgid "Finish a slot when the end date passed"
msgstr ""

#: bluebottle/time_based/periodic_tasks.py:219
#: bluebottle/time_based/periodic_tasks.py:236
msgid "Start a new slot when the current one is finished"
msgstr ""

#: bluebottle/time_based/serializers/registrations.py:72
msgid "Registration for this user already exists on this activity."
msgstr ""

#: bluebottle/time_based/serializers/registrations.py:102
#: bluebottle/utils/fields.py:377
msgid "This field is required"
msgstr ""

#: bluebottle/time_based/states/participants.py:19
msgid ""
"This participant is new and will waiting for the registration to be accepted."
msgstr ""

#: bluebottle/time_based/states/participants.py:24
msgid "This person takes part in the activity."
msgstr ""

#: bluebottle/time_based/states/participants.py:29
msgid ""
"This person's contribution is rejected and the spent hours are reset to zero."
msgstr ""

#: bluebottle/time_based/states/participants.py:34
msgid ""
"This person's contribution is removed and the spent hours are reset to zero."
msgstr ""

#: bluebottle/time_based/states/participants.py:39
msgid "This person has withdrawn. Spent hours are retained."
msgstr ""

#: bluebottle/time_based/states/participants.py:44
msgid ""
"The activity has been cancelled. This person's contribution is removed and "
"the spent hours are reset to zero."
msgstr ""

#: bluebottle/time_based/states/participants.py:50
msgid "This person hast successfully contributed."
msgstr ""

#: bluebottle/time_based/states/participants.py:76
msgid "User applied to join the task."
msgstr ""

#: bluebottle/time_based/states/participants.py:88
#: bluebottle/time_based/states/participants.py:352
msgid "Accept this person as a participant of this Activity."
msgstr ""

#: bluebottle/time_based/states/participants.py:89
#: bluebottle/time_based/states/participants.py:217
#: bluebottle/time_based/states/participants.py:353
#: bluebottle/time_based/states/registrations.py:60
#: bluebottle/time_based/states/registrations.py:78
#: bluebottle/time_based/states/teams.py:45
#: bluebottle/time_based/states/teams.py:249
msgid "accepted"
msgstr ""

#: bluebottle/time_based/states/participants.py:99
#: bluebottle/time_based/states/participants.py:300
#: bluebottle/time_based/states/participants.py:311
#: bluebottle/time_based/states/registrations.py:67
msgid "Add"
msgstr ""

#: bluebottle/time_based/states/participants.py:100
#: bluebottle/time_based/states/participants.py:301
#: bluebottle/time_based/states/participants.py:312
msgid "Add this person as a participant of this activity."
msgstr ""

#: bluebottle/time_based/states/participants.py:108
#: bluebottle/time_based/states/participants.py:229
#: bluebottle/time_based/states/participants.py:366
#: bluebottle/time_based/states/registrations.py:87
msgid "Reject this person as a participant of this activity."
msgstr ""

#: bluebottle/time_based/states/participants.py:122
#: bluebottle/time_based/states/participants.py:250
msgid "This participant has completed their contribution."
msgstr ""

#: bluebottle/time_based/states/participants.py:136
#: bluebottle/time_based/states/participants.py:263
#: bluebottle/time_based/states/participants.py:380
msgid "Remove this person as a participant of this activity."
msgstr ""

#: bluebottle/time_based/states/participants.py:148
#: bluebottle/time_based/states/participants.py:275
#: bluebottle/time_based/states/participants.py:393
#: bluebottle/time_based/states/teams.py:197
msgid "Auto remove"
msgstr ""

#: bluebottle/time_based/states/participants.py:150
msgid "Remove this person because a parent object was removed."
msgstr ""

#: bluebottle/time_based/states/participants.py:163
#: bluebottle/time_based/states/participants.py:410
#: bluebottle/time_based/states/registrations.py:101
msgid ""
"Cancel your participation in the activity. Participation hours will not be "
"counted."
msgstr ""

#: bluebottle/time_based/states/participants.py:173
msgid "reapplied"
msgstr ""

#: bluebottle/time_based/states/participants.py:174
msgid "User re-applies for the activity after previously withdrawing."
msgstr ""

#: bluebottle/time_based/states/participants.py:175
msgid "Do you want to sign up for this activity again?"
msgstr ""

#: bluebottle/time_based/states/participants.py:190
#: bluebottle/time_based/states/participants.py:475
msgid "Cancel the participant, because the activity was cancelled."
msgstr ""

#: bluebottle/time_based/states/participants.py:199
#: bluebottle/time_based/states/registrations.py:112
#: bluebottle/time_based/states/teams.py:141
#: bluebottle/time_based/states/teams.py:267
msgid "restored"
msgstr ""

#: bluebottle/time_based/states/participants.py:200
msgid "Restore the participant, because the activity was restored."
msgstr ""

#: bluebottle/time_based/states/participants.py:216
#: bluebottle/time_based/states/registrations.py:77
msgid "Accept this person as a participant of this activity."
msgstr ""

#: bluebottle/time_based/states/participants.py:237
#: bluebottle/time_based/states/participants.py:319
msgid "Restore previously cancelled participant"
msgstr ""

#: bluebottle/time_based/states/participants.py:277
msgid ""
"Remove this person as a participant because a parent object has been removed."
msgstr ""

#: bluebottle/time_based/states/participants.py:287
#: bluebottle/time_based/states/participants.py:327
#: bluebottle/time_based/states/teams.py:90
#: bluebottle/time_based/states/teams.py:210
msgid "Re-add"
msgstr ""

#: bluebottle/time_based/states/participants.py:288
#: bluebottle/time_based/states/teams.py:91
#: bluebottle/time_based/states/teams.py:211
msgid "re-added"
msgstr ""

#: bluebottle/time_based/states/participants.py:289
msgid "Re-add this person as a participant of this activity"
msgstr ""

#: bluebottle/time_based/states/participants.py:328
msgid "Add previously removed participant"
msgstr ""

#: bluebottle/time_based/states/participants.py:338
#: bluebottle/time_based/states/slots.py:15
#: bluebottle/time_based/states/teams.py:10
msgid "Unscheduled"
msgstr ""

#: bluebottle/time_based/states/participants.py:340
msgid ""
"This person takes part in the activity, but needs to be assigned a slot."
msgstr ""

#: bluebottle/time_based/states/participants.py:342
#: bluebottle/time_based/states/participants.py:427
#: bluebottle/time_based/states/slots.py:17
#: bluebottle/time_based/states/teams.py:14
msgid "Scheduled"
msgstr ""

#: bluebottle/time_based/states/participants.py:342
msgid "This person is assigned a slot."
msgstr ""

#: bluebottle/time_based/states/participants.py:395
msgid ""
"Remove this person as a participant because a parent object got removed."
msgstr ""

#: bluebottle/time_based/states/participants.py:426
msgid "Schedule this participant the Activity."
msgstr ""

#: bluebottle/time_based/states/participants.py:437
msgid "Unschedule"
msgstr ""

#: bluebottle/time_based/states/participants.py:438
msgid "Unschedule this participant."
msgstr ""

#: bluebottle/time_based/states/participants.py:452
msgid "Succeed this participant for the Activity."
msgstr ""

#: bluebottle/time_based/states/participants.py:461
msgid "Reset participant to scheduled"
msgstr ""

#: bluebottle/time_based/states/participants.py:486
msgid "Member signs up for team"
msgstr ""

#: bluebottle/time_based/states/participants.py:500
msgid "Participant withdraws from the team slot."
msgstr ""

#: bluebottle/time_based/states/participants.py:511
msgid "Participant joins the team slot."
msgstr ""

#: bluebottle/time_based/states/registrations.py:15
msgid "This person has applied and must be reviewed."
msgstr ""

#: bluebottle/time_based/states/registrations.py:20
msgid "This person is accepted to take part in the activity."
msgstr ""

#: bluebottle/time_based/states/registrations.py:25
msgid "This person is not selected for the activity."
msgstr ""

#: bluebottle/time_based/states/registrations.py:31
msgid "This person did not participate."
msgstr ""

#: bluebottle/time_based/states/registrations.py:51
msgid "The registration was created."
msgstr ""

#: bluebottle/time_based/states/registrations.py:59
msgid "Automatically accept this person as a participant to the activity."
msgstr ""

#: bluebottle/time_based/states/registrations.py:68
msgid "Automatically add this person as a participant to the activity."
msgstr ""

#: bluebottle/time_based/states/registrations.py:69
msgid "added"
msgstr ""

#: bluebottle/time_based/states/registrations.py:114
msgid "Restore after being withdrawn."
msgstr ""

#: bluebottle/time_based/states/registrations.py:154
msgid "Stopped"
msgstr ""

#: bluebottle/time_based/states/registrations.py:156
msgid "This person stopped contributing to this activity."
msgstr ""

#: bluebottle/time_based/states/registrations.py:162
msgid "This person was removed from this activity."
msgstr ""

#: bluebottle/time_based/states/registrations.py:168
msgid "Stop"
msgstr ""

#: bluebottle/time_based/states/registrations.py:170
msgid ""
"This person will no longer actively participate in your activity and their "
"contribution hours will stop being counted. The hours that have already been "
"counted will be retained. You can resume their participation anytime."
msgstr ""

#: bluebottle/time_based/states/registrations.py:175
msgid "This person will no longer actively participate."
msgstr ""

#: bluebottle/time_based/states/registrations.py:185
msgid ""
"This person will no longer actively participate in your activity and their "
"contribution hours will stop being counted. The hours that have already been "
"counted will be failed."
msgstr ""

#: bluebottle/time_based/states/registrations.py:189
msgid "This person is removed from the activity."
msgstr ""

#: bluebottle/time_based/states/registrations.py:197
msgid "Resume"
msgstr ""

#: bluebottle/time_based/states/registrations.py:199
msgid ""
"This person will start actively participating in the activity and their "
"contribution hours will be counted. You can stop their participation at any "
"time, and their contribution hours will stop being counted."
msgstr ""

#: bluebottle/time_based/states/registrations.py:203
msgid "Resume this persons participation in your activity."
msgstr ""

#: bluebottle/time_based/states/slots.py:15
msgid "The slot is not scheduled yet."
msgstr ""

#: bluebottle/time_based/states/slots.py:17
msgid "The slot is scheduled for a future date."
msgstr ""

#: bluebottle/time_based/states/slots.py:21
msgid "Running"
msgstr ""

#: bluebottle/time_based/states/slots.py:23
msgid "The slot running."
msgstr ""

#: bluebottle/time_based/states/slots.py:27
msgid "Finished"
msgstr ""

#: bluebottle/time_based/states/slots.py:29
msgid "The slot is finished"
msgstr ""

#: bluebottle/time_based/states/slots.py:35
msgid "The slot is cancelled"
msgstr ""

#: bluebottle/time_based/states/slots.py:51
#: bluebottle/time_based/states/slots.py:184
msgid "The slot was created."
msgstr ""

#: bluebottle/time_based/states/slots.py:60
msgid "The slot now has a date and location."
msgstr ""

#: bluebottle/time_based/states/slots.py:68
msgid "The slot no longer has a date and location."
msgstr ""

#: bluebottle/time_based/states/slots.py:77
msgid "The slot has started."
msgstr ""

#: bluebottle/time_based/states/slots.py:85
#: bluebottle/time_based/states/slots.py:269
msgid "Finish"
msgstr ""

#: bluebottle/time_based/states/slots.py:86
msgid "The slot has finished."
msgstr ""

#: bluebottle/time_based/states/slots.py:96
msgid "The slot was cancelled."
msgstr ""

#: bluebottle/time_based/states/slots.py:104
#: bluebottle/time_based/states/slots.py:222
msgid "The slot was cancelled because the activity was cancelled"
msgstr ""

#: bluebottle/time_based/states/slots.py:113
msgid "The slot was restored."
msgstr ""

#: bluebottle/time_based/states/slots.py:138
msgid "The slot is incomplete."
msgstr ""

#: bluebottle/time_based/states/slots.py:144
msgid "The slot is accepting new participants."
msgstr ""

#: bluebottle/time_based/states/slots.py:148
msgid "full"
msgstr ""

#: bluebottle/time_based/states/slots.py:150
#: bluebottle/time_based/states/states.py:24
msgid ""
"The number of people needed is reached and people can no longer register."
msgstr ""

#: bluebottle/time_based/states/slots.py:154
msgid "running"
msgstr ""

#: bluebottle/time_based/states/slots.py:156
#: bluebottle/time_based/states/slots.py:263
msgid "The slot is currently taking place."
msgstr ""

#: bluebottle/time_based/states/slots.py:160
msgid "finished"
msgstr ""

#: bluebottle/time_based/states/slots.py:162
msgid "The slot has ended."
msgstr ""

#: bluebottle/time_based/states/slots.py:168
msgid "The slot is cancelled."
msgstr ""

#: bluebottle/time_based/states/slots.py:193
msgid "The slot was completed."
msgstr ""

#: bluebottle/time_based/states/slots.py:200
msgid "Mark incomplete"
msgstr ""

#: bluebottle/time_based/states/slots.py:202
msgid "The slot was made incomplete."
msgstr ""

#: bluebottle/time_based/states/slots.py:213
msgid ""
"This time slot will not take place. People can no longer join and "
"contributions will not be counted."
msgstr ""

#: bluebottle/time_based/states/slots.py:231
msgid ""
"Reopen a cancelled slot. People can apply again. Contributions are counted "
"again"
msgstr ""

#: bluebottle/time_based/states/slots.py:234
msgid ""
"Reopening a time slot will allow people to join again and their "
"contributions will be counted."
msgstr ""

#: bluebottle/time_based/states/slots.py:241
#: bluebottle/time_based/states/states.py:33
msgid "Lock"
msgstr ""

#: bluebottle/time_based/states/slots.py:243
msgid ""
"People can no longer join the slot. Triggered when the attendee limit is "
"reached."
msgstr ""

#: bluebottle/time_based/states/slots.py:251
#: bluebottle/time_based/states/states.py:42
msgid "Unlock"
msgstr ""

#: bluebottle/time_based/states/slots.py:253
msgid ""
"The number of participants has fallen below the required number. People can "
"sign up again for the slot."
msgstr ""

#: bluebottle/time_based/states/slots.py:271
msgid "The slot has ended. Triggered when slot has ended."
msgstr ""

#: bluebottle/time_based/states/slots.py:279
#: bluebottle/time_based/states/states.py:140
#: bluebottle/time_based/states/states.py:169
msgid "Reschedule"
msgstr ""

#: bluebottle/time_based/states/slots.py:281
msgid "Reopen the slot. Triggered when start of the slot is changed."
msgstr ""

#: bluebottle/time_based/states/states.py:22
msgid "Full"
msgstr ""

#: bluebottle/time_based/states/states.py:35
msgid ""
"People can no longer join the event. Triggered when the attendee limit is "
"reached."
msgstr ""

#: bluebottle/time_based/states/states.py:44
msgid ""
"People can now join again. Triggered when the attendee number drops between "
"the limit."
msgstr ""

#: bluebottle/time_based/states/states.py:62
msgid ""
"The number of participants has fallen below the required number or new slots "
"have been added. People can sign up again for the task."
msgstr ""

#: bluebottle/time_based/states/states.py:75
msgid ""
"The number of participants has fallen below the required number. People can "
"sign up again for the task."
msgstr ""

#: bluebottle/time_based/states/states.py:89
msgid ""
"The activity ends and people can no longer register. Participants will keep "
"their spent hours, but will no longer be allocated new hours."
msgstr ""

#: bluebottle/time_based/states/states.py:107
msgid ""
"Cancel if the activity will not be executed. It will no longer be visible on "
"the platform. Contributions will not be counted in reporting."
msgstr ""

#: bluebottle/time_based/states/states.py:112
msgid ""
"The activity will not be executed. Any contributions will be cancelled too."
msgstr ""

#: bluebottle/time_based/states/states.py:144
msgid "The activity is reopened because the start date changed."
msgstr ""

#: bluebottle/time_based/states/states.py:158
msgid "Close this activity and allocate the hours to the participants."
msgstr ""

#: bluebottle/time_based/states/states.py:171
msgid ""
"The date of the activity has been changed to a date in the future. The "
"status of the activity will be recalculated."
msgstr ""

#: bluebottle/time_based/states/states.py:199
msgid "Planned"
msgstr ""

#: bluebottle/time_based/states/states.py:201
msgid ""
"The activity is planned. The activity manager will register participants."
msgstr ""

#: bluebottle/time_based/states/states.py:222
msgid "Register"
msgstr ""

#: bluebottle/time_based/states/states.py:223
msgid ""
"Once the activity is registered, the participants contributions will be "
"recorded."
msgstr ""

#: bluebottle/time_based/states/states.py:225
msgid "registered"
msgstr ""

#: bluebottle/time_based/states/states.py:241
msgid "Approve activity, so it will be registered on the platform."
msgstr ""

#: bluebottle/time_based/states/teams.py:9
msgid "This team is pending review."
msgstr ""

#: bluebottle/time_based/states/teams.py:10
msgid "This team has been accepted."
msgstr ""

#: bluebottle/time_based/states/teams.py:11
msgid "This team has been rejected."
msgstr ""

#: bluebottle/time_based/states/teams.py:12
msgid "This team has withdrawn."
msgstr ""

#: bluebottle/time_based/states/teams.py:14
msgid "This team has been scheduled."
msgstr ""

#: bluebottle/time_based/states/teams.py:15
msgid "This team was successful."
msgstr ""

#: bluebottle/time_based/states/teams.py:17
msgid "This team has been cancelled."
msgstr ""

#: bluebottle/time_based/states/teams.py:19
msgid "This team is removed from the activity"
msgstr ""

#: bluebottle/time_based/states/teams.py:37
msgid "The team was created."
msgstr ""

#: bluebottle/time_based/states/teams.py:46
msgid "Accept this team."
msgstr ""

#: bluebottle/time_based/states/teams.py:55
msgid "Reject this team."
msgstr ""

#: bluebottle/time_based/states/teams.py:64
#: bluebottle/time_based/states/teams.py:73
msgid "Assign a slot to this activity"
msgstr ""

#: bluebottle/time_based/states/teams.py:82
msgid "Remove this team from the activity."
msgstr ""

#: bluebottle/time_based/states/teams.py:92
msgid "Re-add team to activity."
msgstr ""

#: bluebottle/time_based/states/teams.py:106
msgid ""
"Your team will no longer participate in this activity. The activity manager "
"and team members will be notified. Any hours spent will not be be counted."
msgstr ""

#: bluebottle/time_based/states/teams.py:109
msgid "Your team will no longer participate in this activity. "
msgstr ""

#: bluebottle/time_based/states/teams.py:115
msgid "Rejoin"
msgstr ""

#: bluebottle/time_based/states/teams.py:116
msgid "rejoined"
msgstr ""

#: bluebottle/time_based/states/teams.py:121
msgid "Join again with your team, that was previously withdrawn."
msgstr ""

#: bluebottle/time_based/states/teams.py:132
msgid ""
"This team will no longer participate in this activity and any hours spent "
"will not be counted."
msgstr ""

#: bluebottle/time_based/states/teams.py:142
msgid "Add this previously cancelled team back to the activity."
msgstr ""

#: bluebottle/time_based/states/teams.py:151
msgid "The team has finished their contribution."
msgstr ""

#: bluebottle/time_based/states/teams.py:158
msgid "Active"
msgstr ""

#: bluebottle/time_based/states/teams.py:158
msgid "This team member is active."
msgstr ""

#: bluebottle/time_based/states/teams.py:159
msgid "This team member is removed."
msgstr ""

#: bluebottle/time_based/states/teams.py:160
msgid "This team member is withdrawn."
msgstr ""

#: bluebottle/time_based/states/teams.py:161
msgid "This team member is cancelled."
msgstr ""

#: bluebottle/time_based/states/teams.py:162
msgid "This team member is rejected."
msgstr ""

#: bluebottle/time_based/states/teams.py:179
msgid "The team member joined."
msgstr ""

#: bluebottle/time_based/states/teams.py:190
msgid "Remove this member from the team."
msgstr ""

#: bluebottle/time_based/states/teams.py:199
msgid "Remove this member because the team has been removed."
msgstr ""

#: bluebottle/time_based/states/teams.py:212
msgid "Re-add member to team."
msgstr ""

#: bluebottle/time_based/states/teams.py:222
msgid "Withdraw from this team."
msgstr ""

#: bluebottle/time_based/states/teams.py:229
msgid "Re-apply"
msgstr ""

#: bluebottle/time_based/states/teams.py:230
msgid "re-applied"
msgstr ""

#: bluebottle/time_based/states/teams.py:233
msgid "Re-apply to team."
msgstr ""

#: bluebottle/time_based/states/teams.py:242
msgid "Reject user from this team."
msgstr ""

#: bluebottle/time_based/states/teams.py:248
msgid "accept"
msgstr ""

#: bluebottle/time_based/states/teams.py:250
msgid "Accept user to team."
msgstr ""

#: bluebottle/time_based/states/teams.py:260
msgid "Cancel this team member, because the team is cancelled."
msgstr ""

#: bluebottle/time_based/states/teams.py:269
msgid "Restore this team member, because the team is restored."
msgstr ""

#: bluebottle/time_based/templates/admin/adjust_participant.html:2
msgid "Adjust participant"
msgstr ""

#: bluebottle/time_based/templates/admin/adjust_participant.html:5
#, python-format
msgid ""
"\n"
"    Adjust a participant for \"%(activity)s\"\n"
msgstr ""

#: bluebottle/time_based/templates/admin/adjust_participant.html:10
#: bluebottle/time_based/templates/admin/check_preparation_time_contribution.html:10
#: bluebottle/time_based/templates/admin/create_captain_team_member.html:10
#: bluebottle/time_based/templates/admin/create_deadline_participant.html:10
#: bluebottle/time_based/templates/admin/create_deadline_registration.html:10
#: bluebottle/time_based/templates/admin/create_deadline_time_contribution.html:10
#: bluebottle/time_based/templates/admin/create_participant.html:10
#: bluebottle/time_based/templates/admin/create_period_time_contribution.html:10
#: bluebottle/time_based/templates/admin/create_preparation_time_contribution.html:10
#: bluebottle/time_based/templates/admin/create_registration.html:10
#: bluebottle/time_based/templates/admin/create_schedule_slot.html:10
#: bluebottle/time_based/templates/admin/create_slot_time_contribution.html:10
#: bluebottle/time_based/templates/admin/create_team_member_slot_participants.html:10
#: bluebottle/time_based/templates/admin/create_team_registration.html:10
#: bluebottle/time_based/templates/admin/create_team_slot.html:10
#: bluebottle/time_based/templates/admin/create_team_slot_participants.html:10
#: bluebottle/time_based/templates/admin/delete_preparation_time_contribution.html:10
#: bluebottle/time_based/templates/admin/delete_team_member_slot_participants.html:10
#: bluebottle/time_based/templates/admin/update_slot_time_contribution.html:10
#, python-format
msgid ""
"\n"
"        and %(count)s others\n"
"    "
msgstr ""

#: bluebottle/time_based/templates/admin/check_preparation_time_contribution.html:2
msgid "Check preparation time contribution"
msgstr ""

#: bluebottle/time_based/templates/admin/check_preparation_time_contribution.html:5
msgid ""
"\n"
"    Check if we should change the status of the preparation time\n"
msgstr ""

#: bluebottle/time_based/templates/admin/clear_deadline.html:2
msgid "Clear the deadline"
msgstr ""

#: bluebottle/time_based/templates/admin/clear_deadline.html:5
msgid ""
"\n"
"    Clear the deadline of the activity, so that it has to be set to a new "
"value in the future.\n"
msgstr ""

#: bluebottle/time_based/templates/admin/clear_start.html:3
msgid "Clear the start"
msgstr ""

#: bluebottle/time_based/templates/admin/clear_start.html:6
msgid ""
"\n"
"    Clear the start date of the activity, so that it has to be set to a new "
"value in the future.\n"
msgstr ""

#: bluebottle/time_based/templates/admin/create_captain_team_member.html:2
msgid "Add captain as team member"
msgstr ""

#: bluebottle/time_based/templates/admin/create_captain_team_member.html:5
msgid ""
"\n"
"    Add the team captain as a team member.\n"
msgstr ""

#: bluebottle/time_based/templates/admin/create_deadline_participant.html:2
msgid "Create a participant"
msgstr ""

#: bluebottle/time_based/templates/admin/create_deadline_participant.html:5
#, python-format
msgid ""
"\n"
"    Create a participant for \"%(instance.activity)s\"\n"
msgstr ""

#: bluebottle/time_based/templates/admin/create_deadline_participant.html:14
#: bluebottle/time_based/templates/admin/create_deadline_time_contribution.html:14
#: bluebottle/time_based/templates/admin/create_period_time_contribution.html:14
#, python-format
msgid ""
"\n"
"with a duration of %(duration)s.\n"
msgstr ""

#: bluebottle/time_based/templates/admin/create_deadline_registration.html:2
#: bluebottle/time_based/templates/admin/create_team_registration.html:2
msgid "Create a registration"
msgstr ""

#: bluebottle/time_based/templates/admin/create_deadline_registration.html:5
#, python-format
msgid ""
"\n"
"    Create a registration for \"%(instance.activity)s\"\n"
msgstr ""

#: bluebottle/time_based/templates/admin/create_deadline_time_contribution.html:2
#: bluebottle/time_based/templates/admin/create_period_time_contribution.html:2
#: bluebottle/time_based/templates/admin/create_slot_time_contribution.html:2
msgid "Create a time contribution"
msgstr ""

#: bluebottle/time_based/templates/admin/create_deadline_time_contribution.html:5
#: bluebottle/time_based/templates/admin/create_period_time_contribution.html:5
#, python-format
msgid ""
"\n"
"    Create a time contribution for \"%(instance.activity)s\"\n"
msgstr ""

#: bluebottle/time_based/templates/admin/create_participant.html:2
msgid "Create participant"
msgstr ""

#: bluebottle/time_based/templates/admin/create_participant.html:5
#, python-format
msgid ""
"\n"
"    Create a participant for \"%(activity)s\"\n"
msgstr ""

#: bluebottle/time_based/templates/admin/create_preparation_time_contribution.html:2
msgid "Create a preparation time contribution"
msgstr ""

#: bluebottle/time_based/templates/admin/create_preparation_time_contribution.html:5
#, python-format
msgid ""
"\n"
"    Create a preparation time contribution for %(participant)s\n"
msgstr ""

#: bluebottle/time_based/templates/admin/create_registration.html:2
msgid "Create registration"
msgstr ""

#: bluebottle/time_based/templates/admin/create_registration.html:5
msgid ""
"\n"
"    Create a registration for the participant\n"
msgstr ""

#: bluebottle/time_based/templates/admin/create_schedule_slot.html:2
msgid "Create a slot for this participant"
msgstr ""

#: bluebottle/time_based/templates/admin/create_schedule_slot.html:5
#: bluebottle/time_based/templates/admin/create_team_slot.html:5
#, python-format
msgid ""
"\n"
"    Create a slot for %(instance)s, without a date and time.\n"
msgstr ""

#: bluebottle/time_based/templates/admin/create_slot_participants_for_participant.html:2
#: bluebottle/time_based/templates/admin/create_slot_participants_for_slot.html:2
msgid "Add participant to all slots"
msgstr ""

#: bluebottle/time_based/templates/admin/create_slot_participants_for_participant.html:5
#, python-format
msgid ""
"\n"
"    Add the new participant to all %(slot_count)s the slots of the "
"activity.\n"
msgstr ""

#: bluebottle/time_based/templates/admin/create_slot_participants_for_slot.html:6
#, python-format
msgid ""
"\n"
"        Add all %(participant_count)s accepted participants to %(instance)s\n"
"    "
msgstr ""

#: bluebottle/time_based/templates/admin/create_slot_participants_for_slot.html:10
#, python-format
msgid ""
"\n"
"        Add the accepted participant to %(instance)s\n"
"    "
msgstr ""

#: bluebottle/time_based/templates/admin/create_slot_time_contribution.html:5
#, python-format
msgid ""
"\n"
"    Create a time contribution for \"%(activity)s\"\n"
msgstr ""

#: bluebottle/time_based/templates/admin/create_team_member_slot_participants.html:2
msgid "Create slot participation for the team member"
msgstr ""

#: bluebottle/time_based/templates/admin/create_team_member_slot_participants.html:5
#, python-format
msgid ""
"\n"
"    Create slot participants for the new team member for all slots of "
"%(team)s.\n"
msgstr ""

#: bluebottle/time_based/templates/admin/create_team_registration.html:5
#, python-format
msgid ""
"\n"
"    Create a registration for %(instance)s.\n"
msgstr ""

#: bluebottle/time_based/templates/admin/create_team_slot.html:2
msgid "Create a slot for this team"
msgstr ""

#: bluebottle/time_based/templates/admin/create_team_slot_participants.html:2
msgid "Create participants for the team slot"
msgstr ""

#: bluebottle/time_based/templates/admin/create_team_slot_participants.html:5
#, python-format
msgid ""
"\n"
"    Create a slot participants for the new slot for all team members of "
"%(team)s.\n"
msgstr ""

#: bluebottle/time_based/templates/admin/delete_preparation_time_contribution.html:2
msgid "Delete the preparation time contribution"
msgstr ""

#: bluebottle/time_based/templates/admin/delete_preparation_time_contribution.html:5
#, python-format
msgid ""
"\n"
"    Delete the preparation time contribution for \"%(activity)s\"\n"
msgstr ""

#: bluebottle/time_based/templates/admin/delete_registration.html:2
msgid "Delete registration"
msgstr ""

#: bluebottle/time_based/templates/admin/delete_registration.html:5
msgid ""
"\n"
"    Delete the related registration.\n"
msgstr ""

#: bluebottle/time_based/templates/admin/delete_team_member_slot_participants.html:2
msgid "Delete slot participation for the team member"
msgstr ""

#: bluebottle/time_based/templates/admin/delete_team_member_slot_participants.html:5
msgid ""
"\n"
"    Delete slot participants for the team member that will be deleted.\n"
msgstr ""

#: bluebottle/time_based/templates/admin/lock_activity_slots.html:2
msgid "Lock activity slots"
msgstr ""

#: bluebottle/time_based/templates/admin/lock_activity_slots.html:5
msgid ""
"\n"
"    Lock the slots that will be filled by this participant\n"
msgstr ""

#: bluebottle/time_based/templates/admin/participant_list.html:15
#, python-format
msgid ""
"\n"
"                        <b>%(total)s</b> participants took part in this "
"activity out of which <b>%(count)s</b> were deleted due to company policies "
"and local laws.\n"
"                    "
msgstr ""

#: bluebottle/time_based/templates/admin/reset_slot_selection.html:2
msgid "Reset slot selection to 'all'"
msgstr ""

#: bluebottle/time_based/templates/admin/reset_slot_selection.html:5
msgid ""
"\n"
"    Reset slot selection to \"all\" because there is only 1 slot left\n"
msgstr ""

#: bluebottle/time_based/templates/admin/set_end_date.html:5
msgid ""
"\n"
"    Set the deadline to today.\n"
msgstr ""

#: bluebottle/time_based/templates/admin/time_based/dateactivityslot/change_form.html:6
msgid "Repeat this slot"
msgstr ""

#: bluebottle/time_based/templates/admin/time_based/dateactivityslot/reschedule_date_slot.html:2
#: bluebottle/time_based/templates/admin/time_based/periodic/reschedule_schedule_slot.html:2
msgid "Adjust related contributions"
msgstr ""

#: bluebottle/time_based/templates/admin/time_based/dateactivityslot/reschedule_date_slot.html:5
#: bluebottle/time_based/templates/admin/time_based/periodic/reschedule_schedule_slot.html:5
msgid ""
"\n"
"    The time of this slot have changed.\n"
"    The time for all related contributions will be changed too.\n"
msgstr ""

#: bluebottle/time_based/templates/admin/time_based/duplicate_slot.html:15
msgid "Repeat slot"
msgstr ""

#: bluebottle/time_based/templates/admin/time_based/duplicate_slot.html:21
msgid ""
"\n"
"                        Ensure the time slot details are correct before "
"repeating, as bulk changes won’t be possible later.\n"
"                    "
msgstr ""

#: bluebottle/time_based/templates/admin/time_based/duplicate_slot.html:46
msgid "Create duplicates"
msgstr ""

#: bluebottle/time_based/templates/admin/time_based/periodic/create_first_slot.html:2
msgid "Create first periodic slot"
msgstr ""

#: bluebottle/time_based/templates/admin/time_based/periodic/create_first_slot.html:5
#, python-format
msgid ""
"\n"
"    Create the first periodic slot for %(instance)s.\n"
"    Subsequent slots will be created automatically.\n"
msgstr ""

#: bluebottle/time_based/templates/admin/time_based/registration_info.html:3
#: bluebottle/time_based/templates/admin/time_based/team_registration_info.html:3
msgid "Review pending"
msgstr ""

#: bluebottle/time_based/templates/admin/time_based/registration_info.html:6
msgid ""
"\n"
"    This candidate has a pending registration. You can review it by clicking "
"the button below.\n"
"  "
msgstr ""

#: bluebottle/time_based/templates/admin/time_based/registration_info.html:11
msgid "Review candidate"
msgstr ""

#: bluebottle/time_based/templates/admin/time_based/set_contributions_start.html:2
#: bluebottle/time_based/templates/admin/update_slot_time_contribution.html:2
msgid "Update time contributions"
msgstr ""

#: bluebottle/time_based/templates/admin/time_based/set_contributions_start.html:5
msgid ""
"\n"
"    Update the start date of related contributions.\n"
"  "
msgstr ""

#: bluebottle/time_based/templates/admin/time_based/set_contributions_start.html:10
#, python-format
msgid ""
"\n"
"      and %(count)s others\n"
"    "
msgstr ""

#: bluebottle/time_based/templates/admin/time_based/team_registration_info.html:6
msgid ""
"\n"
"    This team has a pending registration. You can review it by clicking the "
"button below.\n"
"  "
msgstr ""

#: bluebottle/time_based/templates/admin/time_based/team_registration_info.html:11
msgid "Review team"
msgstr ""

#: bluebottle/time_based/templates/admin/transition_durations.html:8
#, python-format
msgid ""
"\n"
"            and %(extra)s others\n"
"        "
msgstr ""

#: bluebottle/time_based/templates/admin/unlock_activity_slots.html:2
msgid "Unlock activity slots"
msgstr ""

#: bluebottle/time_based/templates/admin/unlock_activity_slots.html:5
msgid ""
"\n"
"    Unlock the slots that will have spots available by removing this "
"participant\n"
msgstr ""

#: bluebottle/time_based/templates/admin/unset_capacity.html:2
msgid "Unset capacity"
msgstr ""

#: bluebottle/time_based/templates/admin/unset_capacity.html:5
msgid ""
"\n"
"    Unset the capacity because participants are now free to choose the "
"slots.\n"
msgstr ""

#: bluebottle/time_based/templates/admin/update_slot_time_contribution.html:5
#, python-format
msgid ""
"\n"
"    Update related contributions to \"%(slot)s\" for \"%(activity)s\"?\n"
msgstr ""

#: bluebottle/time_based/templates/mails/messages/activity_manager/past_activity_approved.html:5
#, python-format
msgctxt "email"
msgid ""
"\n"
"Good news, your activity \"%(title)s\" has been approved and the "
"participants contributions have been recorded.<br>\n"
"<br>\n"
"Share your activity far and wide to inspire support and attract "
"contributions!\n"
msgstr ""

#: bluebottle/time_based/templates/mails/messages/activity_manager/past_activity_registered.html:5
#, python-format
msgctxt "email"
msgid ""
"\n"
"Nice work! Your activity <i>%(activity name)s</i> has been registered and "
"the participants contributions have been recorded.\n"
"<br>\n"
"<br>\n"
"Share your activity far and wide to inspire support and attract "
"contributions!\n"
msgstr ""

#: bluebottle/time_based/templates/mails/messages/activity_manager/past_activity_submitted.html:5
#, python-format
msgctxt "email"
msgid ""
"\n"
"Your activity \"%(title)s\" has been submitted on %(site_name)s.<br>\n"
"<br>\n"
"<b>What’s next?</b>\n"
"<ul>\n"
"    <li>\n"
"        The platform manager will review your activity.\n"
"    </li>\n"
"    <li>\n"
"        If no changes are needed, it will be approved and the participants "
"contributions will be recorded.\n"
"    </li>\n"
"    <li>\n"
"        If any changes are needed, you’ll receive an email with suggested "
"improvements.\n"
"    </li>\n"
"</ul>\n"
msgstr ""

#: bluebottle/time_based/templates/mails/messages/activity_succeeded_manually.html:6
#, python-format
msgctxt "email"
msgid ""
"You did it! The activity \"%(title)s\" has succeeded, that calls for a "
"celebration!"
msgstr ""

#: bluebottle/time_based/templates/mails/messages/activity_succeeded_manually.html:10
msgctxt "email"
msgid "Share your experience on the activity page."
msgstr ""

#: bluebottle/time_based/templates/mails/messages/changed_multiple_dates.html:5
#, python-format
msgctxt "email"
msgid ""
"\n"
"Some details of activity \"%(title)s\" have changed.\n"
msgstr ""

#: bluebottle/time_based/templates/mails/messages/changed_multiple_dates.html:11
msgctxt "email"
msgid ""
"\n"
"These are all the time slots that you participate in:\n"
msgstr ""

#: bluebottle/time_based/templates/mails/messages/changed_multiple_dates.html:19
#: bluebottle/time_based/templates/mails/messages/changed_single_date.html:17
#: bluebottle/time_based/templates/mails/messages/reminder_slot.html:13
msgctxt "email"
msgid ""
"\n"
"Read the latest updates on the activity page.\n"
msgstr ""

#: bluebottle/time_based/templates/mails/messages/changed_single_date.html:5
#, python-format
msgctxt "email"
msgid ""
"\n"
"The activity \"%(title)s\" has changed:\n"
msgstr ""

#: bluebottle/time_based/templates/mails/messages/changed_team_date.html:5
msgctxt "email"
msgid ""
"\n"
"Some details of the team activity you are a part of have changed:\n"
msgstr ""

#: bluebottle/time_based/templates/mails/messages/changed_team_date.html:10
msgctxt "email"
msgid ""
"\n"
"        Updated details below:\n"
"    "
msgstr ""

#: bluebottle/time_based/templates/mails/messages/changed_team_date.html:24
msgctxt "email"
msgid ""
"\n"
"Please view your team from the activity page to see the changes.\n"
msgstr ""

#: bluebottle/time_based/templates/mails/messages/deadline_changed.html:5
#, python-format
msgctxt "email"
msgid ""
"\n"
"<p>The date of the activity \"%(title)s\" has changed.</p>\n"
"\n"
"<p>The activity starts %(start)s and %(end)s.</p>\n"
"\n"
msgstr ""

#: bluebottle/time_based/templates/mails/messages/manager/slot_participant_registered.html:4
#, python-format
msgctxt "email"
msgid ""
"\n"
"<p>%(participant_name)s has registered for a time slot for your activity "
"\"%(title)s\"!</p>\n"
msgstr ""

#: bluebottle/time_based/templates/mails/messages/manager/slot_participant_withdrew.html:4
#, python-format
msgctxt "email"
msgid ""
"\n"
"<p>%(participant_name)s has withdrawn from a time slot for your activity "
"\"%(title)s\"!</p>\n"
msgstr ""

#: bluebottle/time_based/templates/mails/messages/new_participant.html:6
#, python-format
msgctxt "email"
msgid ""
"\n"
"<p>%(applicant_name)s has joined your activity \"%(title)s\"!</p>\n"
"<p>Give the new participant a warm welcome.</p>\n"
msgstr ""

#: bluebottle/time_based/templates/mails/messages/partial/period.html:4
#, python-format
msgctxt "email"
msgid ""
"\n"
"            Start: %(start)s.\n"
"        "
msgstr ""

#: bluebottle/time_based/templates/mails/messages/partial/period.html:8
msgctxt "email"
msgid ""
"\n"
"            You can start right away.\n"
"        "
msgstr ""

#: bluebottle/time_based/templates/mails/messages/partial/period.html:14
#, python-format
msgctxt "email"
msgid ""
"\n"
"            End: %(end)s.\n"
"        "
msgstr ""

#: bluebottle/time_based/templates/mails/messages/partial/period.html:18
msgctxt "email"
msgid ""
"\n"
"            This activity runs indefinitely.\n"
"        "
msgstr ""

#: bluebottle/time_based/templates/mails/messages/partial/periodic.html:4
#, python-format
msgctxt "email"
msgid ""
"\n"
"          You are expected to contribute %(duration)s hours every %(period)s "
"between %(start)s and %(end)s.\n"
"        "
msgstr ""

#: bluebottle/time_based/templates/mails/messages/partial/periodic.html:8
#, python-format
msgctxt "email"
msgid ""
"\n"
"          You are expected to contribute %(duration)s hours every %(period)s "
"from %(start)s.\n"
"        "
msgstr ""

#: bluebottle/time_based/templates/mails/messages/partial/periodic.html:12
#, python-format
msgctxt "email"
msgid ""
"\n"
"        You are expected to contribute %(duration)s hours every %(period)s "
"until %(end)s.\n"
"      "
msgstr ""

#: bluebottle/time_based/templates/mails/messages/partial/periodic.html:16
#, python-format
msgctxt "email"
msgid ""
"\n"
"        You are expected to contribute %(duration)s hours indefinitely.\n"
"      "
msgstr ""

#: bluebottle/time_based/templates/mails/messages/partial/periodic.html:22
msgctxt "email"
msgid ""
"\n"
"    You can always stop your contributions anytime and resume them at a "
"later date.\n"
"  "
msgstr ""

#: bluebottle/time_based/templates/mails/messages/partial/slot.html:13
msgid "Meeting link"
msgstr ""

#: bluebottle/time_based/templates/mails/messages/partial/slots.html:7
msgid ""
"Go to the activity page to see the times in your own timezone and add them "
"to your calendar."
msgstr ""

#: bluebottle/time_based/templates/mails/messages/partial/team_slot.html:9
msgctxt "email"
msgid ""
"\n"
"        Anywhere/Online\n"
"    "
msgstr ""

#: bluebottle/time_based/templates/mails/messages/participant_accepted.html:5
#, python-format
msgctxt "email"
msgid ""
"\n"
"        <p>Good news, you have been accepted for the activity \"%(title)s\"!"
"</p>\n"
"    "
msgstr ""

#: bluebottle/time_based/templates/mails/messages/participant_added.html:4
#, python-format
msgctxt "email"
msgid ""
"\n"
"<p>You have been added to the activity \"%(title)s\" as a participant.</p>\n"
"\n"
"<p>Head over to the activity page for more information.</p>\n"
"\n"
msgstr ""

#: bluebottle/time_based/templates/mails/messages/participant_added_owner.html:6
#, python-format
msgctxt "email"
msgid "%(participant_name)s has been added to your activity \"%(title)s\"!"
msgstr ""

#: bluebottle/time_based/templates/mails/messages/participant_applied.html:6
#: bluebottle/time_based/templates/mails/messages/registrations/date/user_applied.html:6
#: bluebottle/time_based/templates/mails/messages/registrations/deadline/user_applied.html:6
#: bluebottle/time_based/templates/mails/messages/registrations/deadline/user_joined.html:6
#: bluebottle/time_based/templates/mails/messages/registrations/periodic/user_applied.html:6
#: bluebottle/time_based/templates/mails/messages/registrations/schedule/user_applied.html:6
#: bluebottle/time_based/templates/mails/messages/registrations/user_applied.html:6
#, python-format
msgctxt "email"
msgid ""
"\n"
"            You applied to an activity on <b>%(site_name)s!</b>\n"
"        "
msgstr ""

#: bluebottle/time_based/templates/mails/messages/participant_applied.html:17
#: bluebottle/time_based/templates/mails/messages/registrations/deadline/user_applied.html:39
#: bluebottle/time_based/templates/mails/messages/registrations/user_applied.html:17
msgctxt "email"
msgid ""
"\n"
"                You will receive a notification by email when the activity "
"manager accepts your application.\n"
"            "
msgstr ""

#: bluebottle/time_based/templates/mails/messages/participant_base.html:6
#, python-format
msgctxt "email"
msgid ""
"\n"
"        <p>Hi %(recipient_name)s,</p>\n"
"    "
msgstr ""

#: bluebottle/time_based/templates/mails/messages/participant_base.html:18
#, python-format
msgid ""
"\n"
"                <a href=\"%(review_link)s\">Revisit the external link</a> "
"that was shown when you signed up for this activity.\n"
"            "
msgstr ""

#: bluebottle/time_based/templates/mails/messages/participant_changed.html:6
#, python-format
msgctxt "email"
msgid ""
"\n"
"            You adjusted your participation for an activity on "
"<b>%(site_name)s</b>.\n"
"        "
msgstr ""

#: bluebottle/time_based/templates/mails/messages/participant_created.html:4
#, python-format
msgctxt "email"
msgid ""
"\n"
"<p>%(applicant_name)s applied to your activity \"%(title)s\".<p>\n"
"\n"
"<p>Review the application and decide if this person is the right fit.</p>\n"
msgstr ""

#: bluebottle/time_based/templates/mails/messages/participant_finished.html:4
#, python-format
msgctxt "email"
msgid ""
"\n"
"<p>\n"
"    Congratulations! Your contribution to the activity \"%(title)s\" is "
"finished. Thank you for your participation. Together we have made the world "
"a bit more beautiful.\n"
"</p>\n"
"\n"
"<p>\n"
"Craving for more? Then be sure to check out the activity overview page.\n"
"</p>\n"
msgstr ""

#: bluebottle/time_based/templates/mails/messages/participant_joined.html:6
#, python-format
msgctxt "email"
msgid ""
"\n"
"            You joined an activity on <b>%(site_name)s!</b>\n"
"        "
msgstr ""

#: bluebottle/time_based/templates/mails/messages/participant_rejected.html:4
#: bluebottle/time_based/templates/mails/messages/registrations/user_rejected.html:4
#, python-format
msgctxt "email"
msgid ""
"\n"
"<p>Unfortunately, you have not been selected for the activity ‘%(title)s’.</"
"p>\n"
"\n"
"<p>Don’t worry, there are more activities out there that need your help. "
"Head over to the activity overview page to see if there is something for you."
"</p>\n"
msgstr ""

#: bluebottle/time_based/templates/mails/messages/participant_removed.html:4
#: bluebottle/time_based/templates/mails/messages/participants/user_participant_removed.html:4
#, python-format
msgctxt "email"
msgid ""
"\n"
"<p>You have been removed as participant for the activity \"%(title)s\".</p>\n"
"\n"
"<p>Don’t worry, there are more activities out there that need your help. "
"Head over to the activity overview page to see if there is something for you."
"</p>\n"
msgstr ""

#: bluebottle/time_based/templates/mails/messages/participant_removed_owner.html:6
#, python-format
msgctxt "email"
msgid "%(participant_name)s has been removed from your activity \"%(title)s\"."
msgstr ""

#: bluebottle/time_based/templates/mails/messages/participant_withdrew.html:4
#, python-format
msgctxt "email"
msgid ""
"\n"
"<p>%(applicant_name)s has withdrawn from your activity \"%(title)s\"!</p>\n"
msgstr ""

#: bluebottle/time_based/templates/mails/messages/participants/manager_participant_removed.html:6
#, python-format
msgctxt "email"
msgid "%(name)s has been removed from your activity \"%(title)s\"."
msgstr ""

#: bluebottle/time_based/templates/mails/messages/participants/manager_participant_withdrew.html:4
#, python-format
msgctxt "email"
msgid ""
"\n"
"<p>%(name)s has withdrawn from your activity \"%(title)s\"!</p>\n"
msgstr ""

#: bluebottle/time_based/templates/mails/messages/participants/registered_date_participant_added.html:4
#, python-format
msgctxt "email"
msgid ""
"\n"
"<p>You have been added as a participant to the activity \"%(title)s\", which "
"has already taken place.</p>\n"
"<p>We're happy to let you know that your contribution has been recorded—"
"thank you for being a part of it!\n"
"</p>\n"
msgstr ""

#: bluebottle/time_based/templates/mails/messages/participants/slot_participant_registered.html:4
#, python-format
msgctxt "email"
msgid ""
"\n"
"<p>You are registered for a time slot for the activity \"%(title)s\"!</p>\n"
msgstr ""

#: bluebottle/time_based/templates/mails/messages/participants/slot_participant_registered.html:11
msgctxt "email"
msgid ""
"\n"
"            Make sure to register your hours using the code or URL found on "
"the activity detail page.\n"
"        "
msgstr ""

#: bluebottle/time_based/templates/mails/messages/participants/user_date_participant_withdrew.html:4
#, python-format
msgctxt "email"
msgid ""
"\n"
"<p>You have withdrawn from a slot from the activity \"%(title)s\".</p>\n"
"<p>Here's the info of the slot your no longer participating in:</p>\n"
msgstr ""

#: bluebottle/time_based/templates/mails/messages/participants/user_participant_scheduled.html:5
#, python-format
msgctxt "email"
msgid ""
"\n"
"    <p>You have been scheduled for the activity \"%(title)s\".</p>\n"
"  "
msgstr ""

#: bluebottle/time_based/templates/mails/messages/participants/user_participant_scheduled.html:9
msgctxt "email"
msgid ""
"\n"
"    <b>Participation details:</b>\n"
"  "
msgstr ""

#: bluebottle/time_based/templates/mails/messages/participants/user_participant_withdrew.html:4
#, python-format
msgctxt "email"
msgid ""
"\n"
"<p>You have withdrawn from the activity \"%(title)s\".</p>\n"
msgstr ""

#: bluebottle/time_based/templates/mails/messages/registrations/date/user_applied.html:16
#: bluebottle/time_based/templates/mails/messages/registrations/deadline/user_applied.html:16
#: bluebottle/time_based/templates/mails/messages/registrations/deadline/user_joined.html:16
#: bluebottle/time_based/templates/mails/messages/registrations/periodic/user_applied.html:16
#: bluebottle/time_based/templates/mails/messages/registrations/periodic/user_joined.html:16
#: bluebottle/time_based/templates/mails/messages/registrations/schedule/team_applied.html:13
#: bluebottle/time_based/templates/mails/messages/registrations/schedule/team_joined.html:12
#: bluebottle/time_based/templates/mails/messages/registrations/schedule/user_applied.html:15
#: bluebottle/time_based/templates/mails/messages/registrations/schedule/user_joined.html:16
msgid "What's next:"
msgstr ""

#: bluebottle/time_based/templates/mails/messages/registrations/date/user_applied.html:19
#: bluebottle/time_based/templates/mails/messages/registrations/deadline/user_applied.html:19
#: bluebottle/time_based/templates/mails/messages/registrations/periodic/user_applied.html:19
#: bluebottle/time_based/templates/mails/messages/registrations/schedule/team_applied.html:16
#: bluebottle/time_based/templates/mails/messages/registrations/schedule/user_applied.html:18
msgid "Review"
msgstr ""

#: bluebottle/time_based/templates/mails/messages/registrations/date/user_applied.html:20
#: bluebottle/time_based/templates/mails/messages/registrations/deadline/user_applied.html:20
#: bluebottle/time_based/templates/mails/messages/registrations/periodic/user_applied.html:20
#: bluebottle/time_based/templates/mails/messages/registrations/schedule/team_applied.html:17
#: bluebottle/time_based/templates/mails/messages/registrations/schedule/user_applied.html:19
msgid "The activity manager will review your application."
msgstr ""

#: bluebottle/time_based/templates/mails/messages/registrations/date/user_applied.html:23
#: bluebottle/time_based/templates/mails/messages/registrations/deadline/user_applied.html:23
#: bluebottle/time_based/templates/mails/messages/registrations/deadline/user_joined.html:19
#: bluebottle/time_based/templates/mails/messages/registrations/periodic/user_applied.html:23
#: bluebottle/time_based/templates/mails/messages/registrations/periodic/user_joined.html:19
msgid "Contribute"
msgstr ""

#: bluebottle/time_based/templates/mails/messages/registrations/date/user_applied.html:24
msgid ""
"\n"
"                    When you are accepted you can participate at the place "
"and time indicated below.\n"
"                "
msgstr ""

#: bluebottle/time_based/templates/mails/messages/registrations/date/user_joined.html:6
#: bluebottle/time_based/templates/mails/messages/registrations/periodic/user_joined.html:6
#: bluebottle/time_based/templates/mails/messages/registrations/user_joined.html:6
#, python-format
msgctxt "email"
msgid ""
"\n"
"      You joined an activity on <b>%(site_name)s!</b>\n"
"    "
msgstr ""

#: bluebottle/time_based/templates/mails/messages/registrations/date/user_joined.html:16
msgid "You can participate at the place and time indicated below:"
msgstr ""

#: bluebottle/time_based/templates/mails/messages/registrations/date/user_joined.html:26
#: bluebottle/time_based/templates/mails/messages/registrations/user_accepted.html:15
msgctxt "email"
msgid ""
"\n"
"                Make sure to register your hours using the code or URL found "
"on the activity detail page.\n"
"            "
msgstr ""

#: bluebottle/time_based/templates/mails/messages/registrations/deadline/user_applied.html:25
#, python-format
msgctxt "email"
msgid ""
"\n"
"                        Once accepted, you are expected to spend around "
"%(duration)s hour during the set period, although the actual time may vary. "
"If no period is defined, then you can contribute at anytime that suits you.\n"
"                    "
msgstr ""

#: bluebottle/time_based/templates/mails/messages/registrations/deadline/user_applied.html:29
#, python-format
msgctxt "email"
msgid ""
"\n"
"                        Once accepted, you are expected to spend around "
"%(duration)s hours during the set period, although the actual time may vary. "
"If no period is defined, then you can contribute at anytime that suits you.\n"
"                    "
msgstr ""

#: bluebottle/time_based/templates/mails/messages/registrations/deadline/user_joined.html:21
#, python-format
msgctxt "email"
msgid ""
"\n"
"                        Expect to spend around %(duration)s hour during the "
"set period, although the actual time may vary.  If no period is defined, "
"then you can contribute at anytime that suits you.\n"
"                    "
msgstr ""

#: bluebottle/time_based/templates/mails/messages/registrations/deadline/user_joined.html:25
#, python-format
msgctxt "email"
msgid ""
"\n"
"                        Expect to spend around %(duration)s hours during the "
"set period, although the actual time may vary.  If no period is defined, "
"then you can contribute at anytime that suits you.\n"
"                    "
msgstr ""

#: bluebottle/time_based/templates/mails/messages/registrations/deadline/user_joined.html:33
#: bluebottle/time_based/templates/mails/messages/registrations/periodic/user_joined.html:31
#: bluebottle/time_based/templates/mails/messages/registrations/schedule/user_joined.html:25
msgctxt "email"
msgid ""
"\n"
"                        Make sure to register your hours using the code or "
"URL found on the activity detail page.\n"
"                    "
msgstr ""

#: bluebottle/time_based/templates/mails/messages/registrations/manager_registration_created.html:4
#, python-format
msgctxt "email"
msgid ""
"\n"
"  <p>%(applicant_name)s has joined your activity \"%(title)s\"!</p>\n"
"  <p>Give the new participant a warm welcome.</p>\n"
msgstr ""

#: bluebottle/time_based/templates/mails/messages/registrations/manager_registration_created_review.html:4
#, python-format
msgctxt "email"
msgid ""
"\n"
"  <p>%(applicant_name)s applied to your activity \"%(title)s\".<p>\n"
"  <p>Review the application and decide if this person is the right fit.</p>\n"
msgstr ""

#: bluebottle/time_based/templates/mails/messages/registrations/manager_registration_restarted.html:5
#, python-format, python-brace-format
msgctxt "email"
msgid ""
"\n"
"    <p>{user} have restarted your contribution to \"%(title)s\".</p>\n"
"    "
msgstr ""

#: bluebottle/time_based/templates/mails/messages/registrations/manager_registration_stopped.html:5
#, python-format
msgctxt "email"
msgid ""
"\n"
"    <p>%(user)s have stopped your contributions to \"%(title)s\".</p>\n"
"    "
msgstr ""

#: bluebottle/time_based/templates/mails/messages/registrations/manager_team_registration_created.html:6
#: bluebottle/time_based/templates/mails/messages/registrations/manager_team_registration_created_review.html:6
#, python-format
msgctxt "email"
msgid ""
"\n"
"      %(applicant_name)s has registered their team for your activity "
"\"%(title)s\"!\n"
"    "
msgstr ""

#: bluebottle/time_based/templates/mails/messages/registrations/manager_team_registration_created.html:12
#: bluebottle/time_based/templates/mails/messages/registrations/manager_team_registration_created_review.html:12
msgctxt "email"
msgid ""
"\n"
"        Next steps:\n"
"      "
msgstr ""

#: bluebottle/time_based/templates/mails/messages/registrations/manager_team_registration_created.html:16
#, python-format
msgctxt "email"
msgid ""
"\n"
"      <ol>\n"
"        <li>Contact the team captain %(applicant_name)s to discuss a "
"specific date, time and location for when they can take part in your "
"activity.</li>\n"
"        <li>Add this information to the team via the ‘Unscheduled’ tab on "
"the team list on the activity page. The team captain and team members will "
"be notified when the information is added.</li>\n"
"      </ol>\n"
"    "
msgstr ""

#: bluebottle/time_based/templates/mails/messages/registrations/manager_team_registration_created.html:24
msgctxt "email"
msgid ""
"\n"
"        Team captain contact details:\n"
"      "
msgstr ""

#: bluebottle/time_based/templates/mails/messages/registrations/manager_team_registration_created_review.html:16
#, python-format
msgctxt "email"
msgid ""
"\n"
"      <ol>\n"
"        <li>Go to your activity to review the application and accept or "
"reject them.</li>\n"
"        <li>If accepted then contact the team captain %(applicant_name)s to "
"discuss a specific date, time and location for when they can take part in "
"your activity.</li>\n"
"        <li>Add this information to the team via the ‘Unscheduled’ tab of "
"the team list on the activity page. The team captain and team members will "
"be notified when the information is added.</li>\n"
"      </ol>\n"
"    "
msgstr ""

#: bluebottle/time_based/templates/mails/messages/registrations/manager_team_registration_created_review.html:25
msgctxt "email"
msgid ""
"\n"
"      Team captain contact details:\n"
"    "
msgstr ""

#: bluebottle/time_based/templates/mails/messages/registrations/periodic/user_applied.html:24
#, python-format
msgid ""
"\n"
"                    Once accepted, you are expected to spend around "
"%(duration)s hour(s) every %(period)s, although the actual time may vary.\n"
"                "
msgstr ""

#: bluebottle/time_based/templates/mails/messages/registrations/periodic/user_applied.html:29
#: bluebottle/time_based/templates/mails/messages/registrations/periodic/user_joined.html:25
#: bluebottle/updates/models.py:69
msgid "Update"
msgstr ""

#: bluebottle/time_based/templates/mails/messages/registrations/periodic/user_applied.html:30
#: bluebottle/time_based/templates/mails/messages/registrations/periodic/user_joined.html:26
msgid ""
"If you would like to stop contributing to the activity, make sure you stop "
"your participation from the activity detail page."
msgstr ""

#: bluebottle/time_based/templates/mails/messages/registrations/periodic/user_joined.html:20
#, python-format
msgid ""
"\n"
"                    Expect to spend around %(duration)s hour(s) every "
"%(period)s, although the actual time may vary.\n"
"                "
msgstr ""

#: bluebottle/time_based/templates/mails/messages/registrations/schedule/team_applied.html:6
#, python-format
msgctxt "email"
msgid ""
"\n"
"          You have registered your team for <b>%(title)s!</b>\n"
"        "
msgstr ""

#: bluebottle/time_based/templates/mails/messages/registrations/schedule/team_applied.html:21
#: bluebottle/time_based/templates/mails/messages/registrations/schedule/user_applied.html:23
msgid ""
"When you are accepted the activity manager will contact you to discuss a "
"specific date, time and location."
msgstr ""

#: bluebottle/time_based/templates/mails/messages/registrations/schedule/team_applied.html:24
#: bluebottle/time_based/templates/mails/messages/registrations/schedule/team_joined.html:19
msgid "Invite"
msgstr ""

#: bluebottle/time_based/templates/mails/messages/registrations/schedule/team_applied.html:25
#: bluebottle/time_based/templates/mails/messages/registrations/schedule/team_joined.html:20
msgid ""
"You can invite people to your team while you wait to be scheduled or do it "
"when the date, time and location is confirmed."
msgstr ""

#: bluebottle/time_based/templates/mails/messages/registrations/schedule/team_joined.html:6
#, python-format
msgctxt "email"
msgid ""
"\n"
"      You have registered your team for <b>%(title)s!</b>\n"
"    "
msgstr ""

#: bluebottle/time_based/templates/mails/messages/registrations/schedule/team_joined.html:16
#: bluebottle/time_based/templates/mails/messages/registrations/schedule/user_joined.html:20
msgid ""
"The activity manager will contact you to discuss a specific date, time and "
"location."
msgstr ""

#: bluebottle/time_based/templates/mails/messages/registrations/schedule/user_joined.html:6
#, python-format
msgctxt "email"
msgid ""
"\n"
"          You joined an activity on <b>%(site_name)s!</b>\n"
"        "
msgstr ""

#: bluebottle/time_based/templates/mails/messages/registrations/team_accepted.html:5
#, python-format
msgctxt "email"
msgid ""
"\n"
"        <p>Good news, your team has been accepted for the activity "
"\"%(title)s\"!</p>\n"
"        <p>If your team is unable to participate, please withdraw via the "
"activity page so that others can take your place.</p>\n"
"    "
msgstr ""

#: bluebottle/time_based/templates/mails/messages/registrations/team_rejected.html:4
#, python-format
msgctxt "email"
msgid ""
"\n"
"<p>Unfortunately, your team has not been selected for the activity "
"‘%(title)s’.</p>\n"
"\n"
"<p>Don’t worry, there are more activities out there that need your help. "
"Head over to the activity overview page to see if there is something for you."
"</p>\n"
msgstr ""

#: bluebottle/time_based/templates/mails/messages/registrations/user_accepted.html:6
#, python-format
msgctxt "email"
msgid ""
"\n"
"            <p>Good news, you have been accepted for the activity "
"\"%(title)s\"!</p>\n"
"        "
msgstr ""

#: bluebottle/time_based/templates/mails/messages/registrations/user_removed.html:4
#, python-format
msgctxt "email"
msgid ""
"\n"
"<p>Unfortunately, you have been removed from the activity ‘%(title)s’.</p>\n"
"\n"
"<p>\n"
"    Don’t worry, there are more activities out there that need your help. "
"Head\n"
"    over to the activity overview page to see if there is something for "
"you.\n"
"</p>\n"
msgstr ""

#: bluebottle/time_based/templates/mails/messages/registrations/user_restarted.html:5
#, python-format
msgctxt "email"
msgid ""
"\n"
"      <p>You have restarted your contribution to \"%(title)s\".</p>\n"
"      <p>Good to have you on board again! You are expected to contribute "
"approximately <b>%(duration)s hours every %(period)s</b>.</p>\n"
"    "
msgstr ""

#: bluebottle/time_based/templates/mails/messages/registrations/user_stopped.html:5
#, python-format
msgctxt "email"
msgid ""
"\n"
"        <p>You have stopped your contributions to \"%(title)s\".</p>\n"
"        <p>Thanks for taking part in our activity, your contributions have "
"been counted.</p>\n"
"        <p>You can always restart your contributions anytime.</p>\n"
"    "
msgstr ""

#: bluebottle/time_based/templates/mails/messages/reminder_slot.html:5
msgctxt "email"
msgid ""
"\n"
"The activity will take place tomorrow!\n"
msgstr ""

#: bluebottle/time_based/templates/mails/messages/reminder_team_slot.html:5
msgctxt "email"
msgid ""
"\n"
"The team activity is just a few days away!\n"
msgstr ""

#: bluebottle/time_based/templates/mails/messages/reminder_team_slot.html:20
msgctxt "email"
msgid ""
"\n"
"Please view your team from the activity page.\n"
msgstr ""

#: bluebottle/time_based/templates/mails/messages/reviewer/activity_registered.html:5
#, python-format
msgctxt "email"
msgid ""
"\n"
"The activity \"%(title)s\" has been successfully registered\n"
"and the participants contributions have been recorded.\n"
msgstr ""

#: bluebottle/time_based/templates/mails/messages/slot_cancelled.html:6
#, python-format
msgctxt "email"
msgid ""
"Unfortunately your slot for the activity \"%(title)s\" has been cancelled."
msgstr ""

#: bluebottle/time_based/templates/mails/messages/slot_date_changed.html:5
#, python-format
msgctxt "email"
msgid ""
"\n"
"<p>The date and/or time of one of the slots of the activity \"%(title)s\" "
"has changed.</p>\n"
"\n"
"<p>The new date is %(date)s from %(start)s to %(end)s (%(tz)s).</p>\n"
"\n"
msgstr ""

#: bluebottle/time_based/templates/mails/messages/team_member_joined.html:6
#, python-format
msgctxt "email"
msgid ""
"\n"
"            You joined %(team_name)s for an activity on <b>%(site_name)s!</"
"b>\n"
"        "
msgstr ""

#: bluebottle/time_based/templates/mails/messages/team_member_joined.html:19
msgctxt "email"
msgid ""
"\n"
"                The activity manager will be in touch to confirm details "
"such as time, date and location.\n"
"            "
msgstr ""

#: bluebottle/time_based/templates/mails/messages/team_participant_added.html:4
#, python-format
msgctxt "email"
msgid ""
"\n"
"<p>You have been added to team \"%(team_name)s\" for the activity "
"\"%(title)s\" as a participant.</p>\n"
"\n"
"<p>Head over to the activity page for more information.</p>\n"
"\n"
msgstr ""

#: bluebottle/time_based/templates/mails/messages/team_participant_applied.html:6
#: bluebottle/time_based/templates/mails/messages/team_participant_joined.html:6
#, python-format
msgctxt "email"
msgid ""
"\n"
"            You have registered your team on <b>%(site_name)s!</b>\n"
"        "
msgstr ""

#: bluebottle/time_based/templates/mails/messages/team_participant_applied.html:17
msgctxt "email"
msgid ""
"\n"
"                You will receive a notification by email when the activity "
"manager accepts your team. Once you have been accepted, you can invite your "
"team members to the activity.\n"
"            "
msgstr ""

#: bluebottle/time_based/templates/mails/messages/team_participant_applied.html:27
msgctxt "email"
msgid ""
"\n"
"                If your team is unable to participate, please withdraw your "
"team request via the activity page so that another team can take your "
"place. \n"
"            "
msgstr ""

#: bluebottle/time_based/templates/mails/messages/team_participant_joined.html:16
msgctxt "email"
msgid ""
"\n"
"            The activity manager will be in touch to confirm details such as "
"time, date and location. You can start inviting team members, or wait until "
"the details have been set.\n"
"        "
msgstr ""

#: bluebottle/time_based/templates/mails/messages/team_participant_joined.html:23
msgctxt "email"
msgid ""
"\n"
"                You can now invite your team members to the activity!\n"
"            "
msgstr ""

#: bluebottle/time_based/templates/mails/messages/team_participant_removed.html:4
#, python-format
msgctxt "email"
msgid ""
"\n"
"<p>Your participation has been cancelled for %(team_name)s in the activity "
"'%(title)s'.</p>\n"
msgstr ""

#: bluebottle/time_based/templates/mails/messages/teams/captain_teammember_joined.html:6
#, python-format
msgctxt "email"
msgid "%(name)s is now part of your team for the activity \"%(title)s\"."
msgstr ""

#: bluebottle/time_based/templates/mails/messages/teams/captain_teammember_removed.html:6
#, python-format
msgctxt "email"
msgid ""
"%(name)s has been removed from your team for the activity \"%(title)s\"."
msgstr ""

#: bluebottle/time_based/templates/mails/messages/teams/captain_teammember_withdrew.html:4
#, python-format
msgctxt "email"
msgid ""
"\n"
"<p>%(name)s has withdrawn from your team for the activity \"%(title)s\"!</"
"p>\n"
msgstr ""

#: bluebottle/time_based/templates/mails/messages/teams/manager_team_added.html:6
#, python-format
msgctxt "email"
msgid "%(name)s's team has been added to your activity \"%(title)s\"."
msgstr ""

#: bluebottle/time_based/templates/mails/messages/teams/manager_team_removed.html:6
#, python-format
msgctxt "email"
msgid "%(name)s's team has been removed from your activity \"%(title)s\"."
msgstr ""

#: bluebottle/time_based/templates/mails/messages/teams/manager_team_withdrew.html:4
#, python-format
msgctxt "email"
msgid ""
"\n"
"<p>%(name)s's team has withdrawn from your activity \"%(title)s\"!</p>\n"
msgstr ""

#: bluebottle/time_based/templates/mails/messages/teams/user_team_added.html:4
#, python-format
msgctxt "email"
msgid ""
"\n"
"<p>Your team was added to the activity \"%(title)s\".</p>\n"
"\n"
"<p>You can view your team on the activity detail page.</p>\n"
msgstr ""

#: bluebottle/time_based/templates/mails/messages/teams/user_team_removed.html:4
#, python-format
msgctxt "email"
msgid ""
"\n"
"<p>Your team has been removed from the activity \"%(title)s\".</p>\n"
"\n"
"<p>Don’t worry, there are more activities out there that need your help. "
"Head over to the activity overview page to see if there is something for you."
"</p>\n"
msgstr ""

#: bluebottle/time_based/templates/mails/messages/teams/user_team_scheduled.html:6
#, python-format
msgctxt "email"
msgid ""
"\n"
"    Your team has been scheduled for the activity \"%(title)s\".\n"
"  "
msgstr ""

#: bluebottle/time_based/templates/mails/messages/teams/user_team_scheduled.html:12
msgctxt "email"
msgid ""
"\n"
"      <b>Scheduled info:</b>\n"
"    "
msgstr ""

#: bluebottle/time_based/templates/mails/messages/teams/user_team_scheduled.html:18
msgctxt "email"
msgid ""
"\n"
"    Invite your team members if you haven’t done so already!\n"
"  "
msgstr ""

#: bluebottle/time_based/templates/mails/messages/teams/user_team_withdrew.html:4
#, python-format
msgctxt "email"
msgid ""
"\n"
"<p>Your team has withdrawn from the activity \"%(title)s\".</p>\n"
msgstr ""

#: bluebottle/time_based/templates/mails/messages/teams/user_teammember_joined.html:4
#, python-format
msgctxt "email"
msgid ""
"\n"
"<p>Your have joined %(name)s's team for the activity \"%(title)s\".</p>\n"
msgstr ""

#: bluebottle/time_based/templates/mails/messages/teams/user_teammember_removed.html:4
#, python-format, python-brace-format
msgctxt "email"
msgid ""
"\n"
"<p>Your have been removed as a team member from {name}'s team for the "
"activity \"%(title)s\".</p>\n"
"\n"
"<p>Don’t worry, there are more activities out there that need your help. "
"Head over to the activity overview page to see if there is something for you."
"</p>\n"
msgstr ""

#: bluebottle/time_based/templates/mails/messages/teams/user_teammember_scheduled.html:5
#, python-format
msgctxt "email"
msgid ""
"\n"
"    <p>Your team has been scheduled for the activity \"%(title)s\".</p>\n"
"  "
msgstr ""

#: bluebottle/time_based/templates/mails/messages/teams/user_teammember_scheduled.html:9
#: bluebottle/time_based/templates/mails/messages/teams/user_teamslot_changed.html:9
msgctxt "email"
msgid ""
"\n"
"    <b>Scheduled details:</b>\n"
"  "
msgstr ""

#: bluebottle/time_based/templates/mails/messages/teams/user_teammember_withdrew.html:4
#, python-format, python-brace-format
msgctxt "email"
msgid ""
"\n"
"<p>You have withdrawn from {name}'s team for the activity \"%(title)s\".</"
"p>\n"
msgstr ""

#: bluebottle/time_based/templates/mails/messages/teams/user_teamslot_changed.html:5
#, python-format
msgctxt "email"
msgid ""
"\n"
"    <p>The date for your team has changed for the activity \"%(title)s\".</"
"p>\n"
"  "
msgstr ""

#: bluebottle/time_based/validators.py:12
msgid "Registration deadline should be before the start or end date"
msgstr ""

#: bluebottle/time_based/validators.py:27
msgid "Please use an full url starting with http:// or https://"
msgstr ""

#: bluebottle/time_based/validators.py:51
msgid "Deadline should be after start date"
msgstr ""

#: bluebottle/time_based/validators.py:64
msgid "At least one time slot should have all required fields filled out."
msgstr ""

#: bluebottle/time_based/validators.py:78
msgid "Should have at least one time slot."
msgstr ""

#: bluebottle/translations/admin.py:49
msgid ""
"Every change will apply to all languages. Except for the fields that can be "
"translated, which are marked with 🌐"
msgstr ""

#: bluebottle/updates/dashboard.py:13
msgid "Recent wall updates"
msgstr ""

#: bluebottle/updates/messages.py:21
#, python-brace-format
msgctxt "email"
msgid "New update from '{title}'"
msgstr ""

#: bluebottle/updates/messages.py:37
#, python-brace-format
msgctxt "email"
msgid "A new message is posted on '{title}'"
msgstr ""

#: bluebottle/updates/messages.py:49
#, python-brace-format
msgctxt "email"
msgid "You have a reply on '{title}'"
msgstr ""

#: bluebottle/updates/models.py:15
msgid "Author"
msgstr ""

#: bluebottle/updates/models.py:30
msgid "Reply to"
msgstr ""

#: bluebottle/updates/models.py:40
msgid "Related contribution"
msgstr ""

#: bluebottle/updates/models.py:41
msgid "The contribution this update is related to, e.g. the donation"
msgstr ""

#: bluebottle/updates/models.py:47
msgid "message"
msgstr ""

#: bluebottle/updates/models.py:51
msgid "Pinned"
msgstr ""

#: bluebottle/updates/models.py:55
msgid "notify supporters"
msgstr ""

#: bluebottle/updates/models.py:78
#, python-brace-format
msgid "Anonymous - {time}"
msgstr ""

#: bluebottle/updates/serializers.py:74
msgid "At least one of 'message', 'images', or 'video_url' must be set."
msgstr ""

#: bluebottle/updates/templates/mails/messages/update_followers.html:5
#, python-format
msgctxt "email"
msgid ""
"\n"
"        Hi %(recipient_name)s,\n"
"        <br><br>\n"
"        %(author)s posted an update to %(title)s:\n"
"        <br>\n"
"        '%(text)s'\n"
"\n"
"    "
msgstr ""

#: bluebottle/updates/templates/mails/messages/update_followers.html:17
#: bluebottle/updates/templates/mails/messages/update_owner.html:15
msgctxt "email"
msgid "View message"
msgstr ""

#: bluebottle/updates/templates/mails/messages/update_followers.html:21
#, python-format
msgctxt "email"
msgid ""
"\n"
"        <p>\n"
"            You received this email because you support %(title)s.\n"
"            Don't want to receive activity updates anymore?\n"
"        </p>\n"
"        <p>\n"
"            <a href=\"%(site)s/member/profile\">\n"
"                Unsubscribe\n"
"            </a> via your account page\n"
"        </p>\n"
"    "
msgstr ""

#: bluebottle/updates/templates/mails/messages/update_owner.html:5
#, python-format
msgctxt "email"
msgid ""
"\n"
"        Hi %(recipient_name)s,\n"
"        <br/>\n"
"        <br/>\n"
"        %(author)s posted a comment to '%(title)s'.\n"
"    "
msgstr ""

#: bluebottle/updates/templates/mails/messages/update_parent.html:5
#, python-format
msgctxt "email"
msgid ""
"\n"
"        Hi %(recipient_name)s,\n"
"        <br><br>\n"
"        %(author)s replied to your message on '%(title)s'.\n"
"    "
msgstr ""

#: bluebottle/updates/templates/mails/messages/update_parent.html:14
msgctxt "email"
msgid "View reply"
msgstr ""

#: bluebottle/utils/forms.py:59
msgid "Transition"
msgstr ""

#: bluebottle/utils/models.py:206
msgid "publication date"
msgstr ""

#: bluebottle/utils/models.py:209
msgid "To go live, status must be 'Published'."
msgstr ""

#: bluebottle/utils/models.py:211
msgid "publication end date"
msgstr ""

#: bluebottle/utils/monkey_patch_object_not_found.py:17
#, python-format
msgid ""
"%(name)s with ID “%(key)s” can’t be found. Perhaps you don’t have permission "
"to view it or maybe it was deleted?"
msgstr ""

#: bluebottle/utils/serializers.py:32
#, python-format
msgid "Ensure this value is less than or equal to %(limit_value)s."
msgstr ""

#: bluebottle/utils/serializers.py:38
#, python-format
msgid "Ensure this value is greater than or equal to %(limit_value)s."
msgstr ""

#: bluebottle/utils/serializers.py:44
#, python-brace-format
msgid "Ensure this amount is less than or equal to {max_amount}."
msgstr ""

#: bluebottle/utils/serializers.py:45
#, python-brace-format
msgid "Ensure this amount is greater than or equal to {min_amount}."
msgstr ""

#: bluebottle/utils/templates/admin/confirmation.html:23
msgid "Yes, I am sure"
msgstr ""

#: bluebottle/utils/templates/admin/labeled_date_hierarchy.html:6
msgid "Filter by"
msgstr ""

#: bluebottle/utils/templates/admin/transition_confirmation.html:12
#, python-format
msgid ""
"\n"
"                Are you sure you want to change status from <b>%(source)s</"
"b> to <b>%(target)s</b>?<br/>\n"
"            "
msgstr ""

#: bluebottle/utils/templates/admin/transition_confirmation.html:17
msgid ""
"\n"
"                    This will have side effects:\n"
"                "
msgstr ""

#: bluebottle/utils/templates/admin/transition_confirmation.html:40
msgid " Yes, I am sure"
msgstr ""

#: bluebottle/utils/templates/utils/admin/total_amount_change_list.html:14
msgid "Total amount: "
msgstr ""

#: bluebottle/utils/templates/utils/login_with.html:6
msgid "Redirecting..."
msgstr ""

#: bluebottle/utils/templates/utils/mails/share_flyer.mail.html:8
msgctxt "email"
msgid "Hi"
msgstr ""

#: bluebottle/utils/templates/utils/mails/share_flyer.mail.html:9
msgctxt "email"
msgid " wants to share the following initiative with you:"
msgstr ""

#: bluebottle/utils/templates/utils/mails/share_flyer.mail.html:44
msgctxt "email"
msgid "says:"
msgstr ""

#: bluebottle/utils/templates/utils/mails/share_flyer.mail.html:53
msgctxt "email"
msgid "Reply"
msgstr ""

#: bluebottle/utils/templatetags/admin_extra.py:78
msgid "All dates"
msgstr ""

#: bluebottle/utils/transitions.py:14
msgid "closed"
msgstr ""

#: bluebottle/utils/validators.py:46
#, python-format
msgid ""
"File extension '%(extension)s' is not allowed. Allowed extensions are: "
"'%(allowed_extensions)s'."
msgstr ""

#: bluebottle/utils/validators.py:95
#, python-format
msgid ""
"Mime type '%(mimetype)s' is not allowed. Allowed mime-types are: "
"'%(allowed_mimetypes)s'."
msgstr ""

#: bluebottle/utils/validators.py:121
#, python-format
msgid ""
"Mime type '%(mimetype)s' doesn't match the filename extension "
"'%(extension)s'."
msgstr ""

#: bluebottle/utils/validators.py:185
msgid "File is infected with malware."
msgstr ""

#: bluebottle/utils/widgets.py:70
msgid "Hour"
msgid_plural "Hours"
msgstr[0] ""
msgstr[1] ""

#: bluebottle/utils/widgets.py:72
msgid "Minute"
msgid_plural "Minutes"
msgstr[0] ""
msgstr[1] ""

#: bluebottle/utils/widgets.py:74
msgid "Second"
msgid_plural "Seconds"
msgstr[0] ""
msgstr[1] ""

#: tenants/goodup-nl/settings.py:27
msgid "Nederlands"
msgstr ""<|MERGE_RESOLUTION|>--- conflicted
+++ resolved
@@ -8,11 +8,7 @@
 msgstr ""
 "Project-Id-Version: PACKAGE VERSION\n"
 "Report-Msgid-Bugs-To: \n"
-<<<<<<< HEAD
-"POT-Creation-Date: 2025-12-12 13:47+0100\n"
-=======
 "POT-Creation-Date: 2025-12-12 10:59+0100\n"
->>>>>>> 58acb253
 "PO-Revision-Date: YEAR-MO-DA HO:MI+ZONE\n"
 "Last-Translator: FULL NAME <EMAIL@ADDRESS>\n"
 "Language-Team: LANGUAGE <LL@li.org>\n"
@@ -504,31 +500,19 @@
 msgid "Find activities"
 msgstr ""
 
-<<<<<<< HEAD
-#: bluebottle/activities/messages/matching.py:190
-=======
 #: bluebottle/activities/messages/matching.py:196
->>>>>>> 58acb253
 #, python-brace-format
 msgctxt "email"
 msgid "{first_name}, a new year, a new chance to make impact"
 msgstr ""
 
-<<<<<<< HEAD
-#: bluebottle/activities/messages/matching.py:198
-=======
 #: bluebottle/activities/messages/matching.py:204
->>>>>>> 58acb253
 #, python-brace-format
 msgctxt "email"
 msgid "{first_name}, your impact starts here"
 msgstr ""
 
-<<<<<<< HEAD
-#: bluebottle/activities/messages/matching.py:206
-=======
 #: bluebottle/activities/messages/matching.py:212
->>>>>>> 58acb253
 #, python-brace-format
 msgctxt "email"
 msgid "{first_name}, there's still time to make your mark this year"
@@ -579,13 +563,13 @@
 msgid "View this activity"
 msgstr ""
 
-#: bluebottle/activities/messages/reviewer.py:49
+#: bluebottle/activities/messages/reviewer.py:45
 #, python-brace-format
 msgctxt "email"
 msgid "A new activity is ready to be reviewed on {site_name}"
 msgstr ""
 
-#: bluebottle/activities/messages/reviewer.py:55
+#: bluebottle/activities/messages/reviewer.py:51
 #, python-brace-format
 msgctxt "email"
 msgid "A new activity has been published on {site_name}"
@@ -651,7 +635,7 @@
 #: bluebottle/activities/models.py:110 bluebottle/cms/models.py:51
 #: bluebottle/funding/models.py:350
 #: bluebottle/funding_stripe/templates/admin/funding_stripe/stripepayoutaccount/business_fields.html:7
-#: bluebottle/grant_management/models.py:468
+#: bluebottle/grant_management/models.py:460
 msgid "Description"
 msgstr ""
 
@@ -1619,7 +1603,6 @@
 "\n"
 "    Ready to make an impact from day one? On %(site_name)s you’ll find many "
 "activities waiting for you.\n"
-<<<<<<< HEAD
 "    "
 msgstr ""
 
@@ -1649,37 +1632,6 @@
 "    "
 msgstr ""
 
-=======
-"    "
-msgstr ""
-
-#: bluebottle/activities/templates/mails/messages/matching/reminder-q1.html:11
-msgctxt "email"
-msgid ""
-"\n"
-"    Take a look and you might discover your next passion project!\n"
-"    "
-msgstr ""
-
-#: bluebottle/activities/templates/mails/messages/matching/reminder-q1.html:21
-msgctxt "email"
-msgid ""
-"\n"
-"    Even a small step can lead to big impact. Let’s make it happen!\n"
-"    "
-msgstr ""
-
-#: bluebottle/activities/templates/mails/messages/matching/reminder-q2.html:6
-msgctxt "email"
-msgid ""
-"\n"
-"    We know that getting started can sometimes be the hardest part. That’s "
-"why we’ve made it simple to find activities that match your interests and "
-"time.\n"
-"    "
-msgstr ""
-
->>>>>>> 58acb253
 #: bluebottle/activities/templates/mails/messages/matching/reminder-q2.html:11
 #, python-format
 msgctxt "email"
@@ -1687,7 +1639,6 @@
 "\n"
 "    Ready to explore %(site_name)s? Just click below to find activities that "
 "fit your schedule.\n"
-<<<<<<< HEAD
 "    "
 msgstr ""
 
@@ -1740,60 +1691,6 @@
 msgctxt "email"
 msgid ""
 "\n"
-=======
-"    "
-msgstr ""
-
-#: bluebottle/activities/templates/mails/messages/matching/reminder-q2.html:20
-msgctxt "email"
-msgid ""
-"\n"
-"    Remember, even small actions can lead to big impact. We’re here to "
-"support you every step of the way.\n"
-"    "
-msgstr ""
-
-#: bluebottle/activities/templates/mails/messages/matching/reminder-q3.html:6
-msgctxt "email"
-msgid ""
-"\n"
-"    We’re halfway through the year and there’s still lots of opportunity to "
-"make impact. Whether you’ve got a few minutes or a few hours, your efforts "
-"can make a real difference.\n"
-"    "
-msgstr ""
-
-#: bluebottle/activities/templates/mails/messages/matching/reminder-q3.html:11
-msgctxt "email"
-msgid ""
-"\n"
-"    Take a moment to explore the activities waiting for you.\n"
-"    "
-msgstr ""
-
-#: bluebottle/activities/templates/mails/messages/matching/reminder-q3.html:21
-msgctxt "email"
-msgid ""
-"\n"
-"    Every action counts. Let's see what we can accomplish together in the "
-"coming months.\n"
-"    "
-msgstr ""
-
-#: bluebottle/activities/templates/mails/messages/matching/reminder-q4.html:6
-msgctxt "email"
-msgid ""
-"\n"
-"    As we approach the final months of the year, there’s still time to make "
-"impact. Many causes would benefit from your time and skills.\n"
-"    "
-msgstr ""
-
-#: bluebottle/activities/templates/mails/messages/matching/reminder-q4.html:11
-msgctxt "email"
-msgid ""
-"\n"
->>>>>>> 58acb253
 "    Ready to end the year on a high note?\n"
 "    "
 msgstr ""
@@ -4207,7 +4104,7 @@
 msgid "Funding activities"
 msgstr ""
 
-#: bluebottle/funding/admin.py:623 bluebottle/grant_management/models.py:426
+#: bluebottle/funding/admin.py:623 bluebottle/grant_management/models.py:418
 #: bluebottle/members/admin.py:909
 msgid "Grant applications"
 msgstr ""
@@ -4539,7 +4436,7 @@
 
 #: bluebottle/funding/models.py:169 bluebottle/funding/models.py:479
 #: bluebottle/funding/states.py:490 bluebottle/grant_management/models.py:296
-#: bluebottle/grant_management/models.py:377
+#: bluebottle/grant_management/models.py:369
 msgid "started"
 msgstr ""
 
@@ -4615,7 +4512,7 @@
 msgid "Funding payouts"
 msgstr ""
 
-#: bluebottle/funding/models.py:531 bluebottle/grant_management/models.py:362
+#: bluebottle/funding/models.py:531 bluebottle/grant_management/models.py:354
 msgid "Payout"
 msgstr ""
 
@@ -5565,6 +5462,7 @@
 msgstr ""
 
 #: bluebottle/funding/templates/mails/messages/funding/activity_manager/grant_application_approved.html:5
+#: bluebottle/funding/templates/mails/messages/grant_application/activity_manager/application_approved.html:5
 #, python-format
 msgctxt "email"
 msgid ""
@@ -5631,6 +5529,7 @@
 msgstr ""
 
 #: bluebottle/funding/templates/mails/messages/funding/activity_manager/payout_account_rejected.html:22
+#: bluebottle/funding/templates/mails/messages/grant_application/activity_manager/payout_account_rejected.html:23
 #: bluebottle/grant_management/templates/mails/messages/grant_application/activity_manager/payout_account_rejected.html:22
 msgctxt "email"
 msgid "Check your details"
@@ -5670,6 +5569,7 @@
 msgstr ""
 
 #: bluebottle/funding/templates/mails/messages/funding/activity_manager/public_payout_account_marked_incomplete.html:14
+#: bluebottle/funding/templates/mails/messages/grant_application/activity_manager/payout_account_marked_incomplete.html:17
 #: bluebottle/grant_management/templates/mails/messages/grant_application/activity_manager/payout_account_marked_incomplete.html:20
 msgctxt "email"
 msgid "Provide additional details"
@@ -5776,6 +5676,114 @@
 "promptly.<br>\n"
 msgstr ""
 
+#: bluebottle/funding/templates/mails/messages/grant_application/activity_manager/application_cancelled.html:6
+#: bluebottle/grant_management/templates/mails/messages/grant_application/activity_manager/application_cancelled.html:6
+#, python-format
+msgctxt "email"
+msgid ""
+"\n"
+"            Unfortunately your grant application “%(title)s” has been "
+"cancelled.\n"
+"            <br><br>\n"
+"            If you have any questions, you can contact the platform manager "
+"by replying to this email.\n"
+"        "
+msgstr ""
+
+#: bluebottle/funding/templates/mails/messages/grant_application/activity_manager/application_needs_work.html:5
+#, python-format
+msgctxt "email"
+msgid ""
+"\n"
+"Your grant application \"%(title)s\" has been reviewed and needs work. The "
+"platform manager\n"
+"will be in contact to help you make some changes to your application.\n"
+msgstr ""
+
+#: bluebottle/funding/templates/mails/messages/grant_application/activity_manager/application_rejected.html:6
+#: bluebottle/grant_management/templates/mails/messages/grant_application/activity_manager/application_rejected.html:6
+#, python-format
+msgctxt "email"
+msgid ""
+"\n"
+"            Unfortunately your grant application \"%(title)s\" has been "
+"rejected.\n"
+"            <br />\n"
+"            If you have any questions, you can contact the platform manager "
+"at %(contact_email)s.\n"
+"        "
+msgstr ""
+
+#: bluebottle/funding/templates/mails/messages/grant_application/activity_manager/application_submitted.html:5
+#, python-format
+msgctxt "email"
+msgid ""
+"\n"
+"Your grant application \"%(title)s\" has been submitted on %(site_name)s."
+"<br>\n"
+"<br>\n"
+"<b>What’s next?</b>\n"
+"<ul>\n"
+"    <li>\n"
+"        The platform manager will review your application.\n"
+"    </li>\n"
+"    <li>\n"
+"        Once approved, you’ll need to enter your bank details and verify "
+"your identity and/or that of the organisation to receive the grant.  \n"
+"    </li>\n"
+"</ul>\n"
+"You will not be able to edit the application when it is in review.\n"
+msgstr ""
+
+#: bluebottle/funding/templates/mails/messages/grant_application/activity_manager/payout_account_marked_incomplete.html:6
+#, python-format
+msgctxt "email"
+msgid ""
+"\n"
+"            You are working on a grant application on %(site_name)s.\n"
+"            <br/><br/>\n"
+"            Earlier, you submitted information to verify your identity. In "
+"some cases, we need extra information from you.\n"
+"            Please provide this as soon as possible to avoid issues with "
+"your campaign or to resolve them quickly.\n"
+"        "
+msgstr ""
+
+#: bluebottle/funding/templates/mails/messages/grant_application/activity_manager/payout_account_rejected.html:6
+#: bluebottle/grant_management/templates/mails/messages/grant_application/activity_manager/payout_account_rejected.html:6
+#, python-format
+msgctxt "email"
+msgid ""
+"\n"
+"            You are working on a grant application on %(site_name)s.\n"
+"            <br/>\n"
+"            <br/>\n"
+"            Earlier, you submitted information to verify your identity, but "
+"unfortunately, this was not successful.\n"
+"            This could be due to various reasons. Please check the link "
+"below to make sure your details are correct.\n"
+"            If you still have problems, contact the platform manager at "
+"%(contact_email)s.\n"
+"            <br/>\n"
+"            <br/>\n"
+"            Please do this as soon as possible to avoid issues with your "
+"campaign or to resolve them quickly.\n"
+"        "
+msgstr ""
+
+#: bluebottle/funding/templates/mails/messages/grant_application/reviewer/application_submitted.html:5
+#, python-format
+msgctxt "email"
+msgid ""
+"\n"
+"A grant application titled \"%(title)s\" has been submitted by "
+"%(initiator_name)s.<br>\n"
+"Take your time to review and assess this activity.<br>\n"
+"<br>\n"
+"%(initiator_name)s will be waiting for your review, so please respond "
+"promptly.<br>\n"
+msgstr ""
+
 #: bluebottle/funding/templates/mails/messages/partials/donation_receipt.html:25
 msgid "Reward:"
 msgstr ""
@@ -6382,8 +6390,8 @@
 
 #: bluebottle/grant_management/admin.py:99
 #: bluebottle/grant_management/models.py:279
-#: bluebottle/grant_management/models.py:388
-#: bluebottle/grant_management/models.py:425
+#: bluebottle/grant_management/models.py:380
+#: bluebottle/grant_management/models.py:417
 #: bluebottle/grant_management/templates/mails/messages/grant_application/grant_provider/grant_payment_request.html:15
 msgid "Grant application"
 msgstr ""
@@ -6508,20 +6516,14 @@
 msgstr ""
 
 #: bluebottle/grant_management/forms.py:39
-<<<<<<< HEAD
-#: bluebottle/grant_management/models.py:577
-#: bluebottle/grant_management/models.py:624
-#: bluebottle/grant_management/models.py:665
-=======
 #: bluebottle/grant_management/models.py:569
 #: bluebottle/grant_management/models.py:616
 #: bluebottle/grant_management/models.py:657
->>>>>>> 58acb253
 msgid "Currency should match fund currency"
 msgstr ""
 
 #: bluebottle/grant_management/forms.py:42
-#: bluebottle/grant_management/models.py:627
+#: bluebottle/grant_management/models.py:619
 msgid "Insufficient funds"
 msgstr ""
 
@@ -6595,17 +6597,6 @@
 msgid "A new grant application is ready to be reviewed on {site_name}"
 msgstr ""
 
-#: bluebottle/grant_management/messages/reviewer.py:22
-#, python-brace-format
-msgctxt "email"
-msgid "You have grant payout to approve on {site_name}"
-msgstr ""
-
-#: bluebottle/grant_management/messages/reviewer.py:26
-msgctxt "email"
-msgid "Complete payout"
-msgstr ""
-
 #: bluebottle/grant_management/models.py:38
 msgid "Every week"
 msgstr ""
@@ -6642,61 +6633,60 @@
 msgid "Grant payments"
 msgstr ""
 
-#: bluebottle/grant_management/models.py:358
+#: bluebottle/grant_management/models.py:350
 msgid "Grant payout"
 msgstr ""
 
-#: bluebottle/grant_management/models.py:359
+#: bluebottle/grant_management/models.py:351
 msgid "Grant payouts"
 msgstr ""
 
-#: bluebottle/grant_management/models.py:455
+#: bluebottle/grant_management/models.py:447
 msgid "Debit"
 msgstr ""
 
-#: bluebottle/grant_management/models.py:459
+#: bluebottle/grant_management/models.py:451
 msgid "credit"
 msgstr ""
 
-#: bluebottle/grant_management/models.py:484
+#: bluebottle/grant_management/models.py:476
 #: bluebottle/grant_management/templates/mails/messages/grant_application/grant_provider/grant_payment_request.html:23
-#: bluebottle/grant_management/templates/mails/messages/grant_application/reviewer/payout_ready_for_approval.html:17
 msgid "Grant fund"
 msgstr ""
 
-#: bluebottle/grant_management/models.py:485
+#: bluebottle/grant_management/models.py:477
 msgid "Grant funds"
 msgstr ""
 
-#: bluebottle/grant_management/models.py:516
+#: bluebottle/grant_management/models.py:508
 msgid "Total paid out"
 msgstr ""
 
-#: bluebottle/grant_management/models.py:522
+#: bluebottle/grant_management/models.py:514
 msgid "Paid out applications"
 msgstr ""
 
-#: bluebottle/grant_management/models.py:527
+#: bluebottle/grant_management/models.py:519
 msgid "Total budget"
 msgstr ""
 
+#: bluebottle/grant_management/models.py:525
+msgid "Pending payments"
+msgstr ""
+
 #: bluebottle/grant_management/models.py:533
-msgid "Pending payments"
-msgstr ""
-
-#: bluebottle/grant_management/models.py:541
 msgid "Pending applications"
 msgstr ""
 
-#: bluebottle/grant_management/models.py:548
+#: bluebottle/grant_management/models.py:540
 msgid "Available budget"
 msgstr ""
 
-#: bluebottle/grant_management/models.py:605
+#: bluebottle/grant_management/models.py:597
 msgid "Grant"
 msgstr ""
 
-#: bluebottle/grant_management/models.py:606
+#: bluebottle/grant_management/models.py:598
 msgid "Grants"
 msgstr ""
 
@@ -6928,19 +6918,6 @@
 "<br>\n"
 msgstr ""
 
-#: bluebottle/grant_management/templates/mails/messages/grant_application/activity_manager/application_cancelled.html:6
-#, python-format
-msgctxt "email"
-msgid ""
-"\n"
-"            Unfortunately your grant application “%(title)s” has been "
-"cancelled.\n"
-"            <br><br>\n"
-"            If you have any questions, you can contact the platform manager "
-"by replying to this email.\n"
-"        "
-msgstr ""
-
 #: bluebottle/grant_management/templates/mails/messages/grant_application/activity_manager/application_needs_work.html:5
 #, python-format
 msgctxt "email"
@@ -6949,19 +6926,6 @@
 "Your grant application \"%(title)s\" has been reviewed and needs work. The "
 "platform manager\n"
 "will be in contact to help you make some changes to your campaign.\n"
-msgstr ""
-
-#: bluebottle/grant_management/templates/mails/messages/grant_application/activity_manager/application_rejected.html:6
-#, python-format
-msgctxt "email"
-msgid ""
-"\n"
-"            Unfortunately your grant application \"%(title)s\" has been "
-"rejected.\n"
-"            <br />\n"
-"            If you have any questions, you can contact the platform manager "
-"at %(contact_email)s.\n"
-"        "
 msgstr ""
 
 #: bluebottle/grant_management/templates/mails/messages/grant_application/activity_manager/application_submitted.html:5
@@ -7004,27 +6968,6 @@
 "        "
 msgstr ""
 
-#: bluebottle/grant_management/templates/mails/messages/grant_application/activity_manager/payout_account_rejected.html:6
-#, python-format
-msgctxt "email"
-msgid ""
-"\n"
-"            You are working on a grant application on %(site_name)s.\n"
-"            <br/>\n"
-"            <br/>\n"
-"            Earlier, you submitted information to verify your identity, but "
-"unfortunately, this was not successful.\n"
-"            This could be due to various reasons. Please check the link "
-"below to make sure your details are correct.\n"
-"            If you still have problems, contact the platform manager at "
-"%(contact_email)s.\n"
-"            <br/>\n"
-"            <br/>\n"
-"            Please do this as soon as possible to avoid issues with your "
-"campaign or to resolve them quickly.\n"
-"        "
-msgstr ""
-
 #: bluebottle/grant_management/templates/mails/messages/grant_application/activity_manager/payout_account_verified.html:6
 #, python-format
 msgctxt "email"
@@ -7060,29 +7003,6 @@
 "<br>\n"
 "%(initiator_name)s will be waiting for your review, so please respond "
 "promptly.<br>\n"
-msgstr ""
-
-#: bluebottle/grant_management/templates/mails/messages/grant_application/reviewer/payout_ready_for_approval.html:6
-#, python-format
-msgctxt "email"
-msgid ""
-"\n"
-"            The grant application \"%(title)s\" is ready to be paid out."
-"<br>\n"
-"            Please take a moment to review this application and decide if "
-"it's right for your platform.<br>\n"
-"            <br>\n"
-"            %(initiator_name)s will be waiting for the payout, so please "
-"respond promptly.<br>\n"
-"        "
-msgstr ""
-
-#: bluebottle/grant_management/templates/mails/messages/grant_application/reviewer/payout_ready_for_approval.html:18
-msgid "Grant requester"
-msgstr ""
-
-#: bluebottle/grant_management/templates/mails/messages/grant_application/reviewer/payout_ready_for_approval.html:19
-msgid "Granted amount"
 msgstr ""
 
 #: bluebottle/impact/admin.py:20
@@ -9014,7 +8934,7 @@
 msgid "Raise error"
 msgstr ""
 
-#: bluebottle/notifications/management/commands/preview_all_messages.py:784
+#: bluebottle/notifications/management/commands/preview_all_messages.py:727
 msgid "test"
 msgstr ""
 
@@ -9703,8 +9623,7 @@
 msgid "Manage Reporting"
 msgstr ""
 
-#: bluebottle/settings/local.py:725 bluebottle/settings/testing.py:425
-#: tenants/accenture/settings.py:30
+#: bluebottle/settings/testing.py:425 tenants/accenture/settings.py:30
 #: tenants/action-against-corona/settings.py:25 tenants/apg/settings.py:27
 #: tenants/bedrijven-voor-amsterdam/settings.py:27
 #: tenants/booking-community/settings.py:24 tenants/booking/settings.py:31
@@ -9717,29 +9636,27 @@
 #: tenants/do-good-up/settings.py:27 tenants/dsm/settings.py:26
 #: tenants/ey/settings.py:26 tenants/gasunie/settings.py:27
 #: tenants/good-growth-in-action/settings.py:27
-#: tenants/goodup-demo/settings.py:26 tenants/impact-booster/settings.py:28
+#: tenants/impact-booster/settings.py:28
 #: tenants/innovating-justice/settings.py:25
 #: tenants/join-rabo-foundation/settings.py:27
-#: tenants/jong-ondernemen/settings.py:27 tenants/laatste-pluk/settings.py:26
-#: tenants/leap2/settings.py:26 tenants/mars-demo/settings.py:25
-#: tenants/mars/settings.py:26 tenants/maximising-potential/settings.py:27
-#: tenants/navara/settings.py:27 tenants/nexteconomy/settings.py:29
-#: tenants/nlcares/settings.py:27 tenants/nlmtd/settings.py:30
-#: tenants/nn/settings.py:27 tenants/nola-connects/settings.py:26
-#: tenants/nordea/settings.py:27 tenants/partos/settings.py:26
+#: tenants/jong-ondernemen/settings.py:27 tenants/leap2/settings.py:26
+#: tenants/mars-demo/settings.py:25 tenants/mars/settings.py:26
+#: tenants/maximising-potential/settings.py:27
+#: tenants/nexteconomy/settings.py:29 tenants/nlcares/settings.py:27
+#: tenants/nlmtd/settings.py:30 tenants/nn/settings.py:27
+#: tenants/nola-connects/settings.py:26 tenants/nordea/settings.py:27
+#: tenants/onepercent/settings.py:26 tenants/partos/settings.py:26
 #: tenants/pggm/settings.py:27 tenants/purpose-in-action/settings.py:27
-#: tenants/rhi-magnesita/settings.py:25
-#: tenants/shell-disaster-relief/settings.py:26 tenants/shell-uk/settings.py:26
+#: tenants/shell-disaster-relief/settings.py:26
 #: tenants/startsomething/settings.py:29 tenants/studentbattle/settings.py:27
 #: tenants/twoscale/settings.py:26 tenants/voor-je-buurt-belgie/settings.py:24
 #: tenants/voor-je-buurt/settings.py:27 tenants/voor-je-stadsie/settings.py:27
 msgid "English"
 msgstr ""
 
-#: bluebottle/settings/local.py:726 bluebottle/settings/testing.py:426
-#: tenants/abn/settings.py:26 tenants/achmea-voor-elkaar/settings.py:26
-#: tenants/almelo/settings.py:25 tenants/apg/settings.py:26
-#: tenants/athlon/settings.py:26
+#: bluebottle/settings/testing.py:426 tenants/abn/settings.py:26
+#: tenants/achmea-voor-elkaar/settings.py:26 tenants/almelo/settings.py:25
+#: tenants/apg/settings.py:26 tenants/athlon/settings.py:26
 #: tenants/bedrijven-voor-amsterdam/settings.py:26
 #: tenants/brabant/settings.py:25 tenants/buurt-aed/settings.py:26
 #: tenants/corona/settings.py:25 tenants/crowdfunding-010/settings.py:26
@@ -9749,14 +9666,12 @@
 #: tenants/haarlemmermeer/settings.py:25 tenants/hollandskroon/settings.py:25
 #: tenants/join-rabo-foundation/settings.py:26
 #: tenants/jong-ondernemen/settings.py:26 tenants/kerstactie/settings.py:25
-#: tenants/kwf/settings.py:26 tenants/laatste-pluk/settings.py:25
-#: tenants/mars/settings.py:27 tenants/maximising-potential/settings.py:26
-#: tenants/navara/settings.py:26 tenants/nl2025/settings.py:25
-#: tenants/nlcares/settings.py:26 tenants/nlmtd/settings.py:29
-#: tenants/nn/settings.py:26 tenants/ouderenfonds/settings.py:26
+#: tenants/kwf/settings.py:26 tenants/maximising-potential/settings.py:26
+#: tenants/nl2025/settings.py:25 tenants/nlcares/settings.py:26
+#: tenants/nlmtd/settings.py:29 tenants/nn/settings.py:26
+#: tenants/onepercent/settings.py:25 tenants/ouderenfonds/settings.py:26
 #: tenants/peer/settings.py:26 tenants/pggm/settings.py:26
 #: tenants/purpose-in-action/settings.py:26
-#: tenants/rabobank-cooperatief/settings.py:25
 #: tenants/rabobank-noordwest/settings.py:26 tenants/rabobank/settings.py:28
 #: tenants/regiobank/settings.py:26 tenants/rooftop-revolution/settings.py:25
 #: tenants/startsomething/settings.py:30 tenants/studentbattle/settings.py:26
@@ -9771,31 +9686,28 @@
 msgid "Dutch"
 msgstr ""
 
-#: bluebottle/settings/local.py:727 bluebottle/settings/testing.py:427
-#: tenants/nexteconomy/settings.py:30 tenants/twoscale/settings.py:27
+#: bluebottle/settings/testing.py:427 tenants/nexteconomy/settings.py:30
+#: tenants/twoscale/settings.py:27
 msgid "French"
 msgstr ""
 
-#: bluebottle/settings/local.py:728 bluebottle/settings/testing.py:428
-#: tenants/mars/settings.py:28
+#: bluebottle/settings/testing.py:428
 msgid "Spanish"
 msgstr ""
 
-#: bluebottle/settings/local.py:729 bluebottle/settings/testing.py:429
-#: tenants/mars/settings.py:29
+#: bluebottle/settings/testing.py:429
 msgid "German"
 msgstr ""
 
-#: bluebottle/settings/local.py:730 bluebottle/settings/testing.py:430
+#: bluebottle/settings/testing.py:430
 msgid "Portuguese"
 msgstr ""
 
-#: bluebottle/settings/local.py:731 bluebottle/settings/testing.py:431
-#: tenants/mars/settings.py:30
+#: bluebottle/settings/testing.py:431
 msgid "Hungarian"
 msgstr ""
 
-#: bluebottle/settings/local.py:732 bluebottle/settings/testing.py:432
+#: bluebottle/settings/testing.py:432
 msgid "Bulgarian"
 msgstr ""
 
@@ -13998,8 +13910,4 @@
 msgid "Second"
 msgid_plural "Seconds"
 msgstr[0] ""
-msgstr[1] ""
-
-#: tenants/goodup-nl/settings.py:27
-msgid "Nederlands"
-msgstr ""+msgstr[1] ""