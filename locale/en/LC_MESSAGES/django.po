# SOME DESCRIPTIVE TITLE.
# Copyright (C) YEAR THE PACKAGE'S COPYRIGHT HOLDER
# This file is distributed under the same license as the PACKAGE package.
# FIRST AUTHOR <EMAIL@ADDRESS>, YEAR.
#
#, fuzzy
msgid ""
msgstr ""
"Project-Id-Version: PACKAGE VERSION\n"
"Report-Msgid-Bugs-To: \n"
<<<<<<< HEAD
"POT-Creation-Date: 2025-11-27 11:02+0100\n"
=======
"POT-Creation-Date: 2025-12-02 11:28+0100\n"
>>>>>>> bcf30eab
"PO-Revision-Date: YEAR-MO-DA HO:MI+ZONE\n"
"Last-Translator: FULL NAME <EMAIL@ADDRESS>\n"
"Language-Team: LANGUAGE <LL@li.org>\n"
"Language: \n"
"MIME-Version: 1.0\n"
"Content-Type: text/plain; charset=UTF-8\n"
"Content-Transfer-Encoding: 8bit\n"
"Plural-Forms: nplurals=2; plural=(n != 1);\n"

#: bluebottle/activities/admin.py:119 bluebottle/activities/admin.py:967
#: bluebottle/contact/models.py:24 bluebottle/fsm/admin.py:228
#: bluebottle/fsm/admin.py:236 bluebottle/utils/models.py:202
msgid "status"
msgstr ""

#: bluebottle/activities/admin.py:130 bluebottle/activities/admin.py:162
#: bluebottle/activities/admin.py:164 bluebottle/activities/admin.py:389
#: bluebottle/activities/admin.py:977 bluebottle/grant_management/admin.py:75
#: bluebottle/grant_management/admin.py:324 bluebottle/time_based/admin.py:337
#: bluebottle/time_based/admin.py:367 bluebottle/time_based/admin.py:528
#: bluebottle/time_based/admin.py:936 bluebottle/time_based/admin.py:1013
#: bluebottle/time_based/admin.py:1014 bluebottle/time_based/admin.py:1358
msgid "Edit"
msgstr ""

#: bluebottle/activities/admin.py:209 bluebottle/activities/admin.py:332
#: bluebottle/funding_stripe/admin.py:203
#: bluebottle/funding_stripe/admin.py:275 bluebottle/time_based/admin.py:304
#: bluebottle/time_based/admin.py:434
msgid "Details"
msgstr ""

#: bluebottle/activities/admin.py:213 bluebottle/activities/admin.py:336
#: bluebottle/activities/admin.py:771 bluebottle/funding/admin.py:228
#: bluebottle/funding/admin.py:474 bluebottle/funding/admin.py:652
#: bluebottle/funding/admin.py:860 bluebottle/funding_stripe/admin.py:245
#: bluebottle/grant_management/admin.py:280
#: bluebottle/grant_management/admin.py:535 bluebottle/initiatives/admin.py:220
#: bluebottle/time_based/admin.py:308 bluebottle/time_based/admin.py:438
#: bluebottle/time_based/admin.py:819 bluebottle/time_based/admin.py:866
#: bluebottle/time_based/admin.py:1136 bluebottle/time_based/admin.py:1804
msgid "Super admin"
msgstr ""

#: bluebottle/activities/admin.py:225 bluebottle/activities/models.py:182
#: bluebottle/activities/models.py:246 bluebottle/collect/admin.py:98
#: bluebottle/funding/models.py:352 bluebottle/time_based/admin.py:1053
#: bluebottle/updates/models.py:22
msgid "Activity"
msgstr ""

#: bluebottle/activities/admin.py:296
msgid "Contributor"
msgstr ""

#: bluebottle/activities/admin.py:408
msgid "Add time slot"
msgstr ""

#: bluebottle/activities/admin.py:411
msgid "Time slot"
msgstr ""

#: bluebottle/activities/admin.py:416 bluebottle/time_based/admin.py:1226
msgid "Emails"
msgstr ""

#: bluebottle/activities/admin.py:418 bluebottle/time_based/admin.py:1228
msgid ""
"Separate the email addresses by commas, one per line or copy & paste a "
"column from a spreadsheet."
msgstr ""

#: bluebottle/activities/admin.py:425
#: bluebottle/members/templates/admin/members/set_retention_confirmation.html:75
#: bluebottle/notifications/templates/admin/change_confirmation.html:46
#: bluebottle/time_based/admin.py:1235 bluebottle/utils/forms.py:64
msgid "Send messages"
msgstr ""

#: bluebottle/activities/admin.py:426
msgid "Email participants that they have been added to this activity."
msgstr ""

#: bluebottle/activities/admin.py:431
#: bluebottle/activities/templates/admin/activities/bulk_add.html:15
#: bluebottle/collect/templates/admin/collect/collectactivity/change_form.html:6
#: bluebottle/deeds/templates/admin/deeds/deed/change_form.html:6
#: bluebottle/time_based/admin.py:1241
#: bluebottle/time_based/templates/admin/time_based/bulk_add.html:15
#: bluebottle/time_based/templates/admin/time_based/dateactivityslot/change_form.html:9
#: bluebottle/time_based/templates/admin/time_based/deadlineactivity/change_form.html:6
#: bluebottle/time_based/templates/admin/time_based/registereddateactivity/change_form.html:6
msgid "Bulk add participants"
msgstr ""

#: bluebottle/activities/admin.py:489
#, python-brace-format
msgid "{count} participant was added."
msgid_plural "{count} participants were added."
msgstr[0] ""
msgstr[1] ""

#: bluebottle/activities/admin.py:499
#, python-brace-format
msgid "{count} user created and added as a participant."
msgid_plural "{count} users created and added as a participant."
msgstr[0] ""
msgstr[1] ""

#: bluebottle/activities/admin.py:510
#, python-brace-format
msgid "{count} participant already joined."
msgid_plural "{count} participants already joined."
msgstr[0] ""
msgstr[1] ""

#: bluebottle/activities/admin.py:521
#, python-brace-format
msgid ""
"{count} participant could not be added. Please check if the email address is "
"correct."
msgid_plural ""
"{count} participants could not be added. Please check if the email addresses "
"are correct."
msgstr[0] ""
msgstr[1] ""

#: bluebottle/activities/admin.py:733 bluebottle/initiatives/models.py:174
msgid "Initiative"
msgstr ""

#: bluebottle/activities/admin.py:738 bluebottle/funding/admin.py:217
#: bluebottle/grant_management/admin.py:525 bluebottle/initiatives/admin.py:190
msgid "Management"
msgstr ""

#: bluebottle/activities/admin.py:739 bluebottle/funding/admin.py:218
#: bluebottle/grant_management/admin.py:526 bluebottle/initiatives/admin.py:207
msgid "Information"
msgstr ""

#: bluebottle/activities/admin.py:744 bluebottle/time_based/admin.py:498
#: bluebottle/time_based/admin.py:499
msgid "Participation"
msgstr ""

#: bluebottle/activities/admin.py:756 bluebottle/bb_accounts/models.py:139
#: bluebottle/funding/admin.py:225 bluebottle/grant_management/admin.py:532
#: bluebottle/initiatives/models.py:283 bluebottle/initiatives/models.py:290
#: bluebottle/initiatives/models.py:295
msgid "Office"
msgstr ""

#: bluebottle/activities/admin.py:761 bluebottle/funding/admin.py:233
#: bluebottle/grant_management/admin.py:540 bluebottle/members/admin.py:642
#: bluebottle/settings/admin_dashboard.py:174
msgid "Segments"
msgstr ""

#: bluebottle/activities/admin.py:785 bluebottle/cms/models.py:337
#: bluebottle/settings/admin_dashboard.py:219
#: bluebottle/statistics/models.py:45
msgid "Statistics"
msgstr ""

#: bluebottle/activities/admin.py:802 bluebottle/initiatives/admin.py:245
#: bluebottle/time_based/admin.py:1092
msgid "{} is required"
msgstr ""

#: bluebottle/activities/admin.py:806
msgid "The initiative is not approved"
msgstr ""

#: bluebottle/activities/admin.py:813 bluebottle/time_based/admin.py:1101
msgid "Validation"
msgstr ""

#: bluebottle/activities/admin.py:844
#, python-brace-format
msgid "User {name} will receive a message."
msgstr ""

#: bluebottle/activities/admin.py:850
msgid "impact reminder"
msgstr ""

#: bluebottle/activities/admin.py:862
msgid "Send reminder message"
msgstr ""

#: bluebottle/activities/admin.py:865
msgid "Impact Reminder"
msgstr ""

#: bluebottle/activities/admin.py:871
msgid "Request the activity manager to fill in the impact of this activity."
msgstr ""

#: bluebottle/activities/admin.py:935 bluebottle/geo/models.py:178
#: bluebottle/initiatives/models.py:136
msgid "office"
msgstr ""

#: bluebottle/activities/admin.py:950 bluebottle/initiatives/admin.py:233
msgid "Show on site"
msgstr ""

#: bluebottle/activities/admin.py:956
msgid "Team activity"
msgstr ""

#: bluebottle/activities/dashboard.py:16
msgid "Unpublished activities"
msgstr ""

#: bluebottle/activities/dashboard.py:31
msgid "Activities that need to be reviewed"
msgstr ""

#: bluebottle/activities/dashboard.py:50
msgid "Recently published activities"
msgstr ""

#: bluebottle/activities/dashboard.py:69
msgid "Recent contributions"
msgstr ""

#: bluebottle/activities/effects.py:23
msgid "Create organizer"
msgstr ""

#: bluebottle/activities/effects.py:37
msgid "Copy categories"
msgstr ""

#: bluebottle/activities/effects.py:57 bluebottle/deeds/effects.py:43
msgid "Create effort contribution"
msgstr ""

#: bluebottle/activities/effects.py:72
msgid "Set the contribution date."
msgstr ""

#: bluebottle/activities/effects.py:79
msgid "Create a team"
msgstr ""

#: bluebottle/activities/effects.py:187
msgid "Create invite"
msgstr ""

#: bluebottle/activities/effects.py:202
msgid "Create invite  or owner"
msgstr ""

#: bluebottle/activities/effects.py:214
msgid "Reset Team"
msgstr ""

#: bluebottle/activities/effects.py:225
msgid "Delete related contributions"
msgstr ""

#: bluebottle/activities/effects.py:237
msgid "Set the published date"
msgstr ""

#: bluebottle/activities/filters.py:133
msgid "Yes"
msgstr ""

#: bluebottle/activities/filters.py:133 bluebottle/time_based/models.py:70
msgid "No"
msgstr ""

#: bluebottle/activities/filters.py:164
msgid "With your team"
msgstr ""

#: bluebottle/activities/filters.py:164
msgid "As an individual"
msgstr ""

#: bluebottle/activities/filters.py:348
msgid "In-person"
msgstr ""

#: bluebottle/activities/filters.py:348
msgid "Online/remote"
msgstr ""

#: bluebottle/activities/forms.py:6
msgid "Send impact reminder message"
msgstr ""

#: bluebottle/activities/messages/activity_manager.py:26
msgctxt "email"
msgid "crowdfunding campaign"
msgstr ""

#: bluebottle/activities/messages/activity_manager.py:28
msgctxt "email"
msgid "grant application"
msgstr ""

#: bluebottle/activities/messages/activity_manager.py:30
msgctxt "email"
msgid "activity"
msgstr ""

#: bluebottle/activities/messages/activity_manager.py:37
#: bluebottle/funding/messages/funding/activity_manager.py:12
#: bluebottle/funding/messages/funding/reviewer.py:16
msgctxt "email"
msgid "View campaign"
msgstr ""

#: bluebottle/activities/messages/activity_manager.py:39
#: bluebottle/grant_management/messages/activity_manager.py:14
#: bluebottle/grant_management/messages/reviewer.py:13
msgctxt "email"
msgid "View application"
msgstr ""

#: bluebottle/activities/messages/activity_manager.py:41
#: bluebottle/collect/messages.py:33 bluebottle/collect/messages.py:77
#: bluebottle/deeds/messages.py:34 bluebottle/deeds/messages.py:78
#: bluebottle/time_based/messages.py:84 bluebottle/time_based/messages.py:127
#: bluebottle/time_based/messages.py:166 bluebottle/time_based/messages.py:205
#: bluebottle/time_based/messages.py:228 bluebottle/time_based/messages.py:267
#: bluebottle/time_based/messages.py:301 bluebottle/time_based/messages.py:324
#: bluebottle/time_based/messages.py:347 bluebottle/time_based/messages.py:372
#: bluebottle/time_based/messages.py:397 bluebottle/time_based/messages.py:469
#: bluebottle/time_based/messages.py:503 bluebottle/time_based/messages.py:526
#: bluebottle/time_based/messages.py:549 bluebottle/time_based/messages.py:571
#: bluebottle/time_based/messages.py:593 bluebottle/time_based/messages.py:616
#: bluebottle/time_based/messages.py:637 bluebottle/time_based/messages.py:704
#: bluebottle/time_based/messages.py:725 bluebottle/time_based/messages.py:834
#: bluebottle/time_based/messages/messages.py:87
#: bluebottle/time_based/messages/messages.py:130
#: bluebottle/time_based/messages/messages.py:169
#: bluebottle/time_based/messages/messages.py:208
#: bluebottle/time_based/messages/messages.py:231
#: bluebottle/time_based/messages/messages.py:270
#: bluebottle/time_based/messages/messages.py:304
#: bluebottle/time_based/messages/messages.py:327
#: bluebottle/time_based/messages/messages.py:350
#: bluebottle/time_based/messages/messages.py:375
#: bluebottle/time_based/messages/messages.py:400
#: bluebottle/time_based/messages/messages.py:472
#: bluebottle/time_based/messages/messages.py:509
#: bluebottle/time_based/messages/messages.py:532
#: bluebottle/time_based/messages/messages.py:555
#: bluebottle/time_based/messages/messages.py:577
#: bluebottle/time_based/messages/messages.py:599
#: bluebottle/time_based/messages/messages.py:622
#: bluebottle/time_based/messages/messages.py:643
#: bluebottle/time_based/messages/messages.py:710
#: bluebottle/time_based/messages/messages.py:731
#: bluebottle/time_based/messages/messages.py:852
#: bluebottle/time_based/messages/participants.py:65
#: bluebottle/time_based/messages/participants.py:133
#: bluebottle/time_based/messages/registrations.py:94
msgctxt "email"
msgid "View activity"
msgstr ""

#: bluebottle/activities/messages/activity_manager.py:55
#, python-brace-format
msgctxt "email"
msgid "Please share the impact results for your activity \"{title}\"."
msgstr ""

#: bluebottle/activities/messages/activity_manager.py:66
#, python-brace-format
msgctxt "email"
msgid "Your activity \"{title}\" has succeeded 🎉"
msgstr ""

#: bluebottle/activities/messages/activity_manager.py:74
#, python-brace-format
msgctxt "email"
msgid "The activity \"{title}\" has been restored"
msgstr ""

#: bluebottle/activities/messages/activity_manager.py:82
#, python-brace-format
msgctxt "email"
msgid "Your activity \"{title}\" has been rejected"
msgstr ""

#: bluebottle/activities/messages/activity_manager.py:90
#, python-brace-format
msgctxt "email"
msgid "Your activity \"{title}\" has been cancelled"
msgstr ""

#: bluebottle/activities/messages/activity_manager.py:98
#, python-brace-format
msgctxt "email"
msgid "The registration deadline for your activity \"{title}\" has expired"
msgstr ""

#: bluebottle/activities/messages/activity_manager.py:106
#, python-brace-format
msgctxt "email"
msgid "Your activity on {site_name} has been published!"
msgstr ""

#: bluebottle/activities/messages/activity_manager.py:114
#: bluebottle/time_based/messages/activity_manager.py:18
#, python-brace-format
msgctxt "email"
msgid "You submitted an activity on {site_name}"
msgstr ""

#: bluebottle/activities/messages/activity_manager.py:122
#: bluebottle/time_based/messages/activity_manager.py:26
#, python-brace-format
msgctxt "email"
msgid "Your activity on {site_name} has been approved!"
msgstr ""

#: bluebottle/activities/messages/activity_manager.py:130
#, python-brace-format
msgctxt "email"
msgid "The activity you submitted on {site_name} needs work"
msgstr ""

#: bluebottle/activities/messages/activity_manager.py:138
#, python-brace-format
msgctxt "email"
msgid "Publish your activity \"{title}\""
msgstr ""

#: bluebottle/activities/messages/activity_manager.py:146
msgctxt "email"
msgid "Publish your activity"
msgstr ""

#: bluebottle/activities/messages/activity_manager.py:154
msgctxt "email"
msgid "Terms of service"
msgstr ""

#: bluebottle/activities/messages/matching.py:21
#, python-brace-format
msgctxt "email"
msgid ""
"{first_name}, there are {count} activities on {site_name} matching your "
"profile"
msgstr ""

#: bluebottle/activities/messages/matching.py:33
msgctxt "email"
msgid "View more activities"
msgstr ""

#: bluebottle/activities/messages/matching.py:65
msgctxt "email"
msgid "Multiple locations"
msgstr ""

#: bluebottle/activities/messages/matching.py:68
msgctxt "email"
msgid "Mutliple time slots"
msgstr ""

#: bluebottle/activities/messages/matching.py:79
msgctxt "email"
msgid "Starts immediately"
msgstr ""

#: bluebottle/activities/messages/matching.py:82
#: bluebottle/activities/messages/matching.py:98
msgctxt "email"
msgid "runs indefinitely"
msgstr ""

#: bluebottle/activities/messages/matching.py:97
msgctxt "email"
msgid "starts immediately"
msgstr ""

#: bluebottle/activities/messages/matching.py:133
msgctxt "email"
msgid "Find activities"
msgstr ""

#: bluebottle/activities/messages/matching.py:190
msgctxt "email"
msgid "It’s a new year, let's make some impact!"
msgstr ""

#: bluebottle/activities/messages/matching.py:198
msgctxt "email"
msgid "Haven’t joined an activity yet? Let’s get started!"
msgstr ""

#: bluebottle/activities/messages/matching.py:206
msgctxt "email"
msgid "Half way through the year and still plenty of activities to join"
msgstr ""

#: bluebottle/activities/messages/matching.py:214
#, python-brace-format
msgctxt "email"
msgid "Make use of your {do_good_hours} hours of impact!"
msgstr ""

#: bluebottle/activities/messages/participant.py:10
#, python-brace-format
msgctxt "email"
msgid "You have been added to the activity {title}"
msgstr ""

#: bluebottle/activities/messages/participant.py:44
#: bluebottle/time_based/messages/participants.py:87
#: bluebottle/time_based/messages/participants.py:95
#, python-brace-format
msgctxt "email"
msgid "You have withdrawn from the activity \"{title}\""
msgstr ""

#: bluebottle/activities/messages/participant.py:47
#: bluebottle/collect/messages.py:56 bluebottle/deeds/messages.py:57
#: bluebottle/time_based/messages.py:423 bluebottle/time_based/messages.py:447
#: bluebottle/time_based/messages.py:747 bluebottle/time_based/messages.py:774
#: bluebottle/time_based/messages.py:857 bluebottle/time_based/messages.py:880
#: bluebottle/time_based/messages.py:905 bluebottle/time_based/messages.py:942
#: bluebottle/time_based/messages/messages.py:426
#: bluebottle/time_based/messages/messages.py:450
#: bluebottle/time_based/messages/messages.py:753
#: bluebottle/time_based/messages/messages.py:780
#: bluebottle/time_based/messages/messages.py:875
#: bluebottle/time_based/messages/messages.py:898
#: bluebottle/time_based/messages/messages.py:923
#: bluebottle/time_based/messages/messages.py:960
#: bluebottle/time_based/messages/participants.py:18
#: bluebottle/time_based/messages/registrations.py:25
msgctxt "email"
msgid "Open your activity"
msgstr ""

#: bluebottle/activities/messages/reviewer.py:17
msgctxt "email"
msgid "View this activity"
msgstr ""

#: bluebottle/activities/messages/reviewer.py:45
#, python-brace-format
msgctxt "email"
msgid "A new activity is ready to be reviewed on {site_name}"
msgstr ""

#: bluebottle/activities/messages/reviewer.py:51
#, python-brace-format
msgctxt "email"
msgid "A new activity has been published on {site_name}"
msgstr ""

#: bluebottle/activities/models.py:36 bluebottle/notifications/models.py:59
#: bluebottle/time_based/models.py:1533
msgid "Teams"
msgstr ""

#: bluebottle/activities/models.py:37
msgid "Individuals"
msgstr ""

#: bluebottle/activities/models.py:41
msgid "activity manager"
msgstr ""

#: bluebottle/activities/models.py:47
msgid "Highlight this activity to show it on homepage"
msgstr ""

#: bluebottle/activities/models.py:72
msgid "Partner organization"
msgstr ""

#: bluebottle/activities/models.py:81
msgid "Host office"
msgstr ""

#: bluebottle/activities/models.py:88
msgid "Restrictions"
msgstr ""

#: bluebottle/activities/models.py:97
msgid "Has anonymised and/or deleted data"
msgstr ""

#: bluebottle/activities/models.py:100
msgid ""
"Due to company policies and local laws, user data maybe deleted in this "
"activity."
msgstr ""

#: bluebottle/activities/models.py:105
msgid "Number of deleted successful contributors"
msgstr ""

#: bluebottle/activities/models.py:108 bluebottle/cms/models.py:49
#: bluebottle/cms/models.py:125 bluebottle/cms/models.py:142
#: bluebottle/funding/models.py:349 bluebottle/news/models.py:22
#: bluebottle/pages/models.py:232 bluebottle/pages/models.py:324
#: bluebottle/slides/models.py:46 bluebottle/statistics/models.py:235
msgid "Title"
msgstr ""

#: bluebottle/activities/models.py:109 bluebottle/cms/models.py:50
#: bluebottle/news/models.py:23 bluebottle/pages/models.py:233
#: bluebottle/slides/models.py:27
msgid "Slug"
msgstr ""

#: bluebottle/activities/models.py:110 bluebottle/cms/models.py:51
#: bluebottle/funding/models.py:350
#: bluebottle/funding_stripe/templates/admin/funding_stripe/stripepayoutaccount/business_fields.html:7
#: bluebottle/grant_management/models.py:460
msgid "Description"
msgstr ""

#: bluebottle/activities/models.py:112
msgid "participation"
msgstr ""

#: bluebottle/activities/models.py:117
msgid "Is this activity open for individuals or can only teams sign up?"
msgstr ""

#: bluebottle/activities/models.py:122 bluebottle/initiatives/models.py:114
msgid "video"
msgstr ""

#: bluebottle/activities/models.py:128
msgid ""
"Make your activity come alive with a video. You can paste the link to "
"YouTube or Vimeo here."
msgstr ""

#: bluebottle/activities/models.py:134
msgid "Redirect step link"
msgstr ""

#: bluebottle/activities/models.py:140
msgid ""
"This link is shown after a user joined as the next step for the activity"
msgstr ""

#: bluebottle/activities/models.py:145
msgid "Redirect step title"
msgstr ""

#: bluebottle/activities/models.py:150
msgid "The title in the popup after a user joined the activity"
msgstr ""

#: bluebottle/activities/models.py:154
msgid "Redirect step button label"
msgstr ""

#: bluebottle/activities/models.py:159
msgid "The title on the next link button"
msgstr ""

#: bluebottle/activities/models.py:163
msgid "Redirect step description"
msgstr ""

#: bluebottle/activities/models.py:167
msgid "A description to explain what the next step is"
msgstr ""

#: bluebottle/activities/models.py:172 bluebottle/members/models.py:418
msgid "Segment"
msgstr ""

#: bluebottle/activities/models.py:187
msgid "Terms of Service accepted"
msgstr ""

#: bluebottle/activities/models.py:189
msgid "Has the user accepted the terms of service for this activity?"
msgstr ""

#: bluebottle/activities/models.py:247
#: bluebottle/bluebottle_dashboard/templates/admin/base.html:87
#: bluebottle/cms/models.py:374 bluebottle/segments/admin.py:108
msgid "Activities"
msgstr ""

#: bluebottle/activities/models.py:254 bluebottle/initiatives/models.py:195
#: bluebottle/slides/models.py:107
msgid "-empty-"
msgstr ""

#: bluebottle/activities/models.py:314
msgid "Old team"
msgstr ""

#: bluebottle/activities/models.py:322
msgid "user"
msgstr ""

#: bluebottle/activities/models.py:351
msgid "Contribution"
msgstr ""

#: bluebottle/activities/models.py:352 bluebottle/activities/models.py:415
#: bluebottle/funding/models.py:592 bluebottle/time_based/models.py:1088
msgid "Contributions"
msgstr ""

#: bluebottle/activities/models.py:361 bluebottle/activities/models.py:459
msgid "Anonymous"
msgstr ""

#: bluebottle/activities/models.py:367
msgid "Activity owner"
msgstr ""

#: bluebottle/activities/models.py:368
msgid "Activity owners"
msgstr ""

#: bluebottle/activities/models.py:378
msgid "start"
msgstr ""

#: bluebottle/activities/models.py:379
msgid "end"
msgstr ""

#: bluebottle/activities/models.py:395 bluebottle/activities/models.py:399
msgid "Contribution amount"
msgstr ""

#: bluebottle/activities/models.py:396
msgid "Contribution amounts"
msgstr ""

#: bluebottle/activities/models.py:404
msgid "Activity Organizer"
msgstr ""

#: bluebottle/activities/models.py:405 bluebottle/deeds/models.py:128
msgid "Deed participant"
msgstr ""

#: bluebottle/activities/models.py:408 bluebottle/time_based/models.py:1069
msgid "Contribution type"
msgstr ""

#: bluebottle/activities/models.py:414
msgid "Effort"
msgstr ""

#: bluebottle/activities/models.py:448 bluebottle/time_based/models.py:1532
msgid "Team"
msgstr ""

#: bluebottle/activities/models.py:458 bluebottle/time_based/models.py:1557
#, python-brace-format
msgid "Team {name}"
msgstr ""

#: bluebottle/activities/models.py:478 bluebottle/activities/models.py:484
msgid "Everyone"
msgstr ""

#: bluebottle/activities/models.py:479 bluebottle/activities/models.py:485
msgid "Managers"
msgstr ""

#: bluebottle/activities/models.py:489
msgid "Label"
msgstr ""

#: bluebottle/activities/models.py:491
msgid ""
"The label for this question. This is used for validation messages e.g. "
"\"[label] is required\"."
msgstr ""

#: bluebottle/activities/models.py:507
msgid "Who can see the answers?"
msgstr ""

#: bluebottle/activities/models.py:517
msgid "Form question"
msgstr ""

#: bluebottle/activities/models.py:518
msgid "Form questions"
msgstr ""

#: bluebottle/activities/periodic_tasks.py:30
msgid "Send a reminder whe activities are unpublished for more then 3 days"
msgstr ""

#: bluebottle/activities/states.py:16 bluebottle/time_based/states/slots.py:136
#: bluebottle/utils/transitions.py:10
msgid "draft"
msgstr ""

#: bluebottle/activities/states.py:19
msgid ""
"The activity has been created, but not yet completed. An activity manager is "
"still editing the activity."
msgstr ""

#: bluebottle/activities/states.py:23 bluebottle/utils/transitions.py:11
msgid "submitted"
msgstr ""

#: bluebottle/activities/states.py:25
msgid "The activity has been submitted and is ready to be reviewed."
msgstr ""

#: bluebottle/activities/states.py:28 bluebottle/utils/transitions.py:12
msgid "needs work"
msgstr ""

#: bluebottle/activities/states.py:31
msgid "The activity needs changes before it can be approved."
msgstr ""

#: bluebottle/activities/states.py:35 bluebottle/funding/states.py:581
#: bluebottle/funding/states.py:635 bluebottle/grant_management/states.py:262
#: bluebottle/grant_management/states.py:316
#: bluebottle/time_based/states/teams.py:54
#: bluebottle/time_based/states/teams.py:241
msgid "rejected"
msgstr ""

#: bluebottle/activities/states.py:38
msgid ""
"The activity does not fit the programme or does not comply with the rules. "
"The activity does not appear on the platform, but counts in the report. The "
"activity cannot be edited by an activity manager."
msgstr ""

#: bluebottle/activities/states.py:44 bluebottle/bb_accounts/models.py:131
msgid "deleted"
msgstr ""

#: bluebottle/activities/states.py:47
msgid ""
"The activity has been removed. The activity does not appear on the platform "
"and does not count in the report. The activity cannot be edited by an "
"activity manager."
msgstr ""

#: bluebottle/activities/states.py:53 bluebottle/deeds/states.py:87
#: bluebottle/funding/states.py:24 bluebottle/grant_management/states.py:389
#: bluebottle/time_based/states/participants.py:189
#: bluebottle/time_based/states/participants.py:474
#: bluebottle/time_based/states/slots.py:166
#: bluebottle/time_based/states/states.py:114
#: bluebottle/time_based/states/teams.py:129
#: bluebottle/time_based/states/teams.py:258
msgid "cancelled"
msgstr ""

#: bluebottle/activities/states.py:56
msgid ""
"The activity is not executed. The activity does not appear on the platform, "
"but counts in the report. The activity cannot be edited by an activity "
"manager."
msgstr ""

#: bluebottle/activities/states.py:62
#: bluebottle/common/templates/widget/widget.html:43
#: bluebottle/funding/states.py:291
msgid "expired"
msgstr ""

#: bluebottle/activities/states.py:65
msgid ""
"The activity has ended, but did have any contributions . The activity does "
"not appear on the platform, but counts in the report. The activity cannot be "
"edited by an activity manager."
msgstr ""

#: bluebottle/activities/states.py:69 bluebottle/time_based/states/slots.py:142
msgid "open"
msgstr ""

#: bluebottle/activities/states.py:69
msgid "The activity is accepting new contributions."
msgstr ""

#: bluebottle/activities/states.py:71 bluebottle/deeds/states.py:48
#: bluebottle/funding/states.py:495
#: bluebottle/time_based/states/participants.py:453
msgid "succeeded"
msgstr ""

#: bluebottle/activities/states.py:71
msgid "The activity has ended successfully."
msgstr ""

#: bluebottle/activities/states.py:162
msgid "Create"
msgstr ""

#: bluebottle/activities/states.py:163
msgid "The activity will be created."
msgstr ""

#: bluebottle/activities/states.py:172 bluebottle/activities/states.py:185
msgid "The activity will be submitted for review."
msgstr ""

#: bluebottle/activities/states.py:174 bluebottle/activities/states.py:187
#: bluebottle/funding/states.py:88 bluebottle/funding/states.py:667
#: bluebottle/grant_management/states.py:57
#: bluebottle/grant_management/states.py:348
#: bluebottle/initiatives/states.py:113
msgid "Submit"
msgstr ""

#: bluebottle/activities/states.py:194 bluebottle/funding/states.py:167
#: bluebottle/funding/states.py:604 bluebottle/funding/states.py:684
#: bluebottle/funding/states.py:722 bluebottle/funding_stripe/states.py:217
#: bluebottle/grant_management/states.py:109
#: bluebottle/grant_management/states.py:285
#: bluebottle/grant_management/states.py:365
#: bluebottle/initiatives/states.py:163
#: bluebottle/time_based/states/participants.py:107
#: bluebottle/time_based/states/participants.py:228
#: bluebottle/time_based/states/participants.py:365
#: bluebottle/time_based/states/registrations.py:86
#: bluebottle/time_based/states/teams.py:53
msgid "Reject"
msgstr ""

#: bluebottle/activities/states.py:196
msgid ""
"Reject if the activity does not align with your program or guidelines The "
"activity manager will not be able to edit or resubmit it, and it will not "
"appear on the search page in the frontend. The activity will still be "
"available in the back office and appear in your reporting."
msgstr ""

#: bluebottle/activities/states.py:212 bluebottle/initiatives/states.py:122
#: bluebottle/news/templates/admin/blogs/change_form.html:119
#: bluebottle/slides/templates/admin/banners/change_form.html:130
msgid "Publish"
msgstr ""

#: bluebottle/activities/states.py:213
msgid "Your activity will be open to contributions."
msgstr ""

#: bluebottle/activities/states.py:215
msgid "published"
msgstr ""

#: bluebottle/activities/states.py:227
msgid "Automatically publish activity when initiative is approved"
msgstr ""

#: bluebottle/activities/states.py:229
msgid "Auto-publish"
msgstr ""

#: bluebottle/activities/states.py:236 bluebottle/activities/states.py:252
#: bluebottle/funding/states.py:105 bluebottle/funding/states.py:515
#: bluebottle/grant_management/states.py:71
#: bluebottle/initiatives/states.py:131
msgid "Approve"
msgstr ""

#: bluebottle/activities/states.py:240
msgid ""
"The activity will be visible in the frontend and people can apply to the "
"activity."
msgstr ""

#: bluebottle/activities/states.py:256
msgid ""
"The activity will be published and visible in the frontend for people to "
"contribute to,"
msgstr ""

#: bluebottle/activities/states.py:264 bluebottle/funding/states.py:596
#: bluebottle/grant_management/states.py:277
msgid "Request changes"
msgstr ""

#: bluebottle/activities/states.py:266
msgid ""
"The activity needs changes before it can be approved. Inform the activity "
"manager of the changes required. The activity manager will then be able to "
"edit and resubmit the activity."
msgstr ""

#: bluebottle/activities/states.py:283
#: bluebottle/activities/templates/admin/activities/bulk_add.html:49
#: bluebottle/bluebottle_dashboard/templates/admin/merge.html:49
#: bluebottle/collect/states.py:80 bluebottle/deeds/states.py:86
#: bluebottle/funding/states.py:121 bluebottle/grant_management/states.py:138
#: bluebottle/initiatives/states.py:181
#: bluebottle/time_based/states/participants.py:188
#: bluebottle/time_based/states/participants.py:473
#: bluebottle/time_based/states/slots.py:95
#: bluebottle/time_based/states/slots.py:209
#: bluebottle/time_based/states/states.py:105
#: bluebottle/time_based/states/teams.py:128
#: bluebottle/time_based/states/teams.py:257
#: bluebottle/time_based/templates/admin/time_based/bulk_add.html:49
#: bluebottle/time_based/templates/admin/time_based/duplicate_slot.html:48
msgid "Cancel"
msgstr ""

#: bluebottle/activities/states.py:285
msgid ""
"Cancel if the activity will not be executed. An activity manager will no "
"longer be able edit the activity and it won't show up on the search page in "
"the frontend. The activity will still be visible in the back office and "
"appear in your reporting."
msgstr ""

#: bluebottle/activities/states.py:292
msgid ""
"The activity ends and people no longer register. All current participants "
"will fail too."
msgstr ""

#: bluebottle/activities/states.py:301
#: bluebottle/time_based/states/slots.py:103
#: bluebottle/time_based/states/slots.py:221
msgid "Auto cancel"
msgstr ""

#: bluebottle/activities/states.py:303
msgid "Cancel the activity automatically, because the initiative is cancelled."
msgstr ""

#: bluebottle/activities/states.py:318 bluebottle/initiatives/states.py:207
#: bluebottle/time_based/states/participants.py:198
#: bluebottle/time_based/states/participants.py:236
#: bluebottle/time_based/states/participants.py:318
#: bluebottle/time_based/states/registrations.py:111
#: bluebottle/time_based/states/slots.py:112
#: bluebottle/time_based/states/teams.py:139
#: bluebottle/time_based/states/teams.py:266
msgid "Restore"
msgstr ""

#: bluebottle/activities/states.py:320
msgid ""
"The activity status is changed to 'Needs work'. Then you can make changes to "
"the activity and submit it again."
msgstr ""

#: bluebottle/activities/states.py:324 bluebottle/deeds/states.py:75
msgid ""
"The activity will be set to the status ‘Needs work’. Then you can make "
"changes to the activity and submit it again."
msgstr ""

#: bluebottle/activities/states.py:339 bluebottle/collect/states.py:57
#: bluebottle/collect/states.py:64 bluebottle/deeds/states.py:60
#: bluebottle/deeds/states.py:70 bluebottle/time_based/states/slots.py:228
#: bluebottle/time_based/states/states.py:57
#: bluebottle/time_based/states/states.py:70
msgid "Reopen"
msgstr ""

#: bluebottle/activities/states.py:341
msgid "Open the activity again, e.g. when a slot reopens."
msgstr ""

#: bluebottle/activities/states.py:349 bluebottle/collect/states.py:34
#: bluebottle/deeds/states.py:36 bluebottle/funding/states.py:186
#: bluebottle/funding/states.py:360 bluebottle/time_based/states/states.py:127
msgid "Expire"
msgstr ""

#: bluebottle/activities/states.py:351 bluebottle/deeds/states.py:38
#: bluebottle/time_based/states/states.py:129
msgid ""
"The activity will be cancelled because no one has signed up for the "
"registration deadline."
msgstr ""

#: bluebottle/activities/states.py:359
#: bluebottle/bluebottle_dashboard/templates/admin/submit_line.html:7
#: bluebottle/initiatives/states.py:195 bluebottle/members/models.py:321
msgid "Delete"
msgstr ""

#: bluebottle/activities/states.py:364
msgid ""
"Delete the activity if you do not want it to be included in the report. The "
"activity will no longer be visible on the platform, but will still be "
"available in the back office."
msgstr ""

#: bluebottle/activities/states.py:369
msgid "Delete the activity. You will not be able to retrieve it afterwards."
msgstr ""

#: bluebottle/activities/states.py:379 bluebottle/activities/states.py:397
#: bluebottle/activities/states.py:450 bluebottle/activities/states.py:471
#: bluebottle/collect/states.py:24 bluebottle/collect/states.py:142
#: bluebottle/deeds/states.py:25 bluebottle/deeds/states.py:47
#: bluebottle/deeds/states.py:147 bluebottle/funding/states.py:218
#: bluebottle/funding/states.py:306 bluebottle/funding/states.py:438
#: bluebottle/funding/states.py:549 bluebottle/funding_stripe/states.py:45
#: bluebottle/funding_stripe/states.py:116
#: bluebottle/grant_management/states.py:153
#: bluebottle/grant_management/states.py:182
#: bluebottle/time_based/states/participants.py:121
#: bluebottle/time_based/states/participants.py:249
#: bluebottle/time_based/states/participants.py:451
#: bluebottle/time_based/states/states.py:87
#: bluebottle/time_based/states/states.py:156
#: bluebottle/time_based/states/teams.py:148
msgid "Succeed"
msgstr ""

#: bluebottle/activities/states.py:385 bluebottle/activities/states.py:424
#: bluebottle/contact/models.py:20 bluebottle/funding/states.py:369
#: bluebottle/grant_management/states.py:172
msgid "New"
msgstr ""

#: bluebottle/activities/states.py:385 bluebottle/activities/states.py:424
msgid "The user started a contribution"
msgstr ""

#: bluebottle/activities/states.py:387 bluebottle/activities/states.py:426
#: bluebottle/funding/states.py:385 bluebottle/grant_management/states.py:27
#: bluebottle/grant_management/states.py:175
#: bluebottle/time_based/states/participants.py:48
#: bluebottle/time_based/states/teams.py:15
msgid "Succeeded"
msgstr ""

#: bluebottle/activities/states.py:387 bluebottle/activities/states.py:398
#: bluebottle/activities/states.py:426
msgid "The contribution was successful."
msgstr ""

#: bluebottle/activities/states.py:389 bluebottle/activities/states.py:428
#: bluebottle/funding/states.py:390 bluebottle/grant_management/states.py:177
msgid "Failed"
msgstr ""

#: bluebottle/activities/states.py:389 bluebottle/activities/states.py:428
msgid "The contribution failed."
msgstr ""

#: bluebottle/activities/states.py:404 bluebottle/activities/states.py:436
#: bluebottle/funding/states.py:415 bluebottle/funding/states.py:508
#: bluebottle/funding/states.py:589 bluebottle/funding/states.py:660
#: bluebottle/funding_stripe/states.py:207
#: bluebottle/grant_management/states.py:189
#: bluebottle/grant_management/states.py:270
#: bluebottle/grant_management/states.py:341
#: bluebottle/time_based/states/participants.py:75
#: bluebottle/time_based/states/participants.py:485
#: bluebottle/time_based/states/registrations.py:49
#: bluebottle/time_based/states/slots.py:49
#: bluebottle/time_based/states/slots.py:182
#: bluebottle/time_based/states/teams.py:35
#: bluebottle/time_based/states/teams.py:178
msgid "Initiate"
msgstr ""

#: bluebottle/activities/states.py:405 bluebottle/activities/states.py:437
#: bluebottle/collect/states.py:136 bluebottle/deeds/states.py:141
msgid "The contribution was created."
msgstr ""

#: bluebottle/activities/states.py:411 bluebottle/activities/states.py:443
#: bluebottle/funding/states.py:326 bluebottle/funding/states.py:446
#: bluebottle/funding/states.py:557 bluebottle/grant_management/states.py:164
#: bluebottle/grant_management/states.py:210
msgid "Fail"
msgstr ""

#: bluebottle/activities/states.py:412 bluebottle/activities/states.py:444
msgid "The contribution failed. It will not be visible in reports."
msgstr ""

#: bluebottle/activities/states.py:418 bluebottle/activities/states.py:457
#: bluebottle/funding/states.py:540 bluebottle/grant_management/states.py:217
#: bluebottle/time_based/states/participants.py:460
#: bluebottle/time_based/states/slots.py:67
msgid "Reset"
msgstr ""

#: bluebottle/activities/states.py:419
msgid "Reset the contribution to new."
msgstr ""

#: bluebottle/activities/states.py:451
msgid "The contribution succeeded. It will be visible in reports."
msgstr ""

#: bluebottle/activities/states.py:458
msgid "The contribution is reset."
msgstr ""

#: bluebottle/activities/states.py:472
msgid "The organizer was successful in setting up the activity."
msgstr ""

#: bluebottle/activities/states.py:481
msgid "fail"
msgstr ""

#: bluebottle/activities/states.py:482
msgid "The organizer failed to set up the activity."
msgstr ""

#: bluebottle/activities/states.py:491
#: bluebottle/time_based/states/participants.py:462
msgid "reset"
msgstr ""

#: bluebottle/activities/states.py:492
msgid "The organizer is still busy setting up the activity."
msgstr ""

#: bluebottle/activities/templates/admin/activities/bulk_add.html:6
#: bluebottle/auth/templates/registration/password_reset_complete.html:6
#: bluebottle/bluebottle_dashboard/templates/admin/merge.html:6
#: bluebottle/fsm/templates/admin/change_effects_confirmation.html:15
#: bluebottle/members/templates/admin/members/set_retention_confirmation.html:15
#: bluebottle/news/templates/admin/news/newsitem/import.html:6
#: bluebottle/notifications/templates/admin/change_confirmation.html:14
#: bluebottle/pages/templates/admin/pages/page/import.html:6
#: bluebottle/time_based/templates/admin/time_based/bulk_add.html:6
#: bluebottle/time_based/templates/admin/time_based/duplicate_slot.html:6
#: bluebottle/utils/templates/admin/confirmation.html:9
msgid "Home"
msgstr ""

#: bluebottle/activities/templates/admin/activities/bulk_add.html:21
#: bluebottle/time_based/templates/admin/time_based/bulk_add.html:21
msgid ""
"\n"
"                        Only use the work email addresses of the "
"participants you want to add not their personal addresses.\n"
"                    "
msgstr ""

#: bluebottle/activities/templates/admin/activities/bulk_add.html:47
#: bluebottle/time_based/templates/admin/time_based/bulk_add.html:47
msgid "Add participants"
msgstr ""

#: bluebottle/activities/templates/admin/activities/send_impact_reminder_message.html:5
#: bluebottle/members/templates/admin/members/login_as.html:5
#: bluebottle/members/templates/admin/members/password_reset.html:5
#: bluebottle/members/templates/admin/members/resend_welcome_mail.html:5
msgid "Are you sure you want to: "
msgstr ""

#: bluebottle/activities/templates/admin/activities/send_impact_reminder_message.html:9
msgid "Send impact reminder message to"
msgstr ""

#: bluebottle/activities/templates/admin/activities/set_contribution_date.html:2
#: bluebottle/funding/templates/admin/set_contribution_date.html:2
msgid "Set contribution date"
msgstr ""

#: bluebottle/activities/templates/admin/activities/set_contribution_date.html:5
msgid "Set the contribution date for"
msgstr ""

#: bluebottle/activities/templates/admin/activities/set_contribution_date.html:8
#: bluebottle/funding/templates/admin/remove_donation_wallpost_effect.html:8
#: bluebottle/funding/templates/admin/set_contribution_date.html:10
#, python-format
msgid ""
"\n"
"        and %(extra)s other donations\n"
"        "
msgstr ""

#: bluebottle/activities/templates/admin/activities/set_contribution_date.html:12
#: bluebottle/funding/templates/admin/set_contribution_date.html:14
#: bluebottle/funding/templates/admin/set_date_effect.html:14
msgid "to now"
msgstr ""

#: bluebottle/activities/templates/admin/activities_paginated.html:17
#: bluebottle/bluebottle_dashboard/templates/admin/edit_inline/stacked.html:16
#: bluebottle/bluebottle_dashboard/templates/admin/edit_inline/tabular.html:44
#: bluebottle/time_based/templates/admin/participant_list.html:48
msgid "Change"
msgstr ""

#: bluebottle/activities/templates/admin/activities_paginated.html:19
#: bluebottle/bluebottle_dashboard/templates/admin/edit_inline/stacked.html:18
#: bluebottle/bluebottle_dashboard/templates/admin/edit_inline/tabular.html:46
#: bluebottle/cms/templates/admin/edit_inline/stacked-nested.html:10
#: bluebottle/time_based/templates/admin/participant_list.html:50
msgid "View on site"
msgstr ""

#: bluebottle/activities/templates/admin/activity-stats.html:5
msgid "count"
msgstr ""

#: bluebottle/activities/templates/admin/activity-stats.html:11
msgid "committed"
msgstr ""

#: bluebottle/activities/templates/admin/activity-stats.html:18
msgid "hours"
msgstr ""

#: bluebottle/activities/templates/admin/activity-stats.html:23
msgid "committed hours"
msgstr ""

#: bluebottle/activities/templates/admin/activity-stats.html:29
#: bluebottle/funding/models.py:432
msgid "amount"
msgstr ""

#: bluebottle/activities/templates/admin/create_team.html:3
msgid "Create team"
msgstr ""

#: bluebottle/activities/templates/admin/create_team.html:6
msgid ""
"\n"
"    Create a team for the contributor. Make the user the owner of the team, "
"and allow him/her to invite other users.\n"
msgstr ""

#: bluebottle/activities/templates/admin/validation_steps.html:4
msgid "Steps to complete activity"
msgstr ""

#: bluebottle/activities/templates/admin/validation_steps.html:7
msgid ""
"\n"
"                The activity is not yet ready to be approved.\n"
"                Make sure all steps are completed first.\n"
"            "
msgstr ""

#: bluebottle/activities/templates/mails/messages/activity_base.html:10
#: bluebottle/activities/templates/mails/messages/matching/reminder-base.html:7
#, python-format
msgctxt "email"
msgid "Hi %(recipient_name)s,"
msgstr ""

#: bluebottle/activities/templates/mails/messages/activity_manager/activity_approved.html:5
#, python-format
msgctxt "email"
msgid ""
"\n"
"Good news, your activity \"%(title)s\" has been approved! It is now live on "
"%(site_name)s for people to contribute.<br>\n"
"<br>\n"
"Share your activity far and wide to inspire support and attract "
"contributions!\n"
msgstr ""

#: bluebottle/activities/templates/mails/messages/activity_manager/activity_cancelled.html:6
#, python-format
msgctxt "email"
msgid "Unfortunately your activity \"%(title)s\" has been cancelled."
msgstr ""

#: bluebottle/activities/templates/mails/messages/activity_manager/activity_cancelled.html:10
#: bluebottle/activities/templates/mails/messages/activity_manager/activity_restored.html:14
#: bluebottle/time_based/templates/mails/messages/participant_added_owner.html:10
#: bluebottle/time_based/templates/mails/messages/participant_removed_owner.html:10
#: bluebottle/time_based/templates/mails/messages/participants/manager_participant_removed.html:10
#: bluebottle/time_based/templates/mails/messages/slot_cancelled.html:12
#: bluebottle/time_based/templates/mails/messages/teams/captain_teammember_joined.html:10
#: bluebottle/time_based/templates/mails/messages/teams/captain_teammember_removed.html:10
#: bluebottle/time_based/templates/mails/messages/teams/manager_team_added.html:10
#: bluebottle/time_based/templates/mails/messages/teams/manager_team_removed.html:10
msgctxt "email"
msgid ""
"If you have any questions, you can contact the platform manager by replying "
"to this email."
msgstr ""

#: bluebottle/activities/templates/mails/messages/activity_manager/activity_expired.html:6
#, python-format
msgctxt "email"
msgid ""
"Unfortunately, nobody applied to your activity \"%(title)s\" before the "
"deadline to apply. That’s why we have cancelled your activity."
msgstr ""

#: bluebottle/activities/templates/mails/messages/activity_manager/activity_expired.html:10
msgctxt "email"
msgid "Don’t worry, you can always create a new activity and try again."
msgstr ""

#: bluebottle/activities/templates/mails/messages/activity_manager/activity_expired.html:14
msgctxt "email"
msgid ""
"Need some tips to make your activity stand out? Reach out to the platform "
"manager by replying to this email."
msgstr ""

#: bluebottle/activities/templates/mails/messages/activity_manager/activity_impact_reminder.html:6
msgctxt "email"
msgid ""
"We are very curious to know what impact you managed to make with your "
"activity. Please share your results via your activity page."
msgstr ""

#: bluebottle/activities/templates/mails/messages/activity_manager/activity_needs_work.html:5
#, python-format
msgctxt "email"
msgid ""
"\n"
"Your activity \"%(title)s\" has been reviewed and needs work. The platform "
"manager\n"
"will be in contact to help you make some changes to your activity.\n"
msgstr ""

#: bluebottle/activities/templates/mails/messages/activity_manager/activity_published.html:5
#, python-format
msgctxt "email"
msgid ""
"\n"
"Nice work! Your activity \"%(title)s\" is now live on %(site_name)s for "
"people to contribute.<br>\n"
"<br>\n"
"Share your activity far and wide to inspire support and attract "
"contributions!\n"
msgstr ""

#: bluebottle/activities/templates/mails/messages/activity_manager/activity_rejected.html:6
#, python-format
msgctxt "email"
msgid ""
"\n"
"        Unfortunately your activity \"%(title)s\" has been rejected.\n"
"        If you have any questions, you can contact the platform manager at "
"%(contact_email)s.\n"
"        "
msgstr ""

#: bluebottle/activities/templates/mails/messages/activity_manager/activity_restored.html:6
#, python-format
msgctxt "email"
msgid "Your activity \"%(title)s\" has been restored."
msgstr ""

#: bluebottle/activities/templates/mails/messages/activity_manager/activity_restored.html:10
msgctxt "email"
msgid ""
"Head over to your activity page to see what you need to do to open up your "
"activity for registrations again."
msgstr ""

#: bluebottle/activities/templates/mails/messages/activity_manager/activity_submitted.html:5
#, python-format
msgctxt "email"
msgid ""
"\n"
"Your activity \"%(title)s\" has been submitted on %(site_name)s.<br>\n"
"<br>\n"
"<b>What’s next?</b>\n"
"<ul>\n"
"    <li>\n"
"        The platform manager will review your activity.\n"
"    </li>\n"
"    <li>\n"
"        If no changes are needed, it will be approved and made visible on "
"the platform and people can contribute.\n"
"    </li>\n"
"    <li>\n"
"        If any changes are needed, you’ll receive an email with suggested "
"improvements.\n"
"    </li>\n"
"</ul>\n"
msgstr ""

#: bluebottle/activities/templates/mails/messages/activity_manager/activity_succeeded.html:6
#, python-format
msgctxt "email"
msgid ""
"You did it! Your activity \"%(title)s\" has succeeded, that calls for a "
"celebration!"
msgstr ""

#: bluebottle/activities/templates/mails/messages/activity_manager/activity_succeeded.html:11
msgctxt "email"
msgid ""
"Head over to your activity page and enter the impact your activity made, so "
"that everybody can see how effective your activity was."
msgstr ""

#: bluebottle/activities/templates/mails/messages/activity_manager/activity_succeeded.html:17
msgctxt "email"
msgid "And don’t forget to thank your awesome participants for their support."
msgstr ""

#: bluebottle/activities/templates/mails/messages/activity_manager/publish_activity_reminder.html:5
#, python-format
msgctxt "email"
msgid ""
"You have created the activity %(title)s but have not published it yet. This "
"means no one will be able to find your activity and join it."
msgstr ""

#: bluebottle/activities/templates/mails/messages/activity_manager/publish_activity_reminder.html:8
msgctxt "email"
msgid "You can publish your activity from your activity detail page."
msgstr ""

#: bluebottle/activities/templates/mails/messages/activity_manager/terms_of_service.html:7
#, python-format
msgctxt "email"
msgid ""
"\n"
"            Thanks for creating a %(activity_type)s for \"%(title)s\". Here "
"are the Terms of Service.\n"
"        "
msgstr ""

#: bluebottle/activities/templates/mails/messages/matching/matching_activities.html:7
#, python-format
msgctxt "email"
msgid ""
"\n"
"            There are tons of cool activities on %(site_name)s that are "
"making a positive impact. \n"
"\n"
"            We have selected %(count)s activities that match with your "
"profile. Join us!\n"
"        "
msgstr ""

#: bluebottle/activities/templates/mails/messages/matching/matching_activities.html:17
msgid "Complete your profile"
msgstr ""

#: bluebottle/activities/templates/mails/messages/matching/matching_activities.html:19
msgid ", so that we can select even more relevant activities for you."
msgstr ""

#: bluebottle/activities/templates/mails/messages/matching/matching_activities.html:44
msgid "Online / Remote"
msgstr ""

#: bluebottle/activities/templates/mails/messages/matching/matching_activities.html:73
msgid "No specific skill needed"
msgstr ""

#: bluebottle/activities/templates/mails/messages/matching/matching_activities.html:96
msgid "Don't want to receive this monthly update anymore? Unsubscribe"
msgstr ""

#: bluebottle/activities/templates/mails/messages/matching/matching_activities.html:97
msgid "via your profile page."
msgstr ""

#: bluebottle/activities/templates/mails/messages/matching/reminder-base.html:18
#, python-format
msgid ""
"\n"
"      Go to <a href=\"%(profile_url)s\">your profile</a> to opt-out.\n"
"    "
msgstr ""

#: bluebottle/activities/templates/mails/messages/matching/reminder-q1.html:5
#, python-format
msgctxt "email"
msgid ""
"\n"
"        Can you spend %(do_good_hours)s hours making an impact this year? Of "
"course you can! There's a wide range of activities to join, all contributing "
"to good causes. Check them out!\n"
"    "
msgstr ""

#: bluebottle/activities/templates/mails/messages/matching/reminder-q2.html:5
msgctxt "email"
msgid ""
"\n"
"        The first step is always the hardest, that's why we have made it as "
"easy as possible to find an activity and make an impact!\n"
"    "
msgstr ""

#: bluebottle/activities/templates/mails/messages/matching/reminder-q3.html:5
#, python-format
msgctxt "email"
msgid ""
"\n"
"        There’s still so much time to reach the target of %(do_good_hours)s "
"hours making an impact this year.\n"
"        Check out the activities you can join.\n"
"    "
msgstr ""

#: bluebottle/activities/templates/mails/messages/matching/reminder-q4.html:5
msgctxt "email"
msgid ""
"\n"
"        Get involved with some good causes before the year ends, there are "
"plenty of activities that need your help!\n"
"    "
msgstr ""

#: bluebottle/activities/templates/mails/messages/participant/inactive_participant_added.html:6
#, python-format
msgctxt "email"
msgid ""
"\n"
"<p>You have been added to an activity on %(site_name)s</p>\n"
msgstr ""

#: bluebottle/activities/templates/mails/messages/participant/inactive_participant_added.html:10
msgctxt "email"
msgid ""
"\n"
"<p>View the activity to learn more about what’s planned and what to expect. "
"We'll ask you to activate your account to stay updated which will make it "
"easier to join future activities.</p>\n"
msgstr ""

#: bluebottle/activities/templates/mails/messages/participant/inactive_participant_added.html:19
msgctxt "email"
msgid ""
"\n"
"            View activity \n"
"        "
msgstr ""

#: bluebottle/activities/templates/mails/messages/participant/participant_withdrew_confirmation.html:4
#, python-format
msgctxt "email"
msgid ""
"\n"
"<p>You have withdrawn from an activity on <b>%(site_name)s</b></p>\n"
"\n"
"<p>\n"
"    <b>%(title)s</b>\n"
"</p>\n"
msgstr ""

#: bluebottle/activities/templates/mails/messages/reviewer/activity_published.html:5
#, python-format
msgctxt "email"
msgid ""
"\n"
"The activity \"%(title)s\" has been successfully published\n"
"and is now live on %(site_name)s for people to contribute to.\n"
msgstr ""

#: bluebottle/activities/templates/mails/messages/reviewer/activity_submitted.html:5
#, python-format
msgctxt "email"
msgid ""
"\n"
"The activity \"%(title)s\" has been submitted by %(initiator_name)s.<br>\n"
"Please take a moment to review this activity and decide if it's right for "
"your platform.<br>\n"
"%(initiator_name)s will be waiting for your review, so please respond "
"promptly.<br>\n"
msgstr ""

#: bluebottle/activities/utils.py:516 bluebottle/activities/utils.py:517
msgid "Description is required"
msgstr ""

#: bluebottle/activities/views.py:291 bluebottle/activities/views.py:297
msgid "Not a valid email address"
msgstr ""

#: bluebottle/activities/views.py:299
msgid "User with email address not found"
msgstr ""

#: bluebottle/activities/views.py:317
msgid "Already participating"
msgstr ""

#: bluebottle/analytics/admin.py:12 bluebottle/grant_management/admin.py:178
msgid "General"
msgstr ""

#: bluebottle/analytics/admin.py:21
msgid "Targets"
msgstr ""

#: bluebottle/analytics/models.py:13
msgid "Corporate"
msgstr ""

#: bluebottle/analytics/models.py:14
msgid "Civic"
msgstr ""

#: bluebottle/analytics/models.py:15
msgid "Society"
msgstr ""

#: bluebottle/analytics/models.py:18
msgid "Potential reach"
msgstr ""

#: bluebottle/analytics/models.py:19
msgid ""
"Total number of people who could potentially visit the platform (e.g. "
"employees, citizens)."
msgstr ""

#: bluebottle/analytics/models.py:25
msgid "Contributor goal (people)"
msgstr ""

#: bluebottle/analytics/models.py:27
msgid ""
"How many unique people do you want to engage this year through contributions "
"like volunteering, donations, or good deeds?"
msgstr ""

#: bluebottle/analytics/models.py:35
msgid "Contribution goal (actions)"
msgstr ""

#: bluebottle/analytics/models.py:37
msgid ""
"How many total contributions do you aim to reach this year, regardless of "
"how many people made them?"
msgstr ""

#: bluebottle/analytics/models.py:44
msgid "Hours goal"
msgstr ""

#: bluebottle/analytics/models.py:46
msgid "How many total hours do you aim to spend on contributions this year."
msgstr ""

#: bluebottle/analytics/models.py:53
msgid "Donation goal"
msgstr ""

#: bluebottle/analytics/models.py:55
msgid "Total value of donations you aim to raise this year."
msgstr ""

#: bluebottle/analytics/models.py:62
msgid "platform type"
msgstr ""

#: bluebottle/analytics/models.py:69
msgid "Plausibe embed link"
msgstr ""

#: bluebottle/analytics/models.py:73
msgid "Terminated"
msgstr ""

#: bluebottle/analytics/models.py:75
msgid "Is the platform terminated?"
msgstr ""

#: bluebottle/analytics/models.py:79 bluebottle/analytics/models.py:80
msgid "reporting settings"
msgstr ""

#: bluebottle/auth/password_validation.py:21
#, python-format
msgid "Password should at least be %(min_length)d character."
msgid_plural "Password should at least be %(min_length)d characters."
msgstr[0] ""
msgstr[1] ""

#: bluebottle/auth/password_validation.py:34
msgid "This password is too common, be adventurous!"
msgstr ""

#: bluebottle/auth/password_validation.py:56
#, python-format
msgid ""
"The password is too similar to your %(verbose_name)s, think outside the box!"
msgstr ""

#: bluebottle/auth/templates/admin/auth/user/add_form.html:6
msgid ""
"First, enter basic details. Then, you'll be able to edit more user options."
msgstr ""

#: bluebottle/auth/templates/admin/auth/user/add_form.html:8
msgid "Enter name and email."
msgstr ""

#: bluebottle/auth/templates/registration/password_reset_complete.html:7
msgid "Password reset"
msgstr ""

#: bluebottle/auth/templates/registration/password_reset_complete.html:11
#: bluebottle/auth/templates/registration/password_reset_complete.html:15
msgid "Password reset complete"
msgstr ""

#: bluebottle/auth/templates/registration/password_reset_complete.html:17
msgid "Your password has been set.  You may go ahead and log in now."
msgstr ""

#: bluebottle/auth/templates/registration/password_reset_complete.html:19
msgid "Log in"
msgstr ""

#: bluebottle/auth/templates/registration/password_reset_email.html:2
#, python-format
msgid ""
"You're receiving this email because you requested a password reset for your "
"user account at %(site_name)s."
msgstr ""

#: bluebottle/auth/templates/registration/password_reset_email.html:4
msgid "Please go to the following page and choose a new password:"
msgstr ""

#: bluebottle/auth/templates/registration/password_reset_email.html:8
msgid "Your username, in case you've forgotten:"
msgstr ""

#: bluebottle/auth/templates/registration/password_reset_email.html:10
msgid "Thanks for using our site!"
msgstr ""

#: bluebottle/auth/templates/registration/password_reset_email.html:12
#, python-format
msgid "The %(site_name)s team"
msgstr ""

#: bluebottle/auth/views.py:37
msgid "Authentication was cancelled"
msgstr ""

#: bluebottle/auth/views.py:44
msgid ""
"Please allow Facebook access to your email address if you wish to sign up/"
"log in via Facebook."
msgstr ""

#: bluebottle/auth/views.py:48
msgid "User account is disabled"
msgstr ""

#: bluebottle/auth/views.py:140
msgid "Authentication method"
msgstr ""

#: bluebottle/auth/views.py:154
msgid ""
"<b>Authentication app</b><p style=\"padding-top: 0px; padding-left: 24px;"
"\">Generate secure codes using an app like Google Authenticator or Authy.</p>"
msgstr ""

#: bluebottle/auth/views.py:165
msgid ""
"<b>Text Message (SMS)</b><p style=\"padding-top: 0px; padding-left: 24px;"
"\">enter your phone number and receive verification codes via SMS.</p>"
msgstr ""

#: bluebottle/bb_accounts/models.py:101
msgid "Male"
msgstr ""

#: bluebottle/bb_accounts/models.py:102
msgid "Female"
msgstr ""

#: bluebottle/bb_accounts/models.py:103
msgid "Non-binary"
msgstr ""

#: bluebottle/bb_accounts/models.py:104
msgid "I would rather not say"
msgstr ""

#: bluebottle/bb_accounts/models.py:107
msgid "Person"
msgstr ""

#: bluebottle/bb_accounts/models.py:108
msgid "Company"
msgstr ""

#: bluebottle/bb_accounts/models.py:109
msgid "Foundation"
msgstr ""

#: bluebottle/bb_accounts/models.py:110
msgid "School"
msgstr ""

#: bluebottle/bb_accounts/models.py:111
msgid "Club / association"
msgstr ""

#: bluebottle/bb_accounts/models.py:113 bluebottle/members/admin.py:405
#: bluebottle/members/models.py:246
msgid "email address"
msgstr ""

#: bluebottle/bb_accounts/models.py:114
msgid "username"
msgstr ""

#: bluebottle/bb_accounts/models.py:116
msgid "staff status"
msgstr ""

#: bluebottle/bb_accounts/models.py:118
msgid "Designates whether the user can log into this admin site."
msgstr ""

#: bluebottle/bb_accounts/models.py:119 bluebottle/impact/models.py:42
msgid "active"
msgstr ""

#: bluebottle/bb_accounts/models.py:121
msgid ""
"Designates whether this user should be treated as active. Unselect this "
"instead of deleting accounts."
msgstr ""

#: bluebottle/bb_accounts/models.py:126
msgid "date joined"
msgstr ""

#: bluebottle/bb_accounts/models.py:128 bluebottle/clients/models.py:15
#: bluebottle/funding/models.py:675 bluebottle/organizations/models.py:26
#: bluebottle/organizations/models.py:85 bluebottle/terms/models.py:14
msgid "updated"
msgstr ""

#: bluebottle/bb_accounts/models.py:130
msgid "Last Seen"
msgstr ""

#: bluebottle/bb_accounts/models.py:133
msgid "Member Type"
msgstr ""

#: bluebottle/bb_accounts/models.py:135
msgid "first name"
msgstr ""

#: bluebottle/bb_accounts/models.py:136
msgid "last name"
msgstr ""

#: bluebottle/bb_accounts/models.py:144
msgid "Office location is verified by the user"
msgstr ""

#: bluebottle/bb_accounts/models.py:150 bluebottle/initiatives/models.py:277
msgid "Distance"
msgstr ""

#: bluebottle/bb_accounts/models.py:151
msgid "Any distance"
msgstr ""

#: bluebottle/bb_accounts/models.py:152
msgid "Don’t show online/remote activities"
msgstr ""

#: bluebottle/bb_accounts/models.py:154
msgid "phone number"
msgstr ""

#: bluebottle/bb_accounts/models.py:155
msgid "gender"
msgstr ""

#: bluebottle/bb_accounts/models.py:156
msgid "birthdate"
msgstr ""

#: bluebottle/bb_accounts/models.py:157
msgid "about me"
msgstr ""

#: bluebottle/bb_accounts/models.py:160
msgid "picture"
msgstr ""

#: bluebottle/bb_accounts/models.py:171
msgid "Co-financer"
msgstr ""

#: bluebottle/bb_accounts/models.py:173
msgid ""
"Donations by co-financers are shown in a separate list on the project page. "
"These donation will always be visible."
msgstr ""

#: bluebottle/bb_accounts/models.py:176
msgid "Can pledge"
msgstr ""

#: bluebottle/bb_accounts/models.py:178
msgid "User can create a pledge donation."
msgstr ""

#: bluebottle/bb_accounts/models.py:180
msgid "Can do bank transfer"
msgstr ""

#: bluebottle/bb_accounts/models.py:182
msgid "Bank transfers are only available to selected regions."
msgstr ""

#: bluebottle/bb_accounts/models.py:187
msgid "primary language"
msgstr ""

#: bluebottle/bb_accounts/models.py:190
msgid "Language used for website and emails."
msgstr ""

#: bluebottle/bb_accounts/models.py:194
msgid "Translate user content"
msgstr ""

#: bluebottle/bb_accounts/models.py:198
msgid "share time and knowledge"
msgstr ""

#: bluebottle/bb_accounts/models.py:199
msgid "share money"
msgstr ""

#: bluebottle/bb_accounts/models.py:200
msgid "newsletter"
msgstr ""

#: bluebottle/bb_accounts/models.py:200
msgid "Subscribe to newsletter."
msgstr ""

#: bluebottle/bb_accounts/models.py:202
msgid "Updates"
msgstr ""

#: bluebottle/bb_accounts/models.py:203
msgid "Updates from initiatives and activities that this person follows"
msgstr ""

#: bluebottle/bb_accounts/models.py:207
msgid "New activities/initiatives notification"
msgstr ""

#: bluebottle/bb_accounts/models.py:209
msgid ""
"Receive a notification via email when new activities and initiatives get "
"submitted or published. This depends on the review setting of the platform."
msgstr ""

#: bluebottle/bb_accounts/models.py:215 bluebottle/organizations/models.py:34
msgid "website"
msgstr ""

#: bluebottle/bb_accounts/models.py:216
msgid "facebook profile"
msgstr ""

#: bluebottle/bb_accounts/models.py:217
msgid "twitter profile"
msgstr ""

#: bluebottle/bb_accounts/models.py:218
msgid "skype profile"
msgstr ""

#: bluebottle/bb_accounts/models.py:223
msgid ""
"Users that are connected to a partner organisation will skip the "
"organisation step in initiative create."
msgstr ""

#: bluebottle/bb_accounts/models.py:226 bluebottle/funding/models.py:692
#: bluebottle/notifications/admin.py:145
msgid "Partner organisation"
msgstr ""

#: bluebottle/bb_accounts/models.py:230
msgid "Is anonymized"
msgstr ""

#: bluebottle/bb_accounts/models.py:231
msgid "Welcome email is sent"
msgstr ""

#: bluebottle/bb_accounts/models.py:241
msgid "member"
msgstr ""

#: bluebottle/bb_accounts/models.py:242
msgid "members"
msgstr ""

#: bluebottle/bb_accounts/templates/bb_accounts/password_reset_email.html:5
#, python-format
msgid ""
"\n"
"\n"
"        Hello,\n"
"        <br><br>\n"
"        Seems you've requested a password reset for %(site_name)s.\n"
"        <br><br>\n"
"        <small>If you haven't requested a reset of your password, you can "
"ignore\n"
"            this email.\n"
"        </small>\n"
"    "
msgstr ""

#: bluebottle/bb_accounts/templates/bb_accounts/password_reset_email.html:19
msgctxt "email"
msgid "Reset password"
msgstr ""

#: bluebottle/bb_accounts/templates/bb_accounts/password_reset_subject.txt:2
#, python-format
msgid "Password reset for %(site_name)s"
msgstr ""

#: bluebottle/bb_accounts/views.py:275
msgid "The link to activate your account has already been used."
msgstr ""

#: bluebottle/bb_accounts/views.py:278
msgid "The link to activate your account has expired. Please sign up again."
msgstr ""

#: bluebottle/bb_accounts/views.py:280
msgid "Something went wrong on our side. Please sign up again."
msgstr ""

#: bluebottle/bb_follow/templates/bb_follow/mails/wallpost_mail.mail.html:5
#, python-format
msgid ""
"\n"
"\n"
"        Hello %(first_name)s,\n"
"        <br><br>\n"
"        %(author)s added a new post on a %(follow_object)s you follow:\n"
"        <br><br>\n"
"        <i>%(wallpost_text)s...</i>\n"
"    "
msgstr ""

#: bluebottle/bb_follow/templates/bb_follow/mails/wallpost_mail.mail.html:18
msgctxt "email"
msgid "View full update"
msgstr ""

#: bluebottle/bb_follow/templates/bb_follow/mails/wallpost_mail.mail.html:22
#, python-format
msgid ""
"\n"
"        <p>\n"
"            You received this email because you support %(title)s.\n"
"            Don't want to receive initiative updates anymore?\n"
"        </p>\n"
"        <p>\n"
"            <a href=\"%(site)s%(unsubscribe_link)s\">\n"
"                Unsubscribe\n"
"            </a> via your account page\n"
"        </p>\n"
"    "
msgstr ""

#: bluebottle/bb_projects/migrations/0007_auto_20180319_1536.py:41
#: bluebottle/funding/states.py:274 bluebottle/funding/states.py:395
msgid "Refunded"
msgstr ""

#: bluebottle/bb_projects/migrations/0007_auto_20180319_1536.py:42
msgid "The project was refunded"
msgstr ""

#: bluebottle/bluebottle_dashboard/dashboard.py:50
msgid "Recent Actions"
msgstr ""

#: bluebottle/bluebottle_dashboard/templates/admin/base.html:16
msgid "Welcome,"
msgstr ""

#: bluebottle/bluebottle_dashboard/templates/admin/base.html:56
msgid "View site"
msgstr ""

#: bluebottle/bluebottle_dashboard/templates/admin/base.html:59
msgid "Change password"
msgstr ""

#: bluebottle/bluebottle_dashboard/templates/admin/base.html:62
msgid "Two factor authentication"
msgstr ""

#: bluebottle/bluebottle_dashboard/templates/admin/base.html:64
msgid "Enable two factor authentication"
msgstr ""

#: bluebottle/bluebottle_dashboard/templates/admin/base.html:67
msgid "Log out"
msgstr ""

#: bluebottle/bluebottle_dashboard/templates/admin/base.html:75
#: bluebottle/settings/admin_dashboard.py:165
msgid "Users"
msgstr ""

#: bluebottle/bluebottle_dashboard/templates/admin/base.html:81
#: bluebottle/initiatives/admin.py:370 bluebottle/initiatives/models.py:175
#: bluebottle/members/admin.py:218 bluebottle/members/admin.py:819
msgid "Initiatives"
msgstr ""

#: bluebottle/bluebottle_dashboard/templates/admin/base.html:93
msgid "Support Centre"
msgstr ""

#: bluebottle/bluebottle_dashboard/templates/admin/edit_inline/stacked.html:16
#: bluebottle/bluebottle_dashboard/templates/admin/edit_inline/tabular.html:44
#: bluebottle/time_based/templates/admin/participant_list.html:48
msgid "View"
msgstr ""

#: bluebottle/bluebottle_dashboard/templates/admin/edit_inline/tabular.html:30
#: bluebottle/time_based/templates/admin/participant_list.html:34
msgid "Delete?"
msgstr ""

#: bluebottle/bluebottle_dashboard/templates/admin/locked_out.html:18
msgid ""
"\n"
"      We detected an abnormal amount of failed login attempts. Please verify "
"you are not a script.\n"
"  "
msgstr ""

#: bluebottle/bluebottle_dashboard/templates/admin/login.html:21
msgid "Please correct the error below."
msgstr ""

#: bluebottle/bluebottle_dashboard/templates/admin/login.html:21
msgid "Please correct the errors below."
msgstr ""

#: bluebottle/bluebottle_dashboard/templates/admin/login.html:37
#, python-format
msgid ""
"You are authenticated as %(username)s, but are not authorized to access this "
"page. Would you like to login to a different account?"
msgstr ""

#: bluebottle/bluebottle_dashboard/templates/admin/login.html:55
#: bluebottle/bluebottle_dashboard/templates/two_factor/core/login.html:36
msgid "Forgotten your password or username?"
msgstr ""

#: bluebottle/bluebottle_dashboard/templates/admin/login.html:58
#: bluebottle/bluebottle_dashboard/templates/two_factor/_wizard_actions.html:18
msgid "Log in with password"
msgstr ""

#: bluebottle/bluebottle_dashboard/templates/admin/merge.html:15
#, python-format
msgid "Merge %(model)s"
msgstr ""

#: bluebottle/bluebottle_dashboard/templates/admin/merge.html:20
msgid "Warning"
msgstr ""

#: bluebottle/bluebottle_dashboard/templates/admin/merge.html:22
#, python-format
msgid ""
"\n"
"                    Merging a %(model)s, deletes the %(model)s. All "
"activities and user related to the %(model)s will be updated\n"
"                  "
msgstr ""

#: bluebottle/bluebottle_dashboard/templates/admin/merge.html:47
#: bluebottle/geo/admin.py:79
#: bluebottle/geo/templates/admin/geo/location/change_form.html:6
#: bluebottle/organizations/templates/admin/merge_preview.html:36
#: bluebottle/segments/admin.py:56
#: bluebottle/segments/templates/admin/segments/segment/change_form.html:6
msgid "Merge"
msgstr ""

#: bluebottle/bluebottle_dashboard/templates/admin/search_form.html:7
#: bluebottle/members/admin.py:610
msgid "Search"
msgstr ""

#: bluebottle/bluebottle_dashboard/templates/admin/search_form.html:10
#, python-format
msgid "%(counter)s result"
msgid_plural "%(counter)s results"
msgstr[0] ""
msgstr[1] ""

#: bluebottle/bluebottle_dashboard/templates/admin/search_form.html:13
#, python-format
msgid ""
"\n"
"                    %(full_result_count)s total\n"
"                "
msgstr ""

#: bluebottle/bluebottle_dashboard/templates/admin/search_form.html:18
msgid "Show all"
msgstr ""

#: bluebottle/bluebottle_dashboard/templates/admin/submit_line.html:4
msgid "Save"
msgstr ""

#: bluebottle/bluebottle_dashboard/templates/admin/submit_line.html:9
msgid "Duplicate"
msgstr ""

#: bluebottle/bluebottle_dashboard/templates/admin/submit_line.html:10
msgid "Save and add another"
msgstr ""

#: bluebottle/bluebottle_dashboard/templates/admin/submit_line.html:11
msgid "Save and continue editing"
msgstr ""

#: bluebottle/bluebottle_dashboard/templates/admin/submit_line.html:11
msgid "Save and view"
msgstr ""

#: bluebottle/bluebottle_dashboard/templates/admin/submit_line.html:12
msgid "Close"
msgstr ""

#: bluebottle/bluebottle_dashboard/templates/two_factor/_wizard_actions.html:12
msgid "Back"
msgstr ""

#: bluebottle/bluebottle_dashboard/templates/two_factor/_wizard_actions.html:20
msgid "Next"
msgstr ""

#: bluebottle/bluebottle_dashboard/templates/two_factor/core/login.html:14
msgid ""
"Use this form for entering backup tokens for logging in. These tokens have "
"been generated for you to print and keep safe. Please enter one of these "
"backup tokens to login to your account."
msgstr ""

#: bluebottle/bluebottle_dashboard/templates/two_factor/core/login.html:24
msgid "Or, alternatively, use one of your other authentication methods:"
msgstr ""

#: bluebottle/bluebottle_dashboard/templates/two_factor/core/login.html:47
msgid "Login using SSO"
msgstr ""

#: bluebottle/bluebottle_dashboard/templates/two_factor/core/login.html:60
msgid "As a last resort, you can use a backup token:"
msgstr ""

#: bluebottle/bluebottle_dashboard/templates/two_factor/core/login.html:63
msgid "Use Backup Token"
msgstr ""

#: bluebottle/bluebottle_dashboard/templates/two_factor/core/phone_register.html:5
msgid "Add Backup Phone"
msgstr ""

#: bluebottle/bluebottle_dashboard/templates/two_factor/core/phone_register.html:8
msgid ""
"You'll be adding a backup phone number to your account. This number will be "
"used if your primary method of registration is not available."
msgstr ""

#: bluebottle/bluebottle_dashboard/templates/two_factor/core/phone_register.html:12
msgid ""
"We've sent a token to your phone number. Please enter the token you've "
"received."
msgstr ""

#: bluebottle/bluebottle_dashboard/templates/two_factor/core/setup.html:10
#: bluebottle/bluebottle_dashboard/templates/two_factor/core/setup_complete.html:5
#: bluebottle/bluebottle_dashboard/templates/two_factor/profile/profile.html:39
msgid "Enable Two-Factor Authentication"
msgstr ""

#: bluebottle/bluebottle_dashboard/templates/two_factor/core/setup.html:13
msgid ""
"This extra layer of protection helps keep your account safe from "
"unauthorised access."
msgstr ""

#: bluebottle/bluebottle_dashboard/templates/two_factor/core/setup.html:17
msgid "Which two-factor authentication method would you like to use?"
msgstr ""

#: bluebottle/bluebottle_dashboard/templates/two_factor/core/setup.html:21
msgid ""
"Scan the QR Code using an authentication app (e.g., Google Authenticator, "
"Authy)."
msgstr ""

#: bluebottle/bluebottle_dashboard/templates/two_factor/core/setup.html:25
msgid ""
"If you are unable to scan the QR code you can manually enter the key below "
"into your app"
msgstr ""

#: bluebottle/bluebottle_dashboard/templates/two_factor/core/setup.html:27
msgid "Secret key:"
msgstr ""

#: bluebottle/bluebottle_dashboard/templates/two_factor/core/setup.html:28
msgid ""
"Your app will generate a verification code. Enter the code below to complete "
"the setup."
msgstr ""

#: bluebottle/bluebottle_dashboard/templates/two_factor/core/setup.html:31
msgid ""
"Please enter a phone number to receive the verification codes via text "
"message."
msgstr ""

#: bluebottle/bluebottle_dashboard/templates/two_factor/core/setup.html:33
msgid ""
"Please enter the phone number you wish to be called on. This number will be "
"validated in the next step."
msgstr ""

#: bluebottle/bluebottle_dashboard/templates/two_factor/core/setup.html:38
msgid "We are calling your phone right now, please enter the digits you hear."
msgstr ""

#: bluebottle/bluebottle_dashboard/templates/two_factor/core/setup.html:41
msgid ""
"A text message with your verification code has been sent to you. Please "
"enter the code below."
msgstr ""

#: bluebottle/bluebottle_dashboard/templates/two_factor/core/setup.html:44
msgid ""
"We've encountered an issue with the selected authentication method. Please "
"go back and verify that you entered your information correctly, try again, "
"or use a different authentication method instead. If the issue persists, "
"contact the site administrator."
msgstr ""

#: bluebottle/bluebottle_dashboard/templates/two_factor/core/setup.html:51
msgid ""
"To identify and verify your YubiKey, please insert a token in the field "
"below. Your YubiKey will be linked to your account."
msgstr ""

#: bluebottle/bluebottle_dashboard/templates/two_factor/core/setup_complete.html:7
msgid "Congratulations, you've successfully enabled two-factor authentication."
msgstr ""

#: bluebottle/bluebottle_dashboard/templates/two_factor/core/setup_complete.html:12
#: bluebottle/bluebottle_dashboard/templates/two_factor/core/setup_complete.html:19
msgid "Back to Account Security"
msgstr ""

#: bluebottle/bluebottle_dashboard/templates/two_factor/core/setup_complete.html:14
msgid ""
"However, it might happen that you don't have access to your primary token "
"device. To enable account recovery, add a phone number."
msgstr ""

#: bluebottle/bluebottle_dashboard/templates/two_factor/core/setup_complete.html:21
#: bluebottle/bluebottle_dashboard/templates/two_factor/profile/profile.html:31
msgid "Add Phone Number"
msgstr ""

#: bluebottle/bluebottle_dashboard/templates/two_factor/profile/disable.html:5
msgid "Disable Two-factor Authentication"
msgstr ""

#: bluebottle/bluebottle_dashboard/templates/two_factor/profile/disable.html:6
msgid ""
"You are about to disable two-factor authentication. This weakens your "
"account security, are you sure?"
msgstr ""

#: bluebottle/bluebottle_dashboard/templates/two_factor/profile/disable.html:18
#: bluebottle/funding_stripe/states.py:165 bluebottle/initiatives/models.py:330
msgid "Disable"
msgstr ""

#: bluebottle/bluebottle_dashboard/templates/two_factor/profile/profile.html:6
msgid "Account Security"
msgstr ""

#: bluebottle/bluebottle_dashboard/templates/two_factor/profile/profile.html:9
#, python-format
msgid "Primary method: %(primary)s"
msgstr ""

#: bluebottle/bluebottle_dashboard/templates/two_factor/profile/profile.html:12
msgid "Backup Phone Numbers"
msgstr ""

#: bluebottle/bluebottle_dashboard/templates/two_factor/profile/profile.html:13
msgid ""
"If your primary method is not available, we are able to send backup tokens "
"to the phone numbers listed below."
msgstr ""

#: bluebottle/bluebottle_dashboard/templates/two_factor/profile/profile.html:21
#: bluebottle/members/admin.py:372 bluebottle/notifications/admin.py:81
msgid "Are you sure?"
msgstr ""

#: bluebottle/bluebottle_dashboard/templates/two_factor/profile/profile.html:24
msgid "Unregister"
msgstr ""

#: bluebottle/bluebottle_dashboard/templates/two_factor/profile/profile.html:35
msgid ""
"Two-factor authentication is not enabled for your account. Enable two-factor "
"authentication for enhanced account security."
msgstr ""

#: bluebottle/bluebottle_dashboard/templates/two_factor/twilio/sms_message.html:2
#, python-format
msgid "Your verification code is %(token)s"
msgstr ""

#: bluebottle/categories/admin.py:47
msgid "initiatives"
msgstr ""

#: bluebottle/categories/models.py:18 bluebottle/geo/models.py:136
#: bluebottle/impact/models.py:37 bluebottle/initiatives/models.py:99
#: bluebottle/initiatives/models.py:577 bluebottle/organizations/models.py:22
#: bluebottle/segments/models.py:23 bluebottle/segments/models.py:108
msgid "slug"
msgstr ""

#: bluebottle/categories/models.py:21 bluebottle/categories/models.py:113
#: bluebottle/geo/models.py:162
msgid "image"
msgstr ""

#: bluebottle/categories/models.py:23
msgid "Category image"
msgstr ""

#: bluebottle/categories/models.py:34 bluebottle/organizations/models.py:36
#: bluebottle/segments/models.py:145
msgid "logo"
msgstr ""

#: bluebottle/categories/models.py:36
msgid "Category Logo image"
msgstr ""

#: bluebottle/categories/models.py:47 bluebottle/collect/models.py:26
#: bluebottle/geo/models.py:61 bluebottle/geo/models.py:74
#: bluebottle/geo/models.py:89 bluebottle/geo/models.py:121
#: bluebottle/geo/models.py:135 bluebottle/impact/models.py:49
#: bluebottle/initiatives/models.py:581 bluebottle/looker/models.py:13
#: bluebottle/offices/models.py:9 bluebottle/offices/models.py:25
#: bluebottle/organizations/models.py:21 bluebottle/organizations/models.py:77
#: bluebottle/segments/models.py:22 bluebottle/segments/models.py:107
#: bluebottle/time_based/models.py:1108
msgid "name"
msgstr ""

#: bluebottle/categories/models.py:48 bluebottle/categories/models.py:92
#: bluebottle/funding/models.py:397 bluebottle/funding/models.py:428
#: bluebottle/geo/models.py:122 bluebottle/geo/models.py:160
#: bluebottle/initiatives/models.py:582 bluebottle/offices/models.py:10
#: bluebottle/offices/models.py:26 bluebottle/organizations/models.py:23
#: bluebottle/time_based/models.py:1109
msgid "description"
msgstr ""

#: bluebottle/categories/models.py:52
msgid "category"
msgstr ""

#: bluebottle/categories/models.py:53
msgid "categories"
msgstr ""

#: bluebottle/categories/models.py:87 bluebottle/funding/models.py:427
#: bluebottle/initiatives/models.py:39 bluebottle/pages/models.py:58
#: bluebottle/time_based/models.py:299
msgid "title"
msgstr ""

#: bluebottle/categories/models.py:89 bluebottle/categories/models.py:96
#, python-format
msgid "Max: %(chars)s characters."
msgstr ""

#: bluebottle/categories/models.py:99
msgid "link name"
msgstr ""

#: bluebottle/categories/models.py:102
msgid "Read more"
msgstr ""

#: bluebottle/categories/models.py:103
#, python-format
msgid ""
"The link will only be displayed if an URL is provided. Max: %(chars)s "
"characters."
msgstr ""

#: bluebottle/categories/models.py:107
msgid "link url"
msgstr ""

#: bluebottle/categories/models.py:118
msgid "Accepted file format: .jpg, .jpeg & .png"
msgstr ""

#: bluebottle/categories/models.py:123
msgid "content block"
msgstr ""

#: bluebottle/categories/models.py:124
msgid "content blocks"
msgstr ""

#: bluebottle/clients/models.py:14 bluebottle/files/models.py:26
#: bluebottle/funding/models.py:674 bluebottle/organizations/models.py:25
#: bluebottle/organizations/models.py:84 bluebottle/terms/models.py:13
#: bluebottle/updates/models.py:53
msgid "created"
msgstr ""

#: bluebottle/clients/templates/rest_framework/base.html:127
msgid "Filters"
msgstr ""

#: bluebottle/cms/admin.py:74
msgid "Edit this group"
msgstr ""

#: bluebottle/cms/admin.py:76
msgid "First save to edit this group"
msgstr ""

#: bluebottle/cms/admin.py:162
msgid "Contact"
msgstr ""

#: bluebottle/cms/admin.py:170
#: bluebottle/common/templates/widget/widget.html:57
msgid "Powered by"
msgstr ""

#: bluebottle/cms/admin.py:178
msgid "Metadata"
msgstr ""

#: bluebottle/cms/admin.py:186
msgid "Styling"
msgstr ""

#: bluebottle/cms/content_plugins.py:48 bluebottle/cms/content_plugins.py:68
#: bluebottle/cms/content_plugins.py:74 bluebottle/cms/content_plugins.py:80
#: bluebottle/cms/content_plugins.py:86 bluebottle/cms/content_plugins.py:98
#: bluebottle/cms/content_plugins.py:111 bluebottle/cms/content_plugins.py:118
#: bluebottle/cms/content_plugins.py:125 bluebottle/cms/content_plugins.py:132
#: bluebottle/cms/content_plugins.py:139 bluebottle/cms/content_plugins.py:146
#: bluebottle/cms/content_plugins.py:153 bluebottle/cms/content_plugins.py:159
#: bluebottle/settings/admin_dashboard.py:214
msgid "Homepage"
msgstr ""

#: bluebottle/cms/content_plugins.py:55 bluebottle/cms/content_plugins.py:165
#: bluebottle/cms/content_plugins.py:171
#: bluebottle/contentplugins/content_plugins.py:18
#: bluebottle/pages/content_plugins.py:15
#: bluebottle/pages/content_plugins.py:22
#: bluebottle/pages/content_plugins.py:29
#: bluebottle/pages/content_plugins.py:36
#: bluebottle/pages/content_plugins.py:43
#: bluebottle/pages/content_plugins.py:50
msgid "Multimedia"
msgstr ""

#: bluebottle/cms/content_plugins.py:62 bluebottle/cms/content_plugins.py:104
msgid "Stats"
msgstr ""

#: bluebottle/cms/content_plugins.py:92
msgid "Results"
msgstr ""

#: bluebottle/cms/models.py:26
msgid "Header image"
msgstr ""

#: bluebottle/cms/models.py:95
msgid "A dot separated app name and permission codename."
msgstr ""

#: bluebottle/cms/models.py:97
msgid "Should the permission be present or not to access the link?"
msgstr ""

#: bluebottle/cms/models.py:108
msgid "Site links"
msgstr ""

#: bluebottle/cms/models.py:116 bluebottle/members/admin.py:567
msgid "Main"
msgstr ""

#: bluebottle/cms/models.py:117
msgid "About"
msgstr ""

#: bluebottle/cms/models.py:118 bluebottle/geo/admin.py:134
#: bluebottle/geo/admin.py:185
msgid "Info"
msgstr ""

#: bluebottle/cms/models.py:119
msgid "Discover"
msgstr ""

#: bluebottle/cms/models.py:120
msgid "Social"
msgstr ""

#: bluebottle/cms/models.py:138
msgid ""
"Groups that can see this link. Leave empty if it should be visible to "
"everyone."
msgstr ""

#: bluebottle/cms/models.py:140
msgid "Display the link as a button"
msgstr ""

#: bluebottle/cms/models.py:141 bluebottle/cms/models.py:519
#: bluebottle/cms/models.py:592
msgid "Open the link in a new browser tab"
msgstr ""

#: bluebottle/cms/models.py:143 bluebottle/cms/models.py:515
msgid "Link"
msgstr ""

#: bluebottle/cms/models.py:155
msgid "Manual input"
msgstr ""

#: bluebottle/cms/models.py:156 bluebottle/statistics/models.py:80
#: bluebottle/statistics/models.py:228
msgid "People involved"
msgstr ""

#: bluebottle/cms/models.py:157 bluebottle/collect/admin.py:36
#: bluebottle/collect/admin.py:58 bluebottle/deeds/admin.py:31
#: bluebottle/deeds/admin.py:52 bluebottle/statistics/models.py:81
#: bluebottle/statistics/models.py:229 bluebottle/time_based/admin.py:84
#: bluebottle/time_based/admin.py:200 bluebottle/time_based/admin.py:248
#: bluebottle/time_based/admin.py:254 bluebottle/time_based/admin.py:260
#: bluebottle/time_based/admin.py:512 bluebottle/time_based/admin.py:902
#: bluebottle/time_based/admin.py:1009
msgid "Participants"
msgstr ""

#: bluebottle/cms/models.py:159 bluebottle/statistics/models.py:83
msgid "Activities succeeded"
msgstr ""

#: bluebottle/cms/models.py:160
msgid "Tasks succeeded"
msgstr ""

#: bluebottle/cms/models.py:161
msgid "Events succeeded"
msgstr ""

#: bluebottle/cms/models.py:162
msgid "Funding activities succeeded"
msgstr ""

#: bluebottle/cms/models.py:164
msgid "Task applicants"
msgstr ""

#: bluebottle/cms/models.py:165
msgid "Event participants"
msgstr ""

#: bluebottle/cms/models.py:167
msgid "Tasks online"
msgstr ""

#: bluebottle/cms/models.py:168
msgid "Events online"
msgstr ""

#: bluebottle/cms/models.py:169 bluebottle/statistics/models.py:92
msgid "Funding activities online"
msgstr ""

#: bluebottle/cms/models.py:171 bluebottle/funding/admin.py:307
#: bluebottle/funding/models.py:579 bluebottle/statistics/models.py:94
msgid "Donations"
msgstr ""

#: bluebottle/cms/models.py:172 bluebottle/statistics/models.py:95
#: bluebottle/statistics/models.py:222
msgid "Donated total"
msgstr ""

#: bluebottle/cms/models.py:173 bluebottle/statistics/models.py:96
#: bluebottle/statistics/models.py:223
msgid "Pledged total"
msgstr ""

#: bluebottle/cms/models.py:174 bluebottle/statistics/models.py:97
msgid "Amount matched"
msgstr ""

#: bluebottle/cms/models.py:175 bluebottle/statistics/models.py:98
msgid "Activities Online"
msgstr ""

#: bluebottle/cms/models.py:176
msgid "Votes casts"
msgstr ""

#: bluebottle/cms/models.py:177 bluebottle/statistics/models.py:99
msgid "Time spent"
msgstr ""

#: bluebottle/cms/models.py:178 bluebottle/statistics/models.py:102
#: bluebottle/statistics/models.py:233
msgid "Number of members"
msgstr ""

#: bluebottle/cms/models.py:186
msgid "Use this for 'manual' input or the override the calculated value."
msgstr ""

#: bluebottle/cms/models.py:205 bluebottle/cms/models.py:228
#: bluebottle/cms/models.py:500 bluebottle/cms/models.py:581
#: bluebottle/cms/models.py:619 bluebottle/cms/models.py:840
#: bluebottle/cms/models.py:900 bluebottle/pages/models.py:109
#: bluebottle/pages/models.py:167 bluebottle/pages/models.py:200
msgid "Image"
msgstr ""

#: bluebottle/cms/models.py:222 bluebottle/contact/models.py:31
#: bluebottle/funding_stripe/templates/admin/funding_stripe/stripepayoutaccount/business_fields.html:4
#: bluebottle/organizations/templates/admin/merge_preview.html:11
#: bluebottle/statistics/models.py:52 bluebottle/statistics/models.py:105
msgid "Name"
msgstr ""

#: bluebottle/cms/models.py:223
msgid "Role"
msgstr ""

#: bluebottle/cms/models.py:224 bluebottle/contact/models.py:32
#: bluebottle/notifications/models.py:60
#: bluebottle/organizations/templates/admin/merge_preview.html:12
msgid "Email"
msgstr ""

#: bluebottle/cms/models.py:225 bluebottle/members/models.py:279
msgid "Phone number"
msgstr ""

#: bluebottle/cms/models.py:258
msgid "Quotes"
msgstr ""

#: bluebottle/cms/models.py:276
msgid "Persons"
msgstr ""

#: bluebottle/cms/models.py:294 bluebottle/cms/models.py:297
msgid "News items"
msgstr ""

#: bluebottle/cms/models.py:306
msgid "Platform Statistics"
msgstr ""

#: bluebottle/cms/models.py:322 bluebottle/funding/filters.py:17
#: bluebottle/funding/filters.py:44 bluebottle/time_based/admin.py:1149
#: bluebottle/time_based/models.py:213
msgid "All"
msgstr ""

#: bluebottle/cms/models.py:323 bluebottle/cms/models.py:447
msgid "Group"
msgstr ""

#: bluebottle/cms/models.py:324 bluebottle/cms/models.py:448
msgid "Region"
msgstr ""

#: bluebottle/cms/models.py:327
msgid "Statistics view"
msgstr ""

#: bluebottle/cms/models.py:332
msgid ""
"Set the default statistics view. Users will see this first but can switch "
"views anytime."
msgstr ""

#: bluebottle/cms/models.py:350
msgid "Highlighted"
msgstr ""

#: bluebottle/cms/models.py:351
msgid "Matching preferences"
msgstr ""

#: bluebottle/cms/models.py:352
msgid "Time based"
msgstr ""

#: bluebottle/cms/models.py:353 bluebottle/deeds/models.py:34
#: bluebottle/settings/admin_dashboard.py:103
msgid "Deeds"
msgstr ""

#: bluebottle/cms/models.py:354
msgid "Crowdfunding"
msgstr ""

#: bluebottle/cms/models.py:355
msgid "Collecting"
msgstr ""

#: bluebottle/cms/models.py:359
msgid "Find more activities"
msgstr ""

#: bluebottle/cms/models.py:388
msgid "Campaign"
msgstr ""

#: bluebottle/cms/models.py:395
msgid "Donate button"
msgstr ""

#: bluebottle/cms/models.py:407 bluebottle/cms/models.py:532
msgid "Start your own project"
msgstr ""

#: bluebottle/cms/models.py:417
msgid "Projects"
msgstr ""

#: bluebottle/cms/models.py:435
msgid "Share Results"
msgstr ""

#: bluebottle/cms/models.py:446
msgid "Global"
msgstr ""

#: bluebottle/cms/models.py:451
msgid "Map view"
msgstr ""

#: bluebottle/cms/models.py:456
msgid ""
"Set the default map view that shows where all activities are taking place. "
"Users will see this first but can switch views anytime."
msgstr ""

#: bluebottle/cms/models.py:462
msgid "Activities Map"
msgstr ""

#: bluebottle/cms/models.py:478
msgid "Supporter total"
msgstr ""

#: bluebottle/cms/models.py:488 bluebottle/cms/models.py:494
msgid "Slides"
msgstr ""

#: bluebottle/cms/models.py:510
msgid ""
"You can upload an image with a 16:9 aspect ratio for best results or an "
"illustration/icon as a square."
msgstr ""

#: bluebottle/cms/models.py:513
msgid "Header"
msgstr ""

#: bluebottle/cms/models.py:514 bluebottle/translations/admin.py:15
msgid "Text"
msgstr ""

#: bluebottle/cms/models.py:518
msgid "Open in new tab"
msgstr ""

#: bluebottle/cms/models.py:540 bluebottle/cms/models.py:546
msgid "Steps"
msgstr ""

#: bluebottle/cms/models.py:558 bluebottle/cms/models.py:561
msgid "Locations"
msgstr ""

#: bluebottle/cms/models.py:569 bluebottle/cms/models.py:572
msgid "Categories"
msgstr ""

#: bluebottle/cms/models.py:607 bluebottle/cms/models.py:610
msgid "Logos"
msgstr ""

#: bluebottle/cms/models.py:647 bluebottle/cms/models.py:653
msgid "Links"
msgstr ""

#: bluebottle/cms/models.py:668 bluebottle/cms/models.py:671
msgid "Welcome"
msgstr ""

#: bluebottle/cms/models.py:684
msgid "Action colour"
msgstr ""

#: bluebottle/cms/models.py:686
msgid "Colour for action buttons and links"
msgstr ""

#: bluebottle/cms/models.py:690
msgid "Action text colour"
msgstr ""

#: bluebottle/cms/models.py:692
msgid ""
"If the action colour is quite light, you could set this to a darker colour "
"for better contrast"
msgstr ""

#: bluebottle/cms/models.py:696
msgid "Alternative link colour"
msgstr ""

#: bluebottle/cms/models.py:699
msgid ""
"If the action colour is quite light, you can set this colour to use for text "
"links"
msgstr ""

#: bluebottle/cms/models.py:708
msgid "Description colour"
msgstr ""

#: bluebottle/cms/models.py:710
msgid "Colour for descriptive and secondary buttons"
msgstr ""

#: bluebottle/cms/models.py:714
msgid "Description text colour"
msgstr ""

#: bluebottle/cms/models.py:716
msgid ""
"If the description colour is quite light, you could set this to a darker "
"colour for better contrast"
msgstr ""

#: bluebottle/cms/models.py:720
msgid "Footer colour"
msgstr ""

#: bluebottle/cms/models.py:723
msgid "Colour for platform footer"
msgstr ""

#: bluebottle/cms/models.py:727
msgid "Footer text colour"
msgstr ""

#: bluebottle/cms/models.py:729
msgid ""
"If the footer colour is quite light, you could set this to a darker colour "
"for better contrast"
msgstr ""

#: bluebottle/cms/models.py:734
msgid "Footer banner"
msgstr ""

#: bluebottle/cms/models.py:735
msgid "Banner shown just above the footer"
msgstr ""

#: bluebottle/cms/models.py:746
msgid "Title font"
msgstr ""

#: bluebottle/cms/models.py:748
msgid "Font to use for titles. Should be .woff2 type"
msgstr ""

#: bluebottle/cms/models.py:754
msgid "Body font"
msgstr ""

#: bluebottle/cms/models.py:756
msgid ""
"Font to use for paragraph texts. Should be .woff2 type. Deprecated: Do not "
"override body font for new tenants"
msgstr ""

#: bluebottle/cms/models.py:806
msgid "Slug of the start initiative page"
msgstr ""

#: bluebottle/cms/models.py:811 bluebottle/cms/models.py:812
msgid "site platform settings"
msgstr ""

#: bluebottle/cms/models.py:824 bluebottle/cms/models.py:825
msgid "Plain Text"
msgstr ""

#: bluebottle/cms/models.py:852 bluebottle/cms/models.py:912
msgid "Video URL"
msgstr ""

#: bluebottle/cms/models.py:870 bluebottle/pages/models.py:120
#: bluebottle/pages/models.py:210
msgid "Left"
msgstr ""

#: bluebottle/cms/models.py:871 bluebottle/pages/models.py:121
#: bluebottle/pages/models.py:211
msgid "Right"
msgstr ""

#: bluebottle/cms/models.py:875
msgid "1:2 (Text twice as wide)"
msgstr ""

#: bluebottle/cms/models.py:876 bluebottle/pages/models.py:126
msgid "1:1 (Equal width)"
msgstr ""

#: bluebottle/cms/models.py:877
msgid "2:1 (Media twice as wide)"
msgstr ""

#: bluebottle/cms/models.py:880 bluebottle/pages/models.py:130
msgid "Picture placement"
msgstr ""

#: bluebottle/cms/models.py:881 bluebottle/pages/models.py:131
msgid "Picture / Text ratio"
msgstr ""

#: bluebottle/cms/models.py:885 bluebottle/cms/models.py:886
msgid "Text + Media"
msgstr ""

#: bluebottle/cms/models.py:922 bluebottle/cms/models.py:923
msgid "Image or video"
msgstr ""

#: bluebottle/cms/templates/admin/cms/preview/activities.html:3
msgid "Toggle 'highlight' on activities to show them in this block."
msgstr ""

#: bluebottle/cms/templates/admin/edit_inline/stacked-nested.html:85
#, python-format
msgid "Add another %(verbose_name)s"
msgstr ""

#: bluebottle/cms/templates/admin/edit_inline/stacked-nested.html:88
#: bluebottle/collect/states.py:191 bluebottle/deeds/states.py:184
#: bluebottle/grant_management/states.py:460
#: bluebottle/time_based/states/participants.py:134
#: bluebottle/time_based/states/participants.py:261
#: bluebottle/time_based/states/participants.py:378
#: bluebottle/time_based/states/registrations.py:183
#: bluebottle/time_based/states/teams.py:80
#: bluebottle/time_based/states/teams.py:188
msgid "Remove"
msgstr ""

#: bluebottle/collect/admin.py:35 bluebottle/deeds/admin.py:30
#: bluebottle/time_based/admin.py:83 bluebottle/time_based/admin.py:247
#: bluebottle/time_based/admin.py:253 bluebottle/time_based/admin.py:259
#: bluebottle/time_based/admin.py:511 bluebottle/time_based/admin.py:1008
msgid "Participant"
msgstr ""

#: bluebottle/collect/effects.py:44
msgid "Create collect contribution"
msgstr ""

#: bluebottle/collect/effects.py:48 bluebottle/deeds/effects.py:64
msgid "Set end date, if no deadline is specified"
msgstr ""

#: bluebottle/collect/messages.py:9 bluebottle/deeds/messages.py:10
#, python-brace-format
msgctxt "email"
msgid "The date for the activity \"{title}\" has changed"
msgstr ""

#: bluebottle/collect/messages.py:21 bluebottle/deeds/messages.py:22
msgctxt "email"
msgid "Today"
msgstr ""

#: bluebottle/collect/messages.py:26 bluebottle/deeds/messages.py:27
msgctxt "email"
msgid "Runs indefinitely"
msgstr ""

#: bluebottle/collect/messages.py:44 bluebottle/deeds/messages.py:45
#, python-brace-format
msgctxt "email"
msgid "Your activity \"{title}\" will start tomorrow!"
msgstr ""

#: bluebottle/collect/messages.py:67 bluebottle/deeds/messages.py:68
#: bluebottle/time_based/messages.py:480
#: bluebottle/time_based/messages/messages.py:486
#: bluebottle/time_based/messages/registrations.py:164
#: bluebottle/time_based/messages/registrations.py:174
#: bluebottle/time_based/messages/registrations.py:184
#: bluebottle/time_based/messages/registrations.py:210
#: bluebottle/time_based/messages/registrations.py:220
#, python-brace-format
msgctxt "email"
msgid "You have joined the activity \"{title}\""
msgstr ""

#: bluebottle/collect/models.py:19 bluebottle/funding_stripe/states.py:157
#: bluebottle/initiatives/models.py:578 bluebottle/time_based/models.py:1105
msgid "disabled"
msgstr ""

#: bluebottle/collect/models.py:21
msgid "Disable this item so it cannot be selected when creating an activity."
msgstr ""

#: bluebottle/collect/models.py:27
msgid "The item to be collected (E.g. Bicycles, Clothing, Groceries, …)"
msgstr ""

#: bluebottle/collect/models.py:31 bluebottle/impact/models.py:54
msgid "unit"
msgstr ""

#: bluebottle/collect/models.py:33
msgid ""
"The unit in which you want to count the item (E.g. Bicycle, Bag of clothing, "
"Crate of groceries, …)"
msgstr ""

#: bluebottle/collect/models.py:39
msgid "unit plural"
msgstr ""

#: bluebottle/collect/models.py:41
msgid ""
"The unit in which you want to count the item (E.g. Bicycles, Bags of "
"clothing, Crates of groceries, …)"
msgstr ""

#: bluebottle/collect/models.py:52
msgid "items"
msgstr ""

#: bluebottle/collect/models.py:53
msgid "item"
msgstr ""

#: bluebottle/collect/models.py:70 bluebottle/time_based/models.py:323
#: bluebottle/time_based/models.py:553 bluebottle/time_based/models.py:1920
msgid "location hint"
msgstr ""

#: bluebottle/collect/models.py:75 bluebottle/initiatives/models.py:322
msgid "Collect activity"
msgstr ""

#: bluebottle/collect/models.py:82
msgid "Collect Campaign"
msgstr ""

#: bluebottle/collect/models.py:83
msgid "Collect Campaigns"
msgstr ""

#: bluebottle/collect/models.py:121 bluebottle/collect/views.py:134
#, python-brace-format
msgid ""
"\n"
"Collecting {type}"
msgstr ""

#: bluebottle/collect/models.py:168 bluebottle/members/admin.py:914
msgid "Collect contributor"
msgstr ""

#: bluebottle/collect/models.py:169
msgid "Collect contributors"
msgstr ""

#: bluebottle/collect/models.py:197
msgid "Collect contribution"
msgstr ""

#: bluebottle/collect/models.py:198
msgid "Collect contributions"
msgstr ""

#: bluebottle/collect/periodic_tasks.py:37
#: bluebottle/deeds/periodic_tasks.py:36
msgid "Start the activity when the start date has passed"
msgstr ""

#: bluebottle/collect/periodic_tasks.py:54
#: bluebottle/deeds/periodic_tasks.py:53
msgid "Finish the activity when the start date has passed"
msgstr ""

#: bluebottle/collect/periodic_tasks.py:72
#: bluebottle/deeds/periodic_tasks.py:71
msgid "Send a reminder a day before the activity."
msgstr ""

#: bluebottle/collect/states.py:36
msgid "The activity will be cancelled because no one has signed up."
msgstr ""

#: bluebottle/collect/states.py:45
msgid "succeed"
msgstr ""

#: bluebottle/collect/states.py:48
msgid "Succeed the activity."
msgstr ""

#: bluebottle/collect/states.py:58 bluebottle/deeds/states.py:61
msgid "Reopen the activity."
msgstr ""

#: bluebottle/collect/states.py:68
msgid ""
"Manually reopen the activity. This will unset the end date if the date is in "
"the past. People can contribute again."
msgstr ""

#: bluebottle/collect/states.py:83 bluebottle/deeds/states.py:90
msgid ""
"Cancel if the activity will not be executed. An activity manager can no "
"longer edit the activity and it will no longer be visible on the platform. "
"The activity will still be visible in the back office and will continue to "
"count in the reporting."
msgstr ""

#: bluebottle/collect/states.py:96
#: bluebottle/time_based/states/participants.py:37
#: bluebottle/time_based/states/registrations.py:29
#: bluebottle/time_based/states/teams.py:12
#: bluebottle/time_based/states/teams.py:160
msgid "Withdrawn"
msgstr ""

#: bluebottle/collect/states.py:98
msgid "This person has cancelled."
msgstr ""

#: bluebottle/collect/states.py:101 bluebottle/deeds/states.py:111
#: bluebottle/time_based/states/participants.py:32
#: bluebottle/time_based/states/registrations.py:160
#: bluebottle/time_based/states/teams.py:19
#: bluebottle/time_based/states/teams.py:159
msgid "Removed"
msgstr ""

#: bluebottle/collect/states.py:103 bluebottle/deeds/states.py:113
msgid "This person has been removed from the activity."
msgstr ""

#: bluebottle/collect/states.py:106 bluebottle/deeds/states.py:116
#: bluebottle/time_based/admin.py:1373
#: bluebottle/time_based/states/participants.py:22
msgid "Participating"
msgstr ""

#: bluebottle/collect/states.py:108
msgid "This person has been signed up for the activity."
msgstr ""

#: bluebottle/collect/states.py:135 bluebottle/deeds/states.py:140
msgid "initiate"
msgstr ""

#: bluebottle/collect/states.py:153
msgid "Re-Accept"
msgstr ""

#: bluebottle/collect/states.py:161
#: bluebottle/time_based/states/participants.py:87
#: bluebottle/time_based/states/participants.py:215
#: bluebottle/time_based/states/participants.py:351
#: bluebottle/time_based/states/registrations.py:58
#: bluebottle/time_based/states/registrations.py:76
#: bluebottle/time_based/states/teams.py:44
msgid "Accept"
msgstr ""

#: bluebottle/collect/states.py:168 bluebottle/deeds/states.py:161
#: bluebottle/time_based/states/participants.py:161
#: bluebottle/time_based/states/participants.py:407
#: bluebottle/time_based/states/participants.py:496
#: bluebottle/time_based/states/registrations.py:98
#: bluebottle/time_based/states/teams.py:100
#: bluebottle/time_based/states/teams.py:218
msgid "Withdraw"
msgstr ""

#: bluebottle/collect/states.py:169
msgid "Cancel your contribution to this activity."
msgstr ""

#: bluebottle/collect/states.py:178 bluebottle/deeds/states.py:171
#: bluebottle/time_based/states/participants.py:172
#: bluebottle/time_based/states/participants.py:507
msgid "Reapply"
msgstr ""

#: bluebottle/collect/states.py:179
msgid "User re-applies after previously cancelling."
msgstr ""

#: bluebottle/collect/states.py:192
msgid "Remove contributor from the activity."
msgstr ""

#: bluebottle/collect/templates/mails/messages/collect_activity_date_changed.html:5
#: bluebottle/deeds/templates/mails/messages/deed_date_changed.html:5
#, python-format
msgctxt "email"
msgid ""
"The start and/or end date of the activity \"%(title)s\", in which you are "
"participating, has changed."
msgstr ""

#: bluebottle/collect/templates/mails/messages/collect_activity_date_changed.html:8
#: bluebottle/deeds/templates/mails/messages/deed_date_changed.html:8
#, python-format
msgctxt "email"
msgid "Start: %(start)s"
msgstr ""

#: bluebottle/collect/templates/mails/messages/collect_activity_date_changed.html:9
#: bluebottle/deeds/templates/mails/messages/deed_date_changed.html:9
#, python-format
msgctxt "email"
msgid "End: %(end)s"
msgstr ""

#: bluebottle/collect/templates/mails/messages/collect_activity_date_changed.html:12
#: bluebottle/deeds/templates/mails/messages/deed_date_changed.html:12
msgctxt "email"
msgid "Head over to the activity page for more information."
msgstr ""

#: bluebottle/collect/templates/mails/messages/collect_activity_reminder.html:5
#: bluebottle/deeds/templates/mails/messages/deed_reminder.html:5
#, python-format
msgctxt "email"
msgid "Tomorrow is the big day on which your activity \"%(title)s\" starts!"
msgstr ""

#: bluebottle/collect/templates/mails/messages/collect_activity_reminder.html:8
msgctxt "email"
msgid ""
"This is a good time to send your participants a motivational message to make "
"your activity a success. Send a message to all your participants via the "
"update wall on your activity page."
msgstr ""

#: bluebottle/collect/templates/mails/messages/collect_participant_joined.html:5
#: bluebottle/deeds/templates/mails/messages/deed_participant_joined.html:5
#, python-format
msgctxt "email"
msgid "You joined an activity on <b>%(site_name)s</b>"
msgstr ""

#: bluebottle/common/templates/404.html:6
#: bluebottle/common/templates/404.html:10
msgid "Page not found"
msgstr ""

#: bluebottle/common/templates/404.html:12
msgid "The requested page could not be found on this website."
msgstr ""

#: bluebottle/common/templates/404.html:15
#, python-format
msgid ""
"Click <a href=\"%(home_url)s\">here</a> to return to\n"
"            the homepage."
msgstr ""

#: bluebottle/common/templates/500.html:6
#: bluebottle/common/templates/500.html:9
msgid "Internal server error"
msgstr ""

#: bluebottle/common/templates/500.html:10
msgid ""
"There was an error while trying to serve the requested page. Please try "
"again. If the error persists, please contact the webmaster about it. In any "
"case, we have been notified of this error."
msgstr ""

#: bluebottle/common/templates/500.html:13
#, python-format
msgid ""
"If you need\n"
"            assistance, you may reference this error as\n"
"            <strong>%(error_id)s</strong>."
msgstr ""

#: bluebottle/common/templates/admin/base_site.html:4
msgid "Django site admin"
msgstr ""

#: bluebottle/common/templates/widget/widget.html:22
msgid "By"
msgstr ""

#: bluebottle/common/templates/widget/widget.html:42
msgid "raised"
msgstr ""

#: bluebottle/common/templates/widget/widget.html:43
msgid "days left"
msgstr ""

#: bluebottle/common/templates/widget/widget.html:43
msgid "funded"
msgstr ""

#: bluebottle/common/templates/widget/widget.html:49
msgid "Go to project"
msgstr ""

#: bluebottle/contact/models.py:21
msgid "In progress"
msgstr ""

#: bluebottle/contact/models.py:22
msgid "Closed"
msgstr ""

#: bluebottle/contact/models.py:29 bluebottle/utils/models.py:217
msgid "author"
msgstr ""

#: bluebottle/contact/models.py:33 bluebottle/notifications/models.py:112
msgid "Message"
msgstr ""

#: bluebottle/contact/models.py:35 bluebottle/statistics/models.py:248
#: bluebottle/utils/models.py:221
msgid "creation date"
msgstr ""

#: bluebottle/contact/models.py:36 bluebottle/statistics/models.py:249
#: bluebottle/utils/models.py:222
msgid "last modification"
msgstr ""

#: bluebottle/contentplugins/models.py:25
msgid "Float left"
msgstr ""

#: bluebottle/contentplugins/models.py:26
msgid "Center"
msgstr ""

#: bluebottle/contentplugins/models.py:27
msgid "Float right"
msgstr ""

#: bluebottle/contentplugins/models.py:30
#: bluebottle/contentplugins/models.py:43
msgid "Picture"
msgstr ""

#: bluebottle/contentplugins/models.py:39
msgid "Align"
msgstr ""

#: bluebottle/contentplugins/models.py:44
msgid "Pictures"
msgstr ""

#: bluebottle/deeds/admin.py:56
msgid ""
"Redirect participants to an external website so they can complete an action "
"such as registering a vote."
msgstr ""

#: bluebottle/deeds/models.py:23
msgid "The number of users you want to participate."
msgstr ""

#: bluebottle/deeds/models.py:26 bluebottle/deeds/models.py:33
#: bluebottle/initiatives/models.py:321
msgid "Deed"
msgstr ""

#: bluebottle/deeds/models.py:129
msgid "Deed participants"
msgstr ""

#: bluebottle/deeds/states.py:51
msgid "The activity ends and people can no longer register. "
msgstr ""

#: bluebottle/deeds/states.py:71 bluebottle/time_based/states/states.py:58
#: bluebottle/time_based/states/states.py:71
msgid "reopened"
msgstr ""

#: bluebottle/deeds/states.py:97
msgid "The activity ends and people can no longer register."
msgstr ""

#: bluebottle/deeds/states.py:106
#: bluebottle/time_based/states/participants.py:162
#: bluebottle/time_based/states/participants.py:408
#: bluebottle/time_based/states/participants.py:501
#: bluebottle/time_based/states/registrations.py:99
#: bluebottle/time_based/states/teams.py:101
#: bluebottle/time_based/states/teams.py:219
msgid "withdrawn"
msgstr ""

#: bluebottle/deeds/states.py:108
msgid "This person has withdrawn."
msgstr ""

#: bluebottle/deeds/states.py:118
msgid ""
"This person has been signed up for the activity and was accepted "
"automatically."
msgstr ""

#: bluebottle/deeds/states.py:154 bluebottle/deeds/states.py:193
msgid "Reaccept"
msgstr ""

#: bluebottle/deeds/states.py:155
msgid "Put a participant back as participating after it was successful."
msgstr ""

#: bluebottle/deeds/states.py:162
msgid "Stop your participation in the activity."
msgstr ""

#: bluebottle/deeds/states.py:172
msgid "Reapply after previously withdrawing."
msgstr ""

#: bluebottle/deeds/states.py:185
msgid "Remove participant from the activity."
msgstr ""

#: bluebottle/deeds/states.py:194
msgid "Reaccept user after previously withdrawing or rejecting."
msgstr ""

#: bluebottle/deeds/templates/mails/messages/deed_participant_joined.html:14
#, python-format
msgctxt "email"
msgid "Starts on %(start)s"
msgstr ""

#: bluebottle/deeds/templates/mails/messages/deed_participant_joined.html:17
#, python-format
msgctxt "email"
msgid "Ends on %(end)s"
msgstr ""

#: bluebottle/deeds/templates/mails/messages/deed_reminder.html:8
msgctxt "email"
msgid ""
"Help your participants to start tomorrow fully motivated. Send them a "
"message via the 'update wall' on the activity page."
msgstr ""

#: bluebottle/deeds/validators.py:9
msgid "The end date should be after the start date"
msgstr ""

#: bluebottle/files/models.py:28 bluebottle/files/models.py:99
msgid "file"
msgstr ""

#: bluebottle/files/models.py:40 bluebottle/initiatives/models.py:43
#: bluebottle/organizations/models.py:31 bluebottle/organizations/models.py:81
msgid "owner"
msgstr ""

#: bluebottle/files/models.py:44
msgid "used"
msgstr ""

#: bluebottle/files/templates/widgets/document.html:3
msgid "Download"
msgstr ""

#: bluebottle/files/validators.py:9
msgid "Videos larger then 10MB will slow down the page too much."
msgstr ""

#: bluebottle/follow/effects.py:23
#, python-brace-format
msgid "Follow {activity} by {user}"
msgstr ""

#: bluebottle/follow/effects.py:42 bluebottle/time_based/effects/effects.py:449
#, python-brace-format
msgid "Unfollow {activity} by {user}"
msgstr ""

#: bluebottle/follow/templates/admin/follow_effect.html:2
msgid "Follow the activity"
msgstr ""

#: bluebottle/follow/templates/admin/follow_effect.html:7
#, python-format
msgid ""
"\n"
"        and %(extra)s other users \n"
"        "
msgstr ""

#: bluebottle/follow/templates/admin/follow_effect.html:11
msgid "will start following the activity."
msgstr ""

#: bluebottle/fsm/admin.py:76
msgid "perform changes"
msgstr ""

#: bluebottle/fsm/admin.py:80
msgid "Are you sure"
msgstr ""

#: bluebottle/fsm/effects.py:58
msgid "Change the status"
msgstr ""

#: bluebottle/fsm/effects.py:96 bluebottle/fsm/effects.py:120
#, python-brace-format
msgid "{transition} {object}"
msgstr ""

#: bluebottle/fsm/effects.py:104
msgid "{}: {}"
msgstr ""

#: bluebottle/fsm/effects.py:109 bluebottle/fsm/effects.py:115
#, python-brace-format
msgid "{transition} {object} if {conditions}"
msgstr ""

#: bluebottle/fsm/effects.py:185 bluebottle/fsm/effects.py:206
#, python-brace-format
msgid "{transition} related {object}"
msgstr ""

#: bluebottle/fsm/effects.py:201
#, python-brace-format
msgid "{transition} related {object} if {conditions}"
msgstr ""

#: bluebottle/fsm/forms.py:36
msgid ""
"Careful! This will change the status without triggering any side effects!"
msgstr ""

#: bluebottle/fsm/forms.py:49
msgid "Transitions"
msgstr ""

#: bluebottle/fsm/periodic_tasks.py:34
msgid "Periodic task"
msgstr ""

#: bluebottle/fsm/state.py:71
msgid "Conditions not met for transition"
msgstr ""

#: bluebottle/fsm/state.py:78 bluebottle/fsm/state.py:87
msgid "Cannot transition from {} to {}"
msgstr ""

#: bluebottle/fsm/state.py:138
msgid "You are not allowed to perform this transition"
msgstr ""

#: bluebottle/fsm/templates/admin/change_effects_confirmation.html:18
#: bluebottle/members/templates/admin/members/set_retention_confirmation.html:18
msgid "Confirm side effects"
msgstr ""

#: bluebottle/fsm/templates/admin/change_effects_confirmation.html:24
msgid "Confirm action"
msgstr ""

#: bluebottle/fsm/templates/admin/change_effects_confirmation.html:27
#, python-format
msgid ""
"You are about to transition \"%(obj)s\" to\n"
"        <b>%(transition_target)s</b>."
msgstr ""

#: bluebottle/fsm/templates/admin/change_effects_confirmation.html:37
#, python-format
msgid "You are about to <b>%(action_text)s</b> for <b>%(obj)s</b>."
msgstr ""

#: bluebottle/fsm/templates/admin/change_effects_confirmation.html:72
msgid "Here is what will happen when you confirm this action:"
msgstr ""

#: bluebottle/fsm/templates/admin/change_effects_confirmation.html:101
msgid " Yes, I'm sure"
msgstr ""

#: bluebottle/fsm/templates/admin/change_effects_confirmation.html:102
#: bluebottle/members/templates/admin/members/set_retention_confirmation.html:83
#: bluebottle/notifications/templates/admin/change_confirmation.html:54
#: bluebottle/utils/templates/admin/confirmation.html:25
#: bluebottle/utils/templates/admin/transition_confirmation.html:42
msgid "No, take me back"
msgstr ""

#: bluebottle/fsm/templates/admin/send_mail_check_box.html:13
msgid "Unselect to continue without sending notifications"
msgstr ""

#: bluebottle/fsm/templates/admin/transition_effect.html:8
#, python-format
msgid ""
"\n"
"            and %(extra)s other %(model_name)s\n"
"        "
msgstr ""

#: bluebottle/fsm/templates/admin/transition_effect.html:13
#, python-format
msgid ""
"\n"
"        is set to <b>%(name)s</b>\n"
"    "
msgid_plural ""
"\n"
"        are set to <b>%(name)s</b>\n"
"    "
msgstr[0] ""
msgstr[1] ""

#: bluebottle/fsm/templates/admin/transitions.html:12
msgid "No transitions possible"
msgstr ""

#: bluebottle/fsm/triggers.py:50
msgid "Model has been changed"
msgstr ""

#: bluebottle/fsm/triggers.py:75
msgid "{} has been changed"
msgstr ""

#: bluebottle/fsm/triggers.py:78
msgid "Object has been changed"
msgstr ""

#: bluebottle/fsm/triggers.py:83
msgid "Model has been deleted"
msgstr ""

#: bluebottle/fsm/triggers.py:88
msgid "Model has been created"
msgstr ""

#: bluebottle/fsm/triggers.py:114
msgid "Model has changed status"
msgstr ""

#: bluebottle/funding/admin.py:96
msgid "Payment"
msgstr ""

#: bluebottle/funding/admin.py:123 bluebottle/funding/filters.py:39
#: bluebottle/funding_stripe/models.py:292
#: bluebottle/funding_stripe/templates/admin/funding_stripe/stripebankaccount/detail_fields.html:22
msgid "Currency"
msgstr ""

#: bluebottle/funding/admin.py:162
#, python-brace-format
msgid ""
"Can't extend a deadline to more then 75 days from the first donation, which "
"was {date}. Maximum deadline is {deadline}"
msgstr ""

#: bluebottle/funding/admin.py:219
msgid "Date & amount"
msgstr ""

#: bluebottle/funding/admin.py:261
#, no-python-format
msgid "% donated"
msgstr ""

#: bluebottle/funding/admin.py:270
#, no-python-format
msgid "% matching"
msgstr ""

#: bluebottle/funding/admin.py:275
msgid "amount donated + matched"
msgstr ""

#: bluebottle/funding/admin.py:280
msgid "amount donated"
msgstr ""

#: bluebottle/funding/admin.py:305
msgid "donations"
msgstr ""

#: bluebottle/funding/admin.py:398 bluebottle/funding/models.py:348
#: bluebottle/funding/templates/dashboard/grant_applications_ready_for_review.html:14
#: bluebottle/funding/templates/dashboard/grantpayouts_ready_for_approval.html:14
#: bluebottle/funding/templates/dashboard/payouts_ready_for_approval.html:14
#: bluebottle/grant_management/forms.py:29
#: bluebottle/grant_management/templates/dashboard/grant_payouts_ready_for_approval.html:14
#: bluebottle/grant_management/templates/mails/messages/grant_application/grant_provider/grant_payment_request.html:31
msgid "Amount"
msgstr ""

#: bluebottle/funding/admin.py:404
msgid "Payout amount"
msgstr ""

#: bluebottle/funding/admin.py:416
msgid "User"
msgstr ""

#: bluebottle/funding/admin.py:456
msgid "Sync donation with payment."
msgstr ""

#: bluebottle/funding/admin.py:470 bluebottle/funding/admin.py:647
#: bluebottle/funding/admin.py:856 bluebottle/funding_stripe/admin.py:241
msgid "Basic"
msgstr ""

#: bluebottle/funding/admin.py:602 bluebottle/funding/admin.py:621
<<<<<<< HEAD
#: bluebottle/members/admin.py:817 bluebottle/members/admin.py:845
#: bluebottle/members/admin.py:887 bluebottle/members/admin.py:902
=======
#: bluebottle/members/admin.py:736 bluebottle/members/admin.py:764
#: bluebottle/members/admin.py:806 bluebottle/members/admin.py:821
>>>>>>> bcf30eab
msgid "None"
msgstr ""

#: bluebottle/funding/admin.py:604
msgid "Funding activities"
msgstr ""

#: bluebottle/funding/admin.py:623 bluebottle/grant_management/models.py:418
<<<<<<< HEAD
#: bluebottle/members/admin.py:904
=======
#: bluebottle/members/admin.py:823
>>>>>>> bcf30eab
msgid "Grant applications"
msgstr ""

#: bluebottle/funding/admin.py:648 bluebottle/funding/filters.py:11
<<<<<<< HEAD
#: bluebottle/pages/admin.py:179 bluebottle/time_based/admin.py:242
=======
#: bluebottle/pages/admin.py:213 bluebottle/time_based/admin.py:242
>>>>>>> bcf30eab
#: bluebottle/time_based/admin.py:331 bluebottle/time_based/admin.py:374
#: bluebottle/time_based/admin.py:484 bluebottle/time_based/admin.py:542
#: bluebottle/time_based/admin.py:919 bluebottle/time_based/admin.py:1132
msgid "Status"
msgstr ""

#: bluebottle/funding/dashboard.py:13
msgid "Recently submitted funding activities"
msgstr ""

#: bluebottle/funding/dashboard.py:28
msgid "Payouts ready for approval"
msgstr ""

#: bluebottle/funding/dashboard.py:43
msgid "Bank account lists"
msgstr ""

#: bluebottle/funding/dashboard.py:49
msgid "Bank Accounts"
msgstr ""

#: bluebottle/funding/dashboard.py:60
msgid "Payment lists"
msgstr ""

#: bluebottle/funding/dashboard.py:66
msgid "Payments"
msgstr ""

#: bluebottle/funding/effects.py:19
#: bluebottle/funding/templates/admin/generate_payout_effect.html:2
msgid "Generate payouts"
msgstr ""

#: bluebottle/funding/effects.py:30
msgid "Generate payouts, so that payouts can be approved"
msgstr ""

#: bluebottle/funding/effects.py:36
#: bluebottle/funding/templates/admin/delete_payout_effect.html:2
msgid "Delete payouts"
msgstr ""

#: bluebottle/funding/effects.py:43
msgid "Delete all related payouts"
msgstr ""

#: bluebottle/funding/effects.py:49
msgid "Update amounts"
msgstr ""

#: bluebottle/funding/effects.py:57
#: bluebottle/funding/templates/admin/update_amount_effect.html:2
msgid "Update total amounts"
msgstr ""

#: bluebottle/funding/effects.py:63 bluebottle/funding/effects.py:74
msgid "Update contribution value"
msgstr ""

#: bluebottle/funding/effects.py:80 bluebottle/funding/effects.py:88
msgid "Remove donation from payout"
msgstr ""

#: bluebottle/funding/effects.py:94
#: bluebottle/funding/templates/admin/set_deadline_effect.html:2
msgid "Set deadline"
msgstr ""

#: bluebottle/funding/effects.py:113
msgid "Set deadline according to the duration"
msgstr ""

#: bluebottle/funding/effects.py:119 bluebottle/funding/forms.py:8
msgid "Refund payment"
msgstr ""

#: bluebottle/funding/effects.py:127
msgid "Request refund payment at PSP"
msgstr ""

#: bluebottle/funding/effects.py:133
msgid "Create wall update"
msgstr ""

#: bluebottle/funding/effects.py:144
msgid "Generate wall update for donation"
msgstr ""

#: bluebottle/funding/effects.py:150
msgid "Delete wallpost"
msgstr ""

#: bluebottle/funding/effects.py:160
msgid "Delete wallpost for donation"
msgstr ""

#: bluebottle/funding/effects.py:166
msgid "Submit activities"
msgstr ""

#: bluebottle/funding/effects.py:179
#: bluebottle/funding/templates/admin/submit_connected_activities_effect.html:2
msgid "Submit connected activities"
msgstr ""

#: bluebottle/funding/effects.py:185
#: bluebottle/funding/templates/admin/delete_uploaded_document_effect.html:2
msgid "Delete uploaded document"
msgstr ""

#: bluebottle/funding/effects.py:194
msgid "Delete verification documents, since they are no longer needed"
msgstr ""

#: bluebottle/funding/effects.py:201
msgid "Trigger payout"
msgstr ""

#: bluebottle/funding/effects.py:209
msgid "Trigger payout at the PSP"
msgstr ""

#: bluebottle/funding/effects.py:216
#: bluebottle/funding/templates/admin/set_date_effect.html:2
msgid "Set date"
msgstr ""

#: bluebottle/funding/effects.py:225
msgid "Set {} to current date"
msgstr ""

#: bluebottle/funding/effects.py:247
msgid "Clear payout event dates"
msgstr ""

#: bluebottle/funding/effects.py:264
msgid "Create a donation"
msgstr ""

#: bluebottle/funding/effects.py:281
msgid "Remove anonymous donation"
msgstr ""

#: bluebottle/funding/effects.py:304
msgid "Select or create a payout account"
msgstr ""

#: bluebottle/funding/filters.py:62
msgid "Pledged"
msgstr ""

#: bluebottle/funding/filters.py:69
msgid "Any"
msgstr ""

#: bluebottle/funding/filters.py:70
msgid "Pledged donations"
msgstr ""

#: bluebottle/funding/filters.py:71
msgid "Paid donations"
msgstr ""

#: bluebottle/funding/forms.py:12
msgid "Funding needs work"
msgstr ""

#: bluebottle/funding/forms.py:16 bluebottle/time_based/forms.py:12
#: bluebottle/time_based/forms.py:34
msgid "Custom message"
msgstr ""

#: bluebottle/funding/forms.py:18
msgid ""
"You can provide a custom message to the campaign owner explaining why the "
"funding needs work."
msgstr ""

#: bluebottle/funding/messages/funding/activity_manager.py:31
msgctxt "email"
msgid "You have a new donation!💰"
msgstr ""

#: bluebottle/funding/messages/funding/activity_manager.py:47
msgctxt "email"
msgid "Your crowdfunding campaign deadline passed"
msgstr ""

#: bluebottle/funding/messages/funding/activity_manager.py:55
#, python-brace-format
msgctxt "email"
msgid "Your campaign \"{title}\" has been successfully completed! 🎉"
msgstr ""

#: bluebottle/funding/messages/funding/activity_manager.py:63
#, python-brace-format
msgctxt "email"
msgid "Your crowdfunding campaign on {site_name} has been rejected"
msgstr ""

#: bluebottle/funding/messages/funding/activity_manager.py:71
#, python-brace-format
msgctxt "email"
msgid "You submitted a crowdfunding campaign on {site_name}"
msgstr ""

#: bluebottle/funding/messages/funding/activity_manager.py:79
#, python-brace-format
msgctxt "email"
msgid "Your crowdfunding campaign on {site_name} needs work"
msgstr ""

#: bluebottle/funding/messages/funding/activity_manager.py:87
msgctxt "email"
msgid "Your crowdfunding campaign has expired"
msgstr ""

#: bluebottle/funding/messages/funding/activity_manager.py:95
#, python-brace-format
msgctxt "email"
msgid "The donations received for your campaign \"{title}\" will be refunded"
msgstr ""

#: bluebottle/funding/messages/funding/activity_manager.py:103
#, python-brace-format
msgctxt "email"
msgid "Your crowdfunding campaign on {site_name} has been approved!"
msgstr ""

#: bluebottle/funding/messages/funding/activity_manager.py:111
#, python-brace-format
msgctxt "email"
msgid "Your crowdfunding campaign \"{title}\" is open for new donations 💸"
msgstr ""

#: bluebottle/funding/messages/funding/activity_manager.py:119
#, python-brace-format
msgctxt "email"
msgid "Your crowdfunding campaign \"{title}\" has been cancelled"
msgstr ""

#: bluebottle/funding/messages/funding/activity_manager.py:148
#: bluebottle/funding/messages/funding/activity_manager.py:156
msgctxt "email"
msgid "Action required for your crowdfunding campaign"
msgstr ""

#: bluebottle/funding/messages/funding/activity_manager.py:164
#: bluebottle/funding/messages/funding/activity_manager.py:188
#, python-brace-format
msgctxt "email"
msgid "Your identity has been verified on {site_name}"
msgstr ""

#: bluebottle/funding/messages/funding/activity_manager.py:172
msgctxt "email"
msgid "Action required for your identity verification"
msgstr ""

#: bluebottle/funding/messages/funding/activity_manager.py:180
msgctxt "email"
msgid "Action required for identity verification"
msgstr ""

#: bluebottle/funding/messages/funding/contributor.py:8
msgctxt "email"
msgid "Thanks for your donation!"
msgstr ""

#: bluebottle/funding/messages/funding/contributor.py:24
#: bluebottle/funding/messages/funding/contributor.py:40
#, python-brace-format
msgctxt "email"
msgid "Your donation for the campaign \"{title}\" will be refunded"
msgstr ""

#: bluebottle/funding/messages/funding/platform_manager.py:12
msgctxt "email"
msgid "Live campaign identity verification failed!"
msgstr ""

#: bluebottle/funding/messages/funding/platform_manager.py:34
msgctxt "email"
msgid "Incomplete payout account for running campaign"
msgstr ""

#: bluebottle/funding/messages/funding/reviewer.py:12
#, python-brace-format
msgctxt "email"
msgid "A new crowdfunding campaign is ready to be reviewed on {site_name}"
msgstr ""

#: bluebottle/funding/models.py:54
msgid "Payment currency"
msgstr ""

#: bluebottle/funding/models.py:55
msgid "Payment currencies"
msgstr ""

#: bluebottle/funding/models.py:141 bluebottle/funding/models.py:433
msgid "deadline"
msgstr ""

#: bluebottle/funding/models.py:144
msgid ""
"If you enter a deadline, leave the duration field empty. This will override "
"the duration."
msgstr ""

#: bluebottle/funding/models.py:148 bluebottle/time_based/models.py:447
#: bluebottle/time_based/models.py:1874 bluebottle/time_based/models.py:1902
msgid "duration"
msgstr ""

#: bluebottle/funding/models.py:151
msgid ""
"If you enter a duration, leave the deadline field empty for it to be "
"automatically calculated."
msgstr ""

#: bluebottle/funding/models.py:169 bluebottle/funding/models.py:479
#: bluebottle/funding/states.py:490 bluebottle/grant_management/models.py:296
#: bluebottle/grant_management/models.py:369
msgid "started"
msgstr ""

#: bluebottle/funding/models.py:187
msgid "Crowdfunding campaign"
msgstr ""

#: bluebottle/funding/models.py:228 bluebottle/impact/models.py:28
#: bluebottle/initiatives/models.py:313
#: bluebottle/settings/admin_dashboard.py:116
msgid "Funding"
msgstr ""

#: bluebottle/funding/models.py:229
msgid "Funding Activities"
msgstr ""

#: bluebottle/funding/models.py:355
msgid "Limit"
msgstr ""

#: bluebottle/funding/models.py:358
msgid "How many of this rewards are available"
msgstr ""

#: bluebottle/funding/models.py:376
msgid "Gift"
msgstr ""

#: bluebottle/funding/models.py:377
msgid "Gifts"
msgstr ""

#: bluebottle/funding/models.py:384
msgid "Not allowed to delete a reward with successful donations."
msgstr ""

#: bluebottle/funding/models.py:408
msgid "budget line"
msgstr ""

#: bluebottle/funding/models.py:409
msgid "budget lines"
msgstr ""

#: bluebottle/funding/models.py:422 bluebottle/funding/models.py:469
#: bluebottle/impact/models.py:111
msgid "activity"
msgstr ""

#: bluebottle/funding/models.py:461
msgid "fundraiser"
msgstr ""

#: bluebottle/funding/models.py:462
msgid "fundraisers"
msgstr ""

#: bluebottle/funding/models.py:478 bluebottle/funding/states.py:480
#: bluebottle/grant_management/models.py:295 bluebottle/utils/transitions.py:13
msgid "approved"
msgstr ""

#: bluebottle/funding/models.py:480 bluebottle/grant_management/models.py:297
msgid "completed"
msgstr ""

#: bluebottle/funding/models.py:527
msgid "Funding payout"
msgstr ""

#: bluebottle/funding/models.py:528
msgid "Funding payouts"
msgstr ""

#: bluebottle/funding/models.py:531 bluebottle/grant_management/models.py:354
msgid "Payout"
msgstr ""

#: bluebottle/funding/models.py:546
msgid "Fake name"
msgstr ""

#: bluebottle/funding/models.py:547
msgid "Override donor name / Name for guest donation"
msgstr ""

#: bluebottle/funding/models.py:548
msgid "anonymous"
msgstr ""

#: bluebottle/funding/models.py:578 bluebottle/funding/models.py:591
msgid "Donation"
msgstr ""

#: bluebottle/funding/models.py:676
msgid "reviewed"
msgstr ""

#: bluebottle/funding/models.py:679
msgid "Public payout account"
msgstr ""

#: bluebottle/funding/models.py:723
msgid "IP address"
msgstr ""

#: bluebottle/funding/models.py:730
msgid "Plain KYC account"
msgstr ""

#: bluebottle/funding/models.py:731
msgid "Plain KYC accounts"
msgstr ""

#: bluebottle/funding/models.py:811
msgid "Individual person"
msgstr ""

#: bluebottle/funding/models.py:815
msgid "Non-profit organization"
msgstr ""

#: bluebottle/funding/models.py:820
msgid "Commercial company"
msgstr ""

#: bluebottle/funding/models.py:827
msgid "Hide names from all donations"
msgstr ""

#: bluebottle/funding/models.py:830
msgid "Allow guests to donate rewards"
msgstr ""

#: bluebottle/funding/models.py:834
msgid "Crowdfunding for verified organisations"
msgstr ""

#: bluebottle/funding/models.py:837
msgid ""
"When enabled, campaign initiators must select from a list of organisations "
"with a public payout account that will receive the raised money, rather than "
"providing the bank account details themselves."
msgstr ""

#: bluebottle/funding/models.py:844
msgid "Do IBAN bank account number vs. name checks"
msgstr ""

#: bluebottle/funding/models.py:847
msgid ""
"In the KYC flow do a check to see if bank account number and name match. "
"This will be done by the Surepay API, and only Dutch IBANs are supported. "
msgstr ""

#: bluebottle/funding/models.py:853
msgid "Name to use for match funding"
msgstr ""

#: bluebottle/funding/models.py:857
msgid ""
"Change this if you want to use something else then the platform name for "
"matching amounts."
msgstr ""

#: bluebottle/funding/models.py:861
msgid "verification types"
msgstr ""

#: bluebottle/funding/models.py:876 bluebottle/funding/models.py:877
msgid "funding settings"
msgstr ""

#: bluebottle/funding/models.py:883
msgid "Match"
msgstr ""

#: bluebottle/funding/models.py:884
msgid "Mistype"
msgstr ""

#: bluebottle/funding/models.py:885
msgid "Close match"
msgstr ""

#: bluebottle/funding/models.py:886
msgid "No match"
msgstr ""

#: bluebottle/funding/models.py:897
msgid "Hashed IBAN to check against"
msgstr ""

#: bluebottle/funding/models.py:900
msgid "Result of the IBAN check"
msgstr ""

#: bluebottle/funding/models.py:908
msgid "Name of the account holder"
msgstr ""

#: bluebottle/funding/periodic_tasks.py:50
#: bluebottle/funding/periodic_tasks.py:66
msgid "Campaign deadline has passed."
msgstr ""

#: bluebottle/funding/serializers.py:82
msgid "Currency does not match any of the activities currencies"
msgstr ""

#: bluebottle/funding/serializers.py:220 bluebottle/funding/validators.py:48
msgid "The deadline should not be more then 60 days in the future"
msgstr ""

#: bluebottle/funding/serializers.py:383
msgid "Target cannot be changed after the funding has been published."
msgstr ""

#: bluebottle/funding/serializers.py:387
msgid "Deadline cannot be changed after the funding has been published."
msgstr ""

#: bluebottle/funding/serializers.py:456 bluebottle/funding/serializers.py:624
msgid "Pledge"
msgstr ""

#: bluebottle/funding/serializers.py:492
msgid "The selected reward is not related to this activity"
msgstr ""

#: bluebottle/funding/serializers.py:508
msgid "The amount must be higher or equal to the amount of the reward."
msgstr ""

#: bluebottle/funding/serializers.py:517
msgid "User can only be set, not changed."
msgstr ""

#: bluebottle/funding/serializers.py:663
#, python-brace-format
msgid "Amount must be at least {amount} {currency}"
msgstr ""

#: bluebottle/funding/serializers.py:670
#, python-brace-format
msgid "Amount cannot exceed {amount} {currency}"
msgstr ""

#: bluebottle/funding/states.py:14
msgid "partially funded"
msgstr ""

#: bluebottle/funding/states.py:16
msgid ""
"The campaign has ended and received donations but didn't reach the target."
msgstr ""

#: bluebottle/funding/states.py:19
msgid "refunded"
msgstr ""

#: bluebottle/funding/states.py:21
msgid "The campaign has ended and all donations have been refunded."
msgstr ""

#: bluebottle/funding/states.py:26
msgid "The activity has ended without any donations."
msgstr ""

#: bluebottle/funding/states.py:29
msgid "on_hold"
msgstr ""

#: bluebottle/funding/states.py:31
msgid "The activity is on-hold until KYC is completed"
msgstr ""

#: bluebottle/funding/states.py:86
msgid "Submit the activity for approval."
msgstr ""

#: bluebottle/funding/states.py:106
msgid "The campaign will be visible in the frontend and people can donate."
msgstr ""

#: bluebottle/funding/states.py:123
msgid ""
"Cancel if the campaign will not be executed. The activity manager will not "
"be able to edit the campaign and it won't show up on the search page in the "
"front end. The campaign will still be available in the back office and "
"appear in your reporting."
msgstr ""

#: bluebottle/funding/states.py:138 bluebottle/grant_management/states.py:92
#: bluebottle/initiatives/states.py:29 bluebottle/initiatives/states.py:145
msgid "Needs work"
msgstr ""

#: bluebottle/funding/states.py:140
msgid ""
"The status of the campaign will be set to 'Needs work'. The activity manager "
"can edit and resubmit the campaign. Don't forget to inform the activity "
"manager of the necessary adjustments."
msgstr ""

#: bluebottle/funding/states.py:153
msgid "Put on hold"
msgstr ""

#: bluebottle/funding/states.py:155
msgid "The campaign will not be able to receive donations"
msgstr ""

#: bluebottle/funding/states.py:169
msgid ""
"Reject in case this campaign doesn't fit your program or the rules of the "
"game. The activity manager will not be able to edit the campaign and it "
"won't show up on the search page in the front end. The campaign will still "
"be available in the back office and appear in your reporting."
msgstr ""

#: bluebottle/funding/states.py:188
msgid ""
"The campaign didn't receive any donations before the deadline and is "
"cancelled."
msgstr ""

#: bluebottle/funding/states.py:202
msgid "Extend"
msgstr ""

#: bluebottle/funding/states.py:204
msgid "The campaign will be extended and can receive more donations."
msgstr ""

#: bluebottle/funding/states.py:220
msgid ""
"The campaign ends and received donations can be payed out. Triggered when "
"the deadline passes."
msgstr ""

#: bluebottle/funding/states.py:232
msgid "Recalculate"
msgstr ""

#: bluebottle/funding/states.py:234
msgid ""
"The amount of donations received has changed and the payouts will be "
"recalculated."
msgstr ""

#: bluebottle/funding/states.py:248
msgid "Partial"
msgstr ""

#: bluebottle/funding/states.py:249
msgid "The campaign ends but the target isn't reached."
msgstr ""

#: bluebottle/funding/states.py:259 bluebottle/funding/states.py:337
#: bluebottle/funding/states.py:466
msgid "Refund"
msgstr ""

#: bluebottle/funding/states.py:261
msgid ""
"The campaign will be refunded and all donations will be returned to the "
"donors."
msgstr ""

#: bluebottle/funding/states.py:276
msgid "The donation was refunded."
msgstr ""

#: bluebottle/funding/states.py:280
msgid "Activity refunded"
msgstr ""

#: bluebottle/funding/states.py:282
msgid "The donation was refunded because the activity refunded."
msgstr ""

#: bluebottle/funding/states.py:286 bluebottle/funding/states.py:374
#: bluebottle/grant_management/states.py:173
#: bluebottle/grant_management/states.py:424
#: bluebottle/time_based/states/participants.py:17
#: bluebottle/time_based/states/registrations.py:13
#: bluebottle/time_based/states/teams.py:9
msgid "Pending"
msgstr ""

#: bluebottle/funding/states.py:288
msgid "The donation is pending while the payment is still not completed."
msgstr ""

#: bluebottle/funding/states.py:307 bluebottle/grant_management/states.py:154
msgid "The donation has been completed"
msgstr ""

#: bluebottle/funding/states.py:314
msgid "Set pending"
msgstr ""

#: bluebottle/funding/states.py:315
msgid "The payment for this donation needs to be completed."
msgstr ""

#: bluebottle/funding/states.py:327 bluebottle/grant_management/states.py:165
msgid "The donation failed."
msgstr ""

#: bluebottle/funding/states.py:338
msgid "Refund this donation."
msgstr ""

#: bluebottle/funding/states.py:348
msgid "Activity refund"
msgstr ""

#: bluebottle/funding/states.py:350
msgid "Refund the donation, because the entire activity will be refunded."
msgstr ""

#: bluebottle/funding/states.py:361
msgid ""
"Expire the donation account. This happens when a donation is still 'new' "
"after 10 days"
msgstr ""

#: bluebottle/funding/states.py:371
msgid "Payment was started."
msgstr ""

#: bluebottle/funding/states.py:376
msgid "Payment is authorised and will probably succeed shortly."
msgstr ""

#: bluebottle/funding/states.py:379
msgid "Action needed"
msgstr ""

#: bluebottle/funding/states.py:381
msgid "Action is needed to complete the payment."
msgstr ""

#: bluebottle/funding/states.py:387
msgid "Payment is successful."
msgstr ""

#: bluebottle/funding/states.py:392 bluebottle/funding/states.py:447
msgid "Payment failed."
msgstr ""

#: bluebottle/funding/states.py:397 bluebottle/funding/states.py:467
msgid "Payment was refunded."
msgstr ""

#: bluebottle/funding/states.py:400
msgid "refund requested"
msgstr ""

#: bluebottle/funding/states.py:402
msgid ""
"Platform requested the payment to be refunded. Waiting for payment provider "
"the confirm the refund"
msgstr ""

#: bluebottle/funding/states.py:416
msgid "Payment started."
msgstr ""

#: bluebottle/funding/states.py:422
msgid "Authorise"
msgstr ""

#: bluebottle/funding/states.py:423
msgid "Payment has been authorised."
msgstr ""

#: bluebottle/funding/states.py:430
msgid "Require action"
msgstr ""

#: bluebottle/funding/states.py:431
msgid "Require action to complete the payment."
msgstr ""

#: bluebottle/funding/states.py:439
msgid "Payment has been completed."
msgstr ""

#: bluebottle/funding/states.py:454 bluebottle/funding_pledge/states.py:17
msgid "Request refund"
msgstr ""

#: bluebottle/funding/states.py:455
msgid "Request to refund the payment."
msgstr ""

#: bluebottle/funding/states.py:475 bluebottle/funding/states.py:620
#: bluebottle/grant_management/states.py:301
msgid "new"
msgstr ""

#: bluebottle/funding/states.py:477
msgid "Payout has been created"
msgstr ""

#: bluebottle/funding/states.py:482
msgid "Payout has been approved and send to the payout app."
msgstr ""

#: bluebottle/funding/states.py:485 bluebottle/time_based/states/teams.py:63
#: bluebottle/time_based/states/teams.py:72
msgid "scheduled"
msgstr ""

#: bluebottle/funding/states.py:487
msgid "Payout has been received by the payout app."
msgstr ""

#: bluebottle/funding/states.py:492
msgid "Payout was started."
msgstr ""

#: bluebottle/funding/states.py:497
msgid "Payout was completed successfully."
msgstr ""

#: bluebottle/funding/states.py:500
msgid "failed"
msgstr ""

#: bluebottle/funding/states.py:502
msgid "Payout failed."
msgstr ""

#: bluebottle/funding/states.py:509
msgid "Create the payout"
msgstr ""

#: bluebottle/funding/states.py:517
msgid "Approve the payout so it will be scheduled for execution."
msgstr ""

#: bluebottle/funding/states.py:524
#: bluebottle/time_based/states/participants.py:425
#: bluebottle/time_based/states/slots.py:59
#: bluebottle/time_based/states/teams.py:62
#: bluebottle/time_based/states/teams.py:71
#: bluebottle/time_based/templates/mails/messages/registrations/schedule/team_applied.html:20
#: bluebottle/time_based/templates/mails/messages/registrations/schedule/team_joined.html:15
#: bluebottle/time_based/templates/mails/messages/registrations/schedule/user_applied.html:22
#: bluebottle/time_based/templates/mails/messages/registrations/schedule/user_joined.html:19
msgid "Schedule"
msgstr ""

#: bluebottle/funding/states.py:525
msgid "Schedule payout. Triggered by payout app."
msgstr ""

#: bluebottle/funding/states.py:532 bluebottle/initiatives/states.py:106
#: bluebottle/time_based/admin.py:906 bluebottle/time_based/states/slots.py:75
#: bluebottle/time_based/states/slots.py:261
msgid "Start"
msgstr ""

#: bluebottle/funding/states.py:533
msgid "Start payout. Triggered by payout app."
msgstr ""

#: bluebottle/funding/states.py:541
msgid ""
"Payout was rejected by the payout app. Adjust information as needed an "
"approve the payout again."
msgstr ""

#: bluebottle/funding/states.py:550
msgid "Payout was successful. Triggered by payout app."
msgstr ""

#: bluebottle/funding/states.py:558
msgid "Payout was not successful. Contact support to resolve the issue."
msgstr ""

#: bluebottle/funding/states.py:566 bluebottle/funding/states.py:630
#: bluebottle/grant_management/states.py:247
#: bluebottle/grant_management/states.py:311
#: bluebottle/segments/templates/widgets/segment-select.html:5
msgid "verified"
msgstr ""

#: bluebottle/funding/states.py:568 bluebottle/grant_management/states.py:249
msgid "Bank account is verified"
msgstr ""

#: bluebottle/funding/states.py:571 bluebottle/funding/states.py:640
#: bluebottle/grant_management/states.py:252
#: bluebottle/grant_management/states.py:321
msgid "incomplete"
msgstr ""

#: bluebottle/funding/states.py:573 bluebottle/grant_management/states.py:254
msgid "Bank account details are missing or incorrect"
msgstr ""

#: bluebottle/funding/states.py:576 bluebottle/grant_management/states.py:257
msgid "unverified"
msgstr ""

#: bluebottle/funding/states.py:578 bluebottle/grant_management/states.py:259
msgid "Bank account still needs to be verified"
msgstr ""

#: bluebottle/funding/states.py:583 bluebottle/grant_management/states.py:264
msgid "Bank account is rejected"
msgstr ""

#: bluebottle/funding/states.py:590 bluebottle/funding_stripe/states.py:208
#: bluebottle/grant_management/states.py:271
msgid "Bank account details are entered."
msgstr ""

#: bluebottle/funding/states.py:597 bluebottle/grant_management/states.py:278
msgid "Bank account is missing details"
msgstr ""

#: bluebottle/funding/states.py:605 bluebottle/funding_stripe/states.py:218
#: bluebottle/grant_management/states.py:286
msgid "Reject bank account"
msgstr ""

#: bluebottle/funding/states.py:612 bluebottle/funding/states.py:675
#: bluebottle/funding/states.py:710 bluebottle/funding_stripe/states.py:178
#: bluebottle/funding_stripe/states.py:229
#: bluebottle/grant_management/states.py:293
#: bluebottle/grant_management/states.py:356
msgid "Verify"
msgstr ""

#: bluebottle/funding/states.py:613 bluebottle/funding_stripe/states.py:230
#: bluebottle/grant_management/states.py:294
msgid "Verify that the bank account is complete."
msgstr ""

#: bluebottle/funding/states.py:622 bluebottle/grant_management/states.py:303
msgid "Payout account was created."
msgstr ""

#: bluebottle/funding/states.py:625 bluebottle/grant_management/states.py:306
#: bluebottle/grant_management/states.py:383
msgid "pending"
msgstr ""

#: bluebottle/funding/states.py:627 bluebottle/grant_management/states.py:308
msgid "Payout account is pending verification."
msgstr ""

#: bluebottle/funding/states.py:632 bluebottle/grant_management/states.py:313
msgid "Payout account has been verified."
msgstr ""

#: bluebottle/funding/states.py:637 bluebottle/grant_management/states.py:318
msgid "Payout account was rejected."
msgstr ""

#: bluebottle/funding/states.py:642 bluebottle/grant_management/states.py:323
msgid "Payout account is missing information or documents."
msgstr ""

#: bluebottle/funding/states.py:661 bluebottle/grant_management/states.py:342
msgid "Payout account has been created"
msgstr ""

#: bluebottle/funding/states.py:668 bluebottle/grant_management/states.py:349
msgid "Submit payout account for review."
msgstr ""

#: bluebottle/funding/states.py:676 bluebottle/funding_stripe/states.py:179
#: bluebottle/grant_management/states.py:357
msgid "Verify the payout account."
msgstr ""

#: bluebottle/funding/states.py:685 bluebottle/grant_management/states.py:366
msgid "Reject the payout account."
msgstr ""

#: bluebottle/funding/states.py:692 bluebottle/funding_stripe/states.py:191
#: bluebottle/grant_management/states.py:373
msgid "Set incomplete"
msgstr ""

#: bluebottle/funding/states.py:694 bluebottle/funding_stripe/states.py:193
#: bluebottle/grant_management/states.py:375
msgid ""
"Mark the payout account as incomplete. The initiator will have to add more "
"information."
msgstr ""

#: bluebottle/funding/states.py:711
msgid ""
"Verify the KYC account. You will hereby confirm that you verified the users "
"identity."
msgstr ""

#: bluebottle/funding/states.py:723
msgid ""
"Reject the payout account. The uploaded ID scan will be removed with this "
"step."
msgstr ""

#: bluebottle/funding/templates/admin/delete_payout_effect.html:5
msgid "Delete payouts for"
msgstr ""

#: bluebottle/funding/templates/admin/delete_payout_effect.html:8
#: bluebottle/funding/templates/admin/generate_payout_effect.html:8
#: bluebottle/funding/templates/admin/set_deadline_effect.html:8
#: bluebottle/funding/templates/admin/update_amount_effect.html:8
#: bluebottle/funding_flutterwave/templates/admin/migrate_to_lipisha_effect.html:8
#: bluebottle/funding_lipisha/templates/admin/generate_lipisha_accounts_effect.html:8
#, python-format
msgid ""
"\n"
"        and %(extra)s other campaigns \n"
"        "
msgstr ""

#: bluebottle/funding/templates/admin/delete_uploaded_document_effect.html:5
msgid "Delete the uploaded document for "
msgstr ""

#: bluebottle/funding/templates/admin/delete_uploaded_document_effect.html:8
#: bluebottle/funding/templates/admin/set_date_effect.html:10
#: bluebottle/funding/templates/admin/submit_connected_activities_effect.html:8
#, python-format
msgid ""
"\n"
"        and %(extra)s other payout accounts\n"
"        "
msgstr ""

#: bluebottle/funding/templates/admin/delete_uploaded_document_effect.html:14
msgid ""
"After reviewing, we do not keep the document, in order to best protect the "
"users' privacy"
msgstr ""

#: bluebottle/funding/templates/admin/delete_uploaded_document_effect.html:18
msgid "Make sure you remove the document from your computer too!"
msgstr ""

#: bluebottle/funding/templates/admin/document_button.html:3
msgid "View document"
msgstr ""

#: bluebottle/funding/templates/admin/document_button.html:7
msgid ""
"Click to review the uploaded ID scan. This will open in a new browser tab."
msgstr ""

#: bluebottle/funding/templates/admin/execute_refund_effect.html:2
msgid "Request a refund"
msgstr ""

#: bluebottle/funding/templates/admin/execute_refund_effect.html:5
msgid "Request a refund at the PSP for"
msgstr ""

#: bluebottle/funding/templates/admin/execute_refund_effect.html:8
#, python-format
msgid ""
"\n"
"        and %(extra)s other donations \n"
"        "
msgstr ""

#: bluebottle/funding/templates/admin/execute_refund_effect.html:13
msgid ""
"It will most likely take a couple of days for the PSP to handle the request, "
"after which the donation will be marked as \"refunded\""
msgstr ""

#: bluebottle/funding/templates/admin/funding/payment/change_form.html:8
#: bluebottle/funding/templates/admin/funding/payment/change_form.html:14
#: bluebottle/funding_stripe/templates/admin/funding_stripe/stripepayoutaccount/change_form.html:7
#: bluebottle/grant_management/templates/admin/grant_management/grantpayment/change_form.html:13
msgid "Check status"
msgstr ""

#: bluebottle/funding/templates/admin/generate_donation_wallpost_effect.html:3
msgid "Generate a donation wallpost"
msgstr ""

#: bluebottle/funding/templates/admin/generate_donation_wallpost_effect.html:6
msgid "Generate a donation wallpost for "
msgstr ""

#: bluebottle/funding/templates/admin/generate_donation_wallpost_effect.html:9
#, python-format
msgid ""
"\n"
"        and %(extra)s other donations.\n"
"        "
msgstr ""

#: bluebottle/funding/templates/admin/generate_payout_effect.html:5
msgid "Generate payouts for"
msgstr ""

#: bluebottle/funding/templates/admin/remove_donation_wallpost_effect.html:2
msgid "Remove donation wallpost"
msgstr ""

#: bluebottle/funding/templates/admin/remove_donation_wallpost_effect.html:5
msgid "Remove the donation wallpost for "
msgstr ""

#: bluebottle/funding/templates/admin/set_contribution_date.html:5
msgid ""
"\n"
"        Set the contribution date for\n"
"    "
msgstr ""

#: bluebottle/funding/templates/admin/set_date_effect.html:5
msgid ""
"\n"
"        Set the field \"{field}\" of  \n"
"    {"
msgstr ""

#: bluebottle/funding/templates/admin/set_deadline_effect.html:5
msgid "Calculate and save the deadline for "
msgstr ""

#: bluebottle/funding/templates/admin/submit_connected_activities_effect.html:5
msgid "Submit all activities related to "
msgstr ""

#: bluebottle/funding/templates/admin/submit_payout_effect.html:2
msgid "Submit payout"
msgstr ""

#: bluebottle/funding/templates/admin/submit_payout_effect.html:5
msgid "Submit "
msgstr ""

#: bluebottle/funding/templates/admin/submit_payout_effect.html:8
#, python-format
msgid ""
"\n"
"        and %(extra)s other payouts\n"
"        "
msgstr ""

#: bluebottle/funding/templates/admin/submit_payout_effect.html:12
msgid "for processing by GoodUp support."
msgstr ""

#: bluebottle/funding/templates/admin/update_amount_effect.html:5
msgid "Update total amounts for"
msgstr ""

#: bluebottle/funding/templates/dashboard/recent_funding.html:14
#: bluebottle/grant_management/templates/dashboard/recent_funding.html:14
msgid "Target"
msgstr ""

#: bluebottle/funding/templates/dashboard/recent_funding.html:16
#: bluebottle/grant_management/templates/dashboard/recent_funding.html:16
msgid "Deadline"
msgstr ""

#: bluebottle/funding/templates/mails/messages/funding/activity_manager/campaign_approved.html:5
#, python-format
msgctxt "email"
msgid ""
"\n"
"Good news, your crowdfunding campaign \"%(title)s\" has been approved!\n"
"Your campaign will be live and people can start donating.<br>\n"
"<br>\n"
"Share your crowdfunding campaign far and wide to inspire support and attract "
"contributions!\n"
msgstr ""

#: bluebottle/funding/templates/mails/messages/funding/activity_manager/campaign_needs_work.html:5
#, python-format
msgctxt "email"
msgid ""
"\n"
"    Your crowdfunding campaign \"%(title)s\" has been reviewed and needs "
"work.\n"
"    <br><br>\n"
"    The platform manager will be in contact to help you make some changes to "
"your campaign.\n"
msgstr ""

#: bluebottle/funding/templates/mails/messages/funding/activity_manager/campaign_rejected.html:6
#, python-format
msgctxt "email"
msgid ""
"\n"
"            Unfortunately your crowdfunding campaign \"%(title)s\" has been "
"rejected.\n"
"            <br /><br />\n"
"            If you have any questions, you can contact the platform manager "
"at %(contact_email)s.\n"
"        "
msgstr ""

#: bluebottle/funding/templates/mails/messages/funding/activity_manager/campaign_submitted.html:5
#, python-format
msgctxt "email"
msgid ""
"\n"
"    <p>\n"
"        Your crowdfunding campaign \"%(title)s\" has been submitted on "
"%(site_name)s.\n"
"        <br/>\n"
"        <br/>\n"
"        <b>Here’s what happens next:</b>\n"
"        <ul>\n"
"            <li>\n"
"                Your campaign will be reviewed by the platform manager.\n"
"            </li>\n"
"            <li>\n"
"                Once approved, your campaign will be live and people can "
"start donating.\n"
"            </li>\n"
"        </ul>\n"
"        You will not be able to edit the application when it is in review.\n"
"    </p>\n"
msgstr ""

#: bluebottle/funding/templates/mails/messages/funding/activity_manager/donation_success_owner.html:5
msgctxt "email"
msgid ""
"\n"
"    Nice! You just received a new donation. Why not head over to your "
"campaign page and say thanks?\n"
"    "
msgstr ""

#: bluebottle/funding/templates/mails/messages/funding/activity_manager/funding_cancelled.html:6
#, python-format
msgctxt "email"
msgid ""
"\n"
"            Unfortunately your campaign “%(title)s” has been cancelled.\n"
"            <br><br>\n"
"            If you have any questions, you can contact the platform manager "
"by replying to this email.\n"
"        "
msgstr ""

#: bluebottle/funding/templates/mails/messages/funding/activity_manager/funding_expired.html:6
#, python-format
msgctxt "email"
msgid ""
"\n"
"            Unfortunately, the platform manager closed your crowdfunding "
"campaign \"%(title)s\".\n"
"            Didn’t expect this? Reach out to your platform manager to find "
"out why.\n"
"        "
msgstr ""

#: bluebottle/funding/templates/mails/messages/funding/activity_manager/funding_extended.html:6
#, python-format
msgctxt "email"
msgid ""
"\n"
"            The deadline for your campaign “%(title)s” has been extended. "
"This means that your campaign is open for new donations.\n"
"            <br><br>\n"
"            Share your campaign to attract new donations!\n"
"\n"
"        "
msgstr ""

#: bluebottle/funding/templates/mails/messages/funding/activity_manager/funding_partially_funded.html:6
#, python-format
msgctxt "email"
msgid ""
"\n"
"            Your campaign deadline for <i>%(title)s\"</i> passed. "
"Unfortunately, you didn’t reach your campaign goal within the deadline.\n"
"            We will send you a follow-up email with more information soon.\n"
"        "
msgstr ""

#: bluebottle/funding/templates/mails/messages/funding/activity_manager/funding_realised_owner.html:5
#, python-format
msgctxt "email"
msgid ""
"\n"
"        Congratulations, your campaign deadline for \"%(title)s\" has passed "
"and you've successfully reached your campaign goal!<br>\n"
"        Head over to your campaign page and thank your awesome backers for "
"their donations and support.<br>\n"
"    "
msgstr ""

#: bluebottle/funding/templates/mails/messages/funding/activity_manager/funding_refunded.html:6
#, python-format
msgctxt "email"
msgid ""
"\n"
"            All donations received for your campaign \"%(title)s\" will be "
"refunded to the donors.\n"
"            <br><br>\n"
"            If you have any questions, you can contact the platform manager "
"by replying to this email.\n"
"        "
msgstr ""

#: bluebottle/funding/templates/mails/messages/funding/activity_manager/funding_refunded.html:15
#: bluebottle/funding/templates/mails/messages/funding/contributor/donation_success_donor.html:26
msgctxt "email"
msgid "Go to campaign"
msgstr ""

#: bluebottle/funding/templates/mails/messages/funding/activity_manager/grant_application_approved.html:5
#: bluebottle/funding/templates/mails/messages/grant_application/activity_manager/application_approved.html:5
#, python-format
msgctxt "email"
msgid ""
"\n"
"Good news, your grant application \"%(title)s\" has been approved!\n"
"<br><br>\n"
"<b>What’s next?</b>\n"
"<ul>\n"
"    <li>\n"
"        Go to your grant application page to submit your bank details.\n"
"    </li>\n"
"    <li>\n"
"        Proceed to our verification process. This is a mandatory step before "
"we can transfer the funds to your bank account.\n"
"    </li>\n"
"    <li>\n"
"        The payout will be processed after the verification process is "
"completed.\n"
"    </li>\n"
"</ul>\n"
"<br>\n"
msgstr ""

#: bluebottle/funding/templates/mails/messages/funding/activity_manager/payout_account_marked_incomplete.html:6
#, python-format
msgctxt "email"
msgid ""
"\n"
"            You are working on a crowdfunding campaign \"%(title)s\".\n"
"            <br/><br/>\n"
"            You submitted some information to verify you or an organisations "
"identity but in some cases we need extra information for a successful "
"verification.\n"
"            <br/><br/>\n"
"            Please provide this as soon as possible to avoid issues with "
"your campaign or to resolve them quickly.\n"
"        "
msgstr ""

#: bluebottle/funding/templates/mails/messages/funding/activity_manager/payout_account_marked_incomplete.html:19
msgctxt "email"
msgid "Provide details"
msgstr ""

#: bluebottle/funding/templates/mails/messages/funding/activity_manager/payout_account_rejected.html:6
#, python-format
msgctxt "email"
msgid ""
"\n"
"            You are working on a crowdfunding campaign on %(site_name)s.\n"
"            <br/>\n"
"            <br/>\n"
"            Earlier, you submitted information to verify your identity, but "
"unfortunately, this was not successful.\n"
"            This could be due to various reasons. Please check the link "
"below to make sure your details are correct.\n"
"            If you still have problems, contact the platform manager at "
"%(contact_email)s.\n"
"            <br/>\n"
"            <br/>\n"
"            Please do this as soon as possible to avoid issues with your "
"campaign or to resolve them quickly.\n"
"        "
msgstr ""

#: bluebottle/funding/templates/mails/messages/funding/activity_manager/payout_account_rejected.html:22
#: bluebottle/funding/templates/mails/messages/grant_application/activity_manager/payout_account_rejected.html:23
#: bluebottle/grant_management/templates/mails/messages/grant_application/activity_manager/payout_account_rejected.html:22
msgctxt "email"
msgid "Check your details"
msgstr ""

#: bluebottle/funding/templates/mails/messages/funding/activity_manager/payout_account_verified.html:6
msgctxt "email"
msgid ""
"\n"
"            Good news, your identity has been successfully verified and you "
"can continue with your crowdfunding campaign.\n"
"            <br><br>\n"
"            <b>Here’s what happens next:</b>\n"
"            <ol>\n"
"                <li>\n"
"                    Submit your campaign and it will be reviewed by the "
"platform manager.\n"
"                </li>\n"
"                <li>\n"
"                    Once approved, your campaign will be live and people can "
"start donating.\n"
"                </li>\n"
"            </ol>\n"
"        "
msgstr ""

#: bluebottle/funding/templates/mails/messages/funding/activity_manager/public_payout_account_marked_incomplete.html:6
#, python-format
msgctxt "email"
msgid ""
"\n"
"    To be able to collect funds for your organisation on %(site_name)s, we "
"need\n"
"    some extra information from you. Please provide this information as soon "
"as possible.\n"
"    "
msgstr ""

#: bluebottle/funding/templates/mails/messages/funding/activity_manager/public_payout_account_marked_incomplete.html:14
#: bluebottle/funding/templates/mails/messages/grant_application/activity_manager/payout_account_marked_incomplete.html:17
#: bluebottle/grant_management/templates/mails/messages/grant_application/activity_manager/payout_account_marked_incomplete.html:20
msgctxt "email"
msgid "Provide additional details"
msgstr ""

#: bluebottle/funding/templates/mails/messages/funding/activity_manager/public_payout_account_rejected.html:6
#, python-format
msgctxt "email"
msgid ""
"\n"
"    Identity verification failed for an organization you manage.\n"
"    <br />\n"
"    <br />\n"
"    Earlier, information to verify your identity was submitted, but\n"
"    unfortunately, this was not successful. This could be due to various\n"
"    reasons. Please check the link below and find a link to update your\n"
"    information If you still have problems, contact the platform manager at "
"%(contact_email)s.\n"
"    <br />\n"
"    <br />\n"
"    Please do this as soon as possible. "
msgstr ""

#: bluebottle/funding/templates/mails/messages/funding/activity_manager/public_payout_account_rejected.html:22
msgctxt "email"
msgid "Check details"
msgstr ""

#: bluebottle/funding/templates/mails/messages/funding/activity_manager/public_payout_account_verified.html:6
#, python-format
msgctxt "email"
msgid ""
"\n"
"            Great news! Your identity has been successfully verified on "
"%(site_name)s.\n"
"            <br/>\n"
"            This means that people can now collect funds for your "
"organisation.\n"
"            These funds will be paid out straight to your organisation once "
"a crowdfudning campaign has come to an end.\n"
"        "
msgstr ""

#: bluebottle/funding/templates/mails/messages/funding/contributor/donation_activity_refunded_donor.html:7
#, python-format
msgctxt "email"
msgid ""
"\n"
"            Hi %(recipient_name)s,\n"
"            <br><br>\n"
"            Unfortunately, the campaign \"%(title)s\" did not reach its "
"goal. Therefore, all donations will be fully refunded within 10 days.\n"
"            <br><br>\n"
"            If you have any questions, you can contact the platform manager "
"by replying to this email.\n"
"        "
msgstr ""

#: bluebottle/funding/templates/mails/messages/funding/contributor/donation_refunded_donor.html:7
#, python-format
msgctxt "email"
msgid ""
"\n"
"            Hi %(recipient_name)s,<br/>\n"
"            Your donation to \"%(title)s\" will be fully refunded within 10 "
"days.\n"
"            Either you requested this refund or the campaign didn’t reach "
"its campaign goal.\n"
"            If you have any questions about this refund, please contact "
"%(contact_email)s.\n"
"        "
msgstr ""

#: bluebottle/funding/templates/mails/messages/funding/contributor/donation_success_donor.html:8
#, python-format
msgctxt "email"
msgid ""
"\n"
"        Hi %(recipient_name)s,<br />\n"
"        Thanks for your donation!\n"
"    "
msgstr ""

#: bluebottle/funding/templates/mails/messages/funding/contributor/donation_success_donor.html:17
#, python-format
msgid ""
"\n"
"    <strong>Please transfer the amount of %(amount)s to \"%(title)s\".</"
"strong><br />\n"
"    "
msgstr ""

#: bluebottle/funding/templates/mails/messages/funding/reviewer/campaign_submitted.html:5
#, python-format
msgctxt "email"
msgid ""
"\n"
"The crowdfunding campaign \"%(title)s\" has been submitted by "
"%(initiator_name)s.<br>\n"
"Please take a moment to review this campaign and decide if it's right for "
"your platform.<br>\n"
"<br>\n"
"%(initiator_name)s will be waiting for your review, so please respond "
"promptly.<br>\n"
msgstr ""

#: bluebottle/funding/templates/mails/messages/grant_application/activity_manager/application_cancelled.html:6
#: bluebottle/grant_management/templates/mails/messages/grant_application/activity_manager/application_cancelled.html:6
#, python-format
msgctxt "email"
msgid ""
"\n"
"            Unfortunately your grant application “%(title)s” has been "
"cancelled.\n"
"            <br><br>\n"
"            If you have any questions, you can contact the platform manager "
"by replying to this email.\n"
"        "
msgstr ""

#: bluebottle/funding/templates/mails/messages/grant_application/activity_manager/application_needs_work.html:5
#, python-format
msgctxt "email"
msgid ""
"\n"
"Your grant application \"%(title)s\" has been reviewed and needs work. The "
"platform manager\n"
"will be in contact to help you make some changes to your application.\n"
msgstr ""

#: bluebottle/funding/templates/mails/messages/grant_application/activity_manager/application_rejected.html:6
#: bluebottle/grant_management/templates/mails/messages/grant_application/activity_manager/application_rejected.html:6
#, python-format
msgctxt "email"
msgid ""
"\n"
"            Unfortunately your grant application \"%(title)s\" has been "
"rejected.\n"
"            <br />\n"
"            If you have any questions, you can contact the platform manager "
"at %(contact_email)s.\n"
"        "
msgstr ""

#: bluebottle/funding/templates/mails/messages/grant_application/activity_manager/application_submitted.html:5
#, python-format
msgctxt "email"
msgid ""
"\n"
"Your grant application \"%(title)s\" has been submitted on %(site_name)s."
"<br>\n"
"<br>\n"
"<b>What’s next?</b>\n"
"<ul>\n"
"    <li>\n"
"        The platform manager will review your application.\n"
"    </li>\n"
"    <li>\n"
"        Once approved, you’ll need to enter your bank details and verify "
"your identity and/or that of the organisation to receive the grant.  \n"
"    </li>\n"
"</ul>\n"
"You will not be able to edit the application when it is in review.\n"
msgstr ""

#: bluebottle/funding/templates/mails/messages/grant_application/activity_manager/payout_account_marked_incomplete.html:6
#, python-format
msgctxt "email"
msgid ""
"\n"
"            You are working on a grant application on %(site_name)s.\n"
"            <br/><br/>\n"
"            Earlier, you submitted information to verify your identity. In "
"some cases, we need extra information from you.\n"
"            Please provide this as soon as possible to avoid issues with "
"your campaign or to resolve them quickly.\n"
"        "
msgstr ""

#: bluebottle/funding/templates/mails/messages/grant_application/activity_manager/payout_account_rejected.html:6
#: bluebottle/grant_management/templates/mails/messages/grant_application/activity_manager/payout_account_rejected.html:6
#, python-format
msgctxt "email"
msgid ""
"\n"
"            You are working on a grant application on %(site_name)s.\n"
"            <br/>\n"
"            <br/>\n"
"            Earlier, you submitted information to verify your identity, but "
"unfortunately, this was not successful.\n"
"            This could be due to various reasons. Please check the link "
"below to make sure your details are correct.\n"
"            If you still have problems, contact the platform manager at "
"%(contact_email)s.\n"
"            <br/>\n"
"            <br/>\n"
"            Please do this as soon as possible to avoid issues with your "
"campaign or to resolve them quickly.\n"
"        "
msgstr ""

#: bluebottle/funding/templates/mails/messages/grant_application/reviewer/application_submitted.html:5
#, python-format
msgctxt "email"
msgid ""
"\n"
"A grant application titled \"%(title)s\" has been submitted by "
"%(initiator_name)s.<br>\n"
"Take your time to review and assess this activity.<br>\n"
"<br>\n"
"%(initiator_name)s will be waiting for your review, so please respond "
"promptly.<br>\n"
msgstr ""

#: bluebottle/funding/templates/mails/messages/partials/donation_receipt.html:25
msgid "Reward:"
msgstr ""

#: bluebottle/funding/templates/mails/messages/partials/donation_receipt.html:35
#: bluebottle/initiatives/models.py:276 bluebottle/terms/models.py:43
#: bluebottle/time_based/admin.py:1144
#: bluebottle/time_based/templates/mails/messages/partial/team_slot.html:3
msgid "Date"
msgstr ""

#: bluebottle/funding/templates/mails/messages/partials/donation_receipt.html:43
msgid "Order"
msgstr ""

#: bluebottle/funding/templates/mails/messages/partials/withdraw_notification.html:3
msgctxt "email"
msgid ""
"\n"
"        Our partners are counting on your participation. Withdrawing at the "
"last moment or not showing up will affect their planning. If you are unable "
"to participate, please withdraw in time so we can find a suitable solution.\n"
"      "
msgstr ""

#: bluebottle/funding/templates/mails/messages/platform_manager/live_payout_account_rejected.html:6
#, python-format
msgctxt "email"
msgid ""
"\n"
"            Hi %(recipient_name)s,\n"
"            <br/><br/>\n"
"            For an ongoing crowdfunding campaign, identity verification "
"failed.\n"
"            <br/><br/>\n"
"            Identity verification is required for processing the payout of "
"the campaign.\n"
"            If the verification fails, we cannot process the payout. In that "
"case, all donations will be returned to the supporters.\n"
"        "
msgstr ""

#: bluebottle/funding/templates/mails/messages/platform_manager/live_payout_account_rejected.html:19
#: bluebottle/funding/templates/mails/messages/platform_manager/live_public_payout_account_rejected.html:14
msgctxt "email"
msgid "Check payout account"
msgstr ""

#: bluebottle/funding/templates/mails/messages/platform_manager/live_public_payout_account_rejected.html:3
#, python-format
msgctxt "email"
msgid ""
" Hi %(recipient_name)s,\n"
"    <br /><br />\n"
"    For a public payout account with an active crowdfunding campaign on "
"%(site_name)s, the identity verification is incomplete.\n"
"\n"
"    Please note: without a complete identity verification, the collected "
"funds cannot be paid out. Additionally, new donations may be temporarily "
"paused. Therefore, it’s important to provide the missing information as soon "
"as possible.\n"
"    "
msgstr ""

#: bluebottle/funding/validators.py:17
msgid "Make sure your payout account is verified"
msgstr ""

#: bluebottle/funding/validators.py:32
msgid "Make sure the deadline is in the future."
msgstr ""

#: bluebottle/funding/validators.py:64
msgid "Please specify a budget"
msgstr ""

#: bluebottle/funding/validators.py:73
msgid "Please specify a target"
msgstr ""

#: bluebottle/funding/validators.py:86
msgid "Budget doesn't match the crowdfunding target"
msgstr ""

#: bluebottle/funding/validators.py:97
msgid "Please accepted the conditions"
msgstr ""

#: bluebottle/funding_flutterwave/effects.py:10
#: bluebottle/funding_flutterwave/states.py:21
msgid "Migrate to Lipisha account"
msgstr ""

#: bluebottle/funding_flutterwave/effects.py:29
msgid "Create a new Lipisha account based on this bank account."
msgstr ""

#: bluebottle/funding_flutterwave/models.py:155
msgid "flutterwave account"
msgstr ""

#: bluebottle/funding_flutterwave/models.py:157
msgid "account holder name"
msgstr ""

#: bluebottle/funding_flutterwave/models.py:159
msgid "bank country code"
msgstr ""

#: bluebottle/funding_flutterwave/models.py:161
msgid "bank"
msgstr ""

#: bluebottle/funding_flutterwave/models.py:163
msgid "account number"
msgstr ""

#: bluebottle/funding_flutterwave/models.py:166
msgid "Flutterwave bank account"
msgstr ""

#: bluebottle/funding_flutterwave/models.py:167
msgid "Flutterwave bank accounts"
msgstr ""

#: bluebottle/funding_flutterwave/states.py:20
msgid "Migrate to Lipisha"
msgstr ""

#: bluebottle/funding_flutterwave/templates/admin/migrate_to_lipisha_effect.html:2
#: bluebottle/funding_lipisha/templates/admin/generate_lipisha_accounts_effect.html:2
msgid "Generate Lipisha Accounts"
msgstr ""

#: bluebottle/funding_flutterwave/templates/admin/migrate_to_lipisha_effect.html:5
#: bluebottle/funding_lipisha/templates/admin/generate_lipisha_accounts_effect.html:5
msgid "Generate Lipisha accounts for"
msgstr ""

#: bluebottle/funding_lipisha/effects.py:9
msgid "Generate Lipisha accounts"
msgstr ""

#: bluebottle/funding_lipisha/effects.py:31
msgid "Generate Lipisha accounts to receive a MPESA code."
msgstr ""

#: bluebottle/funding_lipisha/models.py:17
msgid "Use the Lipisha account name e.g. \"opc\""
msgstr ""

#: bluebottle/funding_lipisha/models.py:20
msgid "Business Number"
msgstr ""

#: bluebottle/funding_lipisha/models.py:90
msgid "Lipisha bank account"
msgstr ""

#: bluebottle/funding_lipisha/models.py:91
msgid "Lipisha bank accounts"
msgstr ""

#: bluebottle/funding_pledge/admin.py:23
msgid "No settings are required for this payment provider"
msgstr ""

#: bluebottle/funding_pledge/models.py:32
#: bluebottle/funding_stripe/templates/admin/funding_stripe/stripebankaccount/detail_fields.html:13
msgid "Account holder name"
msgstr ""

#: bluebottle/funding_pledge/models.py:34
msgid "Account holder address"
msgstr ""

#: bluebottle/funding_pledge/models.py:36
msgid "Account holder postal code"
msgstr ""

#: bluebottle/funding_pledge/models.py:38
msgid "Account holder city"
msgstr ""

#: bluebottle/funding_pledge/models.py:41
msgid "Account holder country"
msgstr ""

#: bluebottle/funding_pledge/models.py:48
#: bluebottle/funding_stripe/templates/admin/funding_stripe/stripebankaccount/detail_fields.html:19
msgid "Account number"
msgstr ""

#: bluebottle/funding_pledge/models.py:51
msgid "Account details"
msgstr ""

#: bluebottle/funding_pledge/models.py:55
msgid "Account bank country"
msgstr ""

#: bluebottle/funding_pledge/models.py:69
msgid "Pledge bank account"
msgstr ""

#: bluebottle/funding_pledge/models.py:70
msgid "Pledge bank accounts"
msgstr ""

#: bluebottle/funding_stripe/admin.py:69
#: bluebottle/funding_stripe/templates/admin/funding_stripe/stripebankaccount/detail_fields.html:25
#: bluebottle/initiatives/admin.py:55 bluebottle/initiatives/models.py:275
#: bluebottle/initiatives/models.py:291
msgid "Country"
msgstr ""

#: bluebottle/funding_stripe/admin.py:170
msgid "Check status at Stripe"
msgstr ""

#: bluebottle/funding_stripe/admin.py:182
#: bluebottle/funding_stripe/admin.py:195
msgid "Pending verification"
msgstr ""

#: bluebottle/funding_stripe/admin.py:202
msgid "All info missing"
msgstr ""

#: bluebottle/funding_stripe/admin.py:214
msgid "Stripe link"
msgstr ""

#: bluebottle/funding_stripe/admin.py:221
msgid "Requirements"
msgstr ""

#: bluebottle/funding_stripe/effects.py:34
msgid "Put activities on hold"
msgstr ""

#: bluebottle/funding_stripe/effects.py:51
msgid "Open activities that are on hold"
msgstr ""

#: bluebottle/funding_stripe/effects.py:68
msgid "Update business type at stripe"
msgstr ""

#: bluebottle/funding_stripe/models.py:243
msgid "Country of primary stripe account"
msgstr ""

#: bluebottle/funding_stripe/models.py:245
msgid ""
"Normally this is NL, but by overriding the stripe key, another primary "
"stripe account can be select. "
msgstr ""

#: bluebottle/funding_stripe/models.py:253
msgid "Stripe publishable key"
msgstr ""

#: bluebottle/funding_stripe/models.py:254
#: bluebottle/funding_stripe/models.py:262
msgid "This is only needed if you want to use a specific Stripe account."
msgstr ""

#: bluebottle/funding_stripe/models.py:261
msgid "Stripe secret key"
msgstr ""

#: bluebottle/funding_stripe/models.py:269
msgid "Stripe connect webhook secret"
msgstr ""

#: bluebottle/funding_stripe/models.py:270
msgid "The secret for connect webhook."
msgstr ""

#: bluebottle/funding_stripe/models.py:277
msgid "Stripe payment intents webhook secret"
msgstr ""

#: bluebottle/funding_stripe/models.py:278
msgid "The secret for payment intents webhook."
msgstr ""

#: bluebottle/funding_stripe/models.py:285
msgid "Stripe payment checkout session webhook secret"
msgstr ""

#: bluebottle/funding_stripe/models.py:286
msgid "The secret for payment checkout session webhook."
msgstr ""

#: bluebottle/funding_stripe/models.py:293
msgid "The currency for the global account."
msgstr ""

#: bluebottle/funding_stripe/models.py:338
msgid "Personal"
msgstr ""

#: bluebottle/funding_stripe/models.py:343
msgid "Starts with 'acct_...'"
msgstr ""

#: bluebottle/funding_stripe/models.py:346
msgid "Verification type"
msgstr ""

#: bluebottle/funding_stripe/models.py:418
#, python-format
msgid ""
"Not applicable - raising funds for a do-good project on %(platform)s, a "
"GoodUp platform."
msgstr ""

<<<<<<< HEAD
#: bluebottle/funding_stripe/models.py:632
msgid "stripe payout account"
msgstr ""

#: bluebottle/funding_stripe/models.py:633
msgid "stripe payout accounts"
msgstr ""

#: bluebottle/funding_stripe/models.py:644
msgid "Starts with 'ba_...'"
msgstr ""

#: bluebottle/funding_stripe/models.py:692
msgid "Bank account"
msgstr ""

#: bluebottle/funding_stripe/models.py:693
=======
#: bluebottle/funding_stripe/models.py:634
msgid "stripe payout account"
msgstr ""

#: bluebottle/funding_stripe/models.py:635
msgid "stripe payout accounts"
msgstr ""

#: bluebottle/funding_stripe/models.py:646
msgid "Starts with 'ba_...'"
msgstr ""

#: bluebottle/funding_stripe/models.py:694
msgid "Bank account"
msgstr ""

#: bluebottle/funding_stripe/models.py:695
>>>>>>> bcf30eab
msgid "Bank accounts"
msgstr ""

#: bluebottle/funding_stripe/states.py:12
msgid "Charged"
msgstr ""

#: bluebottle/funding_stripe/states.py:13
#: bluebottle/funding_stripe/states.py:63
#: bluebottle/funding_stripe/states.py:134
msgid "Canceled"
msgstr ""

#: bluebottle/funding_stripe/states.py:14
msgid "Disputed"
msgstr ""

#: bluebottle/funding_stripe/states.py:29
#: bluebottle/funding_stripe/states.py:102
msgid "Authorize"
msgstr ""

#: bluebottle/funding_stripe/states.py:55
#: bluebottle/funding_stripe/states.py:126
msgid "Charge"
msgstr ""

#: bluebottle/funding_stripe/states.py:76
#: bluebottle/funding_stripe/states.py:147
msgid "Dispute"
msgstr ""

#: bluebottle/funding_stripe/states.py:86
msgid "charged"
msgstr ""

#: bluebottle/funding_stripe/states.py:87
msgid "canceled"
msgstr ""

#: bluebottle/funding_stripe/states.py:88
msgid "disputed"
msgstr ""

#: bluebottle/funding_stripe/templates/admin/funding_stripe/stripebankaccount/detail_fields.html:6
msgid "IBAN verified"
msgstr ""

#: bluebottle/funding_stripe/templates/admin/funding_stripe/stripebankaccount/detail_fields.html:6
msgid "Name matches account number"
msgstr ""

#: bluebottle/funding_stripe/templates/admin/funding_stripe/stripebankaccount/detail_fields.html:8
msgid "IBAN NOT verified"
msgstr ""

#: bluebottle/funding_stripe/templates/admin/funding_stripe/stripebankaccount/detail_fields.html:8
msgid "This account was not verified."
msgstr ""

#: bluebottle/funding_stripe/templates/admin/funding_stripe/stripebankaccount/detail_fields.html:16
msgid "Bank name"
msgstr ""

#: bluebottle/funding_stripe/templates/admin/funding_stripe/stripepayoutaccount/detail_fields.html:4
#: bluebottle/members/models.py:53
msgid "First name"
msgstr ""

#: bluebottle/funding_stripe/templates/admin/funding_stripe/stripepayoutaccount/detail_fields.html:7
msgid "Last name"
msgstr ""

#: bluebottle/funding_stripe/templates/admin/funding_stripe/stripepayoutaccount/missing_fields.html:2
msgid "Missing fields"
msgstr ""

#: bluebottle/funding_stripe/templates/admin/funding_stripe/stripepayoutaccount/open_activities_on_hold.html:2
msgid "Open campaigns that are on hold"
msgstr ""

#: bluebottle/funding_stripe/templates/admin/funding_stripe/stripepayoutaccount/put_activities_on_hold.html:2
msgid "Put campaigns on hold"
msgstr ""

#: bluebottle/funding_telesom/models.py:74
msgid "Telesom bank account"
msgstr ""

#: bluebottle/funding_telesom/models.py:75
msgid "Telesom bank accounts"
msgstr ""

#: bluebottle/funding_vitepay/models.py:69
msgid "Vitepay bank account"
msgstr ""

#: bluebottle/funding_vitepay/models.py:70
msgid "Vitepay bank accounts"
msgstr ""

#: bluebottle/funding_vitepay/utils.py:33
#, python-brace-format
msgid "payment for {activity_title} on {tenant_name}"
msgstr ""

#: bluebottle/geo/admin.py:38
#: bluebottle/time_based/templates/mails/messages/partial/team_slot.html:14
msgid "Location"
msgstr ""

#: bluebottle/geo/admin.py:49
msgid "My location ({})"
msgstr ""

#: bluebottle/geo/admin.py:74 bluebottle/segments/admin.py:51
msgid "Merge with"
msgstr ""

#: bluebottle/geo/admin.py:75 bluebottle/segments/admin.py:52
msgid "Choose location to merge with"
msgstr ""

#: bluebottle/geo/admin.py:123 bluebottle/initiatives/models.py:284
#: bluebottle/initiatives/models.py:296
msgid "Office group"
msgstr ""

#: bluebottle/geo/admin.py:130 bluebottle/initiatives/models.py:285
#: bluebottle/initiatives/models.py:297
msgid "Office region"
msgstr ""

#: bluebottle/geo/admin.py:147 bluebottle/segments/admin.py:94
msgid "SSO"
msgstr ""

#: bluebottle/geo/admin.py:184 bluebottle/geo/admin.py:197
msgid "Map"
msgstr ""

#: bluebottle/geo/models.py:36
msgid "numeric code"
msgstr ""

#: bluebottle/geo/models.py:40
msgid "ISO 3166-1 or M.49 numeric code"
msgstr ""

#: bluebottle/geo/models.py:65 bluebottle/geo/models.py:77
msgid "region"
msgstr ""

#: bluebottle/geo/models.py:66
msgid "regions"
msgstr ""

#: bluebottle/geo/models.py:80 bluebottle/geo/models.py:92
msgid "sub region"
msgstr ""

#: bluebottle/geo/models.py:81
msgid "sub regions"
msgstr ""

#: bluebottle/geo/models.py:94
msgid "alpha2 code"
msgstr ""

#: bluebottle/geo/models.py:96
msgid "ISO 3166-1 alpha-2 code"
msgstr ""

#: bluebottle/geo/models.py:97
msgid "alpha3 code"
msgstr ""

#: bluebottle/geo/models.py:99
msgid "ISO 3166-1 alpha-3 code"
msgstr ""

#: bluebottle/geo/models.py:102
msgid "ODA recipient"
msgstr ""

#: bluebottle/geo/models.py:103
msgid ""
"Whether a country is a recipient of Official DevelopmentAssistance from the "
"OECD's Development Assistance Committee."
msgstr ""

#: bluebottle/geo/models.py:115
msgid "country"
msgstr ""

#: bluebottle/geo/models.py:116
msgid "countries"
msgstr ""

#: bluebottle/geo/models.py:126 bluebottle/geo/models.py:142
msgid "location group"
msgstr ""

#: bluebottle/geo/models.py:127
msgid "location groups"
msgstr ""

#: bluebottle/geo/models.py:148 bluebottle/offices/models.py:35
msgid "office group"
msgstr ""

#: bluebottle/geo/models.py:149
msgid "The organisational group this office belongs too."
msgstr ""

#: bluebottle/geo/models.py:153
msgid "city"
msgstr ""

#: bluebottle/geo/models.py:156
msgid "The (geographic) country this office is located in."
msgstr ""

#: bluebottle/geo/models.py:163
msgid "Office picture"
msgstr ""

#: bluebottle/geo/models.py:179
msgid "offices"
msgstr ""

#: bluebottle/geo/models.py:210 bluebottle/geo/models.py:254
msgid "Street Number"
msgstr ""

#: bluebottle/geo/models.py:211 bluebottle/geo/models.py:255
msgid "Street"
msgstr ""

#: bluebottle/geo/models.py:212 bluebottle/geo/models.py:256
msgid "Postal Code"
msgstr ""

#: bluebottle/geo/models.py:213 bluebottle/geo/models.py:257
msgid "Locality"
msgstr ""

#: bluebottle/geo/models.py:214 bluebottle/geo/models.py:258
msgid "Province"
msgstr ""

#: bluebottle/geo/models.py:217 bluebottle/geo/models.py:262
#: bluebottle/members/models.py:274
msgid "Address"
msgstr ""

#: bluebottle/geo/validators.py:7
msgid "Enter 3 numeric characters."
msgstr ""

#: bluebottle/geo/validators.py:10
msgid "Enter 2 capital letters."
msgstr ""

#: bluebottle/geo/validators.py:13
msgid "Enter 3 capital letters."
msgstr ""

#: bluebottle/grant_management/admin.py:98
#: bluebottle/grant_management/models.py:279
#: bluebottle/grant_management/models.py:380
#: bluebottle/grant_management/models.py:417
#: bluebottle/grant_management/templates/mails/messages/grant_application/grant_provider/grant_payment_request.html:15
msgid "Grant application"
msgstr ""

#: bluebottle/grant_management/admin.py:143
msgid "The total amount of money that has been added to this fund over time."
msgstr ""

#: bluebottle/grant_management/admin.py:144
msgid ""
"The amount you can still use for new grants, pending payments are already "
"deducted."
msgstr ""

#: bluebottle/grant_management/admin.py:145
msgid "Amount for approved applications waiting to be paid out."
msgstr ""

#: bluebottle/grant_management/admin.py:146
msgid "The total amount that has been paid out from this fund."
msgstr ""

#: bluebottle/grant_management/admin.py:147
msgid ""
"Grant applications that are submitted or approved, but not yet paid out."
msgstr ""

#: bluebottle/grant_management/admin.py:148
msgid "Grant applications that have been paid out."
msgstr ""

#: bluebottle/grant_management/admin.py:175
msgid "Approved applications"
msgstr ""

#: bluebottle/grant_management/admin.py:184
msgid "Fund balance"
msgstr ""

#: bluebottle/grant_management/admin.py:236
#: bluebottle/grant_management/forms.py:89
msgid "Bank details"
msgstr ""

#: bluebottle/grant_management/admin.py:252
msgid "Bank account details not available"
msgstr ""

#: bluebottle/grant_management/admin.py:254
#: bluebottle/grant_management/forms.py:98
msgid "KYC details"
msgstr ""

#: bluebottle/grant_management/admin.py:259
msgid "Manage"
msgstr ""

#: bluebottle/grant_management/admin.py:408
msgid "Generate payment link"
msgstr ""

#: bluebottle/grant_management/admin.py:413
msgid "Pay now"
msgstr ""

#: bluebottle/grant_management/admin.py:419
msgid "Payment Link"
msgstr ""

#: bluebottle/grant_management/admin.py:446
msgid "Successfully generated payment link"
msgstr ""

#: bluebottle/grant_management/admin.py:463
msgid "Successfully checked payment status"
msgstr ""

#: bluebottle/grant_management/dashboard.py:12
msgid "Grant payouts ready for approval"
msgstr ""

#: bluebottle/grant_management/dashboard.py:27
msgid "Grant applications to be reviewed"
msgstr ""

#: bluebottle/grant_management/effects.py:12
msgid "Disburse grant payment to grant application accounts"
msgstr ""

#: bluebottle/grant_management/effects.py:20
msgid "Disburse funds to grant application accounts"
msgstr ""

#: bluebottle/grant_management/effects.py:39
#: bluebottle/grant_management/templates/admin/update_ledger_item.html:2
msgid "Update ledger item"
msgstr ""

#: bluebottle/grant_management/effects.py:55
msgid "Create payouts for connected grant applications that where granted"
msgstr ""

#: bluebottle/grant_management/effects.py:71
msgid "Create payout grant applications"
msgstr ""

#: bluebottle/grant_management/effects.py:91
#: bluebottle/grant_management/effects.py:100
msgid "Generate grant payment"
msgstr ""

#: bluebottle/grant_management/forms.py:23
msgid "Grant Fund"
msgstr ""

#: bluebottle/grant_management/forms.py:24
msgid "Select the grant fund for this donation"
msgstr ""

#: bluebottle/grant_management/forms.py:30
msgid "Enter the grant amount"
msgstr ""

#: bluebottle/grant_management/forms.py:39
#: bluebottle/grant_management/models.py:569
#: bluebottle/grant_management/models.py:616
#: bluebottle/grant_management/models.py:654
msgid "Currency should match fund currency"
msgstr ""

#: bluebottle/grant_management/forms.py:42
#: bluebottle/grant_management/models.py:619
msgid "Insufficient funds"
msgstr ""

#: bluebottle/grant_management/forms.py:90
msgid "Bank account information"
msgstr ""

#: bluebottle/grant_management/forms.py:99
msgid "Know Your Customer information"
msgstr ""

#: bluebottle/grant_management/forms.py:169
msgid "Account details not available"
msgstr ""

#: bluebottle/grant_management/messages/activity_manager.py:37
#, python-brace-format
msgctxt "email"
msgid "Your grant application on {site_name} has been rejected"
msgstr ""

#: bluebottle/grant_management/messages/activity_manager.py:42
#, python-brace-format
msgctxt "email"
msgid "You have submitted a grant application on {site_name}"
msgstr ""

#: bluebottle/grant_management/messages/activity_manager.py:47
#, python-brace-format
msgctxt "email"
msgid "The grant application you submitted on {site_name} needs work"
msgstr ""

#: bluebottle/grant_management/messages/activity_manager.py:52
#, python-brace-format
msgctxt "email"
msgid "Your grant application on {site_name} has been approved!"
msgstr ""

#: bluebottle/grant_management/messages/activity_manager.py:57
#, python-brace-format
msgctxt "email"
msgid "Your grant application on {site_name} has been cancelled"
msgstr ""

#: bluebottle/grant_management/messages/activity_manager.py:62
#: bluebottle/grant_management/messages/activity_manager.py:71
msgctxt "email"
msgid "Action required for your grant application"
msgstr ""

#: bluebottle/grant_management/messages/activity_manager.py:80
msgctxt "email"
msgid "Your identity has been verified"
msgstr ""

#: bluebottle/grant_management/messages/grant_provider.py:9
#, python-brace-format
msgctxt "email"
msgid "A grant payment request is ready on {site_name}"
msgstr ""

#: bluebottle/grant_management/messages/grant_provider.py:33
msgctxt "email"
msgid "Pay now"
msgstr ""

#: bluebottle/grant_management/messages/reviewer.py:9
#, python-brace-format
msgctxt "email"
msgid "A new grant application is ready to be reviewed on {site_name}"
msgstr ""

#: bluebottle/grant_management/models.py:38
msgid "Every week"
msgstr ""

#: bluebottle/grant_management/models.py:39
msgid "Every two weeks"
msgstr ""

#: bluebottle/grant_management/models.py:40
msgid "Every four weeks"
msgstr ""

#: bluebottle/grant_management/models.py:46
msgid "Finance manager"
msgstr ""

#: bluebottle/grant_management/models.py:47
msgid "This person will receive the payment requests."
msgstr ""

#: bluebottle/grant_management/models.py:64
msgid "Grant provider"
msgstr ""

#: bluebottle/grant_management/models.py:65
msgid "Grant providers"
msgstr ""

#: bluebottle/grant_management/models.py:117
msgid "Grant payment"
msgstr ""

#: bluebottle/grant_management/models.py:118
msgid "Grant payments"
msgstr ""

#: bluebottle/grant_management/models.py:350
msgid "Grant payout"
msgstr ""

#: bluebottle/grant_management/models.py:351
msgid "Grant payouts"
msgstr ""

#: bluebottle/grant_management/models.py:447
msgid "Debit"
msgstr ""

#: bluebottle/grant_management/models.py:451
msgid "credit"
msgstr ""

#: bluebottle/grant_management/models.py:476
#: bluebottle/grant_management/templates/mails/messages/grant_application/grant_provider/grant_payment_request.html:23
msgid "Grant fund"
msgstr ""

#: bluebottle/grant_management/models.py:477
msgid "Grant funds"
msgstr ""

#: bluebottle/grant_management/models.py:508
msgid "Total paid out"
msgstr ""

#: bluebottle/grant_management/models.py:514
msgid "Paid out applications"
msgstr ""

#: bluebottle/grant_management/models.py:519
msgid "Total budget"
msgstr ""

#: bluebottle/grant_management/models.py:525
msgid "Pending payments"
msgstr ""

#: bluebottle/grant_management/models.py:533
msgid "Pending applications"
msgstr ""

#: bluebottle/grant_management/models.py:540
msgid "Available budget"
msgstr ""

#: bluebottle/grant_management/models.py:597
msgid "Grant"
msgstr ""

#: bluebottle/grant_management/models.py:598
msgid "Grants"
msgstr ""

#: bluebottle/grant_management/periodic_tasks.py:32
msgid "Create payment for provider with approved payouts."
msgstr ""

#: bluebottle/grant_management/states.py:25
msgid "Granted"
msgstr ""

#: bluebottle/grant_management/states.py:25
msgid "The grant application was approved, now waiting bank details."
msgstr ""

#: bluebottle/grant_management/states.py:27
msgid ""
"The grant application was approved and has been paid out to the applicant."
msgstr ""

#: bluebottle/grant_management/states.py:55
msgid "Submit the grant application for approval."
msgstr ""

#: bluebottle/grant_management/states.py:73
msgid ""
"Approve this application. In the next step you can change the granted amount "
"and the fund allocation."
msgstr ""

#: bluebottle/grant_management/states.py:94
msgid ""
"The status of the application will be set to 'Needs work'. The activity "
"manager can edit and resubmit the application. Don't forget to inform the "
"activity manager of the necessary adjustments."
msgstr ""

#: bluebottle/grant_management/states.py:111
msgid ""
"Reject in case this application doesn't fit your program or the rules of the "
"game. The activity manager will not be able to edit the application and it "
"won't show up on the search page in the front end. The application will "
"still be available in the back office and appear in your reporting."
msgstr ""

#: bluebottle/grant_management/states.py:125
#: bluebottle/time_based/states/slots.py:191
msgid "Complete"
msgstr ""

#: bluebottle/grant_management/states.py:126
msgid "The grant application has been completed and the payout has been made."
msgstr ""

#: bluebottle/grant_management/states.py:139
msgid ""
"The grant application has been cancelled and it will no longer be up for "
"review."
msgstr ""

#: bluebottle/grant_management/states.py:172
msgid "The payment was created"
msgstr ""

#: bluebottle/grant_management/states.py:173
msgid "The payment waiting for payment."
msgstr ""

#: bluebottle/grant_management/states.py:175
msgid "The payment was successful paid."
msgstr ""

#: bluebottle/grant_management/states.py:177
#: bluebottle/grant_management/states.py:211
msgid "The payment failed."
msgstr ""

#: bluebottle/grant_management/states.py:183
msgid "The payment was successful."
msgstr ""

#: bluebottle/grant_management/states.py:190
msgid "The payment was created."
msgstr ""

#: bluebottle/grant_management/states.py:196
msgid "Prepare"
msgstr ""

#: bluebottle/grant_management/states.py:197
msgid "The payment is being prepared for processing."
msgstr ""

#: bluebottle/grant_management/states.py:203
msgid "Wait"
msgstr ""

#: bluebottle/grant_management/states.py:204
msgid "The payment is processing."
msgstr ""

#: bluebottle/grant_management/states.py:218
msgid "Reset the payment to new."
msgstr ""

#: bluebottle/grant_management/states.py:385
msgid "The deposit is pending"
msgstr ""

#: bluebottle/grant_management/states.py:391
msgid "The deposit is cancelled"
msgstr ""

#: bluebottle/grant_management/states.py:395
msgid "final"
msgstr ""

#: bluebottle/grant_management/states.py:397
msgid "The deposit is finalised"
msgstr ""

#: bluebottle/grant_management/states.py:408
msgid "Complete the deposit"
msgstr ""

#: bluebottle/grant_management/states.py:410
msgid "complete"
msgstr ""

#: bluebottle/grant_management/states.py:416
msgid "Cancel the deposit"
msgstr ""

#: bluebottle/grant_management/states.py:417
msgid "cancel"
msgstr ""

#: bluebottle/grant_management/states.py:426
msgid "The ledger item is waiting for confirmation"
msgstr ""

#: bluebottle/grant_management/states.py:430
msgid "Final"
msgstr ""

#: bluebottle/grant_management/states.py:432
msgid "The ledger item is finalised"
msgstr ""

#: bluebottle/grant_management/states.py:436
#: bluebottle/time_based/states/participants.py:135
#: bluebottle/time_based/states/participants.py:149
#: bluebottle/time_based/states/participants.py:262
#: bluebottle/time_based/states/participants.py:276
#: bluebottle/time_based/states/participants.py:379
#: bluebottle/time_based/states/participants.py:394
#: bluebottle/time_based/states/teams.py:81
#: bluebottle/time_based/states/teams.py:189
#: bluebottle/time_based/states/teams.py:198
msgid "removed"
msgstr ""

#: bluebottle/grant_management/states.py:438
msgid "The ledger item is removed from the ledget"
msgstr ""

#: bluebottle/grant_management/states.py:450
msgid "Finalise the ledger item."
msgstr ""

#: bluebottle/grant_management/states.py:452
msgid "Finalise"
msgstr ""

#: bluebottle/grant_management/states.py:458
msgid "Remove the ledger item."
msgstr ""

#: bluebottle/grant_management/templates/admin/create_grant_application_payouts.html:2
msgid "Create payouts for related grant applications that were granted"
msgstr ""

#: bluebottle/grant_management/templates/admin/disburse_funds_effect.html:2
msgid "Disburse funds"
msgstr ""

#: bluebottle/grant_management/templates/admin/disburse_funds_effect.html:5
msgid "Disburse funds for"
msgstr ""

#: bluebottle/grant_management/templates/admin/generate_grant_payment_effect.html:2
msgid "Create payment for grant provider that has approved payouts."
msgstr ""

#: bluebottle/grant_management/templates/admin/grant_management/grantpayment/change_form.html:9
msgid "Generate new payment link"
msgstr ""

#: bluebottle/grant_management/templates/admin/grant_management/grantprovider/change_form.html:8
msgid "Create payment"
msgstr ""

#: bluebottle/grant_management/templates/admin/prepare_grant_payment.html:2
msgid "Prepare the grant payment"
msgstr ""

#: bluebottle/grant_management/templates/admin/update_ledger_item.html:4
msgid "The grant changed, ledger item will be updated too."
msgstr ""

#: bluebottle/grant_management/templates/mails/messages/grant_application/activity_manager/application_approved.html:5
#, python-format
msgctxt "email"
msgid ""
"\n"
"Good news, your grant application \"%(title)s\" has been approved!\n"
"<br><br>\n"
"<b>Here’s what happens next:</b>\n"
"<ul>\n"
"    <li>\n"
"        You’ll need to enter your bank details and verify your identity and/"
"or that of the organisation from the grant application page.\n"
"    </li>\n"
"    <li>\n"
"    Once the verification process is completed successfully, the payout will "
"be processed.\n"
"    </li>\n"
"</ul>\n"
"<br>\n"
msgstr ""

#: bluebottle/grant_management/templates/mails/messages/grant_application/activity_manager/application_needs_work.html:5
#, python-format
msgctxt "email"
msgid ""
"\n"
"Your grant application \"%(title)s\" has been reviewed and needs work. The "
"platform manager\n"
"will be in contact to help you make some changes to your campaign.\n"
msgstr ""

#: bluebottle/grant_management/templates/mails/messages/grant_application/activity_manager/application_submitted.html:5
#, python-format
msgctxt "email"
msgid ""
"\n"
"Your grant application \"%(title)s\" has been submitted on %(site_name)s."
"<br>\n"
"<br>\n"
"<b>Here's what happens next:</b>\n"
"<ul>\n"
"    <li>\n"
"        Your application will be reviewed by the platform manager.\n"
"    </li>\n"
"    <li>\n"
"        Once approved, you’ll need to enter your bank details and complete "
"and complete the verification process.\n"
"    </li>\n"
"</ul>\n"
"<p>\n"
"    You will not be able to edit the application when it is in review.\n"
"</p>\n"
msgstr ""

#: bluebottle/grant_management/templates/mails/messages/grant_application/activity_manager/payout_account_marked_incomplete.html:6
#, python-format
msgctxt "email"
msgid ""
"\n"
"            You are working on a grant application on %(site_name)s.\n"
"            <br/><br/>\n"
"\n"
"            You submitted some information to verify you or an organisations "
"identity, but in some cases we need extra information for a successful "
"verification. \n"
"            <br/></br>\n"
"            Please provide this as soon as possible to avoid issues with "
"your grant application or to resolve them quickly.\n"
"        "
msgstr ""

#: bluebottle/grant_management/templates/mails/messages/grant_application/activity_manager/payout_account_verified.html:6
#, python-format
msgctxt "email"
msgid ""
"\n"
"            You are working on a grant application on %(site_name)s.\n"
"            <br/><br/>\n"
"            We have good news! Your identity has been verified, and we will "
"proceed with your application.\n"
"            <br/><br/>\n"
"        "
msgstr ""

#: bluebottle/grant_management/templates/mails/messages/grant_application/grant_provider/grant_payment_request.html:5
#, python-format
msgctxt "email"
msgid ""
"\n"
"A grant payment request of %(total)s is ready on %(site_name)s.<br>\n"
"\n"
"Here's a summary of the payment request:\n"
msgstr ""

#: bluebottle/grant_management/templates/mails/messages/grant_application/reviewer/application_submitted.html:5
#, python-format
msgctxt "email"
msgid ""
"\n"
"The grant application \"%(title)s\" has been submitted by %(initiator_name)s."
"<br>\n"
"Please take a moment to review this application and decide if it's right for "
"your platform.<br>\n"
"<br>\n"
"%(initiator_name)s will be waiting for your review, so please respond "
"promptly.<br>\n"
msgstr ""

#: bluebottle/impact/admin.py:19
msgid "Unit"
msgstr ""

#: bluebottle/impact/effects.py:8 bluebottle/impact/effects.py:26
msgid "Update impact goals"
msgstr ""

#: bluebottle/impact/models.py:13
msgid "People"
msgstr ""

#: bluebottle/impact/models.py:14
#: bluebottle/time_based/templates/mails/messages/partial/team_slot.html:6
msgid "Time"
msgstr ""

#: bluebottle/impact/models.py:15
msgid "Money"
msgstr ""

#: bluebottle/impact/models.py:16
msgid "Trees"
msgstr ""

#: bluebottle/impact/models.py:17
msgid "Animals"
msgstr ""

#: bluebottle/impact/models.py:18
msgid "Jobs"
msgstr ""

#: bluebottle/impact/models.py:19
msgid "C02"
msgstr ""

#: bluebottle/impact/models.py:20
msgid "Water"
msgstr ""

#: bluebottle/impact/models.py:21
msgid "plastic"
msgstr ""

#: bluebottle/impact/models.py:22
msgid "Food"
msgstr ""

#: bluebottle/impact/models.py:24
msgid "Task"
msgstr ""

#: bluebottle/impact/models.py:25
msgid "Task completed"
msgstr ""

#: bluebottle/impact/models.py:26
msgid "Event"
msgstr ""

#: bluebottle/impact/models.py:27
msgid "Event completed"
msgstr ""

#: bluebottle/impact/models.py:29
msgid "Funding completed"
msgstr ""

#: bluebottle/impact/models.py:40
msgid "Do not change this field"
msgstr ""

#: bluebottle/impact/models.py:44 bluebottle/statistics/models.py:56
msgid "icon"
msgstr ""

#: bluebottle/impact/models.py:58
msgid "\"l\" or \"kg\". Leave this field blank if a unit is not applicable."
msgstr ""

#: bluebottle/impact/models.py:62
msgid "Formulate the goal \"Our goal is to...\""
msgstr ""

#: bluebottle/impact/models.py:64
msgid "E.g. \"Save plastic\" or \"Reduce CO₂ emission\""
msgstr ""

#: bluebottle/impact/models.py:67
msgid "Formulate the goal including the target “Our goal is to…”"
msgstr ""

#: bluebottle/impact/models.py:77
msgid "Formulate the result in past tense"
msgstr ""

#: bluebottle/impact/models.py:79
msgid "E.g. \"Plastic saved\" or \"CO₂ emissions reduced\""
msgstr ""

#: bluebottle/impact/models.py:94
msgid "impact type"
msgstr ""

#: bluebottle/impact/models.py:95
msgid "impact types"
msgstr ""

#: bluebottle/impact/models.py:104 bluebottle/looker/models.py:14
#: bluebottle/segments/models.py:117
msgid "type"
msgstr ""

#: bluebottle/impact/models.py:117
msgid "target"
msgstr ""

#: bluebottle/impact/models.py:118
msgid "Set a target for the impact you expect to make"
msgstr ""

#: bluebottle/impact/models.py:124
msgid "Number of participants"
msgstr ""

#: bluebottle/impact/models.py:125
msgid "How many people you expect to join?"
msgstr ""

#: bluebottle/impact/models.py:145
msgid "realized from contributions"
msgstr ""

#: bluebottle/impact/models.py:151
msgid "realized"
msgstr ""

#: bluebottle/impact/models.py:153
msgid "Enter your impact results here when the activity is finished"
msgstr ""

#: bluebottle/impact/models.py:159
msgid "impact goal"
msgstr ""

#: bluebottle/impact/models.py:160
msgid "impact goals"
msgstr ""

#: bluebottle/initiatives/admin.py:31
msgid "Reviewer"
msgstr ""

#: bluebottle/initiatives/admin.py:41
msgid "My initiatives"
msgstr ""

#: bluebottle/initiatives/admin.py:209
msgid "Organization"
msgstr ""

#: bluebottle/initiatives/admin.py:254
msgid "Steps to complete initiative"
msgstr ""

#: bluebottle/initiatives/admin.py:289
#, python-brace-format
msgid ""
"When writing a custom Terms of Service for email, you can include "
"placeholder such as {partner_organization}, {contact_email} from the message "
"templates."
msgstr ""

#: bluebottle/initiatives/admin.py:295
msgid "Activity types"
msgstr ""

#: bluebottle/initiatives/admin.py:304
#: bluebottle/settings/admin_dashboard.py:186
msgid "Offices"
msgstr ""

#: bluebottle/initiatives/admin.py:314
msgid "Options"
msgstr ""

#: bluebottle/initiatives/admin.py:329 bluebottle/pages/models.py:300
msgid "Terms of service"
msgstr ""

#: bluebottle/initiatives/admin.py:341 bluebottle/initiatives/models.py:449
#: bluebottle/time_based/models.py:113
#: bluebottle/time_based/templates/mails/messages/registrations/deadline/user_joined.html:32
#: bluebottle/time_based/templates/mails/messages/registrations/periodic/user_joined.html:30
#: bluebottle/time_based/templates/mails/messages/registrations/schedule/user_joined.html:24
msgid "Hour registration"
msgstr ""

#: bluebottle/initiatives/dashboard.py:15
msgid "Recently submitted initiatives"
msgstr ""

#: bluebottle/initiatives/dashboard.py:36
msgid "Recently published initiatives"
msgstr ""

#: bluebottle/initiatives/dashboard.py:55
msgid "Initiatives I'm reviewing"
msgstr ""

#: bluebottle/initiatives/filters.py:70 bluebottle/initiatives/models.py:294
msgid "Open initiatives"
msgstr ""

#: bluebottle/initiatives/filters.py:71
msgid "Closed initiatives"
msgstr ""

#: bluebottle/initiatives/messages/initiator.py:15
#: bluebottle/initiatives/messages/reviewer.py:18
msgctxt "email"
msgid "View initiative"
msgstr ""

#: bluebottle/initiatives/messages/initiator.py:26
#, python-brace-format
msgctxt "email"
msgid "You submitted an initiative on {site_name}"
msgstr ""

#: bluebottle/initiatives/messages/initiator.py:31
#, python-brace-format
msgctxt "email"
msgid "Your initiative on {site_name} has been approved!"
msgstr ""

#: bluebottle/initiatives/messages/initiator.py:36
#, python-brace-format
msgctxt "email"
msgid "Your initiative on {site_name} has been published!"
msgstr ""

#: bluebottle/initiatives/messages/initiator.py:41
#, python-brace-format
msgctxt "email"
msgid "The initiative you submitted on {site_name} needs work"
msgstr ""

#: bluebottle/initiatives/messages/initiator.py:46
#, python-brace-format
msgctxt "email"
msgid "Your initiative on {site_name} has been rejected"
msgstr ""

#: bluebottle/initiatives/messages/initiator.py:51
#, python-brace-format
msgctxt "email"
msgid "The initiative \"{title}\" has been cancelled."
msgstr ""

#: bluebottle/initiatives/messages/reviewer.py:41
#, python-brace-format
msgctxt "email"
msgid "A new initiative is ready to be reviewed on {site_name}"
msgstr ""

#: bluebottle/initiatives/messages/reviewer.py:46
#, python-brace-format
msgctxt "email"
msgid "A new initiative has been published on {site_name}!"
msgstr ""

#: bluebottle/initiatives/messages/reviewer.py:55
#, python-brace-format
msgctxt "email"
msgid "You are assigned to review \"{title}\"."
msgstr ""

#: bluebottle/initiatives/models.py:52
msgid "reviewer"
msgstr ""

#: bluebottle/initiatives/models.py:61
msgid "co-initiator"
msgstr ""

#: bluebottle/initiatives/models.py:63
msgid ""
"The co-initiator can create and edit activities for this initiative, but "
"cannot edit the initiative itself."
msgstr ""

#: bluebottle/initiatives/models.py:73
msgid "co-initiators"
msgstr ""

#: bluebottle/initiatives/models.py:75
msgid ""
"Co-initiators can create and edit activities for this initiative, but cannot "
"edit the initiative itself."
msgstr ""

#: bluebottle/initiatives/models.py:82
msgid "promoter"
msgstr ""

#: bluebottle/initiatives/models.py:92
msgid "Published date"
msgstr ""

#: bluebottle/initiatives/models.py:93
msgid "Date that the initiative went online."
msgstr ""

#: bluebottle/initiatives/models.py:102
msgid "pitch"
msgstr ""

#: bluebottle/initiatives/models.py:102
msgid "Pitch your smart idea in one sentence"
msgstr ""

#: bluebottle/initiatives/models.py:104
msgid "story"
msgstr ""

#: bluebottle/initiatives/models.py:120
msgid ""
"Do you have a video pitch or a short movie that explains your initiative? "
"Cool! We can't wait to see it! You can paste the link to YouTube or Vimeo "
"video here"
msgstr ""

#: bluebottle/initiatives/models.py:128
msgid "Impact location"
msgstr ""

#: bluebottle/initiatives/models.py:143
msgid "is global"
msgstr ""

#: bluebottle/initiatives/models.py:145
msgid ""
"Global initiatives do not have a location. Instead the location is stored on "
"the respective activities."
msgstr ""

#: bluebottle/initiatives/models.py:164
msgid "Is open"
msgstr ""

#: bluebottle/initiatives/models.py:166
msgid "Any authenticated users can start an activity under this initiative."
msgstr ""

#: bluebottle/initiatives/models.py:278
msgid "Online / In-person"
msgstr ""

#: bluebottle/initiatives/models.py:279 bluebottle/time_based/models.py:1119
msgid "Skill"
msgstr ""

#: bluebottle/initiatives/models.py:280
msgid "Individual / Team"
msgstr ""

#: bluebottle/initiatives/models.py:281 bluebottle/initiatives/models.py:292
msgid "Theme"
msgstr ""

#: bluebottle/initiatives/models.py:282 bluebottle/initiatives/models.py:293
msgid "Category"
msgstr ""

#: bluebottle/initiatives/models.py:314
msgid "Grant Application"
msgstr ""

#: bluebottle/initiatives/models.py:315
msgid "Activity during a period"
msgstr ""

#: bluebottle/initiatives/models.py:316
msgid "Activity on a specific date"
msgstr ""

#: bluebottle/initiatives/models.py:317
msgid "Activity within a deadline"
msgstr ""

#: bluebottle/initiatives/models.py:318
msgid "Scheduled activity"
msgstr ""

#: bluebottle/initiatives/models.py:319
msgid "Periodic Activity"
msgstr ""

#: bluebottle/initiatives/models.py:320 bluebottle/members/admin.py:875
#: bluebottle/time_based/models.py:886
msgid "Past date activity"
msgstr ""

#: bluebottle/initiatives/models.py:325
msgid "E-mail"
msgstr ""

#: bluebottle/initiatives/models.py:326
msgid "Phone"
msgstr ""

#: bluebottle/initiatives/models.py:331
msgid "Unique per activity"
msgstr ""

#: bluebottle/initiatives/models.py:332
msgid "Same for all activities"
msgstr ""

#: bluebottle/initiatives/models.py:339
msgid "Enable team activities where teams sign-up instead of individuals."
msgstr ""

#: bluebottle/initiatives/models.py:345
msgid ""
"Require initiators to specify a partner organisation when creating an "
"initiative."
msgstr ""

#: bluebottle/initiatives/models.py:350
msgid "Terms of Service"
msgstr ""

#: bluebottle/initiatives/models.py:353
msgid ""
"Terms of service that is shown to users when they are on the create form."
msgstr ""

#: bluebottle/initiatives/models.py:358
msgid "Email terms of service"
msgstr ""

#: bluebottle/initiatives/models.py:361
msgid ""
"Send an email with the terms of service when an application is accepted."
msgstr ""

#: bluebottle/initiatives/models.py:366
msgid "Custom terms of Service for email"
msgstr ""

#: bluebottle/initiatives/models.py:369
msgid ""
"Leave emtpy if the Terms of Service sent by email is the same as the one "
"above."
msgstr ""

#: bluebottle/initiatives/models.py:374
msgid "Bcc email with terms of service"
msgstr ""

#: bluebottle/initiatives/models.py:377
msgid ""
"Enter the email address that should receive a Bcc (blind carbon copy) of the "
"terms of service."
msgstr ""

#: bluebottle/initiatives/models.py:385
msgid "Activity search: more filters"
msgstr ""

#: bluebottle/initiatives/models.py:395
msgid "Include full activities in upcoming activities list"
msgstr ""

#: bluebottle/initiatives/models.py:400
msgid "Allow activity managers to indicate the impact they make."
msgstr ""

#: bluebottle/initiatives/models.py:404
msgid "Allow admins to add (sub)regions to their offices."
msgstr ""

#: bluebottle/initiatives/models.py:410
msgid "Allow activity managers to specify office restrictions on activities."
msgstr ""

#: bluebottle/initiatives/models.py:414
msgid "Default office restriction"
msgstr ""

#: bluebottle/initiatives/models.py:423
msgid "Enable date activities to have multiple slots."
msgstr ""

#: bluebottle/initiatives/models.py:428
msgid "Allow admins to open up initiatives for any user to add activities."
msgstr ""

#: bluebottle/initiatives/models.py:434
msgid "Add a link to activities so managers can download a contributor list."
msgstr ""

#: bluebottle/initiatives/models.py:438
msgid "Enable matching"
msgstr ""

#: bluebottle/initiatives/models.py:453
msgid "Hour registration only applies to time-based activity types."
msgstr ""

#: bluebottle/initiatives/models.py:457
msgid "Code / URL"
msgstr ""

#: bluebottle/initiatives/models.py:461
msgid ""
"Leave empty if ‘unique per activity’ was selected. If you selected ‘same for "
"all activities’, this code or link will be used for every activity and can’t "
"be changed."
msgstr ""

#: bluebottle/initiatives/models.py:467
msgid "Enable reviewing"
msgstr ""

#: bluebottle/initiatives/models.py:470
msgid ""
"Review initiatives and activities. Activities created within an initiative "
"will not need to be reviewed. Crowdfunding activities will always need to be "
"reviewed"
msgstr ""

#: bluebottle/initiatives/models.py:492 bluebottle/initiatives/models.py:493
msgid "Activity & initiative settings"
msgstr ""

#: bluebottle/initiatives/models.py:499
msgid ""
"Hour registration data is required when 'generic' hour registration is "
"selected."
msgstr ""

#: bluebottle/initiatives/models.py:517
msgid "Select office"
msgstr ""

#: bluebottle/initiatives/models.py:519
msgid "Make a choice"
msgstr ""

#: bluebottle/initiatives/models.py:520
#, python-brace-format
msgid "Select {filter_name}"
msgstr ""

#: bluebottle/initiatives/models.py:595
msgid "theme"
msgstr ""

#: bluebottle/initiatives/models.py:596
msgid "themes"
msgstr ""

#: bluebottle/initiatives/serializers.py:486
#: bluebottle/initiatives/serializers.py:503
msgid "Name is required"
msgstr ""

#: bluebottle/initiatives/serializers.py:504
msgid "Email is required"
msgstr ""

<<<<<<< HEAD
#: bluebottle/initiatives/states.py:19 bluebottle/pages/models.py:229
#: bluebottle/slides/models.py:25 bluebottle/utils/models.py:197
=======
#: bluebottle/initiatives/states.py:19 bluebottle/pages/models.py:230
#: bluebottle/slides/models.py:25 bluebottle/utils/models.py:161
>>>>>>> bcf30eab
msgid "Draft"
msgstr ""

#: bluebottle/initiatives/states.py:21
msgid "The initiative has been created and is being worked on."
msgstr ""

#: bluebottle/initiatives/states.py:24
msgid "Submitted"
msgstr ""

#: bluebottle/initiatives/states.py:26
msgid "The initiative has been submitted and is ready to be reviewed."
msgstr ""

#: bluebottle/initiatives/states.py:31
msgid "The initiative needs changes before it can be approved."
msgstr ""

#: bluebottle/initiatives/states.py:34
#: bluebottle/time_based/states/participants.py:27
#: bluebottle/time_based/states/registrations.py:23
#: bluebottle/time_based/states/teams.py:11
#: bluebottle/time_based/states/teams.py:162
#: bluebottle/time_based/states/teams.py:240
msgid "Rejected"
msgstr ""

#: bluebottle/initiatives/states.py:37
msgid ""
"The initiative does not align with your program or guidelines. The initiator "
"will not be able to edit or resubmit it, and it will not appear on the "
"search page in the front end. The initiative will still be available in the "
"back office and appear in your reporting."
msgstr ""

#: bluebottle/initiatives/states.py:44
#: bluebottle/time_based/states/participants.py:42
#: bluebottle/time_based/states/slots.py:33
#: bluebottle/time_based/states/teams.py:17
#: bluebottle/time_based/states/teams.py:161
msgid "Cancelled"
msgstr ""

#: bluebottle/initiatives/states.py:47
msgid ""
"The initiative is not executed. The initiative won't show up on the search "
"page in the front end, but does count in the reporting. The initiative "
"cannot be edited by the initiator."
msgstr ""

#: bluebottle/initiatives/states.py:54 bluebottle/members/admin.py:490
msgid "Deleted"
msgstr ""

#: bluebottle/initiatives/states.py:57
msgid ""
"The initiative is not visible in the frontend and does not count in the "
"reporting. The initiative cannot be edited by the initiator."
msgstr ""

#: bluebottle/initiatives/states.py:62
msgid "Approved"
msgstr ""

#: bluebottle/initiatives/states.py:65
msgid ""
"The initiative is visible in the frontend and completed activities are open "
"for contributions."
msgstr ""

#: bluebottle/initiatives/states.py:107
msgid "The initiative will be created."
msgstr ""

#: bluebottle/initiatives/states.py:114
msgid "The initiative will be submitted for review."
msgstr ""

#: bluebottle/initiatives/states.py:123
msgid "The initiative will be published."
msgstr ""

#: bluebottle/initiatives/states.py:133
msgid ""
"The initiative will be published and visible in the frontend. All completed "
"activities will be open for contributions. Crowdfunding campaigns require a "
"separate review."
msgstr ""

#: bluebottle/initiatives/states.py:147
msgid ""
"The initiative needs changes before it can be approved. Inform the initiator "
"of the changes required. The initiator will then be able to edit and "
"resubmit the initiative."
msgstr ""

#: bluebottle/initiatives/states.py:165
msgid ""
"Reject if the initiative does not align with your program or guidelines. The "
"initiator will not be able to edit or resubmit it, and it will not appear on "
"the search page in the front end. The initiative will still be available in "
"the back office and appear in your reporting."
msgstr ""

#: bluebottle/initiatives/states.py:183
msgid ""
"Cancel if the initiative will not be executed. The initiator will not be "
"able to edit the initiative and it won't show up on the search page in the "
"front end. The initiative will still be available in the back office and "
"appear in your reporting."
msgstr ""

#: bluebottle/initiatives/states.py:197
msgid ""
"Delete the initiative if you don't want it to appear in your reporting. The "
"initiative will still be available in the back office."
msgstr ""

#: bluebottle/initiatives/states.py:209
msgid ""
"The status of the initiative is set to 'needs work'. The initiator can edit "
"and submit the initiative again"
msgstr ""

#: bluebottle/initiatives/templates/dashboard/recent_initiatives.html:14
#: bluebottle/looker/templates/looker.html:19
msgid "Reviewer:"
msgstr ""

#: bluebottle/initiatives/templates/mails/messages/initiative_base.html:6
#, python-format
msgctxt "email"
msgid ""
"\n"
"        Hi %(recipient_name)s,\n"
"    "
msgstr ""

#: bluebottle/initiatives/templates/mails/messages/initiator/initiative_approved.html:5
#, python-format
msgctxt "email"
msgid ""
"\n"
"        Good news, your initiative \"%(title)s\" has been approved!\n"
"        People can now join your activities. No activities yet? This is the "
"perfect\n"
"        moment to create one (or two), so people can help you reach your "
"initiative’s goal.\n"
"    "
msgstr ""

#: bluebottle/initiatives/templates/mails/messages/initiator/initiative_cancelled.html:5
#, python-format
msgctxt "email"
msgid ""
"\n"
"        Unfortunately, the initiative \"%(title)s\" has been cancelled.\n"
"    "
msgstr ""

#: bluebottle/initiatives/templates/mails/messages/initiator/initiative_needs_work.html:5
#, python-format
msgctxt "email"
msgid ""
"\n"
"        Your initiative \"%(title)s\" has been reviewed and needs work.\n"
"        The platform manager will be in contact to help you make some "
"changes to your initiative.\n"
"    "
msgstr ""

#: bluebottle/initiatives/templates/mails/messages/initiator/initiative_published.html:4
#, python-format
msgctxt "email"
msgid ""
"\n"
"        Nice work! Your initiative \"%(title)s\" is now live on "
"%(site_name)s for people to view,\n"
"        and contribute to the activities you add to it.\n"
"        <br><br>\n"
"        Share your initiative far and wide to inspire support and attract "
"contributions!\n"
"    "
msgstr ""

#: bluebottle/initiatives/templates/mails/messages/initiator/initiative_rejected.html:5
#, python-format
msgctxt "email"
msgid ""
"\n"
"        Unfortunately your initiative \"%(title)s\" has been rejected.\n"
"        If you have any questions, you can contact the platform manager at "
"%(contact_email)s.\n"
"    "
msgstr ""

#: bluebottle/initiatives/templates/mails/messages/initiator/initiative_submitted.html:5
#, python-format
msgctxt "email"
msgid ""
"\n"
"        Your initiative \"%(title)s\" has been submitted on %(site_name)s.\n"
"        <br><br>\n"
"        <b>What’s next?</b><br>\n"
"        <ul>\n"
"            <li>\n"
"                The platform manager will review your initiative.\n"
"            </li>\n"
"            <li>\n"
"                If no changes are needed, it will be approved and made "
"visible on the platform. Any activities within this initiative will be open "
"for people to contribute.\n"
"            </li>\n"
"            <li>\n"
"                If any changes are needed, you’ll receive an email with "
"suggested improvements.\n"
"            </li>\n"
"        </ul>\n"
"    "
msgstr ""

#: bluebottle/initiatives/templates/mails/messages/reviewer/assigned_reviewer.html:5
#, python-format
msgctxt "email"
msgid ""
"\n"
"        You are assigned as reviewer for \"%(title)s\".\n"
"        If you have any questions please contact %(contact_email)s\n"
"    "
msgstr ""

#: bluebottle/initiatives/templates/mails/messages/reviewer/initiative_published.html:6
#, python-format
msgctxt "email"
msgid ""
"\n"
"        The initiative \"%(title)s\" has been successfully published and is "
"now live on %(site_name)s together\n"
"        with its completed activities for people to contribute to.\n"
"    "
msgstr ""

#: bluebottle/initiatives/templates/mails/messages/reviewer/initiative_submitted.html:5
#, python-format
msgctxt "email"
msgid ""
"\n"
"        The initiative \"%(title)s\" has been submitted by "
"%(initiator_name)s.\n"
"        Please take a moment to review this initiative and decide if it's "
"right for your platform.\n"
"        <br><br>\n"
"        %(initiator_name)s will be waiting for your review, so please "
"respond promptly.\n"
"    "
msgstr ""

#: bluebottle/initiatives/validators.py:9
msgid "The title must be unique"
msgstr ""

#: bluebottle/looker/dashboard.py:10
msgid "Analytics"
msgstr ""

#: bluebottle/looker/models.py:9
msgid "Dashboard"
msgstr ""

#: bluebottle/looker/models.py:10
msgid "Look"
msgstr ""

#: bluebottle/looker/models.py:11
msgid "Space"
msgstr ""

#: bluebottle/looker/models.py:15
msgid "Looker Id"
msgstr ""

#: bluebottle/mails/models.py:36 bluebottle/mails/models.py:37
msgid "mail platform settings"
msgstr ""

#: bluebottle/members/admin.py:100
msgid "A user with that email already exists."
msgstr ""

#: bluebottle/members/admin.py:102
msgid "Email address"
msgstr ""

#: bluebottle/members/admin.py:103 bluebottle/members/admin.py:406
msgid "A valid, unique email address."
msgstr ""

#: bluebottle/members/admin.py:105 bluebottle/segments/models.py:59
msgid "Is active"
msgstr ""

#: bluebottle/members/admin.py:137
msgid ""
"Quarterly emails will only be sent at the beginning of each quarter if the "
"impact hours are set. Users will only receive the emails if they have not "
"spent all the set hours."
msgstr ""

#: bluebottle/members/admin.py:144
msgid ""
"The impact hours feature will show the amount of hours users are encouraged "
"to spend making an impact each year."
msgstr ""

#: bluebottle/members/admin.py:151
msgid ""
"If you allow people to request access, use the fields below to explain how "
"they can do this."
msgstr ""

#: bluebottle/members/admin.py:157
msgid "Login"
msgstr ""

#: bluebottle/members/admin.py:174 bluebottle/members/admin.py:587
msgid "Profile"
msgstr ""

#: bluebottle/members/admin.py:183
msgid "Translations"
msgstr ""

#: bluebottle/members/admin.py:191
msgid "Privacy"
msgstr ""

#: bluebottle/members/admin.py:203 bluebottle/members/models.py:84
msgid "Impact hours"
msgstr ""

#: bluebottle/members/admin.py:226
msgid "User data"
msgstr ""

#: bluebottle/members/admin.py:228
msgid ""
"User data can be anonymised and/or deleted after a set number of months from "
"the time it was created to comply with company policies and local laws. User "
"data includes names, contributions and wall posts. Please contact the "
"support team at GoodUp for more information."
msgstr ""

#: bluebottle/members/admin.py:265
msgid ""
"Members are required to fill out the fields listed below after log in or "
"when contributing to an activity."
msgstr ""

#: bluebottle/members/admin.py:268
msgid ""
"Members are required to fill out the fields listed below when contributing "
"to an activity."
msgstr ""

#: bluebottle/members/admin.py:272
msgid "Required fields"
msgstr ""

#: bluebottle/members/admin.py:311
msgid "Access link"
msgstr ""

#: bluebottle/members/admin.py:345
msgid "Access code has been renewed successfully."
msgstr ""

#: bluebottle/members/admin.py:599
msgid "Permissions"
msgstr ""

#: bluebottle/members/admin.py:603
msgid "Engagement"
msgstr ""

#: bluebottle/members/admin.py:724
#, python-brace-format
msgid "Only data from the last {months} months is shown."
msgstr ""

#: bluebottle/members/admin.py:730
msgid "Hours spent this year"
msgstr ""

#: bluebottle/members/admin.py:735
msgid "Hours planned this year"
msgstr ""

#: bluebottle/members/admin.py:739
msgid "Show all contributions"
msgstr ""

#: bluebottle/members/admin.py:741
msgid "All contributions"
msgstr ""

#: bluebottle/members/admin.py:850 bluebottle/time_based/models.py:253
msgid "Activity on a date"
msgstr ""

#: bluebottle/members/admin.py:855 bluebottle/time_based/models.py:784
msgid "Recurring activity"
msgstr ""

#: bluebottle/members/admin.py:860 bluebottle/time_based/models.py:637
msgid "Flexible activity"
msgstr ""

#: bluebottle/members/admin.py:865 bluebottle/time_based/models.py:733
msgid "Schedule activity"
msgstr ""

#: bluebottle/members/admin.py:870
msgid "Team schedule activity"
msgstr ""

#: bluebottle/members/admin.py:889
msgid "Funding donations"
msgstr ""

#: bluebottle/members/admin.py:909
msgid "Deed participation"
msgstr ""

#: bluebottle/members/admin.py:921
msgid "Following"
msgstr ""

#: bluebottle/members/admin.py:929
msgid "Send reset password mail"
msgstr ""

#: bluebottle/members/admin.py:936
msgid "Resend welcome email"
msgstr ""

#: bluebottle/members/admin.py:947
msgid "accounts"
msgstr ""

#: bluebottle/members/admin.py:950
msgid "KYC accounts"
msgstr ""

#: bluebottle/members/admin.py:1005
#, python-brace-format
msgid "User {name} will receive an email to reset password."
msgstr ""

#: bluebottle/members/admin.py:1020
#, python-brace-format
msgid "User {name} will receive an welcome email."
msgstr ""

#: bluebottle/members/admin.py:1041
msgid "Login as user"
msgstr ""

#: bluebottle/members/admin.py:1044 bluebottle/members/forms.py:6
#: bluebottle/members/templates/admin/members/login_as.html:9
msgid "Login as"
msgstr ""

#: bluebottle/members/dashboard.py:15
msgid "Recently joined users"
msgstr ""

#: bluebottle/members/forms.py:10
msgid "Send password reset mail"
msgstr ""

#: bluebottle/members/forms.py:14
msgid "Send welcome email"
msgstr ""

#: bluebottle/members/messages.py:8
#, python-brace-format
msgctxt "email"
msgid "Welcome to {site_name}!"
msgstr ""

#: bluebottle/members/messages.py:16
#, python-brace-format
msgctxt "email"
msgid "Activate your account for {site_name}"
msgstr ""

#: bluebottle/members/models.py:31 bluebottle/notifications/models.py:55
msgid "Facebook"
msgstr ""

#: bluebottle/members/models.py:32
msgid "Google"
msgstr ""

#: bluebottle/members/models.py:40
msgid "Platform"
msgstr ""

#: bluebottle/members/models.py:41
msgid "Secret"
msgstr ""

#: bluebottle/members/models.py:42
msgid "Client id"
msgstr ""

#: bluebottle/members/models.py:47
msgid "Email/password combination"
msgstr ""

#: bluebottle/members/models.py:48
msgid "Company SSO"
msgstr ""

#: bluebottle/members/models.py:52
msgid "Full name"
msgstr ""

#: bluebottle/members/models.py:57
msgid "After log in"
msgstr ""

#: bluebottle/members/models.py:58
msgid "When making a contribution"
msgstr ""

#: bluebottle/members/models.py:62
msgid "Anyone can create an account"
msgstr ""

#: bluebottle/members/models.py:63
msgid "Only people with a whitelisted email domain can create an account"
msgstr ""

#: bluebottle/members/models.py:66
msgid ""
"People with a whitelisted domain can create an account; all others can "
"request access"
msgstr ""

#: bluebottle/members/models.py:71
msgid "People request access by entering their email address"
msgstr ""

#: bluebottle/members/models.py:72
msgid "People request access by following your instructions"
msgstr ""

#: bluebottle/members/models.py:76
msgid "Platform access"
msgstr ""

#: bluebottle/members/models.py:77
msgid "Require log in before accessing the platform"
msgstr ""

#: bluebottle/members/models.py:78
msgid "Only logged-in users can view the platform."
msgstr ""

#: bluebottle/members/models.py:81
msgid "create initiatives"
msgstr ""

#: bluebottle/members/models.py:81
msgid "Members can create initiatives"
msgstr ""

#: bluebottle/members/models.py:86
msgid "Leave empty if this feature won't be used."
msgstr ""

#: bluebottle/members/models.py:89
msgid "Fiscal year offset"
msgstr ""

#: bluebottle/members/models.py:91
msgid ""
"Set how many months earlier your fiscal year starts compared to January. For "
"example, if your fiscal year starts in September (which is 4 months before "
"January), enter 4. This also affects how impact metrics are displayed on the "
"homepage."
msgstr ""

#: bluebottle/members/models.py:98
msgid "Reminder Q1"
msgstr ""

#: bluebottle/members/models.py:102
msgid "Reminder Q2"
msgstr ""

#: bluebottle/members/models.py:106
msgid "Reminder Q3"
msgstr ""

#: bluebottle/members/models.py:110
msgid "Reminder Q4"
msgstr ""

#: bluebottle/members/models.py:115
msgid "login methods"
msgstr ""

#: bluebottle/members/models.py:117
msgid ""
"People can use any selected method to sign up or log in. For social log in "
"options, see the ‘Social log in’ tab."
msgstr ""

#: bluebottle/members/models.py:125
msgid "verify email on sign up"
msgstr ""

#: bluebottle/members/models.py:127
msgid "Require users to verify their email on sign-up"
msgstr ""

#: bluebottle/members/models.py:128 bluebottle/members/models.py:133
msgid "This rule only applies to email + password sign-ups."
msgstr ""

#: bluebottle/members/models.py:132
msgid "account creation rules"
msgstr ""

#: bluebottle/members/models.py:140
msgid "Whitelisted email domains"
msgstr ""

#: bluebottle/members/models.py:146
msgid "session only"
msgstr ""

#: bluebottle/members/models.py:148
msgid "Limit user session to browser session"
msgstr ""

#: bluebottle/members/models.py:152
msgid "request access method"
msgstr ""

#: bluebottle/members/models.py:153
msgid "This rule only applies when requesting access is allowed."
msgstr ""

#: bluebottle/members/models.py:160
msgid "request access instructions"
msgstr ""

#: bluebottle/members/models.py:161
msgid "Explain how people can request access to the platform."
msgstr ""

#: bluebottle/members/models.py:169
msgid "Request access mail to address"
msgstr ""

#: bluebottle/members/models.py:170
msgid "Enter the email address where people should send their access request."
msgstr ""

#: bluebottle/members/models.py:176
msgid "Request access code"
msgstr ""

#: bluebottle/members/models.py:177
msgid "With this code people can sign-up without a white-listed email address."
msgstr ""

#: bluebottle/members/models.py:184
msgid "required questions location"
msgstr ""

#: bluebottle/members/models.py:189
msgid ""
"When should the user be asked to complete their required profile fields?"
msgstr ""

#: bluebottle/members/models.py:194
msgid "consent link"
msgstr ""

#: bluebottle/members/models.py:196
msgid "Link more information about the platforms cookie policy"
msgstr ""

#: bluebottle/members/models.py:201
msgid "disable cookie consent"
msgstr ""

#: bluebottle/members/models.py:204
msgid ""
"Handle cookie consent externally (e.g. Cookiebot) - (Required when GTM is "
"added.)"
msgstr ""

#: bluebottle/members/models.py:209
msgid "gtm code"
msgstr ""

#: bluebottle/members/models.py:210
msgid ""
"Adding the GTM script to your platform allows you to manage and deploy third-"
"party tools."
msgstr ""

#: bluebottle/members/models.py:216
msgid "Sign up image"
msgstr ""

#: bluebottle/members/models.py:217
msgid "This image will be displayed on the sign up and log in pages."
msgstr ""

#: bluebottle/members/models.py:228
msgid "translate user content"
msgstr ""

#: bluebottle/members/models.py:229
msgid "Give users the option to translate user generated content."
msgstr ""

#: bluebottle/members/models.py:234
msgid "enable gender"
msgstr ""

#: bluebottle/members/models.py:236
msgid "Show gender question in profile form"
msgstr ""

#: bluebottle/members/models.py:240
msgid "enable birthday"
msgstr ""

#: bluebottle/members/models.py:242
msgid "Show birthdate question in profile form"
msgstr ""

#: bluebottle/members/models.py:248
msgid "Show address question in profile form"
msgstr ""

#: bluebottle/members/models.py:252
msgid "create segments"
msgstr ""

#: bluebottle/members/models.py:255
msgid ""
"Create new segments when a user logs in. Leave unchecked if only priorly "
"specified ones should be used."
msgstr ""

#: bluebottle/members/models.py:260
msgid "create locations"
msgstr ""

#: bluebottle/members/models.py:263
msgid ""
"Create new office locations when a user logs in. Leave unchecked if only "
"priorly specified ones should be used."
msgstr ""

#: bluebottle/members/models.py:269
msgid "Office location"
msgstr ""

#: bluebottle/members/models.py:271
msgid "Require members to enter their office location."
msgstr ""

#: bluebottle/members/models.py:276
msgid "Require members to enter their address."
msgstr ""

#: bluebottle/members/models.py:281
msgid "Require members to enter their phone number."
msgstr ""

#: bluebottle/members/models.py:284
msgid "Birthdate"
msgstr ""

#: bluebottle/members/models.py:286
msgid "Require members to enter their date of birth."
msgstr ""

#: bluebottle/members/models.py:290
msgid "Verify SSO data office location"
msgstr ""

#: bluebottle/members/models.py:292
msgid ""
"Require members to verify their office location once if it is filled via SSO."
msgstr ""

#: bluebottle/members/models.py:296
msgid "Display member names"
msgstr ""

#: bluebottle/members/models.py:301
msgid ""
"How names of members will be displayed for visitors and other members.If "
"first name is selected, then the names of initiators and activity manager "
"will remain displayed in full and Activity managers and initiators will see "
"the full names of their participants. And staff members will see all names "
"in full."
msgstr ""

#: bluebottle/members/models.py:309
msgid "Anonymise"
msgstr ""

#: bluebottle/members/models.py:314
msgid ""
"Set the number of months after which user data will be anonymised. Leave the "
"field empty or with ‘0’ if you do not wish to anonymise user data."
msgstr ""

#: bluebottle/members/models.py:326
msgid ""
"Set the number of months after which user data will be deleted. Leave the "
"field empty or with ‘0’ if you do not wish to delete user data."
msgstr ""

#: bluebottle/members/models.py:354 bluebottle/members/models.py:355
msgid "member platform settings"
msgstr ""

#: bluebottle/members/models.py:360
msgid "Was verified for voting by recaptcha."
msgstr ""

#: bluebottle/members/models.py:362
#: bluebottle/time_based/states/registrations.py:18
msgid "Accepted"
msgstr ""

#: bluebottle/members/models.py:364
msgid "Was approved by platform manager."
msgstr ""

#: bluebottle/members/models.py:367
msgid "Matching"
msgstr ""

#: bluebottle/members/models.py:369
msgid "Monthly overview of activities that match this person's profile"
msgstr ""

#: bluebottle/members/models.py:372
msgid "Receive reminder emails"
msgstr ""

#: bluebottle/members/models.py:374
msgid "User receives emails reminding them about their do good hours"
msgstr ""

#: bluebottle/members/models.py:377 bluebottle/token_auth/tests/models.py:12
msgid "remote_id"
msgstr ""

#: bluebottle/members/models.py:381
msgid "Last Logout"
msgstr ""

#: bluebottle/members/models.py:384
msgid "external SCIM id"
msgstr ""

#: bluebottle/members/models.py:394
msgid "Office groups managed"
msgstr ""

#: bluebottle/members/models.py:396
msgid ""
"Select one or more groups to filter on. The user will only see data related "
"to those selected groups. Leave empty to show all data."
msgstr ""

#: bluebottle/members/models.py:404
msgid "Segments managed"
msgstr ""

#: bluebottle/members/models.py:406
msgid ""
"Select one or more segments to filter on. The user will only get updates for "
"activities with the selected segments."
msgstr ""

#: bluebottle/members/models.py:413
msgid "When the user updated their matching preferences."
msgstr ""

#: bluebottle/members/models.py:561
msgid "User activity"
msgstr ""

#: bluebottle/members/models.py:562
msgid "User activities"
msgstr ""

#: bluebottle/members/serializers.py:55
msgid "User account is disabled."
msgstr ""

#: bluebottle/members/serializers.py:65
msgid "Unable to log in with provided credentials."
msgstr ""

#: bluebottle/members/serializers.py:68
#, python-brace-format
msgid "Must include \"{username_field}\" and \"password\"."
msgstr ""

#: bluebottle/members/serializers.py:524
msgid ""
"The access link you supplied is invalid. Please contact us to request a new "
"access link."
msgstr ""

#: bluebottle/members/serializers.py:530
msgid "This email is not whitelisted, please contact us to request access."
msgstr ""

#: bluebottle/members/serializers.py:535
msgid ""
"Only emails for specified domains are allowed. Please use your work e-mail "
"address."
msgstr ""

#: bluebottle/members/serializers.py:592
msgid "A user with this email address already exists"
msgstr ""

#: bluebottle/members/serializers.py:632
msgid "Signup requires a confirmation token."
msgstr ""

#: bluebottle/members/serializers.py:637
msgid "The platform is closed."
msgstr ""

#: bluebottle/members/serializers.py:667
msgid "email_confirmation"
msgstr ""

#: bluebottle/members/serializers.py:711
msgid "Email confirmation mismatch"
msgstr ""

#: bluebottle/members/serializers.py:718
msgid "Signup requires a confirmation token"
msgstr ""

#: bluebottle/members/serializers.py:824
msgid "Password does not match"
msgstr ""

#: bluebottle/members/serializers.py:887
msgid "The two password fields didn't match."
msgstr ""

#: bluebottle/members/templates/admin/members/password_reset.html:9
msgid "Send reset password mail to"
msgstr ""

#: bluebottle/members/templates/admin/members/request_access_code_display.html:11
msgid "Copy"
msgstr ""

#: bluebottle/members/templates/admin/members/request_access_code_display.html:16
msgid ""
"Are you sure you want to generate a new access code? The old code will no "
"longer work."
msgstr ""

#: bluebottle/members/templates/admin/members/request_access_code_display.html:17
msgid "Re-new link"
msgstr ""

#: bluebottle/members/templates/admin/members/request_access_code_display.html:26
msgid "Copied!"
msgstr ""

#: bluebottle/members/templates/admin/members/request_access_code_display.html:36
msgid "Failed to copy to clipboard"
msgstr ""

#: bluebottle/members/templates/admin/members/request_access_code_display.html:41
msgid "Share this link with people who are allowed to get access."
msgstr ""

#: bluebottle/members/templates/admin/members/request_access_code_display.html:47
msgid "Generate link"
msgstr ""

#: bluebottle/members/templates/admin/members/resend_welcome_mail.html:9
msgid "Resend welcome mail to"
msgstr ""

#: bluebottle/members/templates/admin/members/set_retention_confirmation.html:23
msgid "Confirm setting user data retention"
msgstr ""

#: bluebottle/members/templates/admin/members/set_retention_confirmation.html:25
msgid "You are about to anonymise/delete user data across the whole platform."
msgstr ""

#: bluebottle/members/templates/admin/members/set_retention_confirmation.html:28
msgid "This will have the following effects:"
msgstr ""

#: bluebottle/members/templates/admin/members/set_retention_confirmation.html:33
#: bluebottle/settings/admin_dashboard.py:249
msgid "Reporting"
msgstr ""

#: bluebottle/members/templates/admin/members/set_retention_confirmation.html:35
msgid ""
"\n"
"                    Reporting information will not be available after the "
"user data has been anonymised and/or deleted.\n"
"                "
msgstr ""

#: bluebottle/members/templates/admin/members/set_retention_confirmation.html:39
msgid "Contribution page"
msgstr ""

#: bluebottle/members/templates/admin/members/set_retention_confirmation.html:41
msgid ""
"\n"
"                    When user data is deleted after the set number of "
"months, only contributions that took place\n"
"                    before the set months will be shown.\n"
"                "
msgstr ""

#: bluebottle/members/templates/admin/members/set_retention_confirmation.html:46
msgid "Activity detail page"
msgstr ""

#: bluebottle/members/templates/admin/members/set_retention_confirmation.html:48
msgid ""
"\n"
"                    When user data is anonymised after the set number of "
"months, the participants list on the\n"
"                    activity page will not show the participants names. Any "
"donations or post on the update\n"
"                    wall will also be anonymised.\n"
"                "
msgstr ""

#: bluebottle/members/templates/admin/members/set_retention_confirmation.html:55
msgid ""
"\n"
"                    When user data is deleted after the set number of "
"months, the participants list on\n"
"                    the activity page will only show the number of "
"participants that took place in that activity.\n"
"                    Any donations or posts on the update wall will be "
"removed.\n"
"                "
msgstr ""

#: bluebottle/members/templates/admin/members/set_retention_confirmation.html:82
#: bluebottle/notifications/templates/admin/change_confirmation.html:53
msgid "Yes, I'm sure"
msgstr ""

#: bluebottle/members/templates/mails/messages/account_activation.html:9
#, python-format
msgid ""
"\n"
"<h1>Welcome %(first_name)s</h1>\n"
"<p class=\"lead\">You’re now officially part of the %(site_name)s community. "
"Connect, share and work with others on initiatives that you care about.</p>\n"
msgstr ""

#: bluebottle/members/templates/mails/messages/account_activation.html:13
#, python-format
msgid ""
"\n"
"<p>If you have any questions please don’t hesitate to contact "
"%(contact_email)s</p>\n"
msgstr ""

#: bluebottle/members/templates/mails/messages/account_activation.html:24
msgctxt "email"
msgid "Set password"
msgstr ""

#: bluebottle/members/templates/mails/messages/account_activation.html:28
msgctxt "email"
msgid "Take me there"
msgstr ""

#: bluebottle/members/templates/mails/messages/sign_up_token.html:5
#, python-format
msgid ""
"\n"
"<h1>Hi </h1>\n"
"<p class=\"lead\">Welcome to the %(site_name)s community.<p> \n"
"<p>\n"
"    Click the link below to create a password and activate your account.\n"
"</p>\n"
"<p>\n"
"    The link will expire in 24 hours.\n"
"</p>\n"
msgstr ""

#: bluebottle/members/templates/mails/messages/sign_up_token.html:19
msgctxt "email"
msgid "Create your password"
msgstr ""

#: bluebottle/news/admin.py:24 bluebottle/pages/admin.py:31
msgid "JSON file"
msgstr ""

#: bluebottle/news/admin.py:24 bluebottle/pages/admin.py:31
msgid "Select a JSON file exported from another platform"
msgstr ""

#: bluebottle/news/admin.py:40 bluebottle/pages/admin.py:60
#: bluebottle/slides/admin.py:39
msgid "Publication settings"
msgstr ""

#: bluebottle/news/admin.py:81 bluebottle/pages/admin.py:72
msgid "Online"
msgstr ""

#: bluebottle/news/admin.py:82 bluebottle/pages/admin.py:73
msgid "Offline"
msgstr ""

#: bluebottle/news/admin.py:84 bluebottle/pages/admin.py:75
msgid "Is this item currently visible online or not."
msgstr ""

#: bluebottle/news/admin.py:159 bluebottle/pages/admin.py:225
#: bluebottle/slides/admin.py:111
msgid "Mark selected entries as published"
msgstr ""

#: bluebottle/news/admin.py:168
msgid "No news items were selected."
msgstr ""

#: bluebottle/news/admin.py:180
msgid "Export selected news items"
msgstr ""

#: bluebottle/news/admin.py:232 bluebottle/pages/admin.py:298
msgid "Invalid JSON file. Please check the file format."
msgstr ""

#: bluebottle/news/admin.py:234
#, python-brace-format
msgid "Error importing news items: {0}"
msgstr ""

#: bluebottle/news/admin.py:245
#: bluebottle/news/templates/admin/news/newsitem/change_list.html:8
#: bluebottle/news/templates/admin/news/newsitem/import.html:9
msgid "Import news items"
msgstr ""

#: bluebottle/news/models.py:27
msgid "Main image"
msgstr ""

#: bluebottle/news/models.py:28
msgid "Shows at the top of your post."
msgstr ""

#: bluebottle/news/models.py:38 bluebottle/pages/models.py:247
#: bluebottle/slides/models.py:39 bluebottle/statistics/models.py:252
msgid "language"
msgstr ""

#: bluebottle/news/models.py:52
msgid "Allow comments"
msgstr ""

#: bluebottle/news/models.py:73
msgid "news item"
msgstr ""

#: bluebottle/news/models.py:74
msgid "news items"
msgstr ""

#: bluebottle/news/templates/admin/blogs/change_form.html:5
#: bluebottle/news/templates/admin/blogs/change_form.html:47
#: bluebottle/slides/templates/admin/banners/change_form.html:6
#: bluebottle/slides/templates/admin/banners/change_form.html:73
msgid "Preview"
msgstr ""

#: bluebottle/news/templates/admin/blogs/change_form.html:101
msgid "Internal CMS error: failed to fetch preview data!"
msgstr ""

#: bluebottle/news/templates/admin/blogs/change_form.html:120
#: bluebottle/slides/templates/admin/banners/change_form.html:131
msgid "Publish and add another"
msgstr ""

#: bluebottle/news/templates/admin/blogs/change_form.html:121
#: bluebottle/slides/templates/admin/banners/change_form.html:132
msgid "Publish and continue editing"
msgstr ""

#: bluebottle/news/templates/admin/blogs/preview_canvas.html:23
msgid "Blog post preview"
msgstr ""

#: bluebottle/news/templates/admin/blogs/preview_canvas.html:24
msgid "now"
msgstr ""

#: bluebottle/news/templates/admin/news/newsitem/change_form.html:7
msgid "Export news item"
msgstr ""

#: bluebottle/news/templates/admin/news/newsitem/import.html:14
msgid "Upload a JSON file exported from another platform to import news items."
msgstr ""

#: bluebottle/news/templates/admin/news/newsitem/import.html:38
#: bluebottle/pages/templates/admin/pages/page/import.html:38
msgid "Import"
msgstr ""

#: bluebottle/news/templates/admin/news/newsitem/import_message.html:5
#, python-format
msgid ""
"\n"
"            1 news item was imported\n"
"        "
msgid_plural ""
"\n"
"            %(count)s news items were imported\n"
"        "
msgstr[0] ""
msgstr[1] ""

#: bluebottle/news/templates/admin/news/newsitem/import_message.html:12
#, python-format
msgid ""
"\n"
"            1 news item was updated\n"
"        "
msgid_plural ""
"\n"
"            %(count)s news items were updated\n"
"        "
msgstr[0] ""
msgstr[1] ""

#: bluebottle/news/templates/admin/news/newsitem/import_message.html:19
msgid "No news items were imported or updated."
msgstr ""

#: bluebottle/notifications/admin.py:141
msgid "URL of the platform"
msgstr ""

#: bluebottle/notifications/admin.py:142
msgid "Name of the platform"
msgstr ""

#: bluebottle/notifications/admin.py:143
msgid "First name of the recipient"
msgstr ""

#: bluebottle/notifications/admin.py:144
msgid "Contact email of platform"
msgstr ""

#: bluebottle/notifications/admin.py:146
msgid "Activity title"
msgstr ""

#: bluebottle/notifications/effects.py:14
#: bluebottle/notifications/templates/admin/notification_effect.html:2
msgid "Send email"
msgstr ""

#: bluebottle/notifications/effects.py:42
#, python-brace-format
msgid "(and {number} more)"
msgstr ""

#: bluebottle/notifications/effects.py:48
msgid "related users"
msgstr ""

#: bluebottle/notifications/effects.py:52
#, python-brace-format
msgid "Message {subject} to {recipients}"
msgstr ""

#: bluebottle/notifications/effects.py:62
#, python-brace-format
msgid "Message <em>{subject}</em> to {recipients}"
msgstr ""

#: bluebottle/notifications/effects.py:94
msgid "to {}"
msgstr ""

#: bluebottle/notifications/effects.py:117
msgid "Raise error"
msgstr ""

#: bluebottle/notifications/management/commands/preview_all_messages.py:727
msgid "test"
msgstr ""

#: bluebottle/notifications/models.py:54
msgid "Twitter"
msgstr ""

#: bluebottle/notifications/models.py:56
msgid "Facebook at Work"
msgstr ""

#: bluebottle/notifications/models.py:57
msgid "LinkedIn"
msgstr ""

#: bluebottle/notifications/models.py:58
msgid "Whatsapp"
msgstr ""

#: bluebottle/notifications/models.py:61
msgid "QR code"
msgstr ""

#: bluebottle/notifications/models.py:70 bluebottle/notifications/models.py:71
msgid "Sharing settings"
msgstr ""

#: bluebottle/notifications/models.py:90
msgid "Member activated"
msgstr ""

#: bluebottle/notifications/models.py:95
msgid "Mail"
msgstr ""

#: bluebottle/notifications/models.py:99
msgid "Replace the entire message"
msgstr ""

#: bluebottle/notifications/models.py:100
msgid "Append this to the original message"
msgstr ""

#: bluebottle/notifications/models.py:104
msgid "Insert method"
msgstr ""

#: bluebottle/notifications/models.py:111
#: bluebottle/notifications/templates/admin/notifications/preview.html:3
msgid "Subject"
msgstr ""

#: bluebottle/notifications/templates/admin/change_confirmation.html:17
msgid "Delete multiple objects"
msgstr ""

#: bluebottle/notifications/templates/admin/change_confirmation.html:22
#, python-format
msgid "Are you sure you want to make these changes to %(obj)s?"
msgstr ""

#: bluebottle/notifications/templates/admin/change_confirmation.html:24
#, python-format
msgid ""
"\n"
"            This will send out %(message_count)s email(s).\n"
"        "
msgstr ""

#: bluebottle/notifications/templates/admin/change_confirmation.html:47
#: bluebottle/utils/forms.py:65
msgid ""
"Should messages be send or should we transition without notifying users?"
msgstr ""

#: bluebottle/notifications/templates/admin/notification_effect.html:8
#, python-format
msgid ""
"\n"
"            To \"%(recipient)s\"\n"
"        "
msgstr ""

#: bluebottle/notifications/templates/admin/notification_effect.html:13
#, python-format
msgid ""
"\n"
"                and %(extra)s others \n"
"            "
msgstr ""

#: bluebottle/notifications/templates/admin/notifications/placeholders.html:2
msgid "You can use these placeholders in subject or body"
msgstr ""

#: bluebottle/notifications/templates/admin/notifications/preview.html:2
msgid "Message to"
msgstr ""

#: bluebottle/notifications/templates/mails/test_messages/test_message.html:5
#, python-format
msgid ""
"\n"
"<p>Hi %(recipient_name)s,</p>\n"
"\n"
"<p>This is a test message!</p>\n"
msgstr ""

#: bluebottle/notifications/templates/mails/test_messages/test_message.txt:5
#, python-format
msgid ""
"\n"
"Hi %(receiver_name)s,\n"
"This is a test message!\n"
msgstr ""

#: bluebottle/offices/admin.py:85 bluebottle/offices/models.py:36
msgid "office groups"
msgstr ""

#: bluebottle/offices/models.py:14 bluebottle/offices/models.py:29
msgid "office region"
msgstr ""

#: bluebottle/offices/models.py:15
msgid "office regions"
msgstr ""

#: bluebottle/offices/models.py:48
msgid "Open to people from the same office"
msgstr ""

#: bluebottle/offices/models.py:52
msgid "Open to people from offices within the same group"
msgstr ""

#: bluebottle/offices/models.py:56
msgid "Open to people from offices within the same region"
msgstr ""

#: bluebottle/offices/models.py:60
msgid "Open to people from any office"
msgstr ""

#: bluebottle/organizations/models.py:28
msgid "Verified"
msgstr ""

#: bluebottle/organizations/models.py:38
msgid "Partner Organization Logo"
msgstr ""

#: bluebottle/organizations/models.py:66
msgid "partner organization"
msgstr ""

#: bluebottle/organizations/models.py:67
msgid "partner organizations"
msgstr ""

#: bluebottle/organizations/models.py:78
msgid "email"
msgstr ""

#: bluebottle/organizations/models.py:79
msgid "phone"
msgstr ""

#: bluebottle/organizations/models.py:90
msgid "Partner Organization Contact"
msgstr ""

#: bluebottle/organizations/models.py:91
msgid "Partner Organization Contacts"
msgstr ""

#: bluebottle/organizations/templates/admin/merge_preview.html:6
msgid "Please pick the organisation you want to keep"
msgstr ""

#: bluebottle/organizations/templates/admin/merge_preview.html:13
msgid "Website"
msgstr ""

#: bluebottle/organizations/templates/admin/merge_preview.html:14
msgid "Phone Number"
msgstr ""

#: bluebottle/pages/admin.py:171
msgid ""
"You are trying to create a platform page. Please do so at <a "
"href=\"{}\">Platform pages</a>."
msgstr ""

#: bluebottle/pages/admin.py:234
msgid "No pages were selected."
msgstr ""

#: bluebottle/pages/admin.py:246
msgid "Export selected pages"
msgstr ""

#: bluebottle/pages/admin.py:300
#, python-brace-format
msgid "Error importing pages: {0}"
msgstr ""

#: bluebottle/pages/admin.py:311
#: bluebottle/pages/templates/admin/pages/page/change_list.html:8
#: bluebottle/pages/templates/admin/pages/page/import.html:9
msgid "Import pages"
msgstr ""

#: bluebottle/pages/models.py:28
msgid "Link title"
msgstr ""

#: bluebottle/pages/models.py:30 bluebottle/pages/models.py:52
#: bluebottle/pages/models.py:53
msgid "Document"
msgstr ""

#: bluebottle/pages/models.py:57
msgid "link"
msgstr ""

#: bluebottle/pages/models.py:64
msgid "Call to action"
msgstr ""

#: bluebottle/pages/models.py:65
msgid "Call to actions"
msgstr ""

#: bluebottle/pages/models.py:72
msgid "text left"
msgstr ""

#: bluebottle/pages/models.py:74
msgid "text right"
msgstr ""

#: bluebottle/pages/models.py:80 bluebottle/pages/models.py:81
msgid "Text in columns"
msgstr ""

#: bluebottle/pages/models.py:106 bluebottle/pages/models.py:164
#: bluebottle/pages/models.py:198
msgid "text"
msgstr ""

#: bluebottle/pages/models.py:125
msgid "2:1 (Text twice as wide)"
msgstr ""

#: bluebottle/pages/models.py:127
msgid "1:2 (Image twice as wide)"
msgstr ""

#: bluebottle/pages/models.py:143 bluebottle/pages/models.py:144
msgid "Text + Image"
msgstr ""

#: bluebottle/pages/models.py:180 bluebottle/pages/models.py:181
msgid "Text + Round Image"
msgstr ""

#: bluebottle/pages/models.py:214
msgid "Image placement"
msgstr ""

#: bluebottle/pages/models.py:219 bluebottle/pages/models.py:220
msgid "Text + Scaled Image"
msgstr ""

<<<<<<< HEAD
#: bluebottle/pages/models.py:228 bluebottle/slides/models.py:24
#: bluebottle/utils/models.py:196
=======
#: bluebottle/pages/models.py:229 bluebottle/slides/models.py:24
#: bluebottle/utils/models.py:160
>>>>>>> bcf30eab
msgid "Published"
msgstr ""

#: bluebottle/pages/models.py:235
msgid "Page without sub-navigation"
msgstr ""

#: bluebottle/pages/models.py:237
msgid "Show this page in full width and hide the sub-navigation"
msgstr ""

#: bluebottle/pages/models.py:242
msgid "Show the title of this page in the header"
msgstr ""

#: bluebottle/pages/models.py:299
msgid "Start an initiative"
msgstr ""

#: bluebottle/pages/models.py:301
msgid "Privacy policy"
msgstr ""

#: bluebottle/pages/models.py:331
msgid "Page type"
msgstr ""

#: bluebottle/pages/models.py:349
msgid "Platform page"
msgstr ""

#: bluebottle/pages/templates/admin/pages/page/change_form.html:7
msgid "Export page"
msgstr ""

#: bluebottle/pages/templates/admin/pages/page/import.html:14
msgid "Upload a JSON file exported from another platform to import pages."
msgstr ""

#: bluebottle/pages/templates/admin/pages/page/import_message.html:5
#, python-format
msgid ""
"\n"
"            1 page was imported\n"
"        "
msgid_plural ""
"\n"
"            %(count)s pages were imported\n"
"        "
msgstr[0] ""
msgstr[1] ""

#: bluebottle/pages/templates/admin/pages/page/import_message.html:12
#, python-format
msgid ""
"\n"
"            1 page was updated\n"
"        "
msgid_plural ""
"\n"
"            %(count)s pages were updated\n"
"        "
msgstr[0] ""
msgstr[1] ""

#: bluebottle/pages/templates/admin/pages/page/import_message.html:19
msgid "No pages were imported or updated."
msgstr ""

#: bluebottle/redirects/models.py:8
msgid "redirect from"
msgstr ""

#: bluebottle/redirects/models.py:10
msgid ""
"This should be an absolute path, excluding the domain name. Example: '/"
"events/search/'."
msgstr ""

#: bluebottle/redirects/models.py:16
msgid "redirect to"
msgstr ""

#: bluebottle/redirects/models.py:20
msgid ""
"This can be either an absolute path (as above) or a full URL starting with "
"'http://'."
msgstr ""

#: bluebottle/redirects/models.py:26
msgid "Match using regular expressions"
msgstr ""

#: bluebottle/redirects/models.py:29
msgid ""
"If checked, the redirect-from and redirect-to fields will also be processed "
"using regular expressions when matching incoming requests.<br>Example: "
"<strong>/projects/.* -> /#!/projects</strong> will redirect everyone "
"visiting a page starting with /projects/<br>Example: <strong>/projects/(.*) -"
"> /#!/projects/$1</strong> will turn /projects/myproject into /#!/projects/"
"myproject<br><br>Invalid regular expressions will be ignored."
msgstr ""

#: bluebottle/redirects/models.py:42
msgid "redirect"
msgstr ""

#: bluebottle/redirects/models.py:43
msgid "redirects"
msgstr ""

#: bluebottle/scim/forms.py:6
msgid "Reset token?!"
msgstr ""

#: bluebottle/scim/models.py:12
msgid "Bearer Token"
msgstr ""

#: bluebottle/scim/models.py:28 bluebottle/scim/models.py:29
msgid "scim platform settings"
msgstr ""

#: bluebottle/scim/serializers.py:32
msgid "Not a valid email value."
msgstr ""

#: bluebottle/scim/serializers.py:33
msgid "This field may not be blank."
msgstr ""

#: bluebottle/scim/serializers.py:34
#, python-brace-format
msgid "Ensure this field has no more than {max_length} characters."
msgstr ""

#: bluebottle/scim/serializers.py:35
#, python-brace-format
msgid "Ensure this field has at least {min_length} characters."
msgstr ""

#: bluebottle/scim/templates/admin/reset_token_confirmation.html:5
msgid "Are you sure you want to reset the scim token?"
msgstr ""

#: bluebottle/scim/templates/admin/scim/scimplatformsettings/change_form.html:7
msgid "Reset token"
msgstr ""

#: bluebottle/segments/admin.py:86 bluebottle/settings/admin_dashboard.py:202
msgid "Content"
msgstr ""

#: bluebottle/segments/admin.py:114 bluebottle/time_based/admin.py:493
msgid "Members"
msgstr ""

#: bluebottle/segments/admin.py:120
msgid "Segment type"
msgstr ""

#: bluebottle/segments/admin.py:125
msgid "Text colour"
msgstr ""

#: bluebottle/segments/admin.py:139
msgid "Number of segments"
msgstr ""

#: bluebottle/segments/models.py:26
msgid "Inherit"
msgstr ""

#: bluebottle/segments/models.py:28
msgid "Newly created activities inherit the segments of the activity creator."
msgstr ""

#: bluebottle/segments/models.py:34
msgid "Visible"
msgstr ""

#: bluebottle/segments/models.py:36
msgid "Show segment on the activity detail page"
msgstr ""

#: bluebottle/segments/models.py:42
msgid "Required for members"
msgstr ""

#: bluebottle/segments/models.py:44
msgid "Require members to enter their segment type once after logging in."
msgstr ""

#: bluebottle/segments/models.py:50
msgid "Verify SSO data"
msgstr ""

#: bluebottle/segments/models.py:63
msgid "Editable in user profile"
msgstr ""

#: bluebottle/segments/models.py:67
msgid "Enable search filters"
msgstr ""

#: bluebottle/segments/models.py:72
msgid "Segment manager filter - Members"
msgstr ""

#: bluebottle/segments/models.py:73
msgid ""
"When enabled, members managing this segment will only see members linked to "
"this segment."
msgstr ""

#: bluebottle/segments/models.py:78
msgid "Segment manager filter - Activities"
msgstr ""

#: bluebottle/segments/models.py:79
msgid ""
"When enabled, members managing this segment will only see activities linked "
"to this segment."
msgstr ""

#: bluebottle/segments/models.py:124
msgid "Email domains"
msgstr ""

#: bluebottle/segments/models.py:127
msgid ""
"Users with email addresses for this domain are automatically added to this "
"segment."
msgstr ""

#: bluebottle/segments/models.py:131
msgid "Slogan"
msgstr ""

#: bluebottle/segments/models.py:133
msgid ""
"A short sentence to explain your segment. This sentence is directly visible "
"on the page."
msgstr ""

#: bluebottle/segments/models.py:138
msgid "Story"
msgstr ""

#: bluebottle/segments/models.py:140
msgid ""
"A more detailed story for your segment. This story can be accessed via a "
"link on the page."
msgstr ""

#: bluebottle/segments/models.py:147
msgid "The uploaded image will be scaled so that it is fully visible."
msgstr ""

#: bluebottle/segments/models.py:158
msgid "Background color"
msgstr ""

#: bluebottle/segments/models.py:160
msgid "Add a background colour to your segment page."
msgstr ""

#: bluebottle/segments/models.py:165
msgid "Button color"
msgstr ""

#: bluebottle/segments/models.py:167
msgid "Add a button colour to your segment page."
msgstr ""

#: bluebottle/segments/models.py:172
msgid "Button text color"
msgstr ""

#: bluebottle/segments/models.py:175
msgid "Add a button text colour to your segment page."
msgstr ""

#: bluebottle/segments/models.py:180
msgid "cover image"
msgstr ""

#: bluebottle/segments/models.py:182
msgid "The uploaded image will be cropped to fit a 16:9 rectangle."
msgstr ""

#: bluebottle/segments/models.py:193
msgid "Restricted"
msgstr ""

#: bluebottle/segments/models.py:196
msgid ""
"Closed segments will only be accessible to members that belong to this "
"segment."
msgstr ""

#: bluebottle/segments/templates/segments/admin/required_segment_types.html:10
msgid "no segment types are marked as required"
msgstr ""

#: bluebottle/segments/templates/segments/admin/required_segment_types.html:16
msgid "Mark segment types as required in "
msgstr ""

#: bluebottle/segments/templates/segments/admin/required_segment_types.html:18
msgid "segment type overview"
msgstr ""

#: bluebottle/settings/admin_dashboard.py:12
msgid "Initiatives & Activity"
msgstr ""

#: bluebottle/settings/admin_dashboard.py:54
msgid "Time Based"
msgstr ""

#: bluebottle/settings/admin_dashboard.py:86
msgid "Collect"
msgstr ""

#: bluebottle/settings/admin_dashboard.py:137
msgid "Grant management"
msgstr ""

#: bluebottle/settings/admin_dashboard.py:179
msgid "All segment types"
msgstr ""

#: bluebottle/settings/admin_dashboard.py:209
msgid "News"
msgstr ""

#: bluebottle/settings/admin_dashboard.py:225
msgid "Result page"
msgstr ""

#: bluebottle/settings/admin_dashboard.py:230
msgid "Header & footer"
msgstr ""

#: bluebottle/settings/admin_dashboard.py:235
msgid "Email templates"
msgstr ""

<<<<<<< HEAD
#: bluebottle/settings/admin_dashboard.py:254 bluebottle/utils/models.py:185
=======
#: bluebottle/settings/admin_dashboard.py:255 bluebottle/utils/models.py:149
>>>>>>> bcf30eab
msgid "Settings"
msgstr ""

#: bluebottle/settings/admin_dashboard.py:291
msgid "Manage Reporting"
msgstr ""

#: bluebottle/settings/local.py:725 bluebottle/settings/testing.py:425
#: tenants/accenture/settings.py:30
#: tenants/action-against-corona/settings.py:25 tenants/apg/settings.py:27
#: tenants/bedrijven-voor-amsterdam/settings.py:27
#: tenants/booking-community/settings.py:24 tenants/booking/settings.py:31
#: tenants/boost-your-business/settings.py:26
#: tenants/bright-future-afghanistan/settings.py:26
#: tenants/bugaboo/settings.py:26 tenants/close-the-gap/settings.py:26
#: tenants/corona/settings.py:26
#: tenants/deloitte-impact-foundation/settings.py:30
#: tenants/deloitte-uk/settings.py:29 tenants/dll/settings.py:29
#: tenants/do-good-up/settings.py:27 tenants/dsm/settings.py:26
#: tenants/ey/settings.py:26 tenants/gasunie/settings.py:27
#: tenants/good-growth-in-action/settings.py:27
#: tenants/goodup-demo/settings.py:26 tenants/impact-booster/settings.py:28
#: tenants/innovating-justice/settings.py:25
#: tenants/join-rabo-foundation/settings.py:27
#: tenants/jong-ondernemen/settings.py:27 tenants/laatste-pluk/settings.py:26
#: tenants/leap2/settings.py:26 tenants/mars-demo/settings.py:25
#: tenants/mars/settings.py:26 tenants/maximising-potential/settings.py:27
#: tenants/navara/settings.py:27 tenants/nexteconomy/settings.py:29
#: tenants/nlcares/settings.py:27 tenants/nlmtd/settings.py:30
#: tenants/nn/settings.py:27 tenants/nola-connects/settings.py:26
#: tenants/nordea/settings.py:27 tenants/partos/settings.py:26
#: tenants/pggm/settings.py:27 tenants/purpose-in-action/settings.py:27
#: tenants/rhi-magnesita/settings.py:25
#: tenants/shell-disaster-relief/settings.py:26 tenants/shell-uk/settings.py:26
#: tenants/startsomething/settings.py:29 tenants/studentbattle/settings.py:27
#: tenants/twoscale/settings.py:26 tenants/voor-je-buurt-belgie/settings.py:24
#: tenants/voor-je-buurt/settings.py:27 tenants/voor-je-stadsie/settings.py:27
msgid "English"
msgstr ""

<<<<<<< HEAD
#: bluebottle/settings/local.py:726 bluebottle/settings/testing.py:426
#: tenants/abn/settings.py:26 tenants/achmea-voor-elkaar/settings.py:26
#: tenants/almelo/settings.py:25 tenants/apg/settings.py:26
#: tenants/athlon/settings.py:26
=======
#: bluebottle/settings/local.py:726 tenants/abn/settings.py:26
#: tenants/achmea-voor-elkaar/settings.py:26 tenants/almelo/settings.py:25
#: tenants/apg/settings.py:26 tenants/athlon/settings.py:26
>>>>>>> bcf30eab
#: tenants/bedrijven-voor-amsterdam/settings.py:26 tenants/bmw/settings.py:26
#: tenants/brabant/settings.py:25 tenants/buurt-aed/settings.py:26
#: tenants/corona/settings.py:25 tenants/crowdfunding-010/settings.py:26
#: tenants/crowdfunding-voornatuur/settings.py:26
#: tenants/gasunie/settings.py:26 tenants/geef-om-zorg/settings.py:26
#: tenants/gent/settings.py:25 tenants/goes/settings.py:25
#: tenants/haarlemmermeer/settings.py:25 tenants/hollandskroon/settings.py:25
#: tenants/join-rabo-foundation/settings.py:26
#: tenants/jong-ondernemen/settings.py:26 tenants/kerstactie/settings.py:25
#: tenants/kwf/settings.py:26 tenants/laatste-pluk/settings.py:25
#: tenants/mars/settings.py:27 tenants/maximising-potential/settings.py:26
#: tenants/navara/settings.py:26 tenants/nl2025/settings.py:25
#: tenants/nlcares/settings.py:26 tenants/nlmtd/settings.py:29
#: tenants/nn/settings.py:26 tenants/ouderenfonds/settings.py:26
#: tenants/peer/settings.py:26 tenants/pggm/settings.py:26
#: tenants/purpose-in-action/settings.py:26
#: tenants/rabobank-cooperatief/settings.py:25
#: tenants/rabobank-noordwest/settings.py:26 tenants/rabobank/settings.py:28
#: tenants/regiobank/settings.py:26 tenants/rooftop-revolution/settings.py:25
#: tenants/startsomething/settings.py:30 tenants/studentbattle/settings.py:26
#: tenants/tilburg/settings.py:25 tenants/transavia/settings.py:26
#: tenants/utrecht/settings.py:25 tenants/venlo/settings.py:23
#: tenants/voor-apeldoorn/settings.py:26
#: tenants/voor-je-buurt-belgie/settings.py:23
#: tenants/voor-je-buurt/settings.py:26 tenants/voor-je-stadsie/settings.py:26
#: tenants/voor-leeuwarden/settings.py:26
#: tenants/voor-overijssel/settings.py:25 tenants/west-friesland/settings.py:25
#: tenants/zaanstad/settings.py:25
msgid "Dutch"
msgstr ""

<<<<<<< HEAD
#: bluebottle/settings/local.py:727 bluebottle/settings/testing.py:427
#: tenants/nexteconomy/settings.py:30 tenants/twoscale/settings.py:27
msgid "French"
msgstr ""

#: bluebottle/settings/local.py:728 bluebottle/settings/testing.py:428
#: tenants/mars/settings.py:28
msgid "Spanish"
msgstr ""

#: bluebottle/settings/local.py:729 bluebottle/settings/testing.py:429
#: tenants/mars/settings.py:29
msgid "German"
msgstr ""

#: bluebottle/settings/local.py:730 bluebottle/settings/testing.py:430
msgid "Portuguese"
msgstr ""

#: bluebottle/settings/local.py:731 bluebottle/settings/testing.py:431
#: tenants/mars/settings.py:30
msgid "Hungarian"
msgstr ""

#: bluebottle/settings/local.py:732 bluebottle/settings/testing.py:432
=======
#: bluebottle/settings/local.py:727 tenants/nexteconomy/settings.py:30
#: tenants/twoscale/settings.py:27
msgid "French"
msgstr ""

#: bluebottle/settings/local.py:728 tenants/mars/settings.py:28
msgid "Spanish"
msgstr ""

#: bluebottle/settings/local.py:729 tenants/mars/settings.py:29
msgid "German"
msgstr ""

#: bluebottle/settings/local.py:730
msgid "Portuguese"
msgstr ""

#: bluebottle/settings/local.py:731 tenants/mars/settings.py:30
msgid "Hungarian"
msgstr ""

#: bluebottle/settings/local.py:732
>>>>>>> bcf30eab
msgid "Bulgarian"
msgstr ""

#: bluebottle/slides/admin.py:34
msgid "Contents"
msgstr ""

#: bluebottle/slides/models.py:32
msgid "Office groups"
msgstr ""

#: bluebottle/slides/models.py:34
msgid ""
"Select office groups to make the slide only visible to visitors from those "
"regions or leave empty to make the slide visible for everyone."
msgstr ""

#: bluebottle/slides/models.py:42
msgid "Tab text"
msgstr ""

#: bluebottle/slides/models.py:43
msgid "This is shown on tabs beneath the banner."
msgstr ""

#: bluebottle/slides/models.py:48
msgid "Body text"
msgstr ""

#: bluebottle/slides/models.py:49
msgid "Body text has a limit of 140 characters."
msgstr ""

#: bluebottle/slides/models.py:52
msgid "Background image"
msgstr ""

#: bluebottle/slides/models.py:55
msgid ""
"The ideal image will have an aspect ratio of 21:9 on large screens and 4:3 "
"on mobile (Sides of the image maybe slightly cropped on mobile screens). "
"Image should be no larger than 2Mb."
msgstr ""

#: bluebottle/slides/models.py:68
msgid "Background video"
msgstr ""

#: bluebottle/slides/models.py:77
msgid ""
"This video will autoplay and loop in the background, without sound. Allowed "
"formats are mp4, ogg, 3gp, avi, mov and webm. The file should be smaller "
"than 10 MB. Adding a background video will replace the background image."
msgstr ""

#: bluebottle/slides/models.py:84
msgid "Video"
msgstr ""

#: bluebottle/slides/models.py:87
msgid ""
"YouTube and Vimeo videos are supported, add the video by pasting their URL "
"above. This will add a 'play' button to the slider. The video will play "
"after the 'Play' button is selected."
msgstr ""

#: bluebottle/slides/models.py:93
msgid "Button label"
msgstr ""

#: bluebottle/slides/models.py:94
msgid "This is the text displayed on the button."
msgstr ""

#: bluebottle/slides/models.py:96
msgid "Button URL"
msgstr ""

#: bluebottle/slides/models.py:97
msgid "This is the URL to which the button links."
msgstr ""

#: bluebottle/statistics/admin.py:77 bluebottle/statistics/models.py:237
msgid "Type"
msgstr ""

#: bluebottle/statistics/models.py:27 bluebottle/statistics/models.py:246
msgid "Should this be shown or hidden."
msgstr ""

#: bluebottle/statistics/models.py:31
msgid "Order in which metrics are shown."
msgstr ""

#: bluebottle/statistics/models.py:44
msgid "Statistic"
msgstr ""

#: bluebottle/statistics/models.py:74
msgid "Custom statistic"
msgstr ""

#: bluebottle/statistics/models.py:75
msgid "Custom statistics"
msgstr ""

#: bluebottle/statistics/models.py:84
msgid "Time based activities succeeded"
msgstr ""

#: bluebottle/statistics/models.py:85
msgid "Crowdfunding campaigns succeeded"
msgstr ""

#: bluebottle/statistics/models.py:86
msgid "Deeds succeeded"
msgstr ""

#: bluebottle/statistics/models.py:88
msgid "Activity Participants"
msgstr ""

#: bluebottle/statistics/models.py:90
msgid "Time based activities online"
msgstr ""

#: bluebottle/statistics/models.py:91
msgid "Deeds online"
msgstr ""

#: bluebottle/statistics/models.py:100
msgid "Deeds done"
msgstr ""

#: bluebottle/statistics/models.py:101
msgid "Collect done"
msgstr ""

#: bluebottle/statistics/models.py:110
msgid "query"
msgstr ""

#: bluebottle/statistics/models.py:169
msgid "Engagement statistic"
msgstr ""

#: bluebottle/statistics/models.py:170
msgid "Engagement statistics"
msgstr ""

#: bluebottle/statistics/models.py:212
msgid "Impact statistic"
msgstr ""

#: bluebottle/statistics/models.py:213
msgid "Impact statistics"
msgstr ""

#: bluebottle/statistics/models.py:221
msgid "Manual"
msgstr ""

#: bluebottle/statistics/models.py:225
msgid "Tasks realized"
msgstr ""

#: bluebottle/statistics/models.py:226
msgid "Taskmembers"
msgstr ""

#: bluebottle/statistics/models.py:231
msgid "Amount Matched"
msgstr ""

#: bluebottle/statistics/models.py:232
msgid "Number of votes cast"
msgstr ""

#: bluebottle/statistics/models.py:243
msgid "This overwrites the calculated value, if available"
msgstr ""

#: bluebottle/terms/models.py:26
msgid "Terms"
msgstr ""

#: bluebottle/terms/models.py:27
msgid "Term"
msgstr ""

#: bluebottle/terms/models.py:56
msgid "Terms agreement"
msgstr ""

#: bluebottle/terms/models.py:57
msgid "Term agreements"
msgstr ""

#: bluebottle/time_based/admin.py:132
#, python-brace-format
msgid "{duration} per {time_unit}"
msgstr ""

#: bluebottle/time_based/admin.py:137 bluebottle/time_based/admin.py:667
#: bluebottle/time_based/admin.py:706 bluebottle/time_based/admin.py:795
#: bluebottle/time_based/admin.py:997 bluebottle/time_based/admin.py:1083
msgid "Duration"
msgstr ""

#: bluebottle/time_based/admin.py:186
msgid ""
"Answer this question if you selected 'Direct the participants to a "
"questionnaire'"
msgstr ""

#: bluebottle/time_based/admin.py:191
msgid ""
"Answer these questions if you selected 'Ask a single question on the "
"platform'"
msgstr ""

#: bluebottle/time_based/admin.py:238
msgid "Timezone"
msgstr ""

#: bluebottle/time_based/admin.py:269
#: bluebottle/time_based/states/participants.py:439
msgid "unscheduled"
msgstr ""

#: bluebottle/time_based/admin.py:274 bluebottle/time_based/admin.py:275
msgid "Team participants"
msgstr ""

#: bluebottle/time_based/admin.py:286 bluebottle/time_based/admin.py:1831
msgid "Team registration"
msgstr ""

#: bluebottle/time_based/admin.py:287 bluebottle/time_based/admin.py:1832
msgid "Team registrations"
msgstr ""

#: bluebottle/time_based/admin.py:369 bluebottle/time_based/admin.py:370
msgid "Time, date & location"
msgstr ""

#: bluebottle/time_based/admin.py:455 bluebottle/time_based/admin.py:1499
#: bluebottle/time_based/admin.py:1562 bluebottle/time_based/admin.py:1631
#: bluebottle/time_based/admin.py:1726
msgid "Change review"
msgstr ""

#: bluebottle/time_based/admin.py:463 bluebottle/time_based/admin.py:1505
#: bluebottle/time_based/admin.py:1568 bluebottle/time_based/admin.py:1642
#: bluebottle/time_based/admin.py:1734
msgid "Registration"
msgstr ""

#: bluebottle/time_based/admin.py:552
msgid ""
"This activity has multiple time slots. If you want to add participants to "
"this activity, you need to add them to a specific time slot."
msgstr ""

#: bluebottle/time_based/admin.py:614 bluebottle/time_based/admin.py:894
msgid "Slots"
msgstr ""

#: bluebottle/time_based/admin.py:649 bluebottle/time_based/admin.py:693
#: bluebottle/time_based/admin.py:776 bluebottle/time_based/admin.py:977
msgid "Date & time"
msgstr ""

#: bluebottle/time_based/admin.py:660 bluebottle/time_based/admin.py:788
#: bluebottle/time_based/admin.py:990
msgid "indefinitely"
msgstr ""

#: bluebottle/time_based/admin.py:735
msgid ""
"You can't change between teams/individuals anymore because there are already "
"registrations."
msgstr ""

#: bluebottle/time_based/admin.py:800
msgid "Participants/Teams"
msgstr ""

#: bluebottle/time_based/admin.py:893 bluebottle/time_based/admin.py:1386
#: bluebottle/time_based/models.py:498
msgid "Slot"
msgstr ""

#: bluebottle/time_based/admin.py:910
msgid "End"
msgstr ""

#: bluebottle/time_based/admin.py:914
msgid "Hours"
msgstr ""

#: bluebottle/time_based/admin.py:1022
msgid "Registered"
msgstr ""

#: bluebottle/time_based/admin.py:1063
#, python-brace-format
msgid ""
"Local time in \"{location}\" is {local_time}. This is {offset} hours "
"{relation} compared to the standard platform timezone ({current_timezone})."
msgstr ""

#: bluebottle/time_based/admin.py:1070
msgid "later"
msgstr ""

#: bluebottle/time_based/admin.py:1070
msgid "earlier"
msgstr ""

#: bluebottle/time_based/admin.py:1131
msgid "Detail"
msgstr ""

#: bluebottle/time_based/admin.py:1150
msgid "Upcoming"
msgstr ""

#: bluebottle/time_based/admin.py:1151
msgid "Passed"
msgstr ""

#: bluebottle/time_based/admin.py:1171
#: bluebottle/time_based/messages/registrations.py:71
msgid "day"
msgstr ""

#: bluebottle/time_based/admin.py:1172
#: bluebottle/time_based/messages/registrations.py:73
msgid "week"
msgstr ""

#: bluebottle/time_based/admin.py:1173
msgid "xth weekday of the month"
msgstr ""

#: bluebottle/time_based/admin.py:1174
msgid "day x of the month"
msgstr ""

#: bluebottle/time_based/admin.py:1178
msgid "Repeat"
msgstr ""

#: bluebottle/time_based/admin.py:1183 bluebottle/time_based/models.py:563
#: bluebottle/time_based/models.py:690
msgid "End date"
msgstr ""

#: bluebottle/time_based/admin.py:1185
msgid ""
"This is the date the time slots will repeat until. Allow for a long loading "
"time if more than 20 time blocks have to be created."
msgstr ""

#: bluebottle/time_based/admin.py:1191
msgid "Duplicate slot"
msgstr ""

#: bluebottle/time_based/admin.py:1201
msgid "Daily"
msgstr ""

#: bluebottle/time_based/admin.py:1202
#, python-brace-format
msgid "Weekly on the  {weekday}"
msgstr ""

#: bluebottle/time_based/admin.py:1205
#, python-brace-format
msgid "Monthly on the {nth} {weekday}"
msgstr ""

#: bluebottle/time_based/admin.py:1209
#, python-brace-format
msgid "Monthly on the {monthday}"
msgstr ""

#: bluebottle/time_based/admin.py:1220
#, python-brace-format
msgid "Options here are based on when this time slot takes place - {start}"
msgstr ""

#: bluebottle/time_based/admin.py:1236
msgid "Email participants that they have been added to this slot."
msgstr ""

#: bluebottle/time_based/admin.py:1276
msgid "Accepted participants"
msgstr ""

#: bluebottle/time_based/admin.py:1306
#, python-format
msgid "%(dates)s time slots created"
msgstr ""

#: bluebottle/time_based/admin.py:1461 bluebottle/time_based/models.py:512
msgid "slot"
msgstr ""

#: bluebottle/time_based/admin.py:1462 bluebottle/time_based/models.py:513
msgid "slots"
msgstr ""

#: bluebottle/time_based/admin.py:1666
msgid "View slot"
msgstr ""

#: bluebottle/time_based/admin.py:1691
msgid "Create slot"
msgstr ""

#: bluebottle/time_based/admin.py:1746
msgid "Remote/Online"
msgstr ""

#: bluebottle/time_based/admin.py:1753
msgid "Date, Time & Location"
msgstr ""

#: bluebottle/time_based/admin.py:1792
msgid "Answer"
msgstr ""

#: bluebottle/time_based/admin.py:1856
msgid "users"
msgstr ""

#: bluebottle/time_based/admin.py:1859
msgid "Users with this skill"
msgstr ""

#: bluebottle/time_based/effects/effects.py:20
#: bluebottle/time_based/effects/effects.py:113
#: bluebottle/time_based/effects/participants.py:20
#: bluebottle/time_based/effects/participants.py:52
#: bluebottle/time_based/effects/participants.py:56
#: bluebottle/time_based/effects/participants.py:73
#: bluebottle/time_based/effects/participants.py:77
#: bluebottle/time_based/effects/participants.py:115
msgid "Create contribution"
msgstr ""

#: bluebottle/time_based/effects/effects.py:38
#: bluebottle/time_based/effects/effects.py:55
#: bluebottle/time_based/effects/effects.py:72
#: bluebottle/time_based/effects/participants.py:168
msgid "Create preparation time contribution"
msgstr ""

#: bluebottle/time_based/effects/effects.py:101
msgid "Update related contributions"
msgstr ""

#: bluebottle/time_based/effects/effects.py:142
msgid "Create overall contribution"
msgstr ""

#: bluebottle/time_based/effects/effects.py:150
#: bluebottle/time_based/templates/admin/set_end_date.html:2
msgid "End the activity"
msgstr ""

#: bluebottle/time_based/effects/effects.py:158
msgid "Clear the deadline of the activity"
msgstr ""

#: bluebottle/time_based/effects/effects.py:278
#, python-brace-format
msgid "Unlock unfilled slots for {activity}"
msgstr ""

#: bluebottle/time_based/effects/effects.py:308
#, python-brace-format
msgid "Lock filled slots for {activity}"
msgstr ""

#: bluebottle/time_based/effects/effects.py:428
#, python-brace-format
msgid "Check preparation time contribution for {participant}"
msgstr ""

#: bluebottle/time_based/effects/participants.py:119
msgid "Create registration for this participant"
msgstr ""

#: bluebottle/time_based/effects/participants.py:147
msgid "Create or assign registration for this participant"
msgstr ""

#: bluebottle/time_based/effects/participants.py:194
#: bluebottle/time_based/effects/participants.py:204
msgid "Delete related registration"
msgstr ""

#: bluebottle/time_based/effects/participants.py:208
msgid "Create slot for this participant"
msgstr ""

#: bluebottle/time_based/effects/registrations.py:10
msgid "Create participant for this registration"
msgstr ""

#: bluebottle/time_based/effects/registrations.py:25
msgid "Create slot participant for this registration"
msgstr ""

#: bluebottle/time_based/effects/registrations.py:44
msgid "Create participant for this team member"
msgstr ""

#: bluebottle/time_based/effects/registrations.py:61
msgid "Create initial periodic participant for this registration"
msgstr ""

#: bluebottle/time_based/effects/registrations.py:76
msgid "Adjust initial periodic participant and connect to slot"
msgstr ""

#: bluebottle/time_based/effects/registrations.py:108
msgid "Create team for this registration"
msgstr ""

#: bluebottle/time_based/effects/registrations.py:124
msgid "Delete registration if it no longer has participants"
msgstr ""

#: bluebottle/time_based/effects/slots.py:8
msgid "Create participants for this team slot"
msgstr ""

#: bluebottle/time_based/effects/slots.py:21
msgid "Set contributions start date"
msgstr ""

#: bluebottle/time_based/effects/slots.py:34
msgid "Lock activity"
msgstr ""

#: bluebottle/time_based/effects/teams.py:8
msgid "Create registration for this team"
msgstr ""

#: bluebottle/time_based/effects/teams.py:34
msgid "Create team member for the team captain"
msgstr ""

#: bluebottle/time_based/effects/teams.py:52
msgid "Create slot for this team"
msgstr ""

#: bluebottle/time_based/effects/teams.py:81
msgid "Create participants for this team member"
msgstr ""

#: bluebottle/time_based/effects/teams.py:96
msgid "Delete participants for this team member"
msgstr ""

#: bluebottle/time_based/forms.py:8
msgid "Reject registration"
msgstr ""

#: bluebottle/time_based/forms.py:15
msgid ""
"You can provide a custom message for the applicant, this will replace the "
"default rejection message."
msgstr ""

#: bluebottle/time_based/forms.py:30
msgid "Accept registration"
msgstr ""

#: bluebottle/time_based/forms.py:37
msgid ""
"You can provide a custom message for the applicant, this will replace the "
"default acceptance message."
msgstr ""

#: bluebottle/time_based/messages.py:74
#: bluebottle/time_based/messages/messages.py:77
#, python-brace-format
msgctxt "email"
msgid "The deadline for your activity \"{title}\" changed"
msgstr ""

#: bluebottle/time_based/messages.py:97
#: bluebottle/time_based/messages/messages.py:100
#, python-brace-format
msgctxt "emai"
msgid "on {start}"
msgstr ""

#: bluebottle/time_based/messages.py:100
#: bluebottle/time_based/messages/messages.py:103
msgctxt "emai"
msgid "immediately"
msgstr ""

#: bluebottle/time_based/messages.py:104
#: bluebottle/time_based/messages/messages.py:107
#, python-brace-format
msgctxt "emai"
msgid "ends on {end}"
msgstr ""

#: bluebottle/time_based/messages.py:107
#: bluebottle/time_based/messages/messages.py:110
msgctxt "emai"
msgid "runs indefinitely"
msgstr ""

#: bluebottle/time_based/messages.py:116
#: bluebottle/time_based/messages/messages.py:119
#, python-brace-format
msgctxt "email"
msgid "The activity \"{title}\" will take place in a few days!"
msgstr ""

#: bluebottle/time_based/messages.py:140
#: bluebottle/time_based/messages/messages.py:143
#, python-brace-format
msgctxt "email"
msgid "The activity \"{title}\" will take place tomorrow!"
msgstr ""

#: bluebottle/time_based/messages.py:179
#: bluebottle/time_based/messages/messages.py:182
#, python-brace-format
msgctxt "email"
msgid "The team activity \"{title}\" will take place in a few days!"
msgstr ""

#: bluebottle/time_based/messages.py:218 bluebottle/time_based/messages.py:246
#: bluebottle/time_based/messages/messages.py:221
#: bluebottle/time_based/messages/messages.py:249
#, python-brace-format
msgctxt "email"
msgid "The details of activity \"{title}\" have changed"
msgstr ""

#: bluebottle/time_based/messages.py:281
#: bluebottle/time_based/messages/messages.py:284
#, python-brace-format
msgctxt "email"
msgid "The details of the team activity \"{title}\" have changed"
msgstr ""

#: bluebottle/time_based/messages.py:314
#: bluebottle/time_based/messages/messages.py:317
#, python-brace-format
msgctxt "email"
msgid "The activity \"{title}\" has succeeded 🎉"
msgstr ""

#: bluebottle/time_based/messages.py:337
#: bluebottle/time_based/messages/messages.py:340
#, python-brace-format
msgctxt "email"
msgid "You have been added to the activity \"{title}\" 🎉"
msgstr ""

#: bluebottle/time_based/messages.py:362
#: bluebottle/time_based/messages/messages.py:365
#, python-brace-format
msgctxt "email"
msgid "Your team was added to the activity \"{title}\" 🎉"
msgstr ""

#: bluebottle/time_based/messages.py:386
#: bluebottle/time_based/messages/messages.py:389
#, python-brace-format
msgctxt "email"
msgid "You have been added to a team for \"{title}\" 🎉"
msgstr ""

#: bluebottle/time_based/messages.py:411
#: bluebottle/time_based/messages/messages.py:414
#: bluebottle/time_based/messages/registrations.py:41
#, python-brace-format
msgctxt "email"
msgid "You have a new participant for your activity \"{title}\" 🎉"
msgstr ""

#: bluebottle/time_based/messages.py:434
#: bluebottle/time_based/messages/messages.py:437
#, python-brace-format
msgctxt "email"
msgid "A new participant has joined your activity \"{title}\" 🎉"
msgstr ""

#: bluebottle/time_based/messages.py:514 bluebottle/time_based/messages.py:582
#: bluebottle/time_based/messages/messages.py:520
#: bluebottle/time_based/messages/messages.py:588
#, python-brace-format
msgctxt "email"
msgid "You have registered your team for \"{title}\""
msgstr ""

#: bluebottle/time_based/messages.py:537
#: bluebottle/time_based/messages/messages.py:543
#, python-brace-format
msgctxt "email"
msgid "You have changed your application on the activity \"{title}\""
msgstr ""

#: bluebottle/time_based/messages.py:560
#: bluebottle/time_based/messages/messages.py:566
#: bluebottle/time_based/messages/registrations.py:159
#: bluebottle/time_based/messages/registrations.py:169
#: bluebottle/time_based/messages/registrations.py:179
#: bluebottle/time_based/messages/registrations.py:189
#: bluebottle/time_based/messages/registrations.py:215
#, python-brace-format
msgctxt "email"
msgid "You have applied to the activity \"{title}\""
msgstr ""

#: bluebottle/time_based/messages.py:604
#: bluebottle/time_based/messages/messages.py:610
#, python-brace-format
msgctxt "email"
msgid "You have joined {team_name} for \"{title}\""
msgstr ""

#: bluebottle/time_based/messages.py:627
#: bluebottle/time_based/messages/messages.py:633
#, python-brace-format
msgctxt "email"
msgid "You have been selected for the activity \"{title}\" 🎉"
msgstr ""

#: bluebottle/time_based/messages.py:651
#: bluebottle/time_based/messages/messages.py:657
#: bluebottle/time_based/messages/registrations.py:117
#, python-brace-format
msgctxt "email"
msgid "You have not been selected for the activity \"{title}\""
msgstr ""

#: bluebottle/time_based/messages.py:661 bluebottle/time_based/messages.py:682
#: bluebottle/time_based/messages/messages.py:667
#: bluebottle/time_based/messages/messages.py:688
msgctxt "email"
msgid "View all activities"
msgstr ""

#: bluebottle/time_based/messages.py:672
#: bluebottle/time_based/messages/messages.py:678
#: bluebottle/time_based/messages/participants.py:79
#, python-brace-format
msgctxt "email"
msgid "You have been removed as participant for the activity \"{title}\""
msgstr ""

#: bluebottle/time_based/messages.py:693
#: bluebottle/time_based/messages/messages.py:699
#, python-brace-format
msgctxt "email"
msgid "Your team participation in ‘{title}’ has been cancelled"
msgstr ""

#: bluebottle/time_based/messages.py:715
#: bluebottle/time_based/messages/messages.py:721
#, python-brace-format
msgctxt "email"
msgid "Your contribution to the activity \"{title}\" is successful 🎉"
msgstr ""

#: bluebottle/time_based/messages.py:736
#: bluebottle/time_based/messages/messages.py:742
#: bluebottle/time_based/messages/participants.py:40
#, python-brace-format
msgctxt "email"
msgid "A participant has withdrawn from your activity \"{title}\""
msgstr ""

#: bluebottle/time_based/messages.py:758
#: bluebottle/time_based/messages/messages.py:764
#, python-brace-format
msgctxt "email"
msgid ""
"A participant has withdrawn from a time slot for your activity \"{title}\""
msgstr ""

#: bluebottle/time_based/messages.py:785
#: bluebottle/time_based/messages/messages.py:791
#, python-brace-format
msgctxt "email"
msgid ""
"A participant has registered for a time slot for your activity \"{title}\""
msgstr ""

#: bluebottle/time_based/messages.py:803
#: bluebottle/time_based/messages/messages.py:815
msgctxt "email"
msgid "View your activity"
msgstr ""

#: bluebottle/time_based/messages.py:815
#: bluebottle/time_based/messages/messages.py:827
#, python-brace-format
msgctxt "email"
msgid "You've registered for a time slot for the activity \"{title}\""
msgstr ""

#: bluebottle/time_based/messages.py:846
#: bluebottle/time_based/messages/messages.py:864
#, python-brace-format
msgctxt "email"
msgid "A participant has been added to your activity \"{title}\" 🎉"
msgstr ""

#: bluebottle/time_based/messages.py:872
#: bluebottle/time_based/messages/messages.py:890
#, python-brace-format
msgctxt "email"
msgid "A team has been added to your activity \"{title}\" 🎉"
msgstr ""

#: bluebottle/time_based/messages.py:894
#: bluebottle/time_based/messages/messages.py:912
#: bluebottle/time_based/messages/participants.py:32
#, python-brace-format
msgctxt "email"
msgid "A participant has been removed from your activity \"{title}\""
msgstr ""

#: bluebottle/time_based/messages.py:916
#: bluebottle/time_based/messages/messages.py:934
#, python-brace-format
msgctxt "email"
msgid "A slot for your activity \"{title}\" has been cancelled"
msgstr ""

#: bluebottle/time_based/messages/activity_manager.py:10
#, python-brace-format
msgctxt "email"
msgid "Your activity on {site_name} has been registered!"
msgstr ""

#: bluebottle/time_based/messages/participants.py:109
#, python-brace-format
msgctxt "email"
msgid "You have been scheduled for the activity \"{title}\""
msgstr ""

#: bluebottle/time_based/messages/participants.py:123
#, python-brace-format
msgctxt "email"
msgid "You have been added to the activity \"{title}\""
msgstr ""

#: bluebottle/time_based/messages/registrations.py:36
#, python-brace-format
msgctxt "email"
msgid "You have a new application for your activity \"{title}\" 🎉"
msgstr ""

#: bluebottle/time_based/messages/registrations.py:46
#, python-brace-format
msgctxt "email"
msgid "A participant for your activity \"{title}\" has stopped"
msgstr ""

#: bluebottle/time_based/messages/registrations.py:52
#, python-brace-format
msgctxt "email"
msgid "A participant for your activity \"{title}\" has restarted"
msgstr ""

#: bluebottle/time_based/messages/registrations.py:75
msgid "month"
msgstr ""

#: bluebottle/time_based/messages/registrations.py:105
#, python-brace-format
msgctxt "email"
msgid "You have been selected for the activity \"{title}\""
msgstr ""

#: bluebottle/time_based/messages/registrations.py:111
#, python-brace-format
msgctxt "email"
msgid "Your team has been selected for the activity \"{title}\""
msgstr ""

#: bluebottle/time_based/messages/registrations.py:122
#, python-brace-format
msgctxt "email"
msgid "You have been removed from the activity \"{title}\""
msgstr ""

#: bluebottle/time_based/messages/registrations.py:128
#, python-brace-format
msgctxt "email"
msgid "Your team has not been selected for the activity \"{title}\""
msgstr ""

#: bluebottle/time_based/messages/registrations.py:135
#, python-brace-format
msgctxt "email"
msgid "Your contribution to the activity \"{title}\" has been stopped"
msgstr ""

#: bluebottle/time_based/messages/registrations.py:142
#, python-brace-format
msgctxt "email"
msgid "Your contribution to the activity \"{title}\" has been restarted"
msgstr ""

#: bluebottle/time_based/messages/registrations.py:150
msgctxt "email"
msgid "day"
msgstr ""

#: bluebottle/time_based/messages/registrations.py:152
msgctxt "email"
msgid "week"
msgstr ""

#: bluebottle/time_based/messages/registrations.py:154
msgctxt "email"
msgid "months"
msgstr ""

#: bluebottle/time_based/messages/registrations.py:225
#, python-brace-format
msgctxt "email"
msgid "A new team has applied to your activity \"{title}\" 🎉"
msgstr ""

#: bluebottle/time_based/messages/registrations.py:230
#, python-brace-format
msgctxt "email"
msgid "You have a new team for your activity \"{title}\" 🎉"
msgstr ""

#: bluebottle/time_based/messages/registrations.py:235
#: bluebottle/time_based/messages/registrations.py:240
#, python-brace-format
msgctxt "email"
msgid "You have registered your team on \"{site_name}\""
msgstr ""

#: bluebottle/time_based/messages/reviewer.py:8
#, python-brace-format
msgctxt "email"
msgid "A new activity has been registered on {site_name}"
msgstr ""

#: bluebottle/time_based/messages/teams.py:17
#: bluebottle/time_based/messages/teams.py:115
msgctxt "email"
msgid "Open your team"
msgstr ""

#: bluebottle/time_based/messages/teams.py:32
#, python-brace-format
msgctxt "email"
msgid "A team has been removed from your activity \"{title}\""
msgstr ""

#: bluebottle/time_based/messages/teams.py:41
#, python-brace-format
msgctxt "email"
msgid "A team has withdrawn from your activity \"{title}\""
msgstr ""

#: bluebottle/time_based/messages/teams.py:55
#: bluebottle/time_based/messages/teams.py:167
#: bluebottle/time_based/messages/teams.py:254
msgctxt "email"
msgid "View team"
msgstr ""

#: bluebottle/time_based/messages/teams.py:70
#, python-brace-format
msgctxt "email"
msgid "Your team was removed from the activity \"{title}\""
msgstr ""

#: bluebottle/time_based/messages/teams.py:79
#, python-brace-format
msgctxt "email"
msgid "You withdrew your team from the activity \"{title}\""
msgstr ""

#: bluebottle/time_based/messages/teams.py:89
#: bluebottle/time_based/messages/teams.py:214
#, python-brace-format
msgctxt "email"
msgid "Your team has been scheduled for the activity \"{title}\""
msgstr ""

#: bluebottle/time_based/messages/teams.py:130
#, python-brace-format
msgctxt "email"
msgid "Someone has joined your team on {site_name}"
msgstr ""

#: bluebottle/time_based/messages/teams.py:141
#, python-brace-format
msgctxt "email"
msgid ""
"A participant has been removed from your team for the activity \"{title}\""
msgstr ""

#: bluebottle/time_based/messages/teams.py:152
#, python-brace-format
msgctxt "email"
msgid "A participant has withdrawn from your team for the activity \"{title}\""
msgstr ""

#: bluebottle/time_based/messages/teams.py:182
#, python-brace-format
msgctxt "email"
msgid "You are now part of {name}'s team on {site_name}"
msgstr ""

#: bluebottle/time_based/messages/teams.py:192
#, python-brace-format
msgctxt "email"
msgid "You have been removed from {name}'s team for the activity \"{title}\""
msgstr ""

#: bluebottle/time_based/messages/teams.py:203
#, python-brace-format
msgctxt "email"
msgid "You have withdrawn from {name}'s team for the activity \"{title}\""
msgstr ""

#: bluebottle/time_based/messages/teams.py:230
#, python-brace-format
msgctxt "email"
msgid ""
"The date or location for your team has been changed for the activity "
"\"{title}\""
msgstr ""

#: bluebottle/time_based/models.py:45 bluebottle/time_based/models.py:303
msgid "attendee limit"
msgstr ""

#: bluebottle/time_based/models.py:46
msgid "Number of participants or teams that can join"
msgstr ""

#: bluebottle/time_based/models.py:50
msgid "registration deadline"
msgstr ""

#: bluebottle/time_based/models.py:57
msgid "skill"
msgstr ""

#: bluebottle/time_based/models.py:64
msgid "Upload documents"
msgstr ""

#: bluebottle/time_based/models.py:65
msgid "Allow participants to upload documents that support their application."
msgstr ""

#: bluebottle/time_based/models.py:71
msgid "Ask a single question on the platform."
msgstr ""

#: bluebottle/time_based/models.py:72
msgid ""
"Direct the participants to a questionnaire on an external website like "
"Microsoft forms."
msgstr ""

#: bluebottle/time_based/models.py:76
msgid "Ask a question"
msgstr ""

#: bluebottle/time_based/models.py:77
msgid ""
"Do you want to ask any questions to your participants when they join your "
"activity?"
msgstr ""

#: bluebottle/time_based/models.py:84
msgid "Review participants"
msgstr ""

#: bluebottle/time_based/models.py:85
msgid "Activity manager accepts or rejects participants or teams."
msgstr ""

#: bluebottle/time_based/models.py:89
msgid "Question label"
msgstr ""

#: bluebottle/time_based/models.py:90
msgid "This is the question that participants will answer."
msgstr ""

#: bluebottle/time_based/models.py:96
msgid "Question description"
msgstr ""

#: bluebottle/time_based/models.py:97
msgid "Give some more context to help the participant answer the question."
msgstr ""

#: bluebottle/time_based/models.py:101
msgid "External website link"
msgstr ""

#: bluebottle/time_based/models.py:102
msgid ""
"Direct participants to a questionnaire created from an external website like "
"Microsoft forms."
msgstr ""

#: bluebottle/time_based/models.py:108
msgid "Preparation time"
msgstr ""

#: bluebottle/time_based/models.py:114
msgid "A link or code for participants to register their hours."
msgstr ""

#: bluebottle/time_based/models.py:119
msgid "Time-based activity"
msgstr ""

#: bluebottle/time_based/models.py:214
msgid "Free"
msgstr ""

#: bluebottle/time_based/models.py:219 bluebottle/time_based/models.py:312
#: bluebottle/time_based/models.py:1909
msgid "online meeting link"
msgstr ""

#: bluebottle/time_based/models.py:254
msgid "Activities on a date"
msgstr ""

#: bluebottle/time_based/models.py:306 bluebottle/time_based/models.py:546
#: bluebottle/time_based/models.py:1905
msgid "is online"
msgstr ""

#: bluebottle/time_based/models.py:318 bluebottle/time_based/models.py:549
#: bluebottle/time_based/models.py:708 bluebottle/time_based/models.py:845
#: bluebottle/time_based/models.py:1914
msgid "location"
msgstr ""

#: bluebottle/time_based/models.py:360 bluebottle/time_based/models.py:1820
#: bluebottle/time_based/views/mixins.py:117
#: bluebottle/time_based/views/views.py:123
#, python-brace-format
msgid ""
"\n"
"Join: {url}"
msgstr ""

#: bluebottle/time_based/models.py:421 bluebottle/time_based/models.py:1851
#: bluebottle/time_based/templates/mails/messages/partial/slot.html:16
msgid "Anywhere/Online"
msgstr ""

#: bluebottle/time_based/models.py:446 bluebottle/time_based/models.py:1800
#: bluebottle/time_based/models.py:1900
msgid "start date and time"
msgstr ""

#: bluebottle/time_based/models.py:532
msgid "in total"
msgstr ""

#: bluebottle/time_based/models.py:533 bluebottle/time_based/models.py:757
msgid "per day"
msgstr ""

#: bluebottle/time_based/models.py:534 bluebottle/time_based/models.py:758
msgid "per week"
msgstr ""

#: bluebottle/time_based/models.py:535 bluebottle/time_based/models.py:759
msgid "per month"
msgstr ""

#: bluebottle/time_based/models.py:550
msgid "You can enter a specific address, city or wider region."
msgstr ""

#: bluebottle/time_based/models.py:556 bluebottle/time_based/models.py:683
#: bluebottle/time_based/models.py:837
msgid "Start date"
msgstr ""

#: bluebottle/time_based/models.py:557
msgid ""
"When does the period start during which participants can take part in your "
"activity?"
msgstr ""

#: bluebottle/time_based/models.py:564
msgid "When does the period end?"
msgstr ""

#: bluebottle/time_based/models.py:576
msgid "Online Meeting URL"
msgstr ""

#: bluebottle/time_based/models.py:626 bluebottle/time_based/models.py:697
#: bluebottle/time_based/models.py:772 bluebottle/time_based/models.py:830
msgid "Activity duration"
msgstr ""

#: bluebottle/time_based/models.py:627 bluebottle/time_based/models.py:773
msgid "How much time will a participant contribute?"
msgstr ""

#: bluebottle/time_based/models.py:638
msgid "Flexible activities"
msgstr ""

#: bluebottle/time_based/models.py:684
msgid ""
"Start of the period during which participants/teams can take part in your "
"activity."
msgstr ""

#: bluebottle/time_based/models.py:691
msgid ""
"End of the period during which participants/teams can take part in your "
"activity."
msgstr ""

#: bluebottle/time_based/models.py:699
msgid ""
"How much time a participant is expected to contribute. This will be an "
"estimate since the exact hours will be based on the start/end time set for "
"each participant or team."
msgstr ""

#: bluebottle/time_based/models.py:710
msgid ""
"If the activity takes place in multiple locations then add the region. You "
"will be able to add specific locations to individual participants when they "
"are scheduled."
msgstr ""

#: bluebottle/time_based/models.py:734
msgid "Schedule activities"
msgstr ""

#: bluebottle/time_based/models.py:764
msgid "Period"
msgstr ""

#: bluebottle/time_based/models.py:765
msgid "When should the activity be repeated?"
msgstr ""

#: bluebottle/time_based/models.py:785
msgid "Recurring activities"
msgstr ""

#: bluebottle/time_based/models.py:831
msgid "How much time did/will a participant contribute?"
msgstr ""

#: bluebottle/time_based/models.py:838
msgid "Start of the activity."
msgstr ""

#: bluebottle/time_based/models.py:841
msgid "Make sure the value is in the past"
msgstr ""

#: bluebottle/time_based/models.py:847
msgid "If the activity took place in multiple locations then add the region."
msgstr ""

#: bluebottle/time_based/models.py:887
msgid "Past date activities"
msgstr ""

#: bluebottle/time_based/models.py:1008
msgid "Participant to date activity slot"
msgstr ""

#: bluebottle/time_based/models.py:1009
msgid "Participants to date activity slot"
msgstr ""

#: bluebottle/time_based/models.py:1041
msgid "Participant during a period"
msgstr ""

#: bluebottle/time_based/models.py:1042
msgid "Participants during a period"
msgstr ""

#: bluebottle/time_based/models.py:1060
msgid "activity on a date"
msgstr ""

#: bluebottle/time_based/models.py:1061
msgid "activity over a period"
msgstr ""

#: bluebottle/time_based/models.py:1062
msgid "preparation"
msgstr ""

#: bluebottle/time_based/models.py:1066
msgid "value"
msgstr ""

#: bluebottle/time_based/models.py:1087
msgid "Time contribution"
msgstr ""

#: bluebottle/time_based/models.py:1092
#, python-brace-format
msgid "Contribution {name} {date}"
msgstr ""

#: bluebottle/time_based/models.py:1096
#, python-brace-format
msgid "Contribution {date}"
msgstr ""

#: bluebottle/time_based/models.py:1102
msgid "expertise based"
msgstr ""

#: bluebottle/time_based/models.py:1103
msgid "Is this skill expertise based, or could anyone do it?"
msgstr ""

#: bluebottle/time_based/models.py:1120
msgid "Skills"
msgstr ""

#: bluebottle/time_based/models.py:1157
#, python-brace-format
msgid "Candidate {name} for {activity}"
msgstr ""

#: bluebottle/time_based/models.py:1158
#, python-brace-format
msgid "Candidate {name}"
msgstr ""

#: bluebottle/time_based/models.py:1161
msgid "Candidate"
msgstr ""

#: bluebottle/time_based/models.py:1162
msgid "Candidates"
msgstr ""

#: bluebottle/time_based/models.py:1174
msgid "Candidate for date activities"
msgstr ""

#: bluebottle/time_based/models.py:1175
msgid "Candidates for date activities"
msgstr ""

#: bluebottle/time_based/models.py:1219
msgid "Candidate for flexible activities"
msgstr ""

#: bluebottle/time_based/models.py:1220
msgid "Candidates for flexible activities"
msgstr ""

#: bluebottle/time_based/models.py:1261
msgid "Candidate for schedule activities"
msgstr ""

#: bluebottle/time_based/models.py:1262
msgid "Candidates for schedule activities"
msgstr ""

#: bluebottle/time_based/models.py:1306
msgid "Candidate for recurring activities"
msgstr ""

#: bluebottle/time_based/models.py:1307
msgid "Candidates for recurring activities"
msgstr ""

#: bluebottle/time_based/models.py:1370
msgid "Participant to flexible activities"
msgstr ""

#: bluebottle/time_based/models.py:1371
msgid "Participants to flexible activities"
msgstr ""

#: bluebottle/time_based/models.py:1408
msgid "Participant to past date activity"
msgstr ""

#: bluebottle/time_based/models.py:1409
msgid "Participants to past date activity"
msgstr ""

#: bluebottle/time_based/models.py:1450
#, python-brace-format
msgid "Regsitration Team {name} for {activity}"
msgstr ""

#: bluebottle/time_based/models.py:1451
#, python-brace-format
msgid "Regsitration Team {name}"
msgstr ""

#: bluebottle/time_based/models.py:1454
msgid "Team for schedule activities"
msgstr ""

#: bluebottle/time_based/models.py:1455
msgid "Teams for schedule activities"
msgstr ""

#: bluebottle/time_based/models.py:1508
msgid "Team captain"
msgstr ""

#: bluebottle/time_based/models.py:1590
msgid "Team member"
msgstr ""

#: bluebottle/time_based/models.py:1591
msgid "Team members"
msgstr ""

#: bluebottle/time_based/models.py:1616
#, python-brace-format
msgid "Team member {name}"
msgstr ""

#: bluebottle/time_based/models.py:1637
msgid "Participant to schedule activities"
msgstr ""

#: bluebottle/time_based/models.py:1638
msgid "Participants to schedule activities"
msgstr ""

#: bluebottle/time_based/models.py:1699
msgid "Team member participation"
msgstr ""

#: bluebottle/time_based/models.py:1700
msgid "Team member participations"
msgstr ""

#: bluebottle/time_based/models.py:1778
msgid "Slot participant"
msgstr ""

#: bluebottle/time_based/models.py:1779
msgid "Slot participants"
msgstr ""

#: bluebottle/time_based/models.py:1875
msgid "end date and time"
msgstr ""

#: bluebottle/time_based/models.py:1933
#, python-brace-format
msgid "Slot {start}"
msgstr ""

#: bluebottle/time_based/models.py:1968
msgid "Team duration"
msgstr ""

#: bluebottle/time_based/models.py:1969
msgid "How much time the team is expected to contribute."
msgstr ""

#: bluebottle/time_based/models.py:1996
msgid "Participant to recurring activities"
msgstr ""

#: bluebottle/time_based/models.py:1997
msgid "Participants to recurring activities"
msgstr ""

#: bluebottle/time_based/periodic_tasks.py:52
msgid "Lock an activity when the registration date has passed."
msgstr ""

#: bluebottle/time_based/periodic_tasks.py:74
msgid "Finish an activity when all slots are completed."
msgstr ""

#: bluebottle/time_based/periodic_tasks.py:90
msgid "Start the slot."
msgstr ""

#: bluebottle/time_based/periodic_tasks.py:106
msgid "Finish a slot when end time has passed."
msgstr ""

#: bluebottle/time_based/periodic_tasks.py:123
msgid "Finish an activity when end time has passed."
msgstr ""

#: bluebottle/time_based/periodic_tasks.py:144
msgid "Send a reminder 24 hours before the activity slot."
msgstr ""

#: bluebottle/time_based/periodic_tasks.py:163
msgid "Finish an activity when deadline has passed."
msgstr ""

#: bluebottle/time_based/periodic_tasks.py:177
msgid "Finish an activity when start has passed."
msgstr ""

#: bluebottle/time_based/periodic_tasks.py:192
msgid "Start a slot when the start date passed"
msgstr ""

#: bluebottle/time_based/periodic_tasks.py:207
msgid "Finish a slot when the end date passed"
msgstr ""

#: bluebottle/time_based/periodic_tasks.py:219
#: bluebottle/time_based/periodic_tasks.py:236
msgid "Start a new slot when the current one is finished"
msgstr ""

#: bluebottle/time_based/serializers/registrations.py:72
msgid "Registration for this user already exists on this activity."
msgstr ""

#: bluebottle/time_based/serializers/registrations.py:102
#: bluebottle/utils/fields.py:377
msgid "This field is required"
msgstr ""

#: bluebottle/time_based/states/participants.py:19
msgid ""
"This participant is new and will waiting for the registration to be accepted."
msgstr ""

#: bluebottle/time_based/states/participants.py:24
msgid "This person takes part in the activity."
msgstr ""

#: bluebottle/time_based/states/participants.py:29
msgid ""
"This person's contribution is rejected and the spent hours are reset to zero."
msgstr ""

#: bluebottle/time_based/states/participants.py:34
msgid ""
"This person's contribution is removed and the spent hours are reset to zero."
msgstr ""

#: bluebottle/time_based/states/participants.py:39
msgid "This person has withdrawn. Spent hours are retained."
msgstr ""

#: bluebottle/time_based/states/participants.py:44
msgid ""
"The activity has been cancelled. This person's contribution is removed and "
"the spent hours are reset to zero."
msgstr ""

#: bluebottle/time_based/states/participants.py:50
msgid "This person hast successfully contributed."
msgstr ""

#: bluebottle/time_based/states/participants.py:76
msgid "User applied to join the task."
msgstr ""

#: bluebottle/time_based/states/participants.py:88
#: bluebottle/time_based/states/participants.py:352
msgid "Accept this person as a participant of this Activity."
msgstr ""

#: bluebottle/time_based/states/participants.py:89
#: bluebottle/time_based/states/participants.py:217
#: bluebottle/time_based/states/participants.py:353
#: bluebottle/time_based/states/registrations.py:60
#: bluebottle/time_based/states/registrations.py:78
#: bluebottle/time_based/states/teams.py:45
#: bluebottle/time_based/states/teams.py:249
msgid "accepted"
msgstr ""

#: bluebottle/time_based/states/participants.py:99
#: bluebottle/time_based/states/participants.py:300
#: bluebottle/time_based/states/participants.py:311
#: bluebottle/time_based/states/registrations.py:67
msgid "Add"
msgstr ""

#: bluebottle/time_based/states/participants.py:100
#: bluebottle/time_based/states/participants.py:301
#: bluebottle/time_based/states/participants.py:312
msgid "Add this person as a participant of this activity."
msgstr ""

#: bluebottle/time_based/states/participants.py:108
#: bluebottle/time_based/states/participants.py:229
#: bluebottle/time_based/states/participants.py:366
#: bluebottle/time_based/states/registrations.py:87
msgid "Reject this person as a participant of this activity."
msgstr ""

#: bluebottle/time_based/states/participants.py:122
#: bluebottle/time_based/states/participants.py:250
msgid "This participant has completed their contribution."
msgstr ""

#: bluebottle/time_based/states/participants.py:136
#: bluebottle/time_based/states/participants.py:263
#: bluebottle/time_based/states/participants.py:380
msgid "Remove this person as a participant of this activity."
msgstr ""

#: bluebottle/time_based/states/participants.py:148
#: bluebottle/time_based/states/participants.py:275
#: bluebottle/time_based/states/participants.py:393
#: bluebottle/time_based/states/teams.py:197
msgid "Auto remove"
msgstr ""

#: bluebottle/time_based/states/participants.py:150
msgid "Remove this person because a parent object was removed."
msgstr ""

#: bluebottle/time_based/states/participants.py:163
#: bluebottle/time_based/states/participants.py:410
#: bluebottle/time_based/states/registrations.py:101
msgid ""
"Cancel your participation in the activity. Participation hours will not be "
"counted."
msgstr ""

#: bluebottle/time_based/states/participants.py:173
msgid "reapplied"
msgstr ""

#: bluebottle/time_based/states/participants.py:174
msgid "User re-applies for the activity after previously withdrawing."
msgstr ""

#: bluebottle/time_based/states/participants.py:175
msgid "Do you want to sign up for this activity again?"
msgstr ""

#: bluebottle/time_based/states/participants.py:190
#: bluebottle/time_based/states/participants.py:475
msgid "Cancel the participant, because the activity was cancelled."
msgstr ""

#: bluebottle/time_based/states/participants.py:199
#: bluebottle/time_based/states/registrations.py:112
#: bluebottle/time_based/states/teams.py:141
#: bluebottle/time_based/states/teams.py:267
msgid "restored"
msgstr ""

#: bluebottle/time_based/states/participants.py:200
msgid "Restore the participant, because the activity was restored."
msgstr ""

#: bluebottle/time_based/states/participants.py:216
#: bluebottle/time_based/states/registrations.py:77
msgid "Accept this person as a participant of this activity."
msgstr ""

#: bluebottle/time_based/states/participants.py:237
#: bluebottle/time_based/states/participants.py:319
msgid "Restore previously cancelled participant"
msgstr ""

#: bluebottle/time_based/states/participants.py:277
msgid ""
"Remove this person as a participant because a parent object has been removed."
msgstr ""

#: bluebottle/time_based/states/participants.py:287
#: bluebottle/time_based/states/participants.py:327
#: bluebottle/time_based/states/teams.py:90
#: bluebottle/time_based/states/teams.py:210
msgid "Re-add"
msgstr ""

#: bluebottle/time_based/states/participants.py:288
#: bluebottle/time_based/states/teams.py:91
#: bluebottle/time_based/states/teams.py:211
msgid "re-added"
msgstr ""

#: bluebottle/time_based/states/participants.py:289
msgid "Re-add this person as a participant of this activity"
msgstr ""

#: bluebottle/time_based/states/participants.py:328
msgid "Add previously removed participant"
msgstr ""

#: bluebottle/time_based/states/participants.py:338
#: bluebottle/time_based/states/slots.py:15
#: bluebottle/time_based/states/teams.py:10
msgid "Unscheduled"
msgstr ""

#: bluebottle/time_based/states/participants.py:340
msgid ""
"This person takes part in the activity, but needs to be assigned a slot."
msgstr ""

#: bluebottle/time_based/states/participants.py:342
#: bluebottle/time_based/states/participants.py:427
#: bluebottle/time_based/states/slots.py:17
#: bluebottle/time_based/states/teams.py:14
msgid "Scheduled"
msgstr ""

#: bluebottle/time_based/states/participants.py:342
msgid "This person is assigned a slot."
msgstr ""

#: bluebottle/time_based/states/participants.py:395
msgid ""
"Remove this person as a participant because a parent object got removed."
msgstr ""

#: bluebottle/time_based/states/participants.py:426
msgid "Schedule this participant the Activity."
msgstr ""

#: bluebottle/time_based/states/participants.py:437
msgid "Unschedule"
msgstr ""

#: bluebottle/time_based/states/participants.py:438
msgid "Unschedule this participant."
msgstr ""

#: bluebottle/time_based/states/participants.py:452
msgid "Succeed this participant for the Activity."
msgstr ""

#: bluebottle/time_based/states/participants.py:461
msgid "Reset participant to scheduled"
msgstr ""

#: bluebottle/time_based/states/participants.py:486
msgid "Member signs up for team"
msgstr ""

#: bluebottle/time_based/states/participants.py:500
msgid "Participant withdraws from the team slot."
msgstr ""

#: bluebottle/time_based/states/participants.py:511
msgid "Participant joins the team slot."
msgstr ""

#: bluebottle/time_based/states/registrations.py:15
msgid "This person has applied and must be reviewed."
msgstr ""

#: bluebottle/time_based/states/registrations.py:20
msgid "This person is accepted to take part in the activity."
msgstr ""

#: bluebottle/time_based/states/registrations.py:25
msgid "This person is not selected for the activity."
msgstr ""

#: bluebottle/time_based/states/registrations.py:31
msgid "This person did not participate."
msgstr ""

#: bluebottle/time_based/states/registrations.py:51
msgid "The registration was created."
msgstr ""

#: bluebottle/time_based/states/registrations.py:59
msgid "Automatically accept this person as a participant to the activity."
msgstr ""

#: bluebottle/time_based/states/registrations.py:68
msgid "Automatically add this person as a participant to the activity."
msgstr ""

#: bluebottle/time_based/states/registrations.py:69
msgid "added"
msgstr ""

#: bluebottle/time_based/states/registrations.py:114
msgid "Restore after being withdrawn."
msgstr ""

#: bluebottle/time_based/states/registrations.py:154
msgid "Stopped"
msgstr ""

#: bluebottle/time_based/states/registrations.py:156
msgid "This person stopped contributing to this activity."
msgstr ""

#: bluebottle/time_based/states/registrations.py:162
msgid "This person was removed from this activity."
msgstr ""

#: bluebottle/time_based/states/registrations.py:168
msgid "Stop"
msgstr ""

#: bluebottle/time_based/states/registrations.py:170
msgid ""
"This person will no longer actively participate in your activity and their "
"contribution hours will stop being counted. The hours that have already been "
"counted will be retained. You can resume their participation anytime."
msgstr ""

#: bluebottle/time_based/states/registrations.py:175
msgid "This person will no longer actively participate."
msgstr ""

#: bluebottle/time_based/states/registrations.py:185
msgid ""
"This person will no longer actively participate in your activity and their "
"contribution hours will stop being counted. The hours that have already been "
"counted will be failed."
msgstr ""

#: bluebottle/time_based/states/registrations.py:189
msgid "This person is removed from the activity."
msgstr ""

#: bluebottle/time_based/states/registrations.py:197
msgid "Resume"
msgstr ""

#: bluebottle/time_based/states/registrations.py:199
msgid ""
"This person will start actively participating in the activity and their "
"contribution hours will be counted. You can stop their participation at any "
"time, and their contribution hours will stop being counted."
msgstr ""

#: bluebottle/time_based/states/registrations.py:203
msgid "Resume this persons participation in your activity."
msgstr ""

#: bluebottle/time_based/states/slots.py:15
msgid "The slot is not scheduled yet."
msgstr ""

#: bluebottle/time_based/states/slots.py:17
msgid "The slot is scheduled for a future date."
msgstr ""

#: bluebottle/time_based/states/slots.py:21
msgid "Running"
msgstr ""

#: bluebottle/time_based/states/slots.py:23
msgid "The slot running."
msgstr ""

#: bluebottle/time_based/states/slots.py:27
msgid "Finished"
msgstr ""

#: bluebottle/time_based/states/slots.py:29
msgid "The slot is finished"
msgstr ""

#: bluebottle/time_based/states/slots.py:35
msgid "The slot is cancelled"
msgstr ""

#: bluebottle/time_based/states/slots.py:51
#: bluebottle/time_based/states/slots.py:184
msgid "The slot was created."
msgstr ""

#: bluebottle/time_based/states/slots.py:60
msgid "The slot now has a date and location."
msgstr ""

#: bluebottle/time_based/states/slots.py:68
msgid "The slot no longer has a date and location."
msgstr ""

#: bluebottle/time_based/states/slots.py:77
msgid "The slot has started."
msgstr ""

#: bluebottle/time_based/states/slots.py:85
#: bluebottle/time_based/states/slots.py:269
msgid "Finish"
msgstr ""

#: bluebottle/time_based/states/slots.py:86
msgid "The slot has finished."
msgstr ""

#: bluebottle/time_based/states/slots.py:96
msgid "The slot was cancelled."
msgstr ""

#: bluebottle/time_based/states/slots.py:104
#: bluebottle/time_based/states/slots.py:222
msgid "The slot was cancelled because the activity was cancelled"
msgstr ""

#: bluebottle/time_based/states/slots.py:113
msgid "The slot was restored."
msgstr ""

#: bluebottle/time_based/states/slots.py:138
msgid "The slot is incomplete."
msgstr ""

#: bluebottle/time_based/states/slots.py:144
msgid "The slot is accepting new participants."
msgstr ""

#: bluebottle/time_based/states/slots.py:148
msgid "full"
msgstr ""

#: bluebottle/time_based/states/slots.py:150
#: bluebottle/time_based/states/states.py:24
msgid ""
"The number of people needed is reached and people can no longer register."
msgstr ""

#: bluebottle/time_based/states/slots.py:154
msgid "running"
msgstr ""

#: bluebottle/time_based/states/slots.py:156
#: bluebottle/time_based/states/slots.py:263
msgid "The slot is currently taking place."
msgstr ""

#: bluebottle/time_based/states/slots.py:160
msgid "finished"
msgstr ""

#: bluebottle/time_based/states/slots.py:162
msgid "The slot has ended."
msgstr ""

#: bluebottle/time_based/states/slots.py:168
msgid "The slot is cancelled."
msgstr ""

#: bluebottle/time_based/states/slots.py:193
msgid "The slot was completed."
msgstr ""

#: bluebottle/time_based/states/slots.py:200
msgid "Mark incomplete"
msgstr ""

#: bluebottle/time_based/states/slots.py:202
msgid "The slot was made incomplete."
msgstr ""

#: bluebottle/time_based/states/slots.py:213
msgid ""
"This time slot will not take place. People can no longer join and "
"contributions will not be counted."
msgstr ""

#: bluebottle/time_based/states/slots.py:231
msgid ""
"Reopen a cancelled slot. People can apply again. Contributions are counted "
"again"
msgstr ""

#: bluebottle/time_based/states/slots.py:234
msgid ""
"Reopening a time slot will allow people to join again and their "
"contributions will be counted."
msgstr ""

#: bluebottle/time_based/states/slots.py:241
#: bluebottle/time_based/states/states.py:33
msgid "Lock"
msgstr ""

#: bluebottle/time_based/states/slots.py:243
msgid ""
"People can no longer join the slot. Triggered when the attendee limit is "
"reached."
msgstr ""

#: bluebottle/time_based/states/slots.py:251
#: bluebottle/time_based/states/states.py:42
msgid "Unlock"
msgstr ""

#: bluebottle/time_based/states/slots.py:253
msgid ""
"The number of participants has fallen below the required number. People can "
"sign up again for the slot."
msgstr ""

#: bluebottle/time_based/states/slots.py:271
msgid "The slot has ended. Triggered when slot has ended."
msgstr ""

#: bluebottle/time_based/states/slots.py:279
#: bluebottle/time_based/states/states.py:140
#: bluebottle/time_based/states/states.py:169
msgid "Reschedule"
msgstr ""

#: bluebottle/time_based/states/slots.py:281
msgid "Reopen the slot. Triggered when start of the slot is changed."
msgstr ""

#: bluebottle/time_based/states/states.py:22
msgid "Full"
msgstr ""

#: bluebottle/time_based/states/states.py:35
msgid ""
"People can no longer join the event. Triggered when the attendee limit is "
"reached."
msgstr ""

#: bluebottle/time_based/states/states.py:44
msgid ""
"People can now join again. Triggered when the attendee number drops between "
"the limit."
msgstr ""

#: bluebottle/time_based/states/states.py:62
msgid ""
"The number of participants has fallen below the required number or new slots "
"have been added. People can sign up again for the task."
msgstr ""

#: bluebottle/time_based/states/states.py:75
msgid ""
"The number of participants has fallen below the required number. People can "
"sign up again for the task."
msgstr ""

#: bluebottle/time_based/states/states.py:89
msgid ""
"The activity ends and people can no longer register. Participants will keep "
"their spent hours, but will no longer be allocated new hours."
msgstr ""

#: bluebottle/time_based/states/states.py:107
msgid ""
"Cancel if the activity will not be executed. It will no longer be visible on "
"the platform. Contributions will not be counted in reporting."
msgstr ""

#: bluebottle/time_based/states/states.py:112
msgid ""
"The activity will not be executed. Any contributions will be cancelled too."
msgstr ""

#: bluebottle/time_based/states/states.py:144
msgid "The activity is reopened because the start date changed."
msgstr ""

#: bluebottle/time_based/states/states.py:158
msgid "Close this activity and allocate the hours to the participants."
msgstr ""

#: bluebottle/time_based/states/states.py:171
msgid ""
"The date of the activity has been changed to a date in the future. The "
"status of the activity will be recalculated."
msgstr ""

#: bluebottle/time_based/states/states.py:199
msgid "Planned"
msgstr ""

#: bluebottle/time_based/states/states.py:201
msgid ""
"The activity is planned. The activity manager will register participants."
msgstr ""

#: bluebottle/time_based/states/states.py:222
msgid "Register"
msgstr ""

#: bluebottle/time_based/states/states.py:223
msgid ""
"Once the activity is registered, the participants contributions will be "
"recorded."
msgstr ""

#: bluebottle/time_based/states/states.py:225
msgid "registered"
msgstr ""

#: bluebottle/time_based/states/states.py:241
msgid "Approve activity, so it will be registered on the platform."
msgstr ""

#: bluebottle/time_based/states/teams.py:9
msgid "This team is pending review."
msgstr ""

#: bluebottle/time_based/states/teams.py:10
msgid "This team has been accepted."
msgstr ""

#: bluebottle/time_based/states/teams.py:11
msgid "This team has been rejected."
msgstr ""

#: bluebottle/time_based/states/teams.py:12
msgid "This team has withdrawn."
msgstr ""

#: bluebottle/time_based/states/teams.py:14
msgid "This team has been scheduled."
msgstr ""

#: bluebottle/time_based/states/teams.py:15
msgid "This team was successful."
msgstr ""

#: bluebottle/time_based/states/teams.py:17
msgid "This team has been cancelled."
msgstr ""

#: bluebottle/time_based/states/teams.py:19
msgid "This team is removed from the activity"
msgstr ""

#: bluebottle/time_based/states/teams.py:37
msgid "The team was created."
msgstr ""

#: bluebottle/time_based/states/teams.py:46
msgid "Accept this team."
msgstr ""

#: bluebottle/time_based/states/teams.py:55
msgid "Reject this team."
msgstr ""

#: bluebottle/time_based/states/teams.py:64
#: bluebottle/time_based/states/teams.py:73
msgid "Assign a slot to this activity"
msgstr ""

#: bluebottle/time_based/states/teams.py:82
msgid "Remove this team from the activity."
msgstr ""

#: bluebottle/time_based/states/teams.py:92
msgid "Re-add team to activity."
msgstr ""

#: bluebottle/time_based/states/teams.py:106
msgid ""
"Your team will no longer participate in this activity. The activity manager "
"and team members will be notified. Any hours spent will not be be counted."
msgstr ""

#: bluebottle/time_based/states/teams.py:109
msgid "Your team will no longer participate in this activity. "
msgstr ""

#: bluebottle/time_based/states/teams.py:115
msgid "Rejoin"
msgstr ""

#: bluebottle/time_based/states/teams.py:116
msgid "rejoined"
msgstr ""

#: bluebottle/time_based/states/teams.py:121
msgid "Join again with your team, that was previously withdrawn."
msgstr ""

#: bluebottle/time_based/states/teams.py:132
msgid ""
"This team will no longer participate in this activity and any hours spent "
"will not be counted."
msgstr ""

#: bluebottle/time_based/states/teams.py:142
msgid "Add this previously cancelled team back to the activity."
msgstr ""

#: bluebottle/time_based/states/teams.py:151
msgid "The team has finished their contribution."
msgstr ""

#: bluebottle/time_based/states/teams.py:158
msgid "Active"
msgstr ""

#: bluebottle/time_based/states/teams.py:158
msgid "This team member is active."
msgstr ""

#: bluebottle/time_based/states/teams.py:159
msgid "This team member is removed."
msgstr ""

#: bluebottle/time_based/states/teams.py:160
msgid "This team member is withdrawn."
msgstr ""

#: bluebottle/time_based/states/teams.py:161
msgid "This team member is cancelled."
msgstr ""

#: bluebottle/time_based/states/teams.py:162
msgid "This team member is rejected."
msgstr ""

#: bluebottle/time_based/states/teams.py:179
msgid "The team member joined."
msgstr ""

#: bluebottle/time_based/states/teams.py:190
msgid "Remove this member from the team."
msgstr ""

#: bluebottle/time_based/states/teams.py:199
msgid "Remove this member because the team has been removed."
msgstr ""

#: bluebottle/time_based/states/teams.py:212
msgid "Re-add member to team."
msgstr ""

#: bluebottle/time_based/states/teams.py:222
msgid "Withdraw from this team."
msgstr ""

#: bluebottle/time_based/states/teams.py:229
msgid "Re-apply"
msgstr ""

#: bluebottle/time_based/states/teams.py:230
msgid "re-applied"
msgstr ""

#: bluebottle/time_based/states/teams.py:233
msgid "Re-apply to team."
msgstr ""

#: bluebottle/time_based/states/teams.py:242
msgid "Reject user from this team."
msgstr ""

#: bluebottle/time_based/states/teams.py:248
msgid "accept"
msgstr ""

#: bluebottle/time_based/states/teams.py:250
msgid "Accept user to team."
msgstr ""

#: bluebottle/time_based/states/teams.py:260
msgid "Cancel this team member, because the team is cancelled."
msgstr ""

#: bluebottle/time_based/states/teams.py:269
msgid "Restore this team member, because the team is restored."
msgstr ""

#: bluebottle/time_based/templates/admin/adjust_participant.html:2
msgid "Adjust participant"
msgstr ""

#: bluebottle/time_based/templates/admin/adjust_participant.html:5
#, python-format
msgid ""
"\n"
"    Adjust a participant for \"%(activity)s\"\n"
msgstr ""

#: bluebottle/time_based/templates/admin/adjust_participant.html:10
#: bluebottle/time_based/templates/admin/check_preparation_time_contribution.html:10
#: bluebottle/time_based/templates/admin/create_captain_team_member.html:10
#: bluebottle/time_based/templates/admin/create_deadline_participant.html:10
#: bluebottle/time_based/templates/admin/create_deadline_registration.html:10
#: bluebottle/time_based/templates/admin/create_deadline_time_contribution.html:10
#: bluebottle/time_based/templates/admin/create_participant.html:10
#: bluebottle/time_based/templates/admin/create_period_time_contribution.html:10
#: bluebottle/time_based/templates/admin/create_preparation_time_contribution.html:10
#: bluebottle/time_based/templates/admin/create_registration.html:10
#: bluebottle/time_based/templates/admin/create_schedule_slot.html:10
#: bluebottle/time_based/templates/admin/create_slot_time_contribution.html:10
#: bluebottle/time_based/templates/admin/create_team_member_slot_participants.html:10
#: bluebottle/time_based/templates/admin/create_team_registration.html:10
#: bluebottle/time_based/templates/admin/create_team_slot.html:10
#: bluebottle/time_based/templates/admin/create_team_slot_participants.html:10
#: bluebottle/time_based/templates/admin/delete_preparation_time_contribution.html:10
#: bluebottle/time_based/templates/admin/delete_team_member_slot_participants.html:10
#: bluebottle/time_based/templates/admin/update_slot_time_contribution.html:10
#, python-format
msgid ""
"\n"
"        and %(count)s others\n"
"    "
msgstr ""

#: bluebottle/time_based/templates/admin/check_preparation_time_contribution.html:2
msgid "Check preparation time contribution"
msgstr ""

#: bluebottle/time_based/templates/admin/check_preparation_time_contribution.html:5
msgid ""
"\n"
"    Check if we should change the status of the preparation time\n"
msgstr ""

#: bluebottle/time_based/templates/admin/clear_deadline.html:2
msgid "Clear the deadline"
msgstr ""

#: bluebottle/time_based/templates/admin/clear_deadline.html:5
msgid ""
"\n"
"    Clear the deadline of the activity, so that it has to be set to a new "
"value in the future.\n"
msgstr ""

#: bluebottle/time_based/templates/admin/clear_start.html:3
msgid "Clear the start"
msgstr ""

#: bluebottle/time_based/templates/admin/clear_start.html:6
msgid ""
"\n"
"    Clear the start date of the activity, so that it has to be set to a new "
"value in the future.\n"
msgstr ""

#: bluebottle/time_based/templates/admin/create_captain_team_member.html:2
msgid "Add captain as team member"
msgstr ""

#: bluebottle/time_based/templates/admin/create_captain_team_member.html:5
msgid ""
"\n"
"    Add the team captain as a team member.\n"
msgstr ""

#: bluebottle/time_based/templates/admin/create_deadline_participant.html:2
msgid "Create a participant"
msgstr ""

#: bluebottle/time_based/templates/admin/create_deadline_participant.html:5
#, python-format
msgid ""
"\n"
"    Create a participant for \"%(instance.activity)s\"\n"
msgstr ""

#: bluebottle/time_based/templates/admin/create_deadline_participant.html:14
#: bluebottle/time_based/templates/admin/create_deadline_time_contribution.html:14
#: bluebottle/time_based/templates/admin/create_period_time_contribution.html:14
#, python-format
msgid ""
"\n"
"with a duration of %(duration)s.\n"
msgstr ""

#: bluebottle/time_based/templates/admin/create_deadline_registration.html:2
#: bluebottle/time_based/templates/admin/create_team_registration.html:2
msgid "Create a registration"
msgstr ""

#: bluebottle/time_based/templates/admin/create_deadline_registration.html:5
#, python-format
msgid ""
"\n"
"    Create a registration for \"%(instance.activity)s\"\n"
msgstr ""

#: bluebottle/time_based/templates/admin/create_deadline_time_contribution.html:2
#: bluebottle/time_based/templates/admin/create_period_time_contribution.html:2
#: bluebottle/time_based/templates/admin/create_slot_time_contribution.html:2
msgid "Create a time contribution"
msgstr ""

#: bluebottle/time_based/templates/admin/create_deadline_time_contribution.html:5
#: bluebottle/time_based/templates/admin/create_period_time_contribution.html:5
#, python-format
msgid ""
"\n"
"    Create a time contribution for \"%(instance.activity)s\"\n"
msgstr ""

#: bluebottle/time_based/templates/admin/create_participant.html:2
msgid "Create participant"
msgstr ""

#: bluebottle/time_based/templates/admin/create_participant.html:5
#, python-format
msgid ""
"\n"
"    Create a participant for \"%(activity)s\"\n"
msgstr ""

#: bluebottle/time_based/templates/admin/create_preparation_time_contribution.html:2
msgid "Create a preparation time contribution"
msgstr ""

#: bluebottle/time_based/templates/admin/create_preparation_time_contribution.html:5
#, python-format
msgid ""
"\n"
"    Create a preparation time contribution for %(participant)s\n"
msgstr ""

#: bluebottle/time_based/templates/admin/create_registration.html:2
msgid "Create registration"
msgstr ""

#: bluebottle/time_based/templates/admin/create_registration.html:5
msgid ""
"\n"
"    Create a registration for the participant\n"
msgstr ""

#: bluebottle/time_based/templates/admin/create_schedule_slot.html:2
msgid "Create a slot for this participant"
msgstr ""

#: bluebottle/time_based/templates/admin/create_schedule_slot.html:5
#: bluebottle/time_based/templates/admin/create_team_slot.html:5
#, python-format
msgid ""
"\n"
"    Create a slot for %(instance)s, without a date and time.\n"
msgstr ""

#: bluebottle/time_based/templates/admin/create_slot_participants_for_participant.html:2
#: bluebottle/time_based/templates/admin/create_slot_participants_for_slot.html:2
msgid "Add participant to all slots"
msgstr ""

#: bluebottle/time_based/templates/admin/create_slot_participants_for_participant.html:5
#, python-format
msgid ""
"\n"
"    Add the new participant to all %(slot_count)s the slots of the "
"activity.\n"
msgstr ""

#: bluebottle/time_based/templates/admin/create_slot_participants_for_slot.html:6
#, python-format
msgid ""
"\n"
"        Add all %(participant_count)s accepted participants to %(instance)s\n"
"    "
msgstr ""

#: bluebottle/time_based/templates/admin/create_slot_participants_for_slot.html:10
#, python-format
msgid ""
"\n"
"        Add the accepted participant to %(instance)s\n"
"    "
msgstr ""

#: bluebottle/time_based/templates/admin/create_slot_time_contribution.html:5
#, python-format
msgid ""
"\n"
"    Create a time contribution for \"%(activity)s\"\n"
msgstr ""

#: bluebottle/time_based/templates/admin/create_team_member_slot_participants.html:2
msgid "Create slot participation for the team member"
msgstr ""

#: bluebottle/time_based/templates/admin/create_team_member_slot_participants.html:5
#, python-format
msgid ""
"\n"
"    Create slot participants for the new team member for all slots of "
"%(team)s.\n"
msgstr ""

#: bluebottle/time_based/templates/admin/create_team_registration.html:5
#, python-format
msgid ""
"\n"
"    Create a registration for %(instance)s.\n"
msgstr ""

#: bluebottle/time_based/templates/admin/create_team_slot.html:2
msgid "Create a slot for this team"
msgstr ""

#: bluebottle/time_based/templates/admin/create_team_slot_participants.html:2
msgid "Create participants for the team slot"
msgstr ""

#: bluebottle/time_based/templates/admin/create_team_slot_participants.html:5
#, python-format
msgid ""
"\n"
"    Create a slot participants for the new slot for all team members of "
"%(team)s.\n"
msgstr ""

#: bluebottle/time_based/templates/admin/delete_preparation_time_contribution.html:2
msgid "Delete the preparation time contribution"
msgstr ""

#: bluebottle/time_based/templates/admin/delete_preparation_time_contribution.html:5
#, python-format
msgid ""
"\n"
"    Delete the preparation time contribution for \"%(activity)s\"\n"
msgstr ""

#: bluebottle/time_based/templates/admin/delete_registration.html:2
msgid "Delete registration"
msgstr ""

#: bluebottle/time_based/templates/admin/delete_registration.html:5
msgid ""
"\n"
"    Delete the related registration.\n"
msgstr ""

#: bluebottle/time_based/templates/admin/delete_team_member_slot_participants.html:2
msgid "Delete slot participation for the team member"
msgstr ""

#: bluebottle/time_based/templates/admin/delete_team_member_slot_participants.html:5
msgid ""
"\n"
"    Delete slot participants for the team member that will be deleted.\n"
msgstr ""

#: bluebottle/time_based/templates/admin/lock_activity_slots.html:2
msgid "Lock activity slots"
msgstr ""

#: bluebottle/time_based/templates/admin/lock_activity_slots.html:5
msgid ""
"\n"
"    Lock the slots that will be filled by this participant\n"
msgstr ""

#: bluebottle/time_based/templates/admin/participant_list.html:15
#, python-format
msgid ""
"\n"
"                        <b>%(total)s</b> participants took part in this "
"activity out of which <b>%(count)s</b> were deleted due to company policies "
"and local laws.\n"
"                    "
msgstr ""

#: bluebottle/time_based/templates/admin/reset_slot_selection.html:2
msgid "Reset slot selection to 'all'"
msgstr ""

#: bluebottle/time_based/templates/admin/reset_slot_selection.html:5
msgid ""
"\n"
"    Reset slot selection to \"all\" because there is only 1 slot left\n"
msgstr ""

#: bluebottle/time_based/templates/admin/set_end_date.html:5
msgid ""
"\n"
"    Set the deadline to today.\n"
msgstr ""

#: bluebottle/time_based/templates/admin/time_based/dateactivityslot/change_form.html:6
msgid "Repeat this slot"
msgstr ""

#: bluebottle/time_based/templates/admin/time_based/dateactivityslot/reschedule_date_slot.html:2
#: bluebottle/time_based/templates/admin/time_based/periodic/reschedule_schedule_slot.html:2
msgid "Adjust related contributions"
msgstr ""

#: bluebottle/time_based/templates/admin/time_based/dateactivityslot/reschedule_date_slot.html:5
#: bluebottle/time_based/templates/admin/time_based/periodic/reschedule_schedule_slot.html:5
msgid ""
"\n"
"    The time of this slot have changed.\n"
"    The time for all related contributions will be changed too.\n"
msgstr ""

#: bluebottle/time_based/templates/admin/time_based/duplicate_slot.html:15
msgid "Repeat slot"
msgstr ""

#: bluebottle/time_based/templates/admin/time_based/duplicate_slot.html:21
msgid ""
"\n"
"                        Ensure the time slot details are correct before "
"repeating, as bulk changes won’t be possible later.\n"
"                    "
msgstr ""

#: bluebottle/time_based/templates/admin/time_based/duplicate_slot.html:46
msgid "Create duplicates"
msgstr ""

#: bluebottle/time_based/templates/admin/time_based/periodic/create_first_slot.html:2
msgid "Create first periodic slot"
msgstr ""

#: bluebottle/time_based/templates/admin/time_based/periodic/create_first_slot.html:5
#, python-format
msgid ""
"\n"
"    Create the first periodic slot for %(instance)s.\n"
"    Subsequent slots will be created automatically.\n"
msgstr ""

#: bluebottle/time_based/templates/admin/time_based/registration_info.html:3
#: bluebottle/time_based/templates/admin/time_based/team_registration_info.html:3
msgid "Review pending"
msgstr ""

#: bluebottle/time_based/templates/admin/time_based/registration_info.html:6
msgid ""
"\n"
"    This candidate has a pending registration. You can review it by clicking "
"the button below.\n"
"  "
msgstr ""

#: bluebottle/time_based/templates/admin/time_based/registration_info.html:11
msgid "Review candidate"
msgstr ""

#: bluebottle/time_based/templates/admin/time_based/set_contributions_start.html:2
#: bluebottle/time_based/templates/admin/update_slot_time_contribution.html:2
msgid "Update time contributions"
msgstr ""

#: bluebottle/time_based/templates/admin/time_based/set_contributions_start.html:5
msgid ""
"\n"
"    Update the start date of related contributions.\n"
"  "
msgstr ""

#: bluebottle/time_based/templates/admin/time_based/set_contributions_start.html:10
#, python-format
msgid ""
"\n"
"      and %(count)s others\n"
"    "
msgstr ""

#: bluebottle/time_based/templates/admin/time_based/team_registration_info.html:6
msgid ""
"\n"
"    This team has a pending registration. You can review it by clicking the "
"button below.\n"
"  "
msgstr ""

#: bluebottle/time_based/templates/admin/time_based/team_registration_info.html:11
msgid "Review team"
msgstr ""

#: bluebottle/time_based/templates/admin/transition_durations.html:8
#, python-format
msgid ""
"\n"
"            and %(extra)s others\n"
"        "
msgstr ""

#: bluebottle/time_based/templates/admin/unlock_activity_slots.html:2
msgid "Unlock activity slots"
msgstr ""

#: bluebottle/time_based/templates/admin/unlock_activity_slots.html:5
msgid ""
"\n"
"    Unlock the slots that will have spots available by removing this "
"participant\n"
msgstr ""

#: bluebottle/time_based/templates/admin/unset_capacity.html:2
msgid "Unset capacity"
msgstr ""

#: bluebottle/time_based/templates/admin/unset_capacity.html:5
msgid ""
"\n"
"    Unset the capacity because participants are now free to choose the "
"slots.\n"
msgstr ""

#: bluebottle/time_based/templates/admin/update_slot_time_contribution.html:5
#, python-format
msgid ""
"\n"
"    Update related contributions to \"%(slot)s\" for \"%(activity)s\"?\n"
msgstr ""

#: bluebottle/time_based/templates/mails/messages/activity_manager/past_activity_approved.html:5
#, python-format
msgctxt "email"
msgid ""
"\n"
"Good news, your activity \"%(title)s\" has been approved and the "
"participants contributions have been recorded.<br>\n"
"<br>\n"
"Share your activity far and wide to inspire support and attract "
"contributions!\n"
msgstr ""

#: bluebottle/time_based/templates/mails/messages/activity_manager/past_activity_registered.html:5
#, python-format
msgctxt "email"
msgid ""
"\n"
"Nice work! Your activity <i>%(activity name)s</i> has been registered and "
"the participants contributions have been recorded.\n"
"<br>\n"
"<br>\n"
"Share your activity far and wide to inspire support and attract "
"contributions!\n"
msgstr ""

#: bluebottle/time_based/templates/mails/messages/activity_manager/past_activity_submitted.html:5
#, python-format
msgctxt "email"
msgid ""
"\n"
"Your activity \"%(title)s\" has been submitted on %(site_name)s.<br>\n"
"<br>\n"
"<b>What’s next?</b>\n"
"<ul>\n"
"    <li>\n"
"        The platform manager will review your activity.\n"
"    </li>\n"
"    <li>\n"
"        If no changes are needed, it will be approved and the participants "
"contributions will be recorded.\n"
"    </li>\n"
"    <li>\n"
"        If any changes are needed, you’ll receive an email with suggested "
"improvements.\n"
"    </li>\n"
"</ul>\n"
msgstr ""

#: bluebottle/time_based/templates/mails/messages/activity_succeeded_manually.html:6
#, python-format
msgctxt "email"
msgid ""
"You did it! The activity \"%(title)s\" has succeeded, that calls for a "
"celebration!"
msgstr ""

#: bluebottle/time_based/templates/mails/messages/activity_succeeded_manually.html:10
msgctxt "email"
msgid "Share your experience on the activity page."
msgstr ""

#: bluebottle/time_based/templates/mails/messages/changed_multiple_dates.html:5
#, python-format
msgctxt "email"
msgid ""
"\n"
"Some details of activity \"%(title)s\" have changed.\n"
msgstr ""

#: bluebottle/time_based/templates/mails/messages/changed_multiple_dates.html:11
msgctxt "email"
msgid ""
"\n"
"These are all the time slots that you participate in:\n"
msgstr ""

#: bluebottle/time_based/templates/mails/messages/changed_multiple_dates.html:19
#: bluebottle/time_based/templates/mails/messages/changed_single_date.html:17
#: bluebottle/time_based/templates/mails/messages/reminder_slot.html:13
msgctxt "email"
msgid ""
"\n"
"Read the latest updates on the activity page.\n"
msgstr ""

#: bluebottle/time_based/templates/mails/messages/changed_single_date.html:5
#, python-format
msgctxt "email"
msgid ""
"\n"
"The activity \"%(title)s\" has changed:\n"
msgstr ""

#: bluebottle/time_based/templates/mails/messages/changed_team_date.html:5
msgctxt "email"
msgid ""
"\n"
"Some details of the team activity you are a part of have changed:\n"
msgstr ""

#: bluebottle/time_based/templates/mails/messages/changed_team_date.html:10
msgctxt "email"
msgid ""
"\n"
"        Updated details below:\n"
"    "
msgstr ""

#: bluebottle/time_based/templates/mails/messages/changed_team_date.html:24
msgctxt "email"
msgid ""
"\n"
"Please view your team from the activity page to see the changes.\n"
msgstr ""

#: bluebottle/time_based/templates/mails/messages/deadline_changed.html:5
#, python-format
msgctxt "email"
msgid ""
"\n"
"<p>The date of the activity \"%(title)s\" has changed.</p>\n"
"\n"
"<p>The activity starts %(start)s and %(end)s.</p>\n"
"\n"
msgstr ""

#: bluebottle/time_based/templates/mails/messages/manager/slot_participant_registered.html:4
#, python-format
msgctxt "email"
msgid ""
"\n"
"<p>%(participant_name)s has registered for a time slot for your activity "
"\"%(title)s\"!</p>\n"
msgstr ""

#: bluebottle/time_based/templates/mails/messages/manager/slot_participant_withdrew.html:4
#, python-format
msgctxt "email"
msgid ""
"\n"
"<p>%(participant_name)s has withdrawn from a time slot for your activity "
"\"%(title)s\"!</p>\n"
msgstr ""

#: bluebottle/time_based/templates/mails/messages/new_participant.html:6
#, python-format
msgctxt "email"
msgid ""
"\n"
"<p>%(applicant_name)s has joined your activity \"%(title)s\"!</p>\n"
"<p>Give the new participant a warm welcome.</p>\n"
msgstr ""

#: bluebottle/time_based/templates/mails/messages/partial/period.html:4
#, python-format
msgctxt "email"
msgid ""
"\n"
"            Start: %(start)s.\n"
"        "
msgstr ""

#: bluebottle/time_based/templates/mails/messages/partial/period.html:8
msgctxt "email"
msgid ""
"\n"
"            You can start right away.\n"
"        "
msgstr ""

#: bluebottle/time_based/templates/mails/messages/partial/period.html:14
#, python-format
msgctxt "email"
msgid ""
"\n"
"            End: %(end)s.\n"
"        "
msgstr ""

#: bluebottle/time_based/templates/mails/messages/partial/period.html:18
msgctxt "email"
msgid ""
"\n"
"            This activity runs indefinitely.\n"
"        "
msgstr ""

#: bluebottle/time_based/templates/mails/messages/partial/periodic.html:4
#, python-format
msgctxt "email"
msgid ""
"\n"
"          You are expected to contribute %(duration)s hours every %(period)s "
"between %(start)s and %(end)s.\n"
"        "
msgstr ""

#: bluebottle/time_based/templates/mails/messages/partial/periodic.html:8
#, python-format
msgctxt "email"
msgid ""
"\n"
"          You are expected to contribute %(duration)s hours every %(period)s "
"from %(start)s.\n"
"        "
msgstr ""

#: bluebottle/time_based/templates/mails/messages/partial/periodic.html:12
#, python-format
msgctxt "email"
msgid ""
"\n"
"        You are expected to contribute %(duration)s hours every %(period)s "
"until %(end)s.\n"
"      "
msgstr ""

#: bluebottle/time_based/templates/mails/messages/partial/periodic.html:16
#, python-format
msgctxt "email"
msgid ""
"\n"
"        You are expected to contribute %(duration)s hours indefinitely.\n"
"      "
msgstr ""

#: bluebottle/time_based/templates/mails/messages/partial/periodic.html:22
msgctxt "email"
msgid ""
"\n"
"    You can always stop your contributions anytime and resume them at a "
"later date.\n"
"  "
msgstr ""

#: bluebottle/time_based/templates/mails/messages/partial/slot.html:13
msgid "Meeting link"
msgstr ""

#: bluebottle/time_based/templates/mails/messages/partial/slots.html:7
msgid ""
"Go to the activity page to see the times in your own timezone and add them "
"to your calendar."
msgstr ""

#: bluebottle/time_based/templates/mails/messages/partial/team_slot.html:9
msgctxt "email"
msgid ""
"\n"
"        Anywhere/Online\n"
"    "
msgstr ""

#: bluebottle/time_based/templates/mails/messages/participant_accepted.html:5
#, python-format
msgctxt "email"
msgid ""
"\n"
"        <p>Good news, you have been accepted for the activity \"%(title)s\"!"
"</p>\n"
"    "
msgstr ""

#: bluebottle/time_based/templates/mails/messages/participant_added.html:4
#, python-format
msgctxt "email"
msgid ""
"\n"
"<p>You have been added to the activity \"%(title)s\" as a participant.</p>\n"
"\n"
"<p>Head over to the activity page for more information.</p>\n"
"\n"
msgstr ""

#: bluebottle/time_based/templates/mails/messages/participant_added_owner.html:6
#, python-format
msgctxt "email"
msgid "%(participant_name)s has been added to your activity \"%(title)s\"!"
msgstr ""

#: bluebottle/time_based/templates/mails/messages/participant_applied.html:6
#: bluebottle/time_based/templates/mails/messages/registrations/date/user_applied.html:6
#: bluebottle/time_based/templates/mails/messages/registrations/deadline/user_applied.html:6
#: bluebottle/time_based/templates/mails/messages/registrations/deadline/user_joined.html:6
#: bluebottle/time_based/templates/mails/messages/registrations/periodic/user_applied.html:6
#: bluebottle/time_based/templates/mails/messages/registrations/schedule/user_applied.html:6
#: bluebottle/time_based/templates/mails/messages/registrations/user_applied.html:6
#, python-format
msgctxt "email"
msgid ""
"\n"
"            You applied to an activity on <b>%(site_name)s!</b>\n"
"        "
msgstr ""

#: bluebottle/time_based/templates/mails/messages/participant_applied.html:17
#: bluebottle/time_based/templates/mails/messages/registrations/deadline/user_applied.html:39
#: bluebottle/time_based/templates/mails/messages/registrations/user_applied.html:17
msgctxt "email"
msgid ""
"\n"
"                You will receive a notification by email when the activity "
"manager accepts your application.\n"
"            "
msgstr ""

#: bluebottle/time_based/templates/mails/messages/participant_base.html:6
#, python-format
msgctxt "email"
msgid ""
"\n"
"        <p>Hi %(recipient_name)s,</p>\n"
"    "
msgstr ""

#: bluebottle/time_based/templates/mails/messages/participant_base.html:18
#, python-format
msgid ""
"\n"
"                <a href=\"%(review_link)s\">Revisit the external link</a> "
"that was shown when you signed up for this activity.\n"
"            "
msgstr ""

#: bluebottle/time_based/templates/mails/messages/participant_changed.html:6
#, python-format
msgctxt "email"
msgid ""
"\n"
"            You adjusted your participation for an activity on "
"<b>%(site_name)s</b>.\n"
"        "
msgstr ""

#: bluebottle/time_based/templates/mails/messages/participant_created.html:4
#, python-format
msgctxt "email"
msgid ""
"\n"
"<p>%(applicant_name)s applied to your activity \"%(title)s\".<p>\n"
"\n"
"<p>Review the application and decide if this person is the right fit.</p>\n"
msgstr ""

#: bluebottle/time_based/templates/mails/messages/participant_finished.html:4
#, python-format
msgctxt "email"
msgid ""
"\n"
"<p>\n"
"    Congratulations! Your contribution to the activity \"%(title)s\" is "
"finished. Thank you for your participation. Together we have made the world "
"a bit more beautiful.\n"
"</p>\n"
"\n"
"<p>\n"
"Craving for more? Then be sure to check out the activity overview page.\n"
"</p>\n"
msgstr ""

#: bluebottle/time_based/templates/mails/messages/participant_joined.html:6
#, python-format
msgctxt "email"
msgid ""
"\n"
"            You joined an activity on <b>%(site_name)s!</b>\n"
"        "
msgstr ""

#: bluebottle/time_based/templates/mails/messages/participant_rejected.html:4
#: bluebottle/time_based/templates/mails/messages/registrations/user_rejected.html:4
#, python-format
msgctxt "email"
msgid ""
"\n"
"<p>Unfortunately, you have not been selected for the activity ‘%(title)s’.</"
"p>\n"
"\n"
"<p>Don’t worry, there are more activities out there that need your help. "
"Head over to the activity overview page to see if there is something for you."
"</p>\n"
msgstr ""

#: bluebottle/time_based/templates/mails/messages/participant_removed.html:4
#: bluebottle/time_based/templates/mails/messages/participants/user_participant_removed.html:4
#, python-format
msgctxt "email"
msgid ""
"\n"
"<p>You have been removed as participant for the activity \"%(title)s\".</p>\n"
"\n"
"<p>Don’t worry, there are more activities out there that need your help. "
"Head over to the activity overview page to see if there is something for you."
"</p>\n"
msgstr ""

#: bluebottle/time_based/templates/mails/messages/participant_removed_owner.html:6
#, python-format
msgctxt "email"
msgid "%(participant_name)s has been removed from your activity \"%(title)s\"."
msgstr ""

#: bluebottle/time_based/templates/mails/messages/participant_withdrew.html:4
#, python-format
msgctxt "email"
msgid ""
"\n"
"<p>%(applicant_name)s has withdrawn from your activity \"%(title)s\"!</p>\n"
msgstr ""

#: bluebottle/time_based/templates/mails/messages/participants/manager_participant_removed.html:6
#, python-format
msgctxt "email"
msgid "%(name)s has been removed from your activity \"%(title)s\"."
msgstr ""

#: bluebottle/time_based/templates/mails/messages/participants/manager_participant_withdrew.html:4
#, python-format
msgctxt "email"
msgid ""
"\n"
"<p>%(name)s has withdrawn from your activity \"%(title)s\"!</p>\n"
msgstr ""

#: bluebottle/time_based/templates/mails/messages/participants/registered_date_participant_added.html:4
#, python-format
msgctxt "email"
msgid ""
"\n"
"<p>You have been added as a participant to the activity \"%(title)s\", which "
"has already taken place.</p>\n"
"<p>We're happy to let you know that your contribution has been recorded—"
"thank you for being a part of it!\n"
"</p>\n"
msgstr ""

#: bluebottle/time_based/templates/mails/messages/participants/slot_participant_registered.html:4
#, python-format
msgctxt "email"
msgid ""
"\n"
"<p>You are registered for a time slot for the activity \"%(title)s\"!</p>\n"
msgstr ""

#: bluebottle/time_based/templates/mails/messages/participants/slot_participant_registered.html:11
msgctxt "email"
msgid ""
"\n"
"            Make sure to register your hours using the code or URL found on "
"the activity detail page.\n"
"        "
msgstr ""

#: bluebottle/time_based/templates/mails/messages/participants/user_date_participant_withdrew.html:4
#, python-format
msgctxt "email"
msgid ""
"\n"
"<p>You have withdrawn from a slot from the activity \"%(title)s\".</p>\n"
"<p>Here's the info of the slot your no longer participating in:</p>\n"
msgstr ""

#: bluebottle/time_based/templates/mails/messages/participants/user_participant_scheduled.html:5
#, python-format
msgctxt "email"
msgid ""
"\n"
"    <p>You have been scheduled for the activity \"%(title)s\".</p>\n"
"  "
msgstr ""

#: bluebottle/time_based/templates/mails/messages/participants/user_participant_scheduled.html:9
msgctxt "email"
msgid ""
"\n"
"    <b>Participation details:</b>\n"
"  "
msgstr ""

#: bluebottle/time_based/templates/mails/messages/participants/user_participant_withdrew.html:4
#, python-format
msgctxt "email"
msgid ""
"\n"
"<p>You have withdrawn from the activity \"%(title)s\".</p>\n"
msgstr ""

#: bluebottle/time_based/templates/mails/messages/registrations/date/user_applied.html:16
#: bluebottle/time_based/templates/mails/messages/registrations/deadline/user_applied.html:16
#: bluebottle/time_based/templates/mails/messages/registrations/deadline/user_joined.html:16
#: bluebottle/time_based/templates/mails/messages/registrations/periodic/user_applied.html:16
#: bluebottle/time_based/templates/mails/messages/registrations/periodic/user_joined.html:16
#: bluebottle/time_based/templates/mails/messages/registrations/schedule/team_applied.html:13
#: bluebottle/time_based/templates/mails/messages/registrations/schedule/team_joined.html:12
#: bluebottle/time_based/templates/mails/messages/registrations/schedule/user_applied.html:15
#: bluebottle/time_based/templates/mails/messages/registrations/schedule/user_joined.html:16
msgid "What's next:"
msgstr ""

#: bluebottle/time_based/templates/mails/messages/registrations/date/user_applied.html:19
#: bluebottle/time_based/templates/mails/messages/registrations/deadline/user_applied.html:19
#: bluebottle/time_based/templates/mails/messages/registrations/periodic/user_applied.html:19
#: bluebottle/time_based/templates/mails/messages/registrations/schedule/team_applied.html:16
#: bluebottle/time_based/templates/mails/messages/registrations/schedule/user_applied.html:18
msgid "Review"
msgstr ""

#: bluebottle/time_based/templates/mails/messages/registrations/date/user_applied.html:20
#: bluebottle/time_based/templates/mails/messages/registrations/deadline/user_applied.html:20
#: bluebottle/time_based/templates/mails/messages/registrations/periodic/user_applied.html:20
#: bluebottle/time_based/templates/mails/messages/registrations/schedule/team_applied.html:17
#: bluebottle/time_based/templates/mails/messages/registrations/schedule/user_applied.html:19
msgid "The activity manager will review your application."
msgstr ""

#: bluebottle/time_based/templates/mails/messages/registrations/date/user_applied.html:23
#: bluebottle/time_based/templates/mails/messages/registrations/deadline/user_applied.html:23
#: bluebottle/time_based/templates/mails/messages/registrations/deadline/user_joined.html:19
#: bluebottle/time_based/templates/mails/messages/registrations/periodic/user_applied.html:23
#: bluebottle/time_based/templates/mails/messages/registrations/periodic/user_joined.html:19
msgid "Contribute"
msgstr ""

#: bluebottle/time_based/templates/mails/messages/registrations/date/user_applied.html:24
msgid ""
"\n"
"                    When you are accepted you can participate at the place "
"and time indicated below.\n"
"                "
msgstr ""

#: bluebottle/time_based/templates/mails/messages/registrations/date/user_joined.html:6
#: bluebottle/time_based/templates/mails/messages/registrations/periodic/user_joined.html:6
#: bluebottle/time_based/templates/mails/messages/registrations/user_joined.html:6
#, python-format
msgctxt "email"
msgid ""
"\n"
"      You joined an activity on <b>%(site_name)s!</b>\n"
"    "
msgstr ""

#: bluebottle/time_based/templates/mails/messages/registrations/date/user_joined.html:16
msgid "You can participate at the place and time indicated below:"
msgstr ""

#: bluebottle/time_based/templates/mails/messages/registrations/date/user_joined.html:26
#: bluebottle/time_based/templates/mails/messages/registrations/user_accepted.html:15
msgctxt "email"
msgid ""
"\n"
"                Make sure to register your hours using the code or URL found "
"on the activity detail page.\n"
"            "
msgstr ""

#: bluebottle/time_based/templates/mails/messages/registrations/deadline/user_applied.html:25
#, python-format
msgctxt "email"
msgid ""
"\n"
"                        Once accepted, you are expected to spend around "
"%(duration)s hour during the set period, although the actual time may vary. "
"If no period is defined, then you can contribute at anytime that suits you.\n"
"                    "
msgstr ""

#: bluebottle/time_based/templates/mails/messages/registrations/deadline/user_applied.html:29
#, python-format
msgctxt "email"
msgid ""
"\n"
"                        Once accepted, you are expected to spend around "
"%(duration)s hours during the set period, although the actual time may vary. "
"If no period is defined, then you can contribute at anytime that suits you.\n"
"                    "
msgstr ""

#: bluebottle/time_based/templates/mails/messages/registrations/deadline/user_joined.html:21
#, python-format
msgctxt "email"
msgid ""
"\n"
"                        Expect to spend around %(duration)s hour during the "
"set period, although the actual time may vary.  If no period is defined, "
"then you can contribute at anytime that suits you.\n"
"                    "
msgstr ""

#: bluebottle/time_based/templates/mails/messages/registrations/deadline/user_joined.html:25
#, python-format
msgctxt "email"
msgid ""
"\n"
"                        Expect to spend around %(duration)s hours during the "
"set period, although the actual time may vary.  If no period is defined, "
"then you can contribute at anytime that suits you.\n"
"                    "
msgstr ""

#: bluebottle/time_based/templates/mails/messages/registrations/deadline/user_joined.html:33
#: bluebottle/time_based/templates/mails/messages/registrations/periodic/user_joined.html:31
#: bluebottle/time_based/templates/mails/messages/registrations/schedule/user_joined.html:25
msgctxt "email"
msgid ""
"\n"
"                        Make sure to register your hours using the code or "
"URL found on the activity detail page.\n"
"                    "
msgstr ""

#: bluebottle/time_based/templates/mails/messages/registrations/manager_registration_created.html:4
#, python-format
msgctxt "email"
msgid ""
"\n"
"  <p>%(applicant_name)s has joined your activity \"%(title)s\"!</p>\n"
"  <p>Give the new participant a warm welcome.</p>\n"
msgstr ""

#: bluebottle/time_based/templates/mails/messages/registrations/manager_registration_created_review.html:4
#, python-format
msgctxt "email"
msgid ""
"\n"
"  <p>%(applicant_name)s applied to your activity \"%(title)s\".<p>\n"
"  <p>Review the application and decide if this person is the right fit.</p>\n"
msgstr ""

#: bluebottle/time_based/templates/mails/messages/registrations/manager_registration_restarted.html:5
#, python-format, python-brace-format
msgctxt "email"
msgid ""
"\n"
"    <p>{user} have restarted your contribution to \"%(title)s\".</p>\n"
"    "
msgstr ""

#: bluebottle/time_based/templates/mails/messages/registrations/manager_registration_stopped.html:5
#, python-format
msgctxt "email"
msgid ""
"\n"
"    <p>%(user)s have stopped your contributions to \"%(title)s\".</p>\n"
"    "
msgstr ""

#: bluebottle/time_based/templates/mails/messages/registrations/manager_team_registration_created.html:6
#: bluebottle/time_based/templates/mails/messages/registrations/manager_team_registration_created_review.html:6
#, python-format
msgctxt "email"
msgid ""
"\n"
"      %(applicant_name)s has registered their team for your activity "
"\"%(title)s\"!\n"
"    "
msgstr ""

#: bluebottle/time_based/templates/mails/messages/registrations/manager_team_registration_created.html:12
#: bluebottle/time_based/templates/mails/messages/registrations/manager_team_registration_created_review.html:12
msgctxt "email"
msgid ""
"\n"
"        Next steps:\n"
"      "
msgstr ""

#: bluebottle/time_based/templates/mails/messages/registrations/manager_team_registration_created.html:16
#, python-format
msgctxt "email"
msgid ""
"\n"
"      <ol>\n"
"        <li>Contact the team captain %(applicant_name)s to discuss a "
"specific date, time and location for when they can take part in your "
"activity.</li>\n"
"        <li>Add this information to the team via the ‘Unscheduled’ tab on "
"the team list on the activity page. The team captain and team members will "
"be notified when the information is added.</li>\n"
"      </ol>\n"
"    "
msgstr ""

#: bluebottle/time_based/templates/mails/messages/registrations/manager_team_registration_created.html:24
msgctxt "email"
msgid ""
"\n"
"        Team captain contact details:\n"
"      "
msgstr ""

#: bluebottle/time_based/templates/mails/messages/registrations/manager_team_registration_created_review.html:16
#, python-format
msgctxt "email"
msgid ""
"\n"
"      <ol>\n"
"        <li>Go to your activity to review the application and accept or "
"reject them.</li>\n"
"        <li>If accepted then contact the team captain %(applicant_name)s to "
"discuss a specific date, time and location for when they can take part in "
"your activity.</li>\n"
"        <li>Add this information to the team via the ‘Unscheduled’ tab of "
"the team list on the activity page. The team captain and team members will "
"be notified when the information is added.</li>\n"
"      </ol>\n"
"    "
msgstr ""

#: bluebottle/time_based/templates/mails/messages/registrations/manager_team_registration_created_review.html:25
msgctxt "email"
msgid ""
"\n"
"      Team captain contact details:\n"
"    "
msgstr ""

#: bluebottle/time_based/templates/mails/messages/registrations/periodic/user_applied.html:24
#, python-format
msgid ""
"\n"
"                    Once accepted, you are expected to spend around "
"%(duration)s hour(s) every %(period)s, although the actual time may vary.\n"
"                "
msgstr ""

#: bluebottle/time_based/templates/mails/messages/registrations/periodic/user_applied.html:29
#: bluebottle/time_based/templates/mails/messages/registrations/periodic/user_joined.html:25
#: bluebottle/updates/models.py:69
msgid "Update"
msgstr ""

#: bluebottle/time_based/templates/mails/messages/registrations/periodic/user_applied.html:30
#: bluebottle/time_based/templates/mails/messages/registrations/periodic/user_joined.html:26
msgid ""
"If you would like to stop contributing to the activity, make sure you stop "
"your participation from the activity detail page."
msgstr ""

#: bluebottle/time_based/templates/mails/messages/registrations/periodic/user_joined.html:20
#, python-format
msgid ""
"\n"
"                    Expect to spend around %(duration)s hour(s) every "
"%(period)s, although the actual time may vary.\n"
"                "
msgstr ""

#: bluebottle/time_based/templates/mails/messages/registrations/schedule/team_applied.html:6
#, python-format
msgctxt "email"
msgid ""
"\n"
"          You have registered your team for <b>%(title)s!</b>\n"
"        "
msgstr ""

#: bluebottle/time_based/templates/mails/messages/registrations/schedule/team_applied.html:21
#: bluebottle/time_based/templates/mails/messages/registrations/schedule/user_applied.html:23
msgid ""
"When you are accepted the activity manager will contact you to discuss a "
"specific date, time and location."
msgstr ""

#: bluebottle/time_based/templates/mails/messages/registrations/schedule/team_applied.html:24
#: bluebottle/time_based/templates/mails/messages/registrations/schedule/team_joined.html:19
msgid "Invite"
msgstr ""

#: bluebottle/time_based/templates/mails/messages/registrations/schedule/team_applied.html:25
#: bluebottle/time_based/templates/mails/messages/registrations/schedule/team_joined.html:20
msgid ""
"You can invite people to your team while you wait to be scheduled or do it "
"when the date, time and location is confirmed."
msgstr ""

#: bluebottle/time_based/templates/mails/messages/registrations/schedule/team_joined.html:6
#, python-format
msgctxt "email"
msgid ""
"\n"
"      You have registered your team for <b>%(title)s!</b>\n"
"    "
msgstr ""

#: bluebottle/time_based/templates/mails/messages/registrations/schedule/team_joined.html:16
#: bluebottle/time_based/templates/mails/messages/registrations/schedule/user_joined.html:20
msgid ""
"The activity manager will contact you to discuss a specific date, time and "
"location."
msgstr ""

#: bluebottle/time_based/templates/mails/messages/registrations/schedule/user_joined.html:6
#, python-format
msgctxt "email"
msgid ""
"\n"
"          You joined an activity on <b>%(site_name)s!</b>\n"
"        "
msgstr ""

#: bluebottle/time_based/templates/mails/messages/registrations/team_accepted.html:5
#, python-format
msgctxt "email"
msgid ""
"\n"
"        <p>Good news, your team has been accepted for the activity "
"\"%(title)s\"!</p>\n"
"        <p>If your team is unable to participate, please withdraw via the "
"activity page so that others can take your place.</p>\n"
"    "
msgstr ""

#: bluebottle/time_based/templates/mails/messages/registrations/team_rejected.html:4
#, python-format
msgctxt "email"
msgid ""
"\n"
"<p>Unfortunately, your team has not been selected for the activity "
"‘%(title)s’.</p>\n"
"\n"
"<p>Don’t worry, there are more activities out there that need your help. "
"Head over to the activity overview page to see if there is something for you."
"</p>\n"
msgstr ""

#: bluebottle/time_based/templates/mails/messages/registrations/user_accepted.html:6
#, python-format
msgctxt "email"
msgid ""
"\n"
"            <p>Good news, you have been accepted for the activity "
"\"%(title)s\"!</p>\n"
"        "
msgstr ""

#: bluebottle/time_based/templates/mails/messages/registrations/user_removed.html:4
#, python-format
msgctxt "email"
msgid ""
"\n"
"<p>Unfortunately, you have been removed from the activity ‘%(title)s’.</p>\n"
"\n"
"<p>\n"
"    Don’t worry, there are more activities out there that need your help. "
"Head\n"
"    over to the activity overview page to see if there is something for "
"you.\n"
"</p>\n"
msgstr ""

#: bluebottle/time_based/templates/mails/messages/registrations/user_restarted.html:5
#, python-format
msgctxt "email"
msgid ""
"\n"
"      <p>You have restarted your contribution to \"%(title)s\".</p>\n"
"      <p>Good to have you on board again! You are expected to contribute "
"approximately <b>%(duration)s hours every %(period)s</b>.</p>\n"
"    "
msgstr ""

#: bluebottle/time_based/templates/mails/messages/registrations/user_stopped.html:5
#, python-format
msgctxt "email"
msgid ""
"\n"
"        <p>You have stopped your contributions to \"%(title)s\".</p>\n"
"        <p>Thanks for taking part in our activity, your contributions have "
"been counted.</p>\n"
"        <p>You can always restart your contributions anytime.</p>\n"
"    "
msgstr ""

#: bluebottle/time_based/templates/mails/messages/reminder_slot.html:5
msgctxt "email"
msgid ""
"\n"
"The activity will take place tomorrow!\n"
msgstr ""

#: bluebottle/time_based/templates/mails/messages/reminder_team_slot.html:5
msgctxt "email"
msgid ""
"\n"
"The team activity is just a few days away!\n"
msgstr ""

#: bluebottle/time_based/templates/mails/messages/reminder_team_slot.html:20
msgctxt "email"
msgid ""
"\n"
"Please view your team from the activity page.\n"
msgstr ""

#: bluebottle/time_based/templates/mails/messages/reviewer/activity_registered.html:5
#, python-format
msgctxt "email"
msgid ""
"\n"
"The activity \"%(title)s\" has been successfully registered\n"
"and the participants contributions have been recorded.\n"
msgstr ""

#: bluebottle/time_based/templates/mails/messages/slot_cancelled.html:6
#, python-format
msgctxt "email"
msgid ""
"Unfortunately your slot for the activity \"%(title)s\" has been cancelled."
msgstr ""

#: bluebottle/time_based/templates/mails/messages/slot_date_changed.html:5
#, python-format
msgctxt "email"
msgid ""
"\n"
"<p>The date and/or time of one of the slots of the activity \"%(title)s\" "
"has changed.</p>\n"
"\n"
"<p>The new date is %(date)s from %(start)s to %(end)s (%(tz)s).</p>\n"
"\n"
msgstr ""

#: bluebottle/time_based/templates/mails/messages/team_member_joined.html:6
#, python-format
msgctxt "email"
msgid ""
"\n"
"            You joined %(team_name)s for an activity on <b>%(site_name)s!</"
"b>\n"
"        "
msgstr ""

#: bluebottle/time_based/templates/mails/messages/team_member_joined.html:19
msgctxt "email"
msgid ""
"\n"
"                The activity manager will be in touch to confirm details "
"such as time, date and location.\n"
"            "
msgstr ""

#: bluebottle/time_based/templates/mails/messages/team_participant_added.html:4
#, python-format
msgctxt "email"
msgid ""
"\n"
"<p>You have been added to team \"%(team_name)s\" for the activity "
"\"%(title)s\" as a participant.</p>\n"
"\n"
"<p>Head over to the activity page for more information.</p>\n"
"\n"
msgstr ""

#: bluebottle/time_based/templates/mails/messages/team_participant_applied.html:6
#: bluebottle/time_based/templates/mails/messages/team_participant_joined.html:6
#, python-format
msgctxt "email"
msgid ""
"\n"
"            You have registered your team on <b>%(site_name)s!</b>\n"
"        "
msgstr ""

#: bluebottle/time_based/templates/mails/messages/team_participant_applied.html:17
msgctxt "email"
msgid ""
"\n"
"                You will receive a notification by email when the activity "
"manager accepts your team. Once you have been accepted, you can invite your "
"team members to the activity.\n"
"            "
msgstr ""

#: bluebottle/time_based/templates/mails/messages/team_participant_applied.html:27
msgctxt "email"
msgid ""
"\n"
"                If your team is unable to participate, please withdraw your "
"team request via the activity page so that another team can take your "
"place. \n"
"            "
msgstr ""

#: bluebottle/time_based/templates/mails/messages/team_participant_joined.html:16
msgctxt "email"
msgid ""
"\n"
"            The activity manager will be in touch to confirm details such as "
"time, date and location. You can start inviting team members, or wait until "
"the details have been set.\n"
"        "
msgstr ""

#: bluebottle/time_based/templates/mails/messages/team_participant_joined.html:23
msgctxt "email"
msgid ""
"\n"
"                You can now invite your team members to the activity!\n"
"            "
msgstr ""

#: bluebottle/time_based/templates/mails/messages/team_participant_removed.html:4
#, python-format
msgctxt "email"
msgid ""
"\n"
"<p>Your participation has been cancelled for %(team_name)s in the activity "
"'%(title)s'.</p>\n"
msgstr ""

#: bluebottle/time_based/templates/mails/messages/teams/captain_teammember_joined.html:6
#, python-format
msgctxt "email"
msgid "%(name)s is now part of your team for the activity \"%(title)s\"."
msgstr ""

#: bluebottle/time_based/templates/mails/messages/teams/captain_teammember_removed.html:6
#, python-format
msgctxt "email"
msgid ""
"%(name)s has been removed from your team for the activity \"%(title)s\"."
msgstr ""

#: bluebottle/time_based/templates/mails/messages/teams/captain_teammember_withdrew.html:4
#, python-format
msgctxt "email"
msgid ""
"\n"
"<p>%(name)s has withdrawn from your team for the activity \"%(title)s\"!</"
"p>\n"
msgstr ""

#: bluebottle/time_based/templates/mails/messages/teams/manager_team_added.html:6
#, python-format
msgctxt "email"
msgid "%(name)s's team has been added to your activity \"%(title)s\"."
msgstr ""

#: bluebottle/time_based/templates/mails/messages/teams/manager_team_removed.html:6
#, python-format
msgctxt "email"
msgid "%(name)s's team has been removed from your activity \"%(title)s\"."
msgstr ""

#: bluebottle/time_based/templates/mails/messages/teams/manager_team_withdrew.html:4
#, python-format
msgctxt "email"
msgid ""
"\n"
"<p>%(name)s's team has withdrawn from your activity \"%(title)s\"!</p>\n"
msgstr ""

#: bluebottle/time_based/templates/mails/messages/teams/user_team_added.html:4
#, python-format
msgctxt "email"
msgid ""
"\n"
"<p>Your team was added to the activity \"%(title)s\".</p>\n"
"\n"
"<p>You can view your team on the activity detail page.</p>\n"
msgstr ""

#: bluebottle/time_based/templates/mails/messages/teams/user_team_removed.html:4
#, python-format
msgctxt "email"
msgid ""
"\n"
"<p>Your team has been removed from the activity \"%(title)s\".</p>\n"
"\n"
"<p>Don’t worry, there are more activities out there that need your help. "
"Head over to the activity overview page to see if there is something for you."
"</p>\n"
msgstr ""

#: bluebottle/time_based/templates/mails/messages/teams/user_team_scheduled.html:6
#, python-format
msgctxt "email"
msgid ""
"\n"
"    Your team has been scheduled for the activity \"%(title)s\".\n"
"  "
msgstr ""

#: bluebottle/time_based/templates/mails/messages/teams/user_team_scheduled.html:12
msgctxt "email"
msgid ""
"\n"
"      <b>Scheduled info:</b>\n"
"    "
msgstr ""

#: bluebottle/time_based/templates/mails/messages/teams/user_team_scheduled.html:18
msgctxt "email"
msgid ""
"\n"
"    Invite your team members if you haven’t done so already!\n"
"  "
msgstr ""

#: bluebottle/time_based/templates/mails/messages/teams/user_team_withdrew.html:4
#, python-format
msgctxt "email"
msgid ""
"\n"
"<p>Your team has withdrawn from the activity \"%(title)s\".</p>\n"
msgstr ""

#: bluebottle/time_based/templates/mails/messages/teams/user_teammember_joined.html:4
#, python-format
msgctxt "email"
msgid ""
"\n"
"<p>Your have joined %(name)s's team for the activity \"%(title)s\".</p>\n"
msgstr ""

#: bluebottle/time_based/templates/mails/messages/teams/user_teammember_removed.html:4
#, python-format, python-brace-format
msgctxt "email"
msgid ""
"\n"
"<p>Your have been removed as a team member from {name}'s team for the "
"activity \"%(title)s\".</p>\n"
"\n"
"<p>Don’t worry, there are more activities out there that need your help. "
"Head over to the activity overview page to see if there is something for you."
"</p>\n"
msgstr ""

#: bluebottle/time_based/templates/mails/messages/teams/user_teammember_scheduled.html:5
#, python-format
msgctxt "email"
msgid ""
"\n"
"    <p>Your team has been scheduled for the activity \"%(title)s\".</p>\n"
"  "
msgstr ""

#: bluebottle/time_based/templates/mails/messages/teams/user_teammember_scheduled.html:9
#: bluebottle/time_based/templates/mails/messages/teams/user_teamslot_changed.html:9
msgctxt "email"
msgid ""
"\n"
"    <b>Scheduled details:</b>\n"
"  "
msgstr ""

#: bluebottle/time_based/templates/mails/messages/teams/user_teammember_withdrew.html:4
#, python-format, python-brace-format
msgctxt "email"
msgid ""
"\n"
"<p>You have withdrawn from {name}'s team for the activity \"%(title)s\".</"
"p>\n"
msgstr ""

#: bluebottle/time_based/templates/mails/messages/teams/user_teamslot_changed.html:5
#, python-format
msgctxt "email"
msgid ""
"\n"
"    <p>The date for your team has changed for the activity \"%(title)s\".</"
"p>\n"
"  "
msgstr ""

#: bluebottle/time_based/validators.py:12
msgid "Registration deadline should be before the start or end date"
msgstr ""

#: bluebottle/time_based/validators.py:27
msgid "Please use an full url starting with http:// or https://"
msgstr ""

#: bluebottle/time_based/validators.py:51
msgid "Deadline should be after start date"
msgstr ""

#: bluebottle/time_based/validators.py:64
msgid "At least one time slot should have all required fields filled out."
msgstr ""

#: bluebottle/time_based/validators.py:78
msgid "Should have at least one time slot."
msgstr ""

#: bluebottle/updates/dashboard.py:13
msgid "Recent wall updates"
msgstr ""

#: bluebottle/updates/messages.py:21
#, python-brace-format
msgctxt "email"
msgid "New update from '{title}'"
msgstr ""

#: bluebottle/updates/messages.py:37
#, python-brace-format
msgctxt "email"
msgid "A new message is posted on '{title}'"
msgstr ""

#: bluebottle/updates/messages.py:49
#, python-brace-format
msgctxt "email"
msgid "You have a reply on '{title}'"
msgstr ""

#: bluebottle/updates/models.py:15
msgid "Author"
msgstr ""

#: bluebottle/updates/models.py:30
msgid "Reply to"
msgstr ""

#: bluebottle/updates/models.py:40
msgid "Related contribution"
msgstr ""

#: bluebottle/updates/models.py:41
msgid "The contribution this update is related to, e.g. the donation"
msgstr ""

#: bluebottle/updates/models.py:47
msgid "message"
msgstr ""

#: bluebottle/updates/models.py:51
msgid "Pinned"
msgstr ""

#: bluebottle/updates/models.py:55
msgid "notify supporters"
msgstr ""

#: bluebottle/updates/models.py:78
#, python-brace-format
msgid "Anonymous - {time}"
msgstr ""

#: bluebottle/updates/serializers.py:74
msgid "At least one of 'message', 'images', or 'video_url' must be set."
msgstr ""

#: bluebottle/updates/templates/mails/messages/update_followers.html:5
#, python-format
msgctxt "email"
msgid ""
"\n"
"        Hi %(recipient_name)s,\n"
"        <br><br>\n"
"        %(author)s posted an update to %(title)s:\n"
"        <br>\n"
"        '%(text)s'\n"
"\n"
"    "
msgstr ""

#: bluebottle/updates/templates/mails/messages/update_followers.html:17
#: bluebottle/updates/templates/mails/messages/update_owner.html:15
msgctxt "email"
msgid "View message"
msgstr ""

#: bluebottle/updates/templates/mails/messages/update_followers.html:21
#, python-format
msgctxt "email"
msgid ""
"\n"
"        <p>\n"
"            You received this email because you support %(title)s.\n"
"            Don't want to receive activity updates anymore?\n"
"        </p>\n"
"        <p>\n"
"            <a href=\"%(site)s/member/profile\">\n"
"                Unsubscribe\n"
"            </a> via your account page\n"
"        </p>\n"
"    "
msgstr ""

#: bluebottle/updates/templates/mails/messages/update_owner.html:5
#, python-format
msgctxt "email"
msgid ""
"\n"
"        Hi %(recipient_name)s,\n"
"        <br/>\n"
"        <br/>\n"
"        %(author)s posted a comment to '%(title)s'.\n"
"    "
msgstr ""

#: bluebottle/updates/templates/mails/messages/update_parent.html:5
#, python-format
msgctxt "email"
msgid ""
"\n"
"        Hi %(recipient_name)s,\n"
"        <br><br>\n"
"        %(author)s replied to your message on '%(title)s'.\n"
"    "
msgstr ""

#: bluebottle/updates/templates/mails/messages/update_parent.html:14
msgctxt "email"
msgid "View reply"
msgstr ""

#: bluebottle/utils/forms.py:59
msgid "Transition"
msgstr ""

#: bluebottle/utils/models.py:206
msgid "publication date"
msgstr ""

#: bluebottle/utils/models.py:209
msgid "To go live, status must be 'Published'."
msgstr ""

#: bluebottle/utils/models.py:211
msgid "publication end date"
msgstr ""

#: bluebottle/utils/monkey_patch_object_not_found.py:17
#, python-format
msgid ""
"%(name)s with ID “%(key)s” can’t be found. Perhaps you don’t have permission "
"to view it or maybe it was deleted?"
msgstr ""

#: bluebottle/utils/serializers.py:32
#, python-format
msgid "Ensure this value is less than or equal to %(limit_value)s."
msgstr ""

#: bluebottle/utils/serializers.py:38
#, python-format
msgid "Ensure this value is greater than or equal to %(limit_value)s."
msgstr ""

#: bluebottle/utils/serializers.py:44
#, python-brace-format
msgid "Ensure this amount is less than or equal to {max_amount}."
msgstr ""

#: bluebottle/utils/serializers.py:45
#, python-brace-format
msgid "Ensure this amount is greater than or equal to {min_amount}."
msgstr ""

#: bluebottle/utils/templates/admin/confirmation.html:23
msgid "Yes, I am sure"
msgstr ""

#: bluebottle/utils/templates/admin/labeled_date_hierarchy.html:6
msgid "Filter by"
msgstr ""

#: bluebottle/utils/templates/admin/transition_confirmation.html:12
#, python-format
msgid ""
"\n"
"                Are you sure you want to change status from <b>%(source)s</"
"b> to <b>%(target)s</b>?<br/>\n"
"            "
msgstr ""

#: bluebottle/utils/templates/admin/transition_confirmation.html:17
msgid ""
"\n"
"                    This will have side effects:\n"
"                "
msgstr ""

#: bluebottle/utils/templates/admin/transition_confirmation.html:40
msgid " Yes, I am sure"
msgstr ""

#: bluebottle/utils/templates/utils/admin/total_amount_change_list.html:14
msgid "Total amount: "
msgstr ""

#: bluebottle/utils/templates/utils/login_with.html:6
msgid "Redirecting..."
msgstr ""

#: bluebottle/utils/templates/utils/mails/share_flyer.mail.html:8
msgctxt "email"
msgid "Hi"
msgstr ""

#: bluebottle/utils/templates/utils/mails/share_flyer.mail.html:9
msgctxt "email"
msgid " wants to share the following initiative with you:"
msgstr ""

#: bluebottle/utils/templates/utils/mails/share_flyer.mail.html:44
msgctxt "email"
msgid "says:"
msgstr ""

#: bluebottle/utils/templates/utils/mails/share_flyer.mail.html:53
msgctxt "email"
msgid "Reply"
msgstr ""

#: bluebottle/utils/templatetags/admin_extra.py:78
msgid "All dates"
msgstr ""

#: bluebottle/utils/transitions.py:14
msgid "closed"
msgstr ""

#: bluebottle/utils/validators.py:46
#, python-format
msgid ""
"File extension '%(extension)s' is not allowed. Allowed extensions are: "
"'%(allowed_extensions)s'."
msgstr ""

#: bluebottle/utils/validators.py:95
#, python-format
msgid ""
"Mime type '%(mimetype)s' is not allowed. Allowed mime-types are: "
"'%(allowed_mimetypes)s'."
msgstr ""

#: bluebottle/utils/validators.py:121
#, python-format
msgid ""
"Mime type '%(mimetype)s' doesn't match the filename extension "
"'%(extension)s'."
msgstr ""

#: bluebottle/utils/validators.py:185
msgid "File is infected with malware."
msgstr ""

#: bluebottle/utils/widgets.py:70
msgid "Hour"
msgid_plural "Hours"
msgstr[0] ""
msgstr[1] ""

#: bluebottle/utils/widgets.py:72
msgid "Minute"
msgid_plural "Minutes"
msgstr[0] ""
msgstr[1] ""

#: bluebottle/utils/widgets.py:74
msgid "Second"
msgid_plural "Seconds"
msgstr[0] ""
msgstr[1] ""

#: tenants/goodup-nl/settings.py:27
msgid "Nederlands"
msgstr ""<|MERGE_RESOLUTION|>--- conflicted
+++ resolved
@@ -8,11 +8,7 @@
 msgstr ""
 "Project-Id-Version: PACKAGE VERSION\n"
 "Report-Msgid-Bugs-To: \n"
-<<<<<<< HEAD
-"POT-Creation-Date: 2025-11-27 11:02+0100\n"
-=======
 "POT-Creation-Date: 2025-12-02 11:28+0100\n"
->>>>>>> bcf30eab
 "PO-Revision-Date: YEAR-MO-DA HO:MI+ZONE\n"
 "Last-Translator: FULL NAME <EMAIL@ADDRESS>\n"
 "Language-Team: LANGUAGE <LL@li.org>\n"
@@ -24,7 +20,7 @@
 
 #: bluebottle/activities/admin.py:119 bluebottle/activities/admin.py:967
 #: bluebottle/contact/models.py:24 bluebottle/fsm/admin.py:228
-#: bluebottle/fsm/admin.py:236 bluebottle/utils/models.py:202
+#: bluebottle/fsm/admin.py:236 bluebottle/utils/models.py:166
 msgid "status"
 msgstr ""
 
@@ -168,7 +164,7 @@
 msgstr ""
 
 #: bluebottle/activities/admin.py:761 bluebottle/funding/admin.py:233
-#: bluebottle/grant_management/admin.py:540 bluebottle/members/admin.py:642
+#: bluebottle/grant_management/admin.py:540 bluebottle/members/admin.py:561
 #: bluebottle/settings/admin_dashboard.py:174
 msgid "Segments"
 msgstr ""
@@ -691,7 +687,7 @@
 msgid "A description to explain what the next step is"
 msgstr ""
 
-#: bluebottle/activities/models.py:172 bluebottle/members/models.py:418
+#: bluebottle/activities/models.py:172 bluebottle/members/models.py:340
 msgid "Segment"
 msgstr ""
 
@@ -1108,7 +1104,7 @@
 
 #: bluebottle/activities/states.py:359
 #: bluebottle/bluebottle_dashboard/templates/admin/submit_line.html:7
-#: bluebottle/initiatives/states.py:195 bluebottle/members/models.py:321
+#: bluebottle/initiatives/states.py:195 bluebottle/members/models.py:248
 msgid "Delete"
 msgstr ""
 
@@ -1862,17 +1858,17 @@
 msgid "The %(site_name)s team"
 msgstr ""
 
-#: bluebottle/auth/views.py:37
+#: bluebottle/auth/views.py:40
 msgid "Authentication was cancelled"
 msgstr ""
 
-#: bluebottle/auth/views.py:44
+#: bluebottle/auth/views.py:47
 msgid ""
 "Please allow Facebook access to your email address if you wish to sign up/"
 "log in via Facebook."
 msgstr ""
 
-#: bluebottle/auth/views.py:48
+#: bluebottle/auth/views.py:51
 msgid "User account is disabled"
 msgstr ""
 
@@ -1928,8 +1924,8 @@
 msgid "Club / association"
 msgstr ""
 
-#: bluebottle/bb_accounts/models.py:113 bluebottle/members/admin.py:405
-#: bluebottle/members/models.py:246
+#: bluebottle/bb_accounts/models.py:113 bluebottle/members/admin.py:334
+#: bluebottle/members/models.py:173
 msgid "email address"
 msgstr ""
 
@@ -2158,15 +2154,15 @@
 msgid "Password reset for %(site_name)s"
 msgstr ""
 
-#: bluebottle/bb_accounts/views.py:275
+#: bluebottle/bb_accounts/views.py:274
 msgid "The link to activate your account has already been used."
 msgstr ""
 
-#: bluebottle/bb_accounts/views.py:278
+#: bluebottle/bb_accounts/views.py:277
 msgid "The link to activate your account has expired. Please sign up again."
 msgstr ""
 
-#: bluebottle/bb_accounts/views.py:280
+#: bluebottle/bb_accounts/views.py:279
 msgid "Something went wrong on our side. Please sign up again."
 msgstr ""
 
@@ -2248,7 +2244,7 @@
 
 #: bluebottle/bluebottle_dashboard/templates/admin/base.html:81
 #: bluebottle/initiatives/admin.py:370 bluebottle/initiatives/models.py:175
-#: bluebottle/members/admin.py:218 bluebottle/members/admin.py:819
+#: bluebottle/members/admin.py:198 bluebottle/members/admin.py:738
 msgid "Initiatives"
 msgstr ""
 
@@ -2328,7 +2324,7 @@
 msgstr ""
 
 #: bluebottle/bluebottle_dashboard/templates/admin/search_form.html:7
-#: bluebottle/members/admin.py:610
+#: bluebottle/members/admin.py:529
 msgid "Search"
 msgstr ""
 
@@ -2551,7 +2547,7 @@
 msgstr ""
 
 #: bluebottle/bluebottle_dashboard/templates/two_factor/profile/profile.html:21
-#: bluebottle/members/admin.py:372 bluebottle/notifications/admin.py:81
+#: bluebottle/members/admin.py:301 bluebottle/notifications/admin.py:81
 msgid "Are you sure?"
 msgstr ""
 
@@ -2753,7 +2749,7 @@
 msgid "Site links"
 msgstr ""
 
-#: bluebottle/cms/models.py:116 bluebottle/members/admin.py:567
+#: bluebottle/cms/models.py:116 bluebottle/members/admin.py:486
 msgid "Main"
 msgstr ""
 
@@ -2914,7 +2910,7 @@
 msgid "Email"
 msgstr ""
 
-#: bluebottle/cms/models.py:225 bluebottle/members/models.py:279
+#: bluebottle/cms/models.py:225 bluebottle/members/models.py:206
 msgid "Phone number"
 msgstr ""
 
@@ -3355,7 +3351,7 @@
 "Collecting {type}"
 msgstr ""
 
-#: bluebottle/collect/models.py:168 bluebottle/members/admin.py:914
+#: bluebottle/collect/models.py:168 bluebottle/members/admin.py:833
 msgid "Collect contributor"
 msgstr ""
 
@@ -3615,7 +3611,7 @@
 msgid "Closed"
 msgstr ""
 
-#: bluebottle/contact/models.py:29 bluebottle/utils/models.py:217
+#: bluebottle/contact/models.py:29 bluebottle/utils/models.py:181
 msgid "author"
 msgstr ""
 
@@ -3624,12 +3620,12 @@
 msgstr ""
 
 #: bluebottle/contact/models.py:35 bluebottle/statistics/models.py:248
-#: bluebottle/utils/models.py:221
+#: bluebottle/utils/models.py:185
 msgid "creation date"
 msgstr ""
 
 #: bluebottle/contact/models.py:36 bluebottle/statistics/models.py:249
-#: bluebottle/utils/models.py:222
+#: bluebottle/utils/models.py:186
 msgid "last modification"
 msgstr ""
 
@@ -4026,13 +4022,8 @@
 msgstr ""
 
 #: bluebottle/funding/admin.py:602 bluebottle/funding/admin.py:621
-<<<<<<< HEAD
-#: bluebottle/members/admin.py:817 bluebottle/members/admin.py:845
-#: bluebottle/members/admin.py:887 bluebottle/members/admin.py:902
-=======
 #: bluebottle/members/admin.py:736 bluebottle/members/admin.py:764
 #: bluebottle/members/admin.py:806 bluebottle/members/admin.py:821
->>>>>>> bcf30eab
 msgid "None"
 msgstr ""
 
@@ -4041,20 +4032,12 @@
 msgstr ""
 
 #: bluebottle/funding/admin.py:623 bluebottle/grant_management/models.py:418
-<<<<<<< HEAD
-#: bluebottle/members/admin.py:904
-=======
 #: bluebottle/members/admin.py:823
->>>>>>> bcf30eab
 msgid "Grant applications"
 msgstr ""
 
 #: bluebottle/funding/admin.py:648 bluebottle/funding/filters.py:11
-<<<<<<< HEAD
-#: bluebottle/pages/admin.py:179 bluebottle/time_based/admin.py:242
-=======
 #: bluebottle/pages/admin.py:213 bluebottle/time_based/admin.py:242
->>>>>>> bcf30eab
 #: bluebottle/time_based/admin.py:331 bluebottle/time_based/admin.py:374
 #: bluebottle/time_based/admin.py:484 bluebottle/time_based/admin.py:542
 #: bluebottle/time_based/admin.py:919 bluebottle/time_based/admin.py:1132
@@ -6047,25 +6030,6 @@
 "GoodUp platform."
 msgstr ""
 
-<<<<<<< HEAD
-#: bluebottle/funding_stripe/models.py:632
-msgid "stripe payout account"
-msgstr ""
-
-#: bluebottle/funding_stripe/models.py:633
-msgid "stripe payout accounts"
-msgstr ""
-
-#: bluebottle/funding_stripe/models.py:644
-msgid "Starts with 'ba_...'"
-msgstr ""
-
-#: bluebottle/funding_stripe/models.py:692
-msgid "Bank account"
-msgstr ""
-
-#: bluebottle/funding_stripe/models.py:693
-=======
 #: bluebottle/funding_stripe/models.py:634
 msgid "stripe payout account"
 msgstr ""
@@ -6083,7 +6047,6 @@
 msgstr ""
 
 #: bluebottle/funding_stripe/models.py:695
->>>>>>> bcf30eab
 msgid "Bank accounts"
 msgstr ""
 
@@ -6149,7 +6112,7 @@
 msgstr ""
 
 #: bluebottle/funding_stripe/templates/admin/funding_stripe/stripepayoutaccount/detail_fields.html:4
-#: bluebottle/members/models.py:53
+#: bluebottle/members/models.py:50
 msgid "First name"
 msgstr ""
 
@@ -6336,7 +6299,7 @@
 msgstr ""
 
 #: bluebottle/geo/models.py:217 bluebottle/geo/models.py:262
-#: bluebottle/members/models.py:274
+#: bluebottle/members/models.py:201
 msgid "Address"
 msgstr ""
 
@@ -7369,7 +7332,7 @@
 msgid "Periodic Activity"
 msgstr ""
 
-#: bluebottle/initiatives/models.py:320 bluebottle/members/admin.py:875
+#: bluebottle/initiatives/models.py:320 bluebottle/members/admin.py:794
 #: bluebottle/time_based/models.py:886
 msgid "Past date activity"
 msgstr ""
@@ -7544,13 +7507,8 @@
 msgid "Email is required"
 msgstr ""
 
-<<<<<<< HEAD
-#: bluebottle/initiatives/states.py:19 bluebottle/pages/models.py:229
-#: bluebottle/slides/models.py:25 bluebottle/utils/models.py:197
-=======
 #: bluebottle/initiatives/states.py:19 bluebottle/pages/models.py:230
 #: bluebottle/slides/models.py:25 bluebottle/utils/models.py:161
->>>>>>> bcf30eab
 msgid "Draft"
 msgstr ""
 
@@ -7602,7 +7560,7 @@
 "cannot be edited by the initiator."
 msgstr ""
 
-#: bluebottle/initiatives/states.py:54 bluebottle/members/admin.py:490
+#: bluebottle/initiatives/states.py:54 bluebottle/members/admin.py:419
 msgid "Deleted"
 msgstr ""
 
@@ -7837,66 +7795,60 @@
 msgid "mail platform settings"
 msgstr ""
 
+#: bluebottle/members/admin.py:98
+msgid "A user with that email already exists."
+msgstr ""
+
 #: bluebottle/members/admin.py:100
-msgid "A user with that email already exists."
-msgstr ""
-
-#: bluebottle/members/admin.py:102
 msgid "Email address"
 msgstr ""
 
-#: bluebottle/members/admin.py:103 bluebottle/members/admin.py:406
+#: bluebottle/members/admin.py:101 bluebottle/members/admin.py:335
 msgid "A valid, unique email address."
 msgstr ""
 
-#: bluebottle/members/admin.py:105 bluebottle/segments/models.py:59
+#: bluebottle/members/admin.py:103 bluebottle/segments/models.py:59
 msgid "Is active"
 msgstr ""
 
-#: bluebottle/members/admin.py:137
+#: bluebottle/members/admin.py:132
 msgid ""
 "Quarterly emails will only be sent at the beginning of each quarter if the "
 "impact hours are set. Users will only receive the emails if they have not "
 "spent all the set hours."
 msgstr ""
 
-#: bluebottle/members/admin.py:144
+#: bluebottle/members/admin.py:139
 msgid ""
 "The impact hours feature will show the amount of hours users are encouraged "
 "to spend making an impact each year."
 msgstr ""
 
-#: bluebottle/members/admin.py:151
-msgid ""
-"If you allow people to request access, use the fields below to explain how "
-"they can do this."
-msgstr ""
-
-#: bluebottle/members/admin.py:157
+#: bluebottle/members/admin.py:145
 msgid "Login"
 msgstr ""
 
-#: bluebottle/members/admin.py:174 bluebottle/members/admin.py:587
+#: bluebottle/members/admin.py:154 bluebottle/members/admin.py:506
 msgid "Profile"
 msgstr ""
 
-#: bluebottle/members/admin.py:183
+#: bluebottle/members/admin.py:163
 msgid "Translations"
 msgstr ""
 
-#: bluebottle/members/admin.py:191
+#: bluebottle/members/admin.py:171
 msgid "Privacy"
 msgstr ""
 
-#: bluebottle/members/admin.py:203 bluebottle/members/models.py:84
+#: bluebottle/members/admin.py:183 bluebottle/members/models.py:65
 msgid "Impact hours"
 msgstr ""
 
-#: bluebottle/members/admin.py:226
+#: bluebottle/members/admin.py:206
 msgid "User data"
 msgstr ""
 
-#: bluebottle/members/admin.py:228
+#: bluebottle/members/admin.py:208
 msgid ""
 "User data can be anonymised and/or deleted after a set number of months from "
 "the time it was created to comply with company policies and local laws. User "
@@ -7904,122 +7856,114 @@
 "support team at GoodUp for more information."
 msgstr ""
 
-#: bluebottle/members/admin.py:265
+#: bluebottle/members/admin.py:240
 msgid ""
 "Members are required to fill out the fields listed below after log in or "
 "when contributing to an activity."
 msgstr ""
 
-#: bluebottle/members/admin.py:268
+#: bluebottle/members/admin.py:243
 msgid ""
 "Members are required to fill out the fields listed below when contributing "
 "to an activity."
 msgstr ""
 
-#: bluebottle/members/admin.py:272
+#: bluebottle/members/admin.py:247
 msgid "Required fields"
 msgstr ""
 
-#: bluebottle/members/admin.py:311
-msgid "Access link"
-msgstr ""
-
-#: bluebottle/members/admin.py:345
-msgid "Access code has been renewed successfully."
-msgstr ""
-
-#: bluebottle/members/admin.py:599
+#: bluebottle/members/admin.py:518
 msgid "Permissions"
 msgstr ""
 
-#: bluebottle/members/admin.py:603
+#: bluebottle/members/admin.py:522
 msgid "Engagement"
 msgstr ""
 
-#: bluebottle/members/admin.py:724
+#: bluebottle/members/admin.py:643
 #, python-brace-format
 msgid "Only data from the last {months} months is shown."
 msgstr ""
 
-#: bluebottle/members/admin.py:730
+#: bluebottle/members/admin.py:649
 msgid "Hours spent this year"
 msgstr ""
 
-#: bluebottle/members/admin.py:735
+#: bluebottle/members/admin.py:654
 msgid "Hours planned this year"
 msgstr ""
 
-#: bluebottle/members/admin.py:739
+#: bluebottle/members/admin.py:658
 msgid "Show all contributions"
 msgstr ""
 
-#: bluebottle/members/admin.py:741
+#: bluebottle/members/admin.py:660
 msgid "All contributions"
 msgstr ""
 
-#: bluebottle/members/admin.py:850 bluebottle/time_based/models.py:253
+#: bluebottle/members/admin.py:769 bluebottle/time_based/models.py:253
 msgid "Activity on a date"
 msgstr ""
 
-#: bluebottle/members/admin.py:855 bluebottle/time_based/models.py:784
+#: bluebottle/members/admin.py:774 bluebottle/time_based/models.py:784
 msgid "Recurring activity"
 msgstr ""
 
-#: bluebottle/members/admin.py:860 bluebottle/time_based/models.py:637
+#: bluebottle/members/admin.py:779 bluebottle/time_based/models.py:637
 msgid "Flexible activity"
 msgstr ""
 
-#: bluebottle/members/admin.py:865 bluebottle/time_based/models.py:733
+#: bluebottle/members/admin.py:784 bluebottle/time_based/models.py:733
 msgid "Schedule activity"
 msgstr ""
 
-#: bluebottle/members/admin.py:870
+#: bluebottle/members/admin.py:789
 msgid "Team schedule activity"
 msgstr ""
 
-#: bluebottle/members/admin.py:889
+#: bluebottle/members/admin.py:808
 msgid "Funding donations"
 msgstr ""
 
-#: bluebottle/members/admin.py:909
+#: bluebottle/members/admin.py:828
 msgid "Deed participation"
 msgstr ""
 
-#: bluebottle/members/admin.py:921
+#: bluebottle/members/admin.py:840
 msgid "Following"
 msgstr ""
 
-#: bluebottle/members/admin.py:929
+#: bluebottle/members/admin.py:848
 msgid "Send reset password mail"
 msgstr ""
 
-#: bluebottle/members/admin.py:936
+#: bluebottle/members/admin.py:855
 msgid "Resend welcome email"
 msgstr ""
 
-#: bluebottle/members/admin.py:947
+#: bluebottle/members/admin.py:866
 msgid "accounts"
 msgstr ""
 
-#: bluebottle/members/admin.py:950
+#: bluebottle/members/admin.py:869
 msgid "KYC accounts"
 msgstr ""
 
-#: bluebottle/members/admin.py:1005
+#: bluebottle/members/admin.py:924
 #, python-brace-format
 msgid "User {name} will receive an email to reset password."
 msgstr ""
 
-#: bluebottle/members/admin.py:1020
+#: bluebottle/members/admin.py:939
 #, python-brace-format
 msgid "User {name} will receive an welcome email."
 msgstr ""
 
-#: bluebottle/members/admin.py:1041
+#: bluebottle/members/admin.py:960
 msgid "Login as user"
 msgstr ""
 
-#: bluebottle/members/admin.py:1044 bluebottle/members/forms.py:6
+#: bluebottle/members/admin.py:963 bluebottle/members/forms.py:6
 #: bluebottle/members/templates/admin/members/login_as.html:9
 msgid "Login as"
 msgstr ""
@@ -8048,97 +7992,71 @@
 msgid "Activate your account for {site_name}"
 msgstr ""
 
-#: bluebottle/members/models.py:31 bluebottle/notifications/models.py:55
+#: bluebottle/members/models.py:28 bluebottle/notifications/models.py:55
 msgid "Facebook"
 msgstr ""
 
-#: bluebottle/members/models.py:32
+#: bluebottle/members/models.py:29
 msgid "Google"
 msgstr ""
 
-#: bluebottle/members/models.py:40
+#: bluebottle/members/models.py:37
 msgid "Platform"
 msgstr ""
 
-#: bluebottle/members/models.py:41
+#: bluebottle/members/models.py:38
 msgid "Secret"
 msgstr ""
 
-#: bluebottle/members/models.py:42
+#: bluebottle/members/models.py:39
 msgid "Client id"
 msgstr ""
 
-#: bluebottle/members/models.py:47
+#: bluebottle/members/models.py:44
 msgid "Email/password combination"
 msgstr ""
 
-#: bluebottle/members/models.py:48
+#: bluebottle/members/models.py:45
 msgid "Company SSO"
 msgstr ""
 
-#: bluebottle/members/models.py:52
+#: bluebottle/members/models.py:49
 msgid "Full name"
 msgstr ""
 
-#: bluebottle/members/models.py:57
+#: bluebottle/members/models.py:54
 msgid "After log in"
 msgstr ""
 
-#: bluebottle/members/models.py:58
+#: bluebottle/members/models.py:55
 msgid "When making a contribution"
 msgstr ""
 
+#: bluebottle/members/models.py:59 bluebottle/utils/transitions.py:14
+msgid "closed"
+msgstr ""
+
+#: bluebottle/members/models.py:59
+msgid "Require login before accessing the platform"
+msgstr ""
+
 #: bluebottle/members/models.py:62
-msgid "Anyone can create an account"
-msgstr ""
-
-#: bluebottle/members/models.py:63
-msgid "Only people with a whitelisted email domain can create an account"
-msgstr ""
-
-#: bluebottle/members/models.py:66
-msgid ""
-"People with a whitelisted domain can create an account; all others can "
-"request access"
-msgstr ""
-
-#: bluebottle/members/models.py:71
-msgid "People request access by entering their email address"
+msgid "create initiatives"
+msgstr ""
+
+#: bluebottle/members/models.py:62
+msgid "Members can create initiatives"
+msgstr ""
+
+#: bluebottle/members/models.py:67
+msgid "Leave empty if this feature won't be used."
+msgstr ""
+
+#: bluebottle/members/models.py:70
+msgid "Fiscal year offset"
 msgstr ""
 
 #: bluebottle/members/models.py:72
-msgid "People request access by following your instructions"
-msgstr ""
-
-#: bluebottle/members/models.py:76
-msgid "Platform access"
-msgstr ""
-
-#: bluebottle/members/models.py:77
-msgid "Require log in before accessing the platform"
-msgstr ""
-
-#: bluebottle/members/models.py:78
-msgid "Only logged-in users can view the platform."
-msgstr ""
-
-#: bluebottle/members/models.py:81
-msgid "create initiatives"
-msgstr ""
-
-#: bluebottle/members/models.py:81
-msgid "Members can create initiatives"
-msgstr ""
-
-#: bluebottle/members/models.py:86
-msgid "Leave empty if this feature won't be used."
-msgstr ""
-
-#: bluebottle/members/models.py:89
-msgid "Fiscal year offset"
-msgstr ""
-
-#: bluebottle/members/models.py:91
 msgid ""
 "Set how many months earlier your fiscal year starts compared to January. For "
 "example, if your fiscal year starts in September (which is 4 months before "
@@ -8146,223 +8064,177 @@
 "homepage."
 msgstr ""
 
-#: bluebottle/members/models.py:98
+#: bluebottle/members/models.py:79
 msgid "Reminder Q1"
 msgstr ""
 
+#: bluebottle/members/models.py:83
+msgid "Reminder Q2"
+msgstr ""
+
+#: bluebottle/members/models.py:87
+msgid "Reminder Q3"
+msgstr ""
+
+#: bluebottle/members/models.py:91
+msgid "Reminder Q4"
+msgstr ""
+
+#: bluebottle/members/models.py:95
+msgid "login methods"
+msgstr ""
+
+#: bluebottle/members/models.py:97
+msgid "confirm signup"
+msgstr ""
+
+#: bluebottle/members/models.py:97
+msgid "Require verifying the user's email before signup"
+msgstr ""
+
+#: bluebottle/members/models.py:100
+msgid "email domains"
+msgstr ""
+
 #: bluebottle/members/models.py:102
-msgid "Reminder Q2"
+msgid "Domain that all email should belong to"
 msgstr ""
 
 #: bluebottle/members/models.py:106
-msgid "Reminder Q3"
-msgstr ""
-
-#: bluebottle/members/models.py:110
-msgid "Reminder Q4"
-msgstr ""
-
-#: bluebottle/members/models.py:115
-msgid "login methods"
+msgid "session only"
+msgstr ""
+
+#: bluebottle/members/models.py:108
+msgid "Limit user session to browser session"
+msgstr ""
+
+#: bluebottle/members/models.py:112
+msgid "required questions location"
 msgstr ""
 
 #: bluebottle/members/models.py:117
 msgid ""
-"People can use any selected method to sign up or log in. For social log in "
-"options, see the ‘Social log in’ tab."
-msgstr ""
-
-#: bluebottle/members/models.py:125
-msgid "verify email on sign up"
-msgstr ""
-
-#: bluebottle/members/models.py:127
-msgid "Require users to verify their email on sign-up"
-msgstr ""
-
-#: bluebottle/members/models.py:128 bluebottle/members/models.py:133
-msgid "This rule only applies to email + password sign-ups."
+"When should the user be asked to complete their required profile fields?"
+msgstr ""
+
+#: bluebottle/members/models.py:122
+msgid "consent link"
+msgstr ""
+
+#: bluebottle/members/models.py:124
+msgid "Link more information about the platforms cookie policy"
+msgstr ""
+
+#: bluebottle/members/models.py:129
+msgid "disable cookie consent"
 msgstr ""
 
 #: bluebottle/members/models.py:132
-msgid "account creation rules"
-msgstr ""
-
-#: bluebottle/members/models.py:140
-msgid "Whitelisted email domains"
-msgstr ""
-
-#: bluebottle/members/models.py:146
-msgid "session only"
-msgstr ""
-
-#: bluebottle/members/models.py:148
-msgid "Limit user session to browser session"
-msgstr ""
-
-#: bluebottle/members/models.py:152
-msgid "request access method"
-msgstr ""
-
-#: bluebottle/members/models.py:153
-msgid "This rule only applies when requesting access is allowed."
-msgstr ""
-
-#: bluebottle/members/models.py:160
-msgid "request access instructions"
-msgstr ""
-
-#: bluebottle/members/models.py:161
-msgid "Explain how people can request access to the platform."
-msgstr ""
-
-#: bluebottle/members/models.py:169
-msgid "Request access mail to address"
-msgstr ""
-
-#: bluebottle/members/models.py:170
-msgid "Enter the email address where people should send their access request."
-msgstr ""
-
-#: bluebottle/members/models.py:176
-msgid "Request access code"
-msgstr ""
-
-#: bluebottle/members/models.py:177
-msgid "With this code people can sign-up without a white-listed email address."
-msgstr ""
-
-#: bluebottle/members/models.py:184
-msgid "required questions location"
-msgstr ""
-
-#: bluebottle/members/models.py:189
-msgid ""
-"When should the user be asked to complete their required profile fields?"
-msgstr ""
-
-#: bluebottle/members/models.py:194
-msgid "consent link"
-msgstr ""
-
-#: bluebottle/members/models.py:196
-msgid "Link more information about the platforms cookie policy"
-msgstr ""
-
-#: bluebottle/members/models.py:201
-msgid "disable cookie consent"
-msgstr ""
-
-#: bluebottle/members/models.py:204
 msgid ""
 "Handle cookie consent externally (e.g. Cookiebot) - (Required when GTM is "
 "added.)"
 msgstr ""
 
-#: bluebottle/members/models.py:209
+#: bluebottle/members/models.py:137
 msgid "gtm code"
 msgstr ""
 
-#: bluebottle/members/models.py:210
+#: bluebottle/members/models.py:138
 msgid ""
 "Adding the GTM script to your platform allows you to manage and deploy third-"
 "party tools."
 msgstr ""
 
-#: bluebottle/members/models.py:216
-msgid "Sign up image"
-msgstr ""
-
-#: bluebottle/members/models.py:217
-msgid "This image will be displayed on the sign up and log in pages."
-msgstr ""
-
-#: bluebottle/members/models.py:228
+#: bluebottle/members/models.py:144
+msgid "background"
+msgstr ""
+
+#: bluebottle/members/models.py:155
 msgid "translate user content"
 msgstr ""
 
-#: bluebottle/members/models.py:229
+#: bluebottle/members/models.py:156
 msgid "Give users the option to translate user generated content."
 msgstr ""
 
-#: bluebottle/members/models.py:234
+#: bluebottle/members/models.py:161
 msgid "enable gender"
 msgstr ""
 
-#: bluebottle/members/models.py:236
+#: bluebottle/members/models.py:163
 msgid "Show gender question in profile form"
 msgstr ""
 
-#: bluebottle/members/models.py:240
+#: bluebottle/members/models.py:167
 msgid "enable birthday"
 msgstr ""
 
-#: bluebottle/members/models.py:242
+#: bluebottle/members/models.py:169
 msgid "Show birthdate question in profile form"
 msgstr ""
 
-#: bluebottle/members/models.py:248
+#: bluebottle/members/models.py:175
 msgid "Show address question in profile form"
 msgstr ""
 
-#: bluebottle/members/models.py:252
+#: bluebottle/members/models.py:179
 msgid "create segments"
 msgstr ""
 
-#: bluebottle/members/models.py:255
+#: bluebottle/members/models.py:182
 msgid ""
 "Create new segments when a user logs in. Leave unchecked if only priorly "
 "specified ones should be used."
 msgstr ""
 
-#: bluebottle/members/models.py:260
+#: bluebottle/members/models.py:187
 msgid "create locations"
 msgstr ""
 
-#: bluebottle/members/models.py:263
+#: bluebottle/members/models.py:190
 msgid ""
 "Create new office locations when a user logs in. Leave unchecked if only "
 "priorly specified ones should be used."
 msgstr ""
 
-#: bluebottle/members/models.py:269
+#: bluebottle/members/models.py:196
 msgid "Office location"
 msgstr ""
 
-#: bluebottle/members/models.py:271
+#: bluebottle/members/models.py:198
 msgid "Require members to enter their office location."
 msgstr ""
 
-#: bluebottle/members/models.py:276
+#: bluebottle/members/models.py:203
 msgid "Require members to enter their address."
 msgstr ""
 
-#: bluebottle/members/models.py:281
+#: bluebottle/members/models.py:208
 msgid "Require members to enter their phone number."
 msgstr ""
 
-#: bluebottle/members/models.py:284
+#: bluebottle/members/models.py:211
 msgid "Birthdate"
 msgstr ""
 
-#: bluebottle/members/models.py:286
+#: bluebottle/members/models.py:213
 msgid "Require members to enter their date of birth."
 msgstr ""
 
-#: bluebottle/members/models.py:290
+#: bluebottle/members/models.py:217
 msgid "Verify SSO data office location"
 msgstr ""
 
-#: bluebottle/members/models.py:292
+#: bluebottle/members/models.py:219
 msgid ""
 "Require members to verify their office location once if it is filled via SSO."
 msgstr ""
 
-#: bluebottle/members/models.py:296
+#: bluebottle/members/models.py:223
 msgid "Display member names"
 msgstr ""
 
-#: bluebottle/members/models.py:301
+#: bluebottle/members/models.py:228
 msgid ""
 "How names of members will be displayed for visitors and other members.If "
 "first name is selected, then the names of initiators and activity manager "
@@ -8371,96 +8243,87 @@
 "in full."
 msgstr ""
 
-#: bluebottle/members/models.py:309
+#: bluebottle/members/models.py:236
 msgid "Anonymise"
 msgstr ""
 
-#: bluebottle/members/models.py:314
+#: bluebottle/members/models.py:241
 msgid ""
 "Set the number of months after which user data will be anonymised. Leave the "
 "field empty or with ‘0’ if you do not wish to anonymise user data."
 msgstr ""
 
-#: bluebottle/members/models.py:326
+#: bluebottle/members/models.py:253
 msgid ""
 "Set the number of months after which user data will be deleted. Leave the "
 "field empty or with ‘0’ if you do not wish to delete user data."
 msgstr ""
 
-#: bluebottle/members/models.py:354 bluebottle/members/models.py:355
+#: bluebottle/members/models.py:281 bluebottle/members/models.py:282
 msgid "member platform settings"
 msgstr ""
 
-#: bluebottle/members/models.py:360
+#: bluebottle/members/models.py:287
 msgid "Was verified for voting by recaptcha."
 msgstr ""
 
-#: bluebottle/members/models.py:362
-#: bluebottle/time_based/states/registrations.py:18
-msgid "Accepted"
-msgstr ""
-
-#: bluebottle/members/models.py:364
-msgid "Was approved by platform manager."
-msgstr ""
-
-#: bluebottle/members/models.py:367
+#: bluebottle/members/models.py:289
 msgid "Matching"
 msgstr ""
 
-#: bluebottle/members/models.py:369
+#: bluebottle/members/models.py:291
 msgid "Monthly overview of activities that match this person's profile"
 msgstr ""
 
-#: bluebottle/members/models.py:372
+#: bluebottle/members/models.py:294
 msgid "Receive reminder emails"
 msgstr ""
 
-#: bluebottle/members/models.py:374
+#: bluebottle/members/models.py:296
 msgid "User receives emails reminding them about their do good hours"
 msgstr ""
 
-#: bluebottle/members/models.py:377 bluebottle/token_auth/tests/models.py:12
+#: bluebottle/members/models.py:299 bluebottle/token_auth/tests/models.py:12
 msgid "remote_id"
 msgstr ""
 
-#: bluebottle/members/models.py:381
+#: bluebottle/members/models.py:303
 msgid "Last Logout"
 msgstr ""
 
-#: bluebottle/members/models.py:384
+#: bluebottle/members/models.py:306
 msgid "external SCIM id"
 msgstr ""
 
-#: bluebottle/members/models.py:394
+#: bluebottle/members/models.py:316
 msgid "Office groups managed"
 msgstr ""
 
-#: bluebottle/members/models.py:396
+#: bluebottle/members/models.py:318
 msgid ""
 "Select one or more groups to filter on. The user will only see data related "
 "to those selected groups. Leave empty to show all data."
 msgstr ""
 
-#: bluebottle/members/models.py:404
+#: bluebottle/members/models.py:326
 msgid "Segments managed"
 msgstr ""
 
-#: bluebottle/members/models.py:406
+#: bluebottle/members/models.py:328
 msgid ""
 "Select one or more segments to filter on. The user will only get updates for "
 "activities with the selected segments."
 msgstr ""
 
-#: bluebottle/members/models.py:413
+#: bluebottle/members/models.py:335
 msgid "When the user updated their matching preferences."
 msgstr ""
 
-#: bluebottle/members/models.py:561
+#: bluebottle/members/models.py:483
 msgid "User activity"
 msgstr ""
 
-#: bluebottle/members/models.py:562
+#: bluebottle/members/models.py:484
 msgid "User activities"
 msgstr ""
 
@@ -8477,86 +8340,40 @@
 msgid "Must include \"{username_field}\" and \"password\"."
 msgstr ""
 
-#: bluebottle/members/serializers.py:524
-msgid ""
-"The access link you supplied is invalid. Please contact us to request a new "
-"access link."
-msgstr ""
-
-#: bluebottle/members/serializers.py:530
-msgid "This email is not whitelisted, please contact us to request access."
-msgstr ""
-
-#: bluebottle/members/serializers.py:535
-msgid ""
-"Only emails for specified domains are allowed. Please use your work e-mail "
-"address."
+#: bluebottle/members/serializers.py:552
+msgid "A user with this email address already exists"
 msgstr ""
 
 #: bluebottle/members/serializers.py:592
-msgid "A user with this email address already exists"
-msgstr ""
-
-#: bluebottle/members/serializers.py:632
 msgid "Signup requires a confirmation token."
 msgstr ""
 
-#: bluebottle/members/serializers.py:637
+#: bluebottle/members/serializers.py:597
 msgid "The platform is closed."
 msgstr ""
 
-#: bluebottle/members/serializers.py:667
+#: bluebottle/members/serializers.py:627
 msgid "email_confirmation"
 msgstr ""
 
-#: bluebottle/members/serializers.py:711
+#: bluebottle/members/serializers.py:671
 msgid "Email confirmation mismatch"
 msgstr ""
 
-#: bluebottle/members/serializers.py:718
+#: bluebottle/members/serializers.py:678
 msgid "Signup requires a confirmation token"
 msgstr ""
 
-#: bluebottle/members/serializers.py:824
+#: bluebottle/members/serializers.py:784
 msgid "Password does not match"
 msgstr ""
 
-#: bluebottle/members/serializers.py:887
+#: bluebottle/members/serializers.py:847
 msgid "The two password fields didn't match."
 msgstr ""
 
 #: bluebottle/members/templates/admin/members/password_reset.html:9
 msgid "Send reset password mail to"
-msgstr ""
-
-#: bluebottle/members/templates/admin/members/request_access_code_display.html:11
-msgid "Copy"
-msgstr ""
-
-#: bluebottle/members/templates/admin/members/request_access_code_display.html:16
-msgid ""
-"Are you sure you want to generate a new access code? The old code will no "
-"longer work."
-msgstr ""
-
-#: bluebottle/members/templates/admin/members/request_access_code_display.html:17
-msgid "Re-new link"
-msgstr ""
-
-#: bluebottle/members/templates/admin/members/request_access_code_display.html:26
-msgid "Copied!"
-msgstr ""
-
-#: bluebottle/members/templates/admin/members/request_access_code_display.html:36
-msgid "Failed to copy to clipboard"
-msgstr ""
-
-#: bluebottle/members/templates/admin/members/request_access_code_display.html:41
-msgid "Share this link with people who are allowed to get access."
-msgstr ""
-
-#: bluebottle/members/templates/admin/members/request_access_code_display.html:47
-msgid "Generate link"
 msgstr ""
 
 #: bluebottle/members/templates/admin/members/resend_welcome_mail.html:9
@@ -9157,13 +8974,8 @@
 msgid "Text + Scaled Image"
 msgstr ""
 
-<<<<<<< HEAD
-#: bluebottle/pages/models.py:228 bluebottle/slides/models.py:24
-#: bluebottle/utils/models.py:196
-=======
 #: bluebottle/pages/models.py:229 bluebottle/slides/models.py:24
 #: bluebottle/utils/models.py:160
->>>>>>> bcf30eab
 msgid "Published"
 msgstr ""
 
@@ -9513,11 +9325,7 @@
 msgid "Email templates"
 msgstr ""
 
-<<<<<<< HEAD
-#: bluebottle/settings/admin_dashboard.py:254 bluebottle/utils/models.py:185
-=======
 #: bluebottle/settings/admin_dashboard.py:255 bluebottle/utils/models.py:149
->>>>>>> bcf30eab
 msgid "Settings"
 msgstr ""
 
@@ -9525,8 +9333,7 @@
 msgid "Manage Reporting"
 msgstr ""
 
-#: bluebottle/settings/local.py:725 bluebottle/settings/testing.py:425
-#: tenants/accenture/settings.py:30
+#: bluebottle/settings/local.py:725 tenants/accenture/settings.py:30
 #: tenants/action-against-corona/settings.py:25 tenants/apg/settings.py:27
 #: tenants/bedrijven-voor-amsterdam/settings.py:27
 #: tenants/booking-community/settings.py:24 tenants/booking/settings.py:31
@@ -9558,16 +9365,9 @@
 msgid "English"
 msgstr ""
 
-<<<<<<< HEAD
-#: bluebottle/settings/local.py:726 bluebottle/settings/testing.py:426
-#: tenants/abn/settings.py:26 tenants/achmea-voor-elkaar/settings.py:26
-#: tenants/almelo/settings.py:25 tenants/apg/settings.py:26
-#: tenants/athlon/settings.py:26
-=======
 #: bluebottle/settings/local.py:726 tenants/abn/settings.py:26
 #: tenants/achmea-voor-elkaar/settings.py:26 tenants/almelo/settings.py:25
 #: tenants/apg/settings.py:26 tenants/athlon/settings.py:26
->>>>>>> bcf30eab
 #: tenants/bedrijven-voor-amsterdam/settings.py:26 tenants/bmw/settings.py:26
 #: tenants/brabant/settings.py:25 tenants/buurt-aed/settings.py:26
 #: tenants/corona/settings.py:25 tenants/crowdfunding-010/settings.py:26
@@ -9599,33 +9399,6 @@
 msgid "Dutch"
 msgstr ""
 
-<<<<<<< HEAD
-#: bluebottle/settings/local.py:727 bluebottle/settings/testing.py:427
-#: tenants/nexteconomy/settings.py:30 tenants/twoscale/settings.py:27
-msgid "French"
-msgstr ""
-
-#: bluebottle/settings/local.py:728 bluebottle/settings/testing.py:428
-#: tenants/mars/settings.py:28
-msgid "Spanish"
-msgstr ""
-
-#: bluebottle/settings/local.py:729 bluebottle/settings/testing.py:429
-#: tenants/mars/settings.py:29
-msgid "German"
-msgstr ""
-
-#: bluebottle/settings/local.py:730 bluebottle/settings/testing.py:430
-msgid "Portuguese"
-msgstr ""
-
-#: bluebottle/settings/local.py:731 bluebottle/settings/testing.py:431
-#: tenants/mars/settings.py:30
-msgid "Hungarian"
-msgstr ""
-
-#: bluebottle/settings/local.py:732 bluebottle/settings/testing.py:432
-=======
 #: bluebottle/settings/local.py:727 tenants/nexteconomy/settings.py:30
 #: tenants/twoscale/settings.py:27
 msgid "French"
@@ -9648,7 +9421,6 @@
 msgstr ""
 
 #: bluebottle/settings/local.py:732
->>>>>>> bcf30eab
 msgid "Bulgarian"
 msgstr ""
 
@@ -11204,7 +10976,7 @@
 msgstr ""
 
 #: bluebottle/time_based/serializers/registrations.py:102
-#: bluebottle/utils/fields.py:377
+#: bluebottle/utils/fields.py:330
 msgid "This field is required"
 msgstr ""
 
@@ -11435,6 +11207,10 @@
 
 #: bluebottle/time_based/states/registrations.py:15
 msgid "This person has applied and must be reviewed."
+msgstr ""
+
+#: bluebottle/time_based/states/registrations.py:18
+msgid "Accepted"
 msgstr ""
 
 #: bluebottle/time_based/states/registrations.py:20
@@ -13701,15 +13477,15 @@
 msgid "Transition"
 msgstr ""
 
-#: bluebottle/utils/models.py:206
+#: bluebottle/utils/models.py:170
 msgid "publication date"
 msgstr ""
 
-#: bluebottle/utils/models.py:209
+#: bluebottle/utils/models.py:173
 msgid "To go live, status must be 'Published'."
 msgstr ""
 
-#: bluebottle/utils/models.py:211
+#: bluebottle/utils/models.py:175
 msgid "publication end date"
 msgstr ""
 
@@ -13800,10 +13576,6 @@
 msgid "All dates"
 msgstr ""
 
-#: bluebottle/utils/transitions.py:14
-msgid "closed"
-msgstr ""
-
 #: bluebottle/utils/validators.py:46
 #, python-format
 msgid ""
@@ -13829,19 +13601,19 @@
 msgid "File is infected with malware."
 msgstr ""
 
-#: bluebottle/utils/widgets.py:70
+#: bluebottle/utils/widgets.py:50
 msgid "Hour"
 msgid_plural "Hours"
 msgstr[0] ""
 msgstr[1] ""
 
-#: bluebottle/utils/widgets.py:72
+#: bluebottle/utils/widgets.py:52
 msgid "Minute"
 msgid_plural "Minutes"
 msgstr[0] ""
 msgstr[1] ""
 
-#: bluebottle/utils/widgets.py:74
+#: bluebottle/utils/widgets.py:54
 msgid "Second"
 msgid_plural "Seconds"
 msgstr[0] ""
