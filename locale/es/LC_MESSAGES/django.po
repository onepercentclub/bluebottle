--- conflicted
+++ resolved
@@ -9185,13 +9185,6 @@
 msgid "The number of days after which user data should be anonymised. 0 for no anonymisation"
 msgstr ""
 
-<<<<<<< HEAD
-#: build/lib/bluebottle/members/models.py:88
-msgid "The number of days after which user data should be anonymised. 0 for no anonymisation"
-msgstr ""
-
-=======
->>>>>>> cc4c51c8
 #: build/lib/bluebottle/members/templates/mails/messages/sign_up_token.html:5
 msgid "\n"
 "Click the link below to create a password and activate your account. <br>\n\n"
