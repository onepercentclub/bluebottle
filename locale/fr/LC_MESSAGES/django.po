msgid ""
msgstr ""
"Project-Id-Version: bluebottle\n"
"Report-Msgid-Bugs-To: \n"
"POT-Creation-Date: 2022-04-05 14:15+0200\n"
<<<<<<< HEAD
"PO-Revision-Date: 2022-03-29 13:25\n"
=======
"PO-Revision-Date: 2022-04-05 12:41\n"
>>>>>>> ca3e98b3
"Last-Translator: \n"
"Language-Team: French\n"
"Language: fr\n"
"MIME-Version: 1.0\n"
"Content-Type: text/plain; charset=UTF-8\n"
"Content-Transfer-Encoding: 8bit\n"
"X-Generator: Poedit 2.0.7\n"
"Plural-Forms: nplurals=2; plural=(n > 1);\n"
"X-Crowdin-Project: bluebottle\n"
"X-Crowdin-Project-ID: 457932\n"
"X-Crowdin-Language: fr\n"
"X-Crowdin-File: /release.team-activities-2-translate/locale/en/LC_MESSAGES/"
"django.po\n"
"X-Crowdin-File-ID: 854\n"

#: bluebottle/activities/admin.py:62 bluebottle/activities/admin.py:558
#: bluebottle/activities/admin.py:648 bluebottle/contact/models.py:24
#: bluebottle/fsm/admin.py:235 bluebottle/fsm/admin.py:243
#: bluebottle/utils/models.py:168 build/lib/bluebottle/activities/admin.py:60
#: build/lib/bluebottle/activities/admin.py:528
#: build/lib/bluebottle/activities/admin.py:618
#: build/lib/bluebottle/contact/models.py:24
#: build/lib/bluebottle/fsm/admin.py:235 build/lib/bluebottle/fsm/admin.py:243
#: build/lib/bluebottle/utils/models.py:168
msgid "status"
msgstr "statuts"

#: bluebottle/activities/admin.py:73 bluebottle/collect/admin.py:43
#: bluebottle/collect/admin.py:44 build/lib/bluebottle/activities/admin.py:71
#: build/lib/bluebottle/collect/admin.py:43
#: build/lib/bluebottle/collect/admin.py:44
msgid "Edit contributor"
msgstr "Modifier le contributeur"

#: bluebottle/activities/admin.py:128 bluebottle/activities/admin.py:226
#: bluebottle/activities/admin.py:730 bluebottle/funding_stripe/admin.py:130
#: bluebottle/funding_stripe/admin.py:193 bluebottle/initiatives/admin.py:205
#: build/lib/bluebottle/activities/admin.py:124
#: build/lib/bluebottle/activities/admin.py:222
#: build/lib/bluebottle/funding_stripe/admin.py:130
#: build/lib/bluebottle/funding_stripe/admin.py:193
#: build/lib/bluebottle/initiatives/admin.py:205
msgid "Details"
msgstr "Détails du produit"

#: bluebottle/activities/admin.py:132 bluebottle/activities/admin.py:230
#: bluebottle/activities/admin.py:438 bluebottle/activities/admin.py:734
#: bluebottle/funding/admin.py:403 bluebottle/funding/admin.py:548
#: bluebottle/funding/admin.py:711 bluebottle/funding_stripe/admin.py:163
#: bluebottle/initiatives/admin.py:226 bluebottle/time_based/admin.py:416
#: bluebottle/time_based/admin.py:741
#: build/lib/bluebottle/activities/admin.py:128
#: build/lib/bluebottle/activities/admin.py:226
#: build/lib/bluebottle/activities/admin.py:408
#: build/lib/bluebottle/funding/admin.py:401
#: build/lib/bluebottle/funding/admin.py:546
#: build/lib/bluebottle/funding/admin.py:709
#: build/lib/bluebottle/funding_stripe/admin.py:163
#: build/lib/bluebottle/initiatives/admin.py:226
#: build/lib/bluebottle/time_based/admin.py:402
#: build/lib/bluebottle/time_based/admin.py:727
msgid "Super admin"
msgstr "Super administrateur"

#: bluebottle/activities/admin.py:144 bluebottle/activities/admin.py:746
#: bluebottle/activities/models.py:122 bluebottle/collect/admin.py:109
#: bluebottle/funding/models.py:318 bluebottle/time_based/admin.py:499
#: build/lib/bluebottle/activities/admin.py:140
#: build/lib/bluebottle/activities/models.py:110
#: build/lib/bluebottle/collect/admin.py:108
#: build/lib/bluebottle/funding/models.py:318
#: build/lib/bluebottle/time_based/admin.py:485
msgid "Activity"
msgstr "Activité"

#: bluebottle/activities/admin.py:190
#: build/lib/bluebottle/activities/admin.py:186
msgid "Contributor"
msgstr "Contributeur"

#: bluebottle/activities/admin.py:285
msgid "Edit"
msgstr ""

#: bluebottle/activities/admin.py:421 bluebottle/initiatives/models.py:143
#: build/lib/bluebottle/activities/admin.py:391
#: build/lib/bluebottle/initiatives/models.py:143
msgid "Initiative"
msgstr "Initiative"

#: bluebottle/activities/admin.py:428 bluebottle/activities/admin.py:617
#: bluebottle/activities/models.py:55 bluebottle/geo/models.py:169
#: bluebottle/initiatives/admin.py:157 bluebottle/initiatives/models.py:111
#: build/lib/bluebottle/activities/admin.py:398
#: build/lib/bluebottle/activities/admin.py:587
#: build/lib/bluebottle/activities/models.py:50
#: build/lib/bluebottle/geo/models.py:169
#: build/lib/bluebottle/initiatives/admin.py:157
#: build/lib/bluebottle/initiatives/models.py:111
msgid "office"
msgstr "bureau"

#: bluebottle/activities/admin.py:432 bluebottle/time_based/admin.py:411
#: bluebottle/time_based/admin.py:736
#: build/lib/bluebottle/activities/admin.py:402
#: build/lib/bluebottle/time_based/admin.py:397
#: build/lib/bluebottle/time_based/admin.py:722
msgid "Detail"
msgstr "Détail"

#: bluebottle/activities/admin.py:433 bluebottle/activities/models.py:63
#: bluebottle/cms/models.py:45 bluebottle/funding/models.py:316
#: bluebottle/initiatives/admin.py:206
#: build/lib/bluebottle/activities/admin.py:403
#: build/lib/bluebottle/activities/models.py:58
#: build/lib/bluebottle/cms/models.py:48
#: build/lib/bluebottle/funding/models.py:316
#: build/lib/bluebottle/initiatives/admin.py:206
msgid "Description"
msgstr "Libellé"

#: bluebottle/activities/admin.py:434 bluebottle/funding/filters.py:11
#: bluebottle/initiatives/admin.py:217 bluebottle/initiatives/models.py:263
#: bluebottle/pages/admin.py:142 bluebottle/quotes/admin.py:59
#: bluebottle/time_based/admin.py:412 bluebottle/time_based/admin.py:737
#: build/lib/bluebottle/activities/admin.py:404
#: build/lib/bluebottle/funding/filters.py:11
#: build/lib/bluebottle/initiatives/admin.py:217
#: build/lib/bluebottle/initiatives/models.py:262
#: build/lib/bluebottle/pages/admin.py:142
#: build/lib/bluebottle/quotes/admin.py:59
#: build/lib/bluebottle/time_based/admin.py:398
#: build/lib/bluebottle/time_based/admin.py:723
msgid "Status"
msgstr "Statut"

#: bluebottle/activities/admin.py:445 bluebottle/initiatives/models.py:264
#: bluebottle/members/admin.py:400 bluebottle/settings/admin_dashboard.py:159
#: build/lib/bluebottle/activities/admin.py:415
#: build/lib/bluebottle/initiatives/models.py:263
#: build/lib/bluebottle/members/admin.py:326
#: build/lib/bluebottle/settings/admin_dashboard.py:159
msgid "Segments"
msgstr "Segments"

#: bluebottle/activities/admin.py:463 bluebottle/cms/models.py:239
#: bluebottle/settings/admin_dashboard.py:210
#: bluebottle/statistics/models.py:43
#: build/lib/bluebottle/activities/admin.py:433
#: build/lib/bluebottle/cms/models.py:267
#: build/lib/bluebottle/settings/admin_dashboard.py:210
#: build/lib/bluebottle/statistics/models.py:43
msgid "Statistics"
msgstr "Statistiques"

#: bluebottle/activities/admin.py:472 bluebottle/initiatives/admin.py:250
#: bluebottle/time_based/admin.py:378
#: build/lib/bluebottle/activities/admin.py:442
#: build/lib/bluebottle/initiatives/admin.py:249
#: build/lib/bluebottle/time_based/admin.py:364
msgid "{} is required"
msgstr "{} est requis"

#: bluebottle/activities/admin.py:477
#: build/lib/bluebottle/activities/admin.py:447
msgid "The initiative is not approved"
msgstr "L'initiative n'est pas approuvée"

#: bluebottle/activities/admin.py:484 bluebottle/time_based/admin.py:387
#: build/lib/bluebottle/activities/admin.py:454
#: build/lib/bluebottle/time_based/admin.py:373
msgid "Validation"
msgstr "Validation"

#: bluebottle/activities/admin.py:513
#: build/lib/bluebottle/activities/admin.py:483
#, python-brace-format
msgid "User {name} will receive a message."
msgstr "L'utilisateur {name} recevra un message."

#: bluebottle/activities/admin.py:519
#: build/lib/bluebottle/activities/admin.py:489
msgid "impact reminder"
msgstr "Rappel d'impact"

#: bluebottle/activities/admin.py:531
#: build/lib/bluebottle/activities/admin.py:501
msgid "Send reminder message"
msgstr "Envoyer un message de rappel"

#: bluebottle/activities/admin.py:534
#: build/lib/bluebottle/activities/admin.py:504
msgid "Impact Reminder"
msgstr "Rappel d'impact"

#: bluebottle/activities/admin.py:540
#: build/lib/bluebottle/activities/admin.py:510
msgid "Request the activity manager to fill in the impact of this activity."
msgstr ""
"Demandez au gestionnaire d'activité de remplir l'impact de cette activité."

#: bluebottle/activities/admin.py:570
#: build/lib/bluebottle/activities/admin.py:540
msgid "edit"
msgstr "éditer"

#: bluebottle/activities/admin.py:632 bluebottle/initiatives/admin.py:241
#: build/lib/bluebottle/activities/admin.py:602
#: build/lib/bluebottle/initiatives/admin.py:240
msgid "Show on site"
msgstr "Afficher sur le site"

#: bluebottle/activities/admin.py:658
#: build/lib/bluebottle/activities/admin.py:628
msgid "Edit activity"
msgstr "Modifier l'activité"

#: bluebottle/activities/dashboard.py:11
#: build/lib/bluebottle/activities/dashboard.py:11
msgid "Recently submitted activities"
msgstr "Activités récemment soumises"

#: bluebottle/activities/effects.py:22
#: build/lib/bluebottle/activities/effects.py:21
msgid "Create organizer"
msgstr "Créer un organisateur"

#: bluebottle/activities/effects.py:42 bluebottle/deeds/effects.py:36
#: build/lib/bluebottle/activities/effects.py:41
#: build/lib/bluebottle/deeds/effects.py:36
msgid "Create effort contribution"
msgstr "Créer une contribution d'effort"

#: bluebottle/activities/effects.py:57
#: build/lib/bluebottle/activities/effects.py:55
msgid "Set the contribution date."
msgstr "Définissez la date de la présentation."

#: bluebottle/activities/effects.py:64
<<<<<<< HEAD
#, fuzzy
#| msgid "Create a donation"
msgid "Create a team"
msgstr "Créer un don"
=======
msgid "Create a team"
msgstr ""
>>>>>>> ca3e98b3

#: bluebottle/activities/forms.py:6 build/lib/bluebottle/activities/forms.py:6
msgid "Send impact reminder message"
msgstr "Envoyer un message de rappel d'impact"

#: bluebottle/activities/messages.py:15 bluebottle/activities/messages.py:31
#: bluebottle/activities/messages.py:45
#: build/lib/bluebottle/activities/messages.py:15
#: build/lib/bluebottle/activities/messages.py:31
#: build/lib/bluebottle/activities/messages.py:45
#, python-brace-format
msgctxt "email"
msgid "You have a new post on '{title}'"
msgstr "Vous avez un nouveau message sur '{title}'"

#: bluebottle/activities/messages.py:37
#: bluebottle/activities/templates/mails/messages/activity_wallpost_owner_reaction.html:14
#: bluebottle/activities/templates/mails/messages/activity_wallpost_reaction.html:14
#: bluebottle/initiatives/templates/mails/messages/initiative_wallpost_owner_reaction.html:14
#: bluebottle/initiatives/templates/mails/messages/initiative_wallpost_reaction.html:14
#: build/lib/bluebottle/activities/messages.py:37
#: build/lib/bluebottle/activities/templates/mails/messages/activity_wallpost_owner_reaction.html:14
#: build/lib/bluebottle/activities/templates/mails/messages/activity_wallpost_reaction.html:14
#: build/lib/bluebottle/initiatives/templates/mails/messages/initiative_wallpost_owner_reaction.html:14
#: build/lib/bluebottle/initiatives/templates/mails/messages/initiative_wallpost_reaction.html:14
msgctxt "email"
msgid "View response"
msgstr "Voir la réponse"

#: bluebottle/activities/messages.py:61
#: build/lib/bluebottle/activities/messages.py:61
#, python-brace-format
msgctxt "email"
msgid "Update from '{title}'"
msgstr "Mise à jour depuis '{title}'"

#: bluebottle/activities/messages.py:88 bluebottle/collect/messages.py:56
#: bluebottle/deeds/messages.py:56 bluebottle/time_based/messages.py:295
#: bluebottle/time_based/messages.py:317 bluebottle/time_based/messages.py:530
#: bluebottle/time_based/messages.py:552 bluebottle/time_based/messages.py:577
#: build/lib/bluebottle/activities/messages.py:88
#: build/lib/bluebottle/collect/messages.py:56
#: build/lib/bluebottle/deeds/messages.py:56
#: build/lib/bluebottle/time_based/messages.py:295
#: build/lib/bluebottle/time_based/messages.py:317
#: build/lib/bluebottle/time_based/messages.py:530
#: build/lib/bluebottle/time_based/messages.py:552
#: build/lib/bluebottle/time_based/messages.py:577
msgctxt "email"
msgid "Open your activity"
msgstr "Ouvrez votre activité"

#: bluebottle/activities/messages.py:102
#: build/lib/bluebottle/activities/messages.py:102
#, python-brace-format
msgctxt "email"
msgid "Please share the impact results for your activity \"{title}\"."
msgstr ""
"Veuillez partager les résultats d'impact de votre activité \"{title}\"."

#: bluebottle/activities/messages.py:116
#: build/lib/bluebottle/activities/messages.py:116
#, python-brace-format
msgctxt "email"
msgid "Your activity \"{title}\" has succeeded 🎉"
msgstr "Votre activité \"{title}\" a réussi 🎉"

#: bluebottle/activities/messages.py:124
#: build/lib/bluebottle/activities/messages.py:124
#, python-brace-format
msgctxt "email"
msgid "The activity \"{title}\" has been restored"
msgstr "L'activité \"{title}\" a été restaurée"

#: bluebottle/activities/messages.py:132
#: build/lib/bluebottle/activities/messages.py:132
#, python-brace-format
msgctxt "email"
msgid "Your activity \"{title}\" has been rejected"
msgstr "Votre activité \"{title}\" a été rejetée"

#: bluebottle/activities/messages.py:140 bluebottle/time_based/messages.py:588
#: build/lib/bluebottle/activities/messages.py:140
#: build/lib/bluebottle/time_based/messages.py:588
#, python-brace-format
msgctxt "email"
msgid "Your activity \"{title}\" has been cancelled"
msgstr "Votre activité \"{title}\" a été annulée"

#: bluebottle/activities/messages.py:148
#: build/lib/bluebottle/activities/messages.py:148
#, python-brace-format
msgctxt "email"
msgid "The registration deadline for your activity \"{title}\" has expired"
msgstr "La date limite d'inscription pour votre activité \"{title}\" a expiré"

#: bluebottle/activities/messages.py:164
#: build/lib/bluebottle/activities/messages.py:164
#, python-brace-format
msgctxt "email"
msgid "You have withdrawn from the activity \"{title}\""
msgstr "Vous avez retiré de l'activité \"{title}\""

#: bluebottle/activities/messages.py:178
#: build/lib/bluebottle/activities/messages.py:178
#, python-brace-format
msgctxt "email"
msgid ""
"{first_name}, there are {count} activities on {site_name} matching your "
"profile"
msgstr ""
"{first_name}, il y a {count} activités sur {site_name} correspondant à votre "
"profil"

#: bluebottle/activities/messages.py:190
#: build/lib/bluebottle/activities/messages.py:190
msgctxt "email"
msgid "View more activities"
msgstr "Voir plus d'activités"

#: bluebottle/activities/messages.py:220
#: build/lib/bluebottle/activities/messages.py:220
msgctxt "email"
msgid "Multiple locations"
msgstr "Emplacements multiples"

#: bluebottle/activities/messages.py:223
#: build/lib/bluebottle/activities/messages.py:223
msgctxt "email"
msgid "Mutliple time slots"
msgstr "Emplacements horaires mutliples"

#: bluebottle/activities/messages.py:234
#: build/lib/bluebottle/activities/messages.py:234
msgctxt "email"
msgid "Starts immediately"
msgstr "Commence immédiatement"

#: bluebottle/activities/messages.py:237 bluebottle/activities/messages.py:253
#: build/lib/bluebottle/activities/messages.py:237
#: build/lib/bluebottle/activities/messages.py:253
msgctxt "email"
msgid "runs indefinitely"
msgstr "fonctionne indéfiniment"

#: bluebottle/activities/messages.py:252
#: build/lib/bluebottle/activities/messages.py:252
msgctxt "email"
msgid "starts immediately"
msgstr "démarre immédiatement"

#: bluebottle/activities/models.py:27 bluebottle/notifications/models.py:57
#: build/lib/bluebottle/notifications/models.py:57
msgid "Teams"
msgstr "Équipes"

#: bluebottle/activities/models.py:28
msgid "Individuals"
<<<<<<< HEAD
msgstr ""
=======
msgstr "Individus"
>>>>>>> ca3e98b3

#: bluebottle/activities/models.py:32
#: build/lib/bluebottle/activities/models.py:27
msgid "activity manager"
msgstr "Gestionnaire d'activités"

#: bluebottle/activities/models.py:38
#: build/lib/bluebottle/activities/models.py:33
msgid "Highlight this activity to show it on homepage"
msgstr "Surligner cette activité pour l'afficher sur la page d'accueil"

#: bluebottle/activities/models.py:43
#: build/lib/bluebottle/activities/models.py:38
msgid "transition date"
msgstr "date de transition"

#: bluebottle/activities/models.py:44
#: build/lib/bluebottle/activities/models.py:39
msgid "Date of the last transition."
msgstr "Date de la dernière transition."

#: bluebottle/activities/models.py:56
#: build/lib/bluebottle/activities/models.py:51
msgid ""
"Office is set on activity level because the initiative is set to 'global' or "
"no initiative has been specified."
msgstr ""
"L'Office est défini au niveau de l'activité parce que l'initiative est "
"définie sur \"globale\" ou qu'aucune initiative n'a été spécifiée."

#: bluebottle/activities/models.py:60 bluebottle/cms/models.py:43
#: bluebottle/cms/models.py:104 bluebottle/cms/models.py:117
#: bluebottle/cms/models.py:338 bluebottle/funding/models.py:315
#: bluebottle/news/models.py:21 bluebottle/pages/models.py:202
#: bluebottle/slides/models.py:36 bluebottle/statistics/models.py:206
#: build/lib/bluebottle/activities/models.py:55
#: build/lib/bluebottle/cms/models.py:46 build/lib/bluebottle/cms/models.py:107
#: build/lib/bluebottle/cms/models.py:132
#: build/lib/bluebottle/cms/models.py:366
#: build/lib/bluebottle/funding/models.py:315
#: build/lib/bluebottle/news/models.py:21
#: build/lib/bluebottle/pages/models.py:202
#: build/lib/bluebottle/slides/models.py:36
#: build/lib/bluebottle/statistics/models.py:206
msgid "Title"
msgstr "Titre de la page"

#: bluebottle/activities/models.py:61 bluebottle/cms/models.py:44
#: bluebottle/news/models.py:22 bluebottle/pages/models.py:203
#: bluebottle/slides/models.py:27 build/lib/bluebottle/activities/models.py:56
#: build/lib/bluebottle/cms/models.py:47 build/lib/bluebottle/news/models.py:22
#: build/lib/bluebottle/pages/models.py:203
#: build/lib/bluebottle/slides/models.py:27
msgid "Slug"
msgstr "Limace"

#: bluebottle/activities/models.py:66
<<<<<<< HEAD
#, fuzzy
#| msgid "Team activities"
=======
>>>>>>> ca3e98b3
msgid "Team activity"
msgstr "Activités d'équipe"

#: bluebottle/activities/models.py:71
msgid "Is this activity open for individuals or can only teams sign up?"
<<<<<<< HEAD
msgstr ""
=======
msgstr "Cette activité est-elle ouverte aux personnes ou les équipes peuvent-elles seulement s'inscrire ?"
>>>>>>> ca3e98b3

#: bluebottle/activities/models.py:76 bluebottle/categories/models.py:34
#: bluebottle/initiatives/models.py:94
#: build/lib/bluebottle/activities/models.py:64
#: build/lib/bluebottle/categories/models.py:34
#: build/lib/bluebottle/initiatives/models.py:94
msgid "video"
msgstr "Vidéo"

#: bluebottle/activities/models.py:82
#: build/lib/bluebottle/activities/models.py:70
msgid ""
"Do you have a video pitch or a short movie that explains your activity? "
"Cool! We can't wait to see it! You can paste the link to YouTube or Vimeo "
"video here"
msgstr ""
"Vous avez un pitch vidéo ou un court métrage qui explique votre activité? "
"Nous avons hâte de le voir ! Vous pouvez coller le lien vers la vidéo "
"YouTube ou Vimeo ici"

#: bluebottle/activities/models.py:89 bluebottle/members/models.py:139
#: build/lib/bluebottle/activities/models.py:77
#: build/lib/bluebottle/members/models.py:126
msgid "Segment"
msgstr "Segment"

#: bluebottle/activities/models.py:123
#: bluebottle/bluebottle_dashboard/templates/admin/base.html:52
#: bluebottle/cms/content_plugins.py:68 bluebottle/cms/models.py:262
#: bluebottle/segments/admin.py:93
#: build/lib/bluebottle/activities/models.py:111
#: build/lib/bluebottle/bluebottle_dashboard/templates/admin/base.html:52
#: build/lib/bluebottle/cms/content_plugins.py:68
#: build/lib/bluebottle/cms/models.py:290
#: build/lib/bluebottle/segments/admin.py:93
msgid "Activities"
msgstr "Activités"

#: bluebottle/activities/models.py:130 bluebottle/initiatives/models.py:162
#: bluebottle/slides/models.py:96 build/lib/bluebottle/activities/models.py:118
#: build/lib/bluebottle/initiatives/models.py:162
#: build/lib/bluebottle/slides/models.py:96
msgid "-empty-"
msgstr "-vide-"

#: bluebottle/activities/models.py:184
msgid "team"
msgstr ""

#: bluebottle/activities/models.py:188
#: build/lib/bluebottle/activities/models.py:172
msgid "user"
msgstr "utilisateur"

#: bluebottle/activities/models.py:202
#: build/lib/bluebottle/activities/models.py:185
msgid "Contribution"
msgstr "Contribution"

#: bluebottle/activities/models.py:203 bluebottle/activities/models.py:259
#: bluebottle/funding/models.py:546 bluebottle/time_based/models.py:656
#: build/lib/bluebottle/activities/models.py:186
#: build/lib/bluebottle/activities/models.py:242
#: build/lib/bluebottle/funding/models.py:546
#: build/lib/bluebottle/time_based/models.py:657
msgid "Contributions"
msgstr "Contributions"

#: bluebottle/activities/models.py:208
#: build/lib/bluebottle/activities/models.py:191
msgid "Guest"
msgstr "Invité"

#: bluebottle/activities/models.py:214
#: build/lib/bluebottle/activities/models.py:197
msgid "Activity owner"
msgstr "Propriétaire de l'activité"

#: bluebottle/activities/models.py:215
#: build/lib/bluebottle/activities/models.py:198
msgid "Activity owners"
msgstr "Propriétaires de l'activité"

#: bluebottle/activities/models.py:225
#: build/lib/bluebottle/activities/models.py:208
msgid "start"
msgstr "Début"

#: bluebottle/activities/models.py:226
#: build/lib/bluebottle/activities/models.py:209
msgid "end"
msgstr "fin"

#: bluebottle/activities/models.py:238 bluebottle/activities/models.py:242
#: build/lib/bluebottle/activities/models.py:221
#: build/lib/bluebottle/activities/models.py:225
msgid "Contribution amount"
msgstr "Montant de la contribution"

#: bluebottle/activities/models.py:239
#: build/lib/bluebottle/activities/models.py:222
msgid "Contribution amounts"
msgstr "Montant de la contribution"

#: bluebottle/activities/models.py:248
#: build/lib/bluebottle/activities/models.py:231
msgid "Activity Organizer"
msgstr "Organisateur d'activité"

#: bluebottle/activities/models.py:249
#: build/lib/bluebottle/activities/models.py:232
msgid "Deed particpant"
msgstr "Pantalon de Propriété"

#: bluebottle/activities/models.py:252 bluebottle/time_based/models.py:640
#: build/lib/bluebottle/activities/models.py:235
#: build/lib/bluebottle/time_based/models.py:641
msgid "Contribution type"
msgstr "Type de contribution"

#: bluebottle/activities/models.py:258
#: build/lib/bluebottle/activities/models.py:241
msgid "Effort"
msgstr "Effort"

#: bluebottle/activities/models.py:277
<<<<<<< HEAD
#, fuzzy
#| msgid "Teams"
msgid "Team"
msgstr "Équipes"
=======
msgid "Team"
msgstr ""
>>>>>>> ca3e98b3

#: bluebottle/activities/models.py:286
#, python-brace-format
msgid "{name}'s team"
msgstr ""

#: bluebottle/activities/states.py:9 bluebottle/initiatives/states.py:13
#: bluebottle/time_based/states.py:145 bluebottle/utils/transitions.py:10
#: build/lib/bluebottle/activities/states.py:9
#: build/lib/bluebottle/initiatives/states.py:13
#: build/lib/bluebottle/time_based/states.py:145
#: build/lib/bluebottle/utils/transitions.py:10
msgid "draft"
msgstr "brouillon"

#: bluebottle/activities/states.py:11
#: build/lib/bluebottle/activities/states.py:11
msgid ""
"The activity has been created, but not yet completed. An activity manager is "
"still editing the activity."
msgstr ""
"L'activité a été créée, mais pas encore terminée. Un gestionnaire d'activité "
"est toujours en train de modifier l'activité."

#: bluebottle/activities/states.py:14 bluebottle/initiatives/states.py:18
#: bluebottle/utils/transitions.py:11
#: build/lib/bluebottle/activities/states.py:14
#: build/lib/bluebottle/initiatives/states.py:18
#: build/lib/bluebottle/utils/transitions.py:11
msgid "submitted"
msgstr "Soumis"

#: bluebottle/activities/states.py:16
#: build/lib/bluebottle/activities/states.py:16
msgid ""
"The activity is ready to go online once the initiative has been approved."
msgstr ""
"L'activité est prête à être mise en ligne une fois que l'initiative a été "
"approuvée."

#: bluebottle/activities/states.py:19 bluebottle/initiatives/states.py:23
#: bluebottle/utils/transitions.py:12
#: build/lib/bluebottle/activities/states.py:19
#: build/lib/bluebottle/initiatives/states.py:23
#: build/lib/bluebottle/utils/transitions.py:12
msgid "needs work"
msgstr "a besoin de travail"

#: bluebottle/activities/states.py:21
#: build/lib/bluebottle/activities/states.py:21
msgid ""
"The activity has been submitted but needs adjustments in order to be "
"approved."
msgstr ""
"L'activité a été soumise mais nécessite des ajustements pour être approuvée."

#: bluebottle/activities/states.py:24 bluebottle/funding/states.py:488
#: bluebottle/funding/states.py:542 bluebottle/initiatives/states.py:28
#: build/lib/bluebottle/activities/states.py:24
#: build/lib/bluebottle/funding/states.py:488
#: build/lib/bluebottle/funding/states.py:542
#: build/lib/bluebottle/initiatives/states.py:28
msgid "rejected"
msgstr "rejetée"

#: bluebottle/activities/states.py:27
#: build/lib/bluebottle/activities/states.py:27
msgid ""
"The activity does not fit the programme or does not comply with the rules. "
"The activity does not appear on the platform, but counts in the report. The "
"activity cannot be edited by an activity manager."
msgstr ""
"L'activité ne correspond pas au programme ou ne respecte pas les règles. "
"L'activité n'apparaît pas sur la plateforme, mais compte dans le rapport. "
"L'activité ne peut pas être éditée par un gestionnaire d'activités."

#: bluebottle/activities/states.py:33 bluebottle/bb_accounts/models.py:126
#: bluebottle/initiatives/states.py:44 bluebottle/wallposts/models.py:58
#: bluebottle/wallposts/models.py:207 bluebottle/wallposts/models.py:304
#: build/lib/bluebottle/activities/states.py:33
#: build/lib/bluebottle/bb_accounts/models.py:126
#: build/lib/bluebottle/initiatives/states.py:44
#: build/lib/bluebottle/wallposts/models.py:58
#: build/lib/bluebottle/wallposts/models.py:207
#: build/lib/bluebottle/wallposts/models.py:304
msgid "deleted"
msgstr "Supprimé"

#: bluebottle/activities/states.py:36
#: build/lib/bluebottle/activities/states.py:36
<<<<<<< HEAD
msgid ""
"The activity has been removed. The activity does not appear on the platform "
"and does not count in the report. The activity cannot be edited by an "
"activity manager."
msgstr ""
"L'activité a été supprimée. L'activité n'apparaît pas sur la plateforme et "
"ne compte pas dans le rapport. L'activité ne peut pas être modifiée par un "
"gestionnaire d'activités."
=======
msgid "The activity has been removed. The activity does not appear on the platform and does not count in the report. The activity cannot be edited by an activity manager."
msgstr "L'activité a été supprimée. L'activité n'apparaît pas sur la plateforme et ne compte pas dans le rapport. L'activité ne peut pas être modifiée par un gestionnaire d'activités."
>>>>>>> ca3e98b3

#: bluebottle/activities/states.py:42 bluebottle/activities/states.py:360
#: bluebottle/funding/states.py:22 bluebottle/initiatives/states.py:36
#: bluebottle/time_based/states.py:175 bluebottle/time_based/states.py:307
#: bluebottle/time_based/states.py:471
#: build/lib/bluebottle/activities/states.py:42
#: build/lib/bluebottle/funding/states.py:22
#: build/lib/bluebottle/initiatives/states.py:36
#: build/lib/bluebottle/time_based/states.py:175
#: build/lib/bluebottle/time_based/states.py:307
#: build/lib/bluebottle/time_based/states.py:471
msgid "cancelled"
msgstr "Annulé"

#: bluebottle/activities/states.py:45
#: build/lib/bluebottle/activities/states.py:45
msgid ""
"The activity is not executed. The activity does not appear on the platform, "
"but counts in the report. The activity cannot be edited by an activity "
"manager."
msgstr ""
"L'activité n'est pas exécutée. L'activité n'apparaît pas sur la plateforme, "
"mais compte dans le rapport. L'activité ne peut pas être modifiée par un "
"gestionnaire d'activités."

#: bluebottle/activities/states.py:51
#: bluebottle/common/templates/widget/widget.html:43
#: build/lib/bluebottle/activities/states.py:51
#: build/lib/bluebottle/common/templates/widget/widget.html:43
msgid "expired"
msgstr "a expiré"

#: bluebottle/activities/states.py:54
#: build/lib/bluebottle/activities/states.py:54
msgid ""
"The activity has ended, but did have any contributions . The activity does "
"not appear on the platform, but counts in the report. The activity cannot be "
"edited by an activity manager."
msgstr ""
"L'activité est terminée, mais a eu des contributions . L'activité n'apparaît "
"pas sur la plateforme, mais compte dans le rapport. L'activité ne peut pas "
"être éditée par un gestionnaire d'activités."

#: bluebottle/activities/states.py:59 bluebottle/activities/states.py:355
#: bluebottle/time_based/states.py:151
#: build/lib/bluebottle/activities/states.py:59
#: build/lib/bluebottle/time_based/states.py:151
msgid "open"
msgstr "Ouvert"

#: bluebottle/activities/states.py:61
#: build/lib/bluebottle/activities/states.py:61
msgid "The activity is accepting new contributions."
msgstr "L'activité accepte de nouvelles contributions."

#: bluebottle/activities/states.py:64 bluebottle/activities/states.py:243
#: bluebottle/activities/states.py:277 bluebottle/activities/states.py:307
#: bluebottle/funding/states.py:300 bluebottle/funding/states.py:402
#: bluebottle/time_based/states.py:456
#: build/lib/bluebottle/activities/states.py:64
#: build/lib/bluebottle/activities/states.py:243
#: build/lib/bluebottle/activities/states.py:277
#: build/lib/bluebottle/activities/states.py:307
#: build/lib/bluebottle/funding/states.py:300
#: build/lib/bluebottle/funding/states.py:402
#: build/lib/bluebottle/time_based/states.py:456
msgid "succeeded"
msgstr "Réussi"

#: bluebottle/activities/states.py:66
#: build/lib/bluebottle/activities/states.py:66
msgid "The activity has ended successfully."
msgstr "L'activité s'est terminée avec succès."

#: bluebottle/activities/states.py:109 bluebottle/activities/states.py:368
#: build/lib/bluebottle/activities/states.py:109
msgid "Create"
msgstr "Créer"

#: bluebottle/activities/states.py:110 bluebottle/activities/states.py:369
#: build/lib/bluebottle/activities/states.py:110
msgid "The acivity will be created."
msgstr "L'acivité sera créée."

#: bluebottle/activities/states.py:119
#: build/lib/bluebottle/activities/states.py:119
msgid "The acivity will be submitted for review."
msgstr "L'acivité sera soumise pour examen."

#: bluebottle/activities/states.py:121 bluebottle/activities/states.py:149
#: bluebottle/funding/states.py:574 bluebottle/initiatives/states.py:92
#: build/lib/bluebottle/activities/states.py:121
#: build/lib/bluebottle/activities/states.py:149
#: build/lib/bluebottle/funding/states.py:574
#: build/lib/bluebottle/initiatives/states.py:92
msgid "Submit"
msgstr "Soumettre"

#: bluebottle/activities/states.py:128 bluebottle/funding/states.py:123
#: bluebottle/funding/states.py:511 bluebottle/funding/states.py:591
#: bluebottle/funding/states.py:629 bluebottle/funding_stripe/states.py:111
#: bluebottle/initiatives/states.py:127 bluebottle/time_based/states.py:373
#: build/lib/bluebottle/activities/states.py:128
#: build/lib/bluebottle/funding/states.py:123
#: build/lib/bluebottle/funding/states.py:511
#: build/lib/bluebottle/funding/states.py:591
#: build/lib/bluebottle/funding/states.py:629
#: build/lib/bluebottle/funding_stripe/states.py:111
#: build/lib/bluebottle/initiatives/states.py:127
#: build/lib/bluebottle/time_based/states.py:373
msgid "Reject"
msgstr "Refuser"

#: bluebottle/activities/states.py:130
#: build/lib/bluebottle/activities/states.py:130
msgid ""
"Reject the activity if it does not fit the programme or if it does not "
"comply with the rules. An activity manager can no longer edit the activity "
"and it will no longer be visible on the platform. The activity will still be "
"visible in the back office and will continue to count in the reporting."
msgstr ""
"Rejetez l'activité si elle ne correspond pas au programme ou si elle ne "
"respecte pas les règles. Un gestionnaire d'activité ne peut plus modifier "
"l'activité et ne sera plus visible sur la plateforme. L'activité sera "
"toujours visible dans l'arrière-guichet et continuera à compter dans le "
"rapport."

#: bluebottle/activities/states.py:147
#: build/lib/bluebottle/activities/states.py:147
msgid "Submit the activity for approval."
msgstr "Soumettre l'activité pour approbation."

#: bluebottle/activities/states.py:160 bluebottle/funding/states.py:71
#: bluebottle/funding/states.py:422 bluebottle/initiatives/states.py:101
#: build/lib/bluebottle/activities/states.py:160
#: build/lib/bluebottle/funding/states.py:71
#: build/lib/bluebottle/funding/states.py:422
#: build/lib/bluebottle/initiatives/states.py:101
msgid "Approve"
msgstr "Approuver"

#: bluebottle/activities/states.py:164
#: build/lib/bluebottle/activities/states.py:164
msgid ""
"The activity will be visible in the frontend and people can apply to the "
"activity."
msgstr ""
"L'activité sera visible dans le frontend et les personnes peuvent "
"s'appliquer à l'activité."

#: bluebottle/activities/states.py:175 bluebottle/collect/states.py:80
#: bluebottle/deeds/states.py:85 bluebottle/funding/states.py:88
#: bluebottle/initiatives/states.py:139 bluebottle/time_based/states.py:88
#: bluebottle/time_based/states.py:210
#: build/lib/bluebottle/activities/states.py:175
#: build/lib/bluebottle/collect/states.py:80
#: build/lib/bluebottle/deeds/states.py:85
#: build/lib/bluebottle/funding/states.py:88
#: build/lib/bluebottle/initiatives/states.py:139
#: build/lib/bluebottle/time_based/states.py:88
#: build/lib/bluebottle/time_based/states.py:210
msgid "Cancel"
msgstr "Abandonner"

#: bluebottle/activities/states.py:177 bluebottle/collect/states.py:83
#: bluebottle/deeds/states.py:88 bluebottle/time_based/states.py:90
#: build/lib/bluebottle/activities/states.py:177
#: build/lib/bluebottle/collect/states.py:83
#: build/lib/bluebottle/deeds/states.py:88
#: build/lib/bluebottle/time_based/states.py:90
msgid ""
"Cancel if the activity will not be executed. An activity manager can no "
"longer edit the activity and it will no longer be visible on the platform. "
"The activity will still be visible in the back office and will continue to "
"count in the reporting."
msgstr ""
"Annuler si l'activité ne sera pas exécutée. Un gestionnaire d'activité ne "
"peut plus modifier l'activité et ne sera plus visible sur la plateforme. "
"L'activité sera toujours visible dans l'arrière-guichet et continuera à "
"compter dans le rapport."

#: bluebottle/activities/states.py:194 bluebottle/initiatives/states.py:164
#: build/lib/bluebottle/activities/states.py:194
#: build/lib/bluebottle/initiatives/states.py:164
msgid "Restore"
msgstr "Restaurer"

#: bluebottle/activities/states.py:196
#: build/lib/bluebottle/activities/states.py:196
msgid ""
"The activity status is changed to 'Needs work'. An manager of the activity "
"has to enter a new date and can make changes. The activity will then be "
"reopened to participants."
msgstr ""
"Le statut de l'activité est changé à 'Besoin de travail'. Un gestionnaire de "
"l'activité doit entrer une nouvelle date et peut apporter des modifications. "
"L’activité sera ensuite rouverte aux participants."

#: bluebottle/activities/states.py:207 bluebottle/collect/states.py:34
#: bluebottle/deeds/states.py:36 bluebottle/funding/states.py:142
#: build/lib/bluebottle/activities/states.py:207
#: build/lib/bluebottle/collect/states.py:34
#: build/lib/bluebottle/deeds/states.py:36
#: build/lib/bluebottle/funding/states.py:142
msgid "Expire"
msgstr "Expire"

#: bluebottle/activities/states.py:209 bluebottle/deeds/states.py:38
#: build/lib/bluebottle/activities/states.py:209
#: build/lib/bluebottle/deeds/states.py:38
msgid ""
"The activity will be cancelled because no one has signed up for the "
"registration deadline."
msgstr ""
"L'activité sera annulée car personne ne s'est inscrit à la date limite "
"d'inscription."

#: bluebottle/activities/states.py:217
#: bluebottle/bluebottle_dashboard/templates/admin/submit_line.html:6
#: bluebottle/initiatives/states.py:150
#: build/lib/bluebottle/activities/states.py:217
#: build/lib/bluebottle/bluebottle_dashboard/templates/admin/submit_line.html:6
#: build/lib/bluebottle/initiatives/states.py:150
msgid "Delete"
msgstr "Supprimez"

#: bluebottle/activities/states.py:222
#: build/lib/bluebottle/activities/states.py:222
msgid ""
"Delete the activity if you do not want it to be included in the report. The "
"activity will no longer be visible on the platform, but will still be "
"available in the back office."
msgstr ""
"Supprimez l'activité si vous ne voulez pas qu'elle soit incluse dans le "
"rapport. L'activité ne sera plus visible sur la plateforme, mais sera "
"toujours disponible dans le back-office."

#: bluebottle/activities/states.py:231 bluebottle/collect/states.py:24
#: bluebottle/collect/states.py:138 bluebottle/deeds/states.py:25
#: bluebottle/deeds/states.py:149 bluebottle/funding/states.py:174
#: bluebottle/funding/states.py:250 bluebottle/funding/states.py:345
#: bluebottle/funding/states.py:456 bluebottle/funding_stripe/states.py:47
#: bluebottle/time_based/states.py:73 bluebottle/time_based/states.py:122
#: build/lib/bluebottle/activities/states.py:231
#: build/lib/bluebottle/collect/states.py:24
#: build/lib/bluebottle/collect/states.py:138
#: build/lib/bluebottle/deeds/states.py:25
#: build/lib/bluebottle/deeds/states.py:143
#: build/lib/bluebottle/funding/states.py:174
#: build/lib/bluebottle/funding/states.py:250
#: build/lib/bluebottle/funding/states.py:345
#: build/lib/bluebottle/funding/states.py:456
#: build/lib/bluebottle/funding_stripe/states.py:47
#: build/lib/bluebottle/time_based/states.py:73
#: build/lib/bluebottle/time_based/states.py:122
msgid "Succeed"
msgstr "Réussi"

#: bluebottle/activities/states.py:238 bluebottle/activities/states.py:272
#: bluebottle/funding/states.py:290 bluebottle/funding/states.py:382
#: bluebottle/funding/states.py:527
#: build/lib/bluebottle/activities/states.py:238
#: build/lib/bluebottle/activities/states.py:272
#: build/lib/bluebottle/funding/states.py:290
#: build/lib/bluebottle/funding/states.py:382
#: build/lib/bluebottle/funding/states.py:527
msgid "new"
msgstr "Nouveau"

#: bluebottle/activities/states.py:240 bluebottle/activities/states.py:274
#: build/lib/bluebottle/activities/states.py:240
#: build/lib/bluebottle/activities/states.py:274
msgid "The user started a contribution"
msgstr "L'utilisateur a commencé une contribution"

#: bluebottle/activities/states.py:245 bluebottle/activities/states.py:279
#: bluebottle/time_based/states.py:458
#: build/lib/bluebottle/activities/states.py:245
#: build/lib/bluebottle/activities/states.py:279
#: build/lib/bluebottle/time_based/states.py:458
msgid "The contribution was successful."
msgstr "La contribution a été couronnée de succès."

#: bluebottle/activities/states.py:248 bluebottle/activities/states.py:282
#: bluebottle/funding/states.py:305 bluebottle/funding/states.py:407
#: build/lib/bluebottle/activities/states.py:248
#: build/lib/bluebottle/activities/states.py:282
#: build/lib/bluebottle/funding/states.py:305
#: build/lib/bluebottle/funding/states.py:407
msgid "failed"
msgstr "a échoué"

#: bluebottle/activities/states.py:250 bluebottle/activities/states.py:284
#: build/lib/bluebottle/activities/states.py:250
#: build/lib/bluebottle/activities/states.py:284
msgid "The contribution failed."
msgstr "La contribution a échoué."

#: bluebottle/activities/states.py:259 bluebottle/activities/states.py:293
#: bluebottle/collect/states.py:131 bluebottle/deeds/states.py:142
#: build/lib/bluebottle/activities/states.py:259
#: build/lib/bluebottle/activities/states.py:293
#: build/lib/bluebottle/collect/states.py:131
#: build/lib/bluebottle/deeds/states.py:136
msgid "initiate"
msgstr "initier"

#: bluebottle/activities/states.py:260 bluebottle/activities/states.py:294
#: bluebottle/collect/states.py:132 bluebottle/deeds/states.py:143
#: build/lib/bluebottle/activities/states.py:260
#: build/lib/bluebottle/activities/states.py:294
#: build/lib/bluebottle/collect/states.py:132
#: build/lib/bluebottle/deeds/states.py:137
msgid "The contribution was created."
msgstr "La contribution a été créée."

#: bluebottle/activities/states.py:265 bluebottle/activities/states.py:300
#: bluebottle/activities/states.py:333
#: build/lib/bluebottle/activities/states.py:265
#: build/lib/bluebottle/activities/states.py:300
#: build/lib/bluebottle/activities/states.py:333
msgid "fail"
msgstr "échouer"

#: bluebottle/activities/states.py:266 bluebottle/activities/states.py:301
#: build/lib/bluebottle/activities/states.py:266
#: build/lib/bluebottle/activities/states.py:301
msgid "The contribution failed. It will not be visible in reports."
msgstr "La contribution a échoué. Elle ne sera pas visible dans les rapports."

#: bluebottle/activities/states.py:308
#: build/lib/bluebottle/activities/states.py:308
msgid "The contribution succeeded. It will be visible in reports."
msgstr "La contribution a réussi, elle sera visible dans les rapports."

#: bluebottle/activities/states.py:314 bluebottle/activities/states.py:342
#: build/lib/bluebottle/activities/states.py:314
#: build/lib/bluebottle/activities/states.py:342
msgid "reset"
msgstr "reset"

#: bluebottle/activities/states.py:315
#: build/lib/bluebottle/activities/states.py:315
msgid "The contribution is reset."
msgstr "La contribution est réinitialisée."

#: bluebottle/activities/states.py:327 bluebottle/collect/states.py:45
#: bluebottle/deeds/states.py:47 build/lib/bluebottle/activities/states.py:327
#: build/lib/bluebottle/collect/states.py:45
#: build/lib/bluebottle/deeds/states.py:47
msgid "succeed"
msgstr "succédez"

#: bluebottle/activities/states.py:328
#: build/lib/bluebottle/activities/states.py:328
msgid "The organizer was successful in setting up the activity."
msgstr "L'organisateur a réussi à mettre en place l'activité."

#: bluebottle/activities/states.py:334
#: build/lib/bluebottle/activities/states.py:334
msgid "The organizer failed to set up the activity."
msgstr "L'organisateur n'a pas réussi à configurer l'activité."

#: bluebottle/activities/states.py:343
#: build/lib/bluebottle/activities/states.py:343
msgid "The organizer is still busy setting up the activity."
msgstr "L'organisateur est toujours occupé à mettre en place l'activité."

#: bluebottle/activities/states.py:357
<<<<<<< HEAD
#, fuzzy
#| msgid "Create effort contribution"
msgid "The team is open for contributors"
msgstr "Créer une contribution d'effort"

#: bluebottle/activities/states.py:362
#, fuzzy
#| msgid ""
#| "The participant (temporarily) stopped. Contributions will no longer be "
#| "created."
msgid "The team is cancelled. Contributors can no longer register"
msgstr ""
"Le participant (temporairement) s'est arrêté. Les contributions ne seront "
"plus créées."

#: bluebottle/activities/states.py:386
#, fuzzy
#| msgid "canceled"
msgid "cancel"
msgstr "annulé"
=======
msgid "The team is open for contributors"
msgstr ""

#: bluebottle/activities/states.py:362
msgid "The team is cancelled. Contributors can no longer register"
msgstr ""

#: bluebottle/activities/states.py:386
msgid "cancel"
msgstr ""
>>>>>>> ca3e98b3

#: bluebottle/activities/states.py:387
msgid "The team is cancelled. Contributors can no longer apply"
msgstr ""

#: bluebottle/activities/states.py:395
<<<<<<< HEAD
#, fuzzy
#| msgid "Reopen"
msgid "reopen"
msgstr "Rouvrir"
=======
msgid "reopen"
msgstr ""
>>>>>>> ca3e98b3

#: bluebottle/activities/states.py:396
msgid "The team is opened. Contributors can apply again"
msgstr ""

#: bluebottle/activities/templates/admin/activities/send_impact_reminder_message.html:5
#: bluebottle/members/templates/admin/members/login_as.html:5
#: bluebottle/members/templates/admin/members/password_reset.html:5
#: bluebottle/members/templates/admin/members/resend_welcome_mail.html:5
#: build/lib/bluebottle/activities/templates/admin/activities/send_impact_reminder_message.html:5
#: build/lib/bluebottle/members/templates/admin/members/login_as.html:5
#: build/lib/bluebottle/members/templates/admin/members/password_reset.html:5
#: build/lib/bluebottle/members/templates/admin/members/resend_welcome_mail.html:5
msgid "Are you sure you want to: "
msgstr "Êtes-vous sûr de vouloir : "

#: bluebottle/activities/templates/admin/activities/send_impact_reminder_message.html:9
#: build/lib/bluebottle/activities/templates/admin/activities/send_impact_reminder_message.html:9
msgid "Send impact reminder message to"
msgstr "Envoyer un message de rappel d'impact à"

#: bluebottle/activities/templates/admin/activities/set_contribution_date.html:2
#: bluebottle/funding/templates/admin/set_contribution_date.html:2
#: build/lib/bluebottle/activities/templates/admin/activities/set_contribution_date.html:2
#: build/lib/bluebottle/funding/templates/admin/set_contribution_date.html:2
msgid "Set contribution date"
msgstr "Définir la date de présentation"

#: bluebottle/activities/templates/admin/activities/set_contribution_date.html:5
#: build/lib/bluebottle/activities/templates/admin/activities/set_contribution_date.html:5
msgid "Set the contribution date for"
msgstr "Définir la date de présentation pour"

#: bluebottle/activities/templates/admin/activities/set_contribution_date.html:8
#: bluebottle/funding/templates/admin/remove_donation_wallpost_effect.html:8
#: bluebottle/funding/templates/admin/set_contribution_date.html:10
#: build/lib/bluebottle/activities/templates/admin/activities/set_contribution_date.html:8
#: build/lib/bluebottle/funding/templates/admin/remove_donation_wallpost_effect.html:8
#: build/lib/bluebottle/funding/templates/admin/set_contribution_date.html:10
#, python-format
msgid ""
"\n"
"        and %(extra)s other donations\n"
"        "
msgstr ""
"\n"
"        et %(extra)s autres dons\n"
"        "

#: bluebottle/activities/templates/admin/activities/set_contribution_date.html:12
#: bluebottle/funding/templates/admin/set_contribution_date.html:14
#: bluebottle/funding/templates/admin/set_date_effect.html:14
#: build/lib/bluebottle/activities/templates/admin/activities/set_contribution_date.html:12
#: build/lib/bluebottle/funding/templates/admin/set_contribution_date.html:14
#: build/lib/bluebottle/funding/templates/admin/set_date_effect.html:14
msgid "to now"
msgstr "jusqu'à maintenant"

#: bluebottle/activities/templates/admin/activities_paginated.html:17
#: build/lib/bluebottle/activities/templates/admin/activities_paginated.html:17
msgid "Change"
msgstr "Changement"

#: bluebottle/activities/templates/admin/activities_paginated.html:19
#: bluebottle/cms/templates/admin/edit_inline/stacked-nested.html:10
#: build/lib/bluebottle/activities/templates/admin/activities_paginated.html:19
#: build/lib/bluebottle/cms/templates/admin/edit_inline/stacked-nested.html:10
msgid "View on site"
msgstr "Voir sur le site"

#: bluebottle/activities/templates/admin/activity-stats.html:5
#: build/lib/bluebottle/activities/templates/admin/activity-stats.html:5
msgid "count"
msgstr "compte"

#: bluebottle/activities/templates/admin/activity-stats.html:11
#: build/lib/bluebottle/activities/templates/admin/activity-stats.html:11
msgid "committed"
msgstr "validé"

#: bluebottle/activities/templates/admin/activity-stats.html:18
#: build/lib/bluebottle/activities/templates/admin/activity-stats.html:18
msgid "hours"
msgstr "heures"

#: bluebottle/activities/templates/admin/activity-stats.html:23
#: build/lib/bluebottle/activities/templates/admin/activity-stats.html:23
msgid "committed hours"
msgstr "heures engagées"

#: bluebottle/activities/templates/admin/activity-stats.html:29
#: bluebottle/funding/models.py:398
#: build/lib/bluebottle/activities/templates/admin/activity-stats.html:29
#: build/lib/bluebottle/funding/models.py:398
msgid "amount"
msgstr "montant"

#: bluebottle/activities/templates/admin/create_team.html:3
<<<<<<< HEAD
#, fuzzy
#| msgid "Create the payout"
msgid "Create team"
msgstr "Créer le paiement"

#: bluebottle/activities/templates/admin/create_team.html:6
msgid ""
"\n"
"    Create a team for the contributor. Make the user the owner of the team, "
"and allow him/her to invite other users.\n"
=======
msgid "Create team"
msgstr ""

#: bluebottle/activities/templates/admin/create_team.html:6
msgid "\n"
"    Create a team for the contributor. Make the user the owner of the team, and allow him/her to invite other users.\n"
>>>>>>> ca3e98b3
msgstr ""

#: bluebottle/activities/templates/admin/validation_steps.html:4
#: build/lib/bluebottle/activities/templates/admin/validation_steps.html:4
msgid "Steps to complete activity"
msgstr "Étapes pour terminer l'activité"

#: bluebottle/activities/templates/admin/validation_steps.html:7
#: build/lib/bluebottle/activities/templates/admin/validation_steps.html:7
msgid ""
"\n"
"                The activity is not yet ready to be approved.\n"
"                Make sure all steps are completed first.\n"
"            "
msgstr ""
"\n"
"                L'activité n'est pas encore prête à être approuvée.\n"
"                Assurez-vous que toutes les étapes soient accomplies "
"d'abord.\n"
"            "

#: bluebottle/activities/templates/mails/messages/activity_base.html:6
#: build/lib/bluebottle/activities/templates/mails/messages/activity_base.html:6
#, python-format
msgctxt "email"
msgid "Hi %(recipient_name)s,"
msgstr "Hi %(recipient_name)s,"

#: bluebottle/activities/templates/mails/messages/activity_cancelled.html:6
#: bluebottle/time_based/templates/mails/messages/slot_cancelled.html:6
#: build/lib/bluebottle/activities/templates/mails/messages/activity_cancelled.html:6
#: build/lib/bluebottle/time_based/templates/mails/messages/slot_cancelled.html:6
#, python-format
msgctxt "email"
msgid "Unfortunately your activity \"%(title)s\" has been cancelled."
msgstr "Malheureusement, votre activité \"%(title)s\" a été annulée."

#: bluebottle/activities/templates/mails/messages/activity_cancelled.html:10
#: bluebottle/activities/templates/mails/messages/activity_rejected.html:10
#: bluebottle/activities/templates/mails/messages/activity_restored.html:14
#: bluebottle/time_based/templates/mails/messages/participant_added_owner.html:10
#: bluebottle/time_based/templates/mails/messages/participant_removed_owner.html:10
#: bluebottle/time_based/templates/mails/messages/slot_cancelled.html:12
#: build/lib/bluebottle/activities/templates/mails/messages/activity_cancelled.html:10
#: build/lib/bluebottle/activities/templates/mails/messages/activity_rejected.html:10
#: build/lib/bluebottle/activities/templates/mails/messages/activity_restored.html:14
#: build/lib/bluebottle/time_based/templates/mails/messages/participant_added_owner.html:10
#: build/lib/bluebottle/time_based/templates/mails/messages/participant_removed_owner.html:10
#: build/lib/bluebottle/time_based/templates/mails/messages/slot_cancelled.html:12
msgctxt "email"
msgid ""
"If you have any questions, you can contact the platform manager by replying "
"to this email."
msgstr ""
"Si vous avez des questions, vous pouvez contacter le responsable de la "
"plateforme en répondant à cet e-mail."

#: bluebottle/activities/templates/mails/messages/activity_expired.html:6
#: build/lib/bluebottle/activities/templates/mails/messages/activity_expired.html:6
#, python-format
msgctxt "email"
msgid ""
"Unfortunately, nobody applied to your activity \"%(title)s\" before the "
"deadline to apply. That’s why we have cancelled your activity."
msgstr ""
"Malheureusement, personne n'a postulé à votre activité \"%(title)s\" avant "
"la date limite pour postuler. C'est pourquoi nous avons annulé votre "
"activité."

#: bluebottle/activities/templates/mails/messages/activity_expired.html:10
#: build/lib/bluebottle/activities/templates/mails/messages/activity_expired.html:10
msgctxt "email"
msgid "Don’t worry, you can always create a new activity and try again."
msgstr ""
"Ne vous inquiétez pas, vous pouvez toujours créer une nouvelle activité et "
"réessayer."

#: bluebottle/activities/templates/mails/messages/activity_expired.html:14
#: build/lib/bluebottle/activities/templates/mails/messages/activity_expired.html:14
msgctxt "email"
msgid ""
"Need some tips to make your activity stand out? Reach out to the platform "
"manager by replying to this email."
msgstr ""
"Besoin de conseils pour que votre activité se démarque ? Contactez le "
"gestionnaire de la plateforme en répondant à cet e-mail."

#: bluebottle/activities/templates/mails/messages/activity_impact_reminder.html:6
#: build/lib/bluebottle/activities/templates/mails/messages/activity_impact_reminder.html:6
msgctxt "email"
msgid ""
"We are very curious to know what impact you managed to make with your "
"activity. Please share your results via your activity page."
msgstr ""
"Nous sommes très curieux de savoir quel impact vous avez réussi à faire avec "
"votre activité. Veuillez partager vos résultats via votre page d'activité."

#: bluebottle/activities/templates/mails/messages/activity_rejected.html:6
#: build/lib/bluebottle/activities/templates/mails/messages/activity_rejected.html:6
#, python-format
msgctxt "email"
msgid "Unfortunately your activity \"%(title)s\" has been rejected."
msgstr "Malheureusement, votre activité \"%(title)s\" a été rejetée."

#: bluebottle/activities/templates/mails/messages/activity_restored.html:6
#: build/lib/bluebottle/activities/templates/mails/messages/activity_restored.html:6
#, python-format
msgctxt "email"
msgid "Your activity \"%(title)s\" has been restored."
msgstr "Votre activité \"%(title)s\" a été restaurée."

#: bluebottle/activities/templates/mails/messages/activity_restored.html:10
#: build/lib/bluebottle/activities/templates/mails/messages/activity_restored.html:10
msgctxt "email"
msgid ""
"Head over to your activity page to see what you need to do to open up your "
"activity for registrations again."
msgstr ""
"Rendez-vous sur votre page d'activité pour voir ce que vous devez faire pour "
"ouvrir votre activité pour vous inscrire à nouveau."

#: bluebottle/activities/templates/mails/messages/activity_succeeded.html:6
#: build/lib/bluebottle/activities/templates/mails/messages/activity_succeeded.html:6
#, python-format
msgctxt "email"
msgid ""
"You did it! Your activity \"%(title)s\" has succeeded, that calls for a "
"celebration!"
msgstr ""
"Vous avez réussi ! Votre activité \"%(title)s\" a réussi, cela nécessite une "
"célébration !"

#: bluebottle/activities/templates/mails/messages/activity_succeeded.html:11
#: build/lib/bluebottle/activities/templates/mails/messages/activity_succeeded.html:11
msgctxt "email"
msgid ""
"Head over to your activity page and enter the impact your activity made, so "
"that everybody can see how effective your activity was."
msgstr ""
"Rendez-vous sur votre page d'activité et entrez l'impact de votre activité, "
"afin que tout le monde puisse voir l'efficacité de votre activité."

#: bluebottle/activities/templates/mails/messages/activity_succeeded.html:17
#: build/lib/bluebottle/activities/templates/mails/messages/activity_succeeded.html:17
msgctxt "email"
msgid "And don’t forget to thank your awesome participants for their support."
msgstr "Et n’oubliez pas de remercier vos participants pour leur soutien."

#: bluebottle/activities/templates/mails/messages/activity_succeeded_manually.html:6
#: build/lib/bluebottle/activities/templates/mails/messages/activity_succeeded_manually.html:6
#, python-format
msgctxt "email"
msgid ""
"You did it! The activity \"%(title)s\" has succeeded, that calls for a "
"celebration!"
msgstr ""
"Vous avez réussi ! L'activité \"%(title)s\" a réussi, cela nécessite une "
"célébration !"

#: bluebottle/activities/templates/mails/messages/activity_succeeded_manually.html:10
#: build/lib/bluebottle/activities/templates/mails/messages/activity_succeeded_manually.html:10
msgctxt "email"
msgid "Share your experience on the activity page."
msgstr "Partagez votre expérience sur la page d'activité."

#: bluebottle/activities/templates/mails/messages/activity_wallpost_follower.html:5
#: bluebottle/initiatives/templates/mails/messages/initiative_wallpost_follower.html:5
#: build/lib/bluebottle/activities/templates/mails/messages/activity_wallpost_follower.html:5
#: build/lib/bluebottle/initiatives/templates/mails/messages/initiative_wallpost_follower.html:5
#, python-format
msgctxt "email"
msgid ""
"\n"
"        Hi %(recipient_name)s,\n"
"        <br><br>\n"
"        %(author_name)s posted an update to %(title)s:\n"
"        <br>\n"
"        '%(text)s'\n"
"\n"
"    "
msgstr ""
"\n"
"        Bonjour %(recipient_name)s,\n"
"        <br><br>\n"
"        %(author_name)s a posté une mise à jour sur %(title)s:\n"
"        <br>\n"
"        '%(text)s'\n"
"\n"
"    "

#: bluebottle/activities/templates/mails/messages/activity_wallpost_follower.html:17
#: bluebottle/initiatives/templates/mails/messages/initiative_wallpost_follower.html:17
#: build/lib/bluebottle/activities/templates/mails/messages/activity_wallpost_follower.html:17
#: build/lib/bluebottle/initiatives/templates/mails/messages/initiative_wallpost_follower.html:17
msgctxt "email"
msgid "View update"
msgstr "Voir la mise à jour"

#: bluebottle/activities/templates/mails/messages/activity_wallpost_follower.html:21
#: build/lib/bluebottle/activities/templates/mails/messages/activity_wallpost_follower.html:21
#, python-format
msgctxt "email"
msgid ""
"\n"
"        <p>\n"
"            You received this email because you support %(title)s.\n"
"            Don't want to receive activity updates anymore?\n"
"        </p>\n"
"        <p>\n"
"            <a href=\"%(site)s/member/profile\">\n"
"                Unsubscribe\n"
"            </a> via your account page\n"
"        </p>\n"
"    "
msgstr ""
"\n"
"        <p>\n"
"            Vous avez reçu cet e-mail parce que vous soutenez %(title)s.\n"
"            Vous ne souhaitez plus recevoir de mises à jour d'activité ?\n"
"        </p>\n"
"        <p>\n"
"            <a href=\"%(site)s/member/profile\">\n"
"                Désabonnez-vous\n"
"            </a> via votre page de compte\n"
"        </p>\n"
"    "

#: bluebottle/activities/templates/mails/messages/activity_wallpost_owner.html:5
#: bluebottle/initiatives/templates/mails/messages/initiative_wallpost_owner.html:5
#: build/lib/bluebottle/activities/templates/mails/messages/activity_wallpost_owner.html:5
#: build/lib/bluebottle/initiatives/templates/mails/messages/initiative_wallpost_owner.html:5
#, python-format
msgctxt "email"
msgid ""
"\n"
"        Hi %(recipient_name)s,\n"
"\n"
"        %(author_name)s posted a comment to '%(title)s'.\n"
"\n"
"    "
msgstr ""
"\n"
"        Bonjour %(recipient_name)s,\n"
"\n"
"        %(author_name)s a posté un commentaire à '%(title)s'.\n"
"\n"
"    "

#: bluebottle/activities/templates/mails/messages/activity_wallpost_owner.html:15
#: bluebottle/initiatives/templates/mails/messages/initiative_wallpost_owner.html:15
#: bluebottle/wallposts/templates/project_wallpost_new.mail.html:16
#: bluebottle/wallposts/templates/project_wallpost_reaction_new.mail.html:16
#: bluebottle/wallposts/templates/project_wallpost_reaction_project.mail.html:16
#: bluebottle/wallposts/templates/project_wallpost_reaction_same_wallpost.mail.html:16
#: bluebottle/wallposts/templates/task_wallpost_new.mail.html:16
#: bluebottle/wallposts/templates/task_wallpost_reaction_new.mail.html:16
#: bluebottle/wallposts/templates/task_wallpost_reaction_task.mail.html:16
#: build/lib/bluebottle/activities/templates/mails/messages/activity_wallpost_owner.html:15
#: build/lib/bluebottle/initiatives/templates/mails/messages/initiative_wallpost_owner.html:15
#: build/lib/bluebottle/wallposts/templates/project_wallpost_new.mail.html:16
#: build/lib/bluebottle/wallposts/templates/project_wallpost_reaction_new.mail.html:16
#: build/lib/bluebottle/wallposts/templates/project_wallpost_reaction_project.mail.html:16
#: build/lib/bluebottle/wallposts/templates/project_wallpost_reaction_same_wallpost.mail.html:16
#: build/lib/bluebottle/wallposts/templates/task_wallpost_new.mail.html:16
#: build/lib/bluebottle/wallposts/templates/task_wallpost_reaction_new.mail.html:16
#: build/lib/bluebottle/wallposts/templates/task_wallpost_reaction_task.mail.html:16
msgctxt "email"
msgid "View comment"
msgstr "Voir le commentaire"

#: bluebottle/activities/templates/mails/messages/activity_wallpost_owner_reaction.html:5
#: bluebottle/initiatives/templates/mails/messages/initiative_wallpost_owner_reaction.html:5
#: build/lib/bluebottle/activities/templates/mails/messages/activity_wallpost_owner_reaction.html:5
#: build/lib/bluebottle/initiatives/templates/mails/messages/initiative_wallpost_owner_reaction.html:5
#, python-format
msgctxt "email"
msgid ""
"\n"
"        Hi %(recipient_name)s,\n"
"        <br><br>\n"
"        %(author_name)s responded to a comment on '%(title)s'.\n"
"    "
msgstr ""
"\n"
"        Bonjour %(recipient_name)s,\n"
"        <br><br>\n"
"        %(author_name)s a répondu à un commentaire sur '%(title)s'.\n"
"    "

#: bluebottle/activities/templates/mails/messages/activity_wallpost_reaction.html:5
#: bluebottle/initiatives/templates/mails/messages/initiative_wallpost_reaction.html:5
#: build/lib/bluebottle/activities/templates/mails/messages/activity_wallpost_reaction.html:5
#: build/lib/bluebottle/initiatives/templates/mails/messages/initiative_wallpost_reaction.html:5
#, python-format
msgctxt "email"
msgid ""
"\n"
"        Hi %(recipient_name)s,\n"
"        <br><br>\n"
"        %(author_name)s responded to your update on '%(title)s'.\n"
"    "
msgstr ""
"\n"
"        Bonjour %(recipient_name)s,\n"
"        <br><br>\n"
"        %(author_name)s a répondu à votre mise à jour le '%(title)s'.\n"
"    "

#: bluebottle/activities/templates/mails/messages/matching_activities.html:6
#: build/lib/bluebottle/activities/templates/mails/messages/matching_activities.html:6
#, python-format
msgctxt "email"
msgid ""
"\n"
"            There are tons of cool activities on %(site_name)s that are "
"making a positive impact. \n"
"\n"
"            We have selected %(count)s activities that match with your "
"profile. Join us!\n"
"        "
msgstr ""
"\n"
"            Il y a des tonnes d'activités froides sur %(site_name)s qui ont "
"un impact positif. \n"
"\n"
"            Nous avons sélectionné %(count)s activités qui correspondent à "
"votre profil. Rejoignez-nous\n"
"        "

#: bluebottle/activities/templates/mails/messages/matching_activities.html:16
#: build/lib/bluebottle/activities/templates/mails/messages/matching_activities.html:16
msgid "Complete your profile"
msgstr "Complétez votre profil"

#: bluebottle/activities/templates/mails/messages/matching_activities.html:18
#: build/lib/bluebottle/activities/templates/mails/messages/matching_activities.html:18
msgid ", so that we can select even more relevant activities for you."
msgstr ""
", afin que nous puissions choisir des activités encore plus pertinentes pour "
"vous."

#: bluebottle/activities/templates/mails/messages/matching_activities.html:43
#: build/lib/bluebottle/activities/templates/mails/messages/matching_activities.html:43
msgid "Online / Remote"
msgstr "En ligne / à distance"

#: bluebottle/activities/templates/mails/messages/matching_activities.html:72
#: build/lib/bluebottle/activities/templates/mails/messages/matching_activities.html:72
msgid "No specific skill needed"
msgstr "Aucune compétence spécifique nécessaire"

#: bluebottle/activities/templates/mails/messages/matching_activities.html:95
#: build/lib/bluebottle/activities/templates/mails/messages/matching_activities.html:95
msgid "Don't want to receive this monthly update anymore? Unsubscribe"
msgstr ""
"Vous ne voulez plus recevoir cette mise à jour mensuelle ? Désabonnez-vous"

#: bluebottle/activities/templates/mails/messages/matching_activities.html:96
#: build/lib/bluebottle/activities/templates/mails/messages/matching_activities.html:96
msgid "via your profile page."
msgstr "via votre page de profil."

#: bluebottle/activities/templates/mails/messages/participant_withdrew_confirmation.html:4
#: build/lib/bluebottle/activities/templates/mails/messages/participant_withdrew_confirmation.html:4
#, python-format
msgctxt "email"
msgid ""
"\n"
"<p>You have withdrawn from an activity on <b>%(site_name)s</b></p>\n"
"\n"
"<p>\n"
"    <b>%(title)s</b>\n"
"</p>\n"
msgstr ""

#: bluebottle/activities/utils.py:352 bluebottle/activities/utils.py:353
#: build/lib/bluebottle/activities/utils.py:294
#: build/lib/bluebottle/activities/utils.py:295
msgid "Description is required"
msgstr "La description est requise"

#: bluebottle/analytics/models.py:12
#: build/lib/bluebottle/analytics/models.py:12
msgid "Corporate"
msgstr "Entreprise"

#: bluebottle/analytics/models.py:13
#: build/lib/bluebottle/analytics/models.py:13
msgid "Programs"
msgstr "Programmes"

#: bluebottle/analytics/models.py:14
#: build/lib/bluebottle/analytics/models.py:14
msgid "Civic"
msgstr "Civic"

#: bluebottle/analytics/models.py:17
#: build/lib/bluebottle/analytics/models.py:17
msgid "Fiscal year offset"
msgstr "Décalage de l'exercice fiscal"

#: bluebottle/analytics/models.py:18
#: build/lib/bluebottle/analytics/models.py:18
msgid "This could be used in reporting."
msgstr "Ceci peut être utilisé dans les rapports."

#: bluebottle/analytics/models.py:21
#: build/lib/bluebottle/analytics/models.py:21
msgid "User base"
msgstr "Base d'utilisateurs"

#: bluebottle/analytics/models.py:22
#: build/lib/bluebottle/analytics/models.py:22
msgid "Number of employees or number of users that could access the platform."
msgstr ""
"Nombre d'employés ou de nombre d'utilisateurs pouvant accéder à la "
"plateforme."

#: bluebottle/analytics/models.py:27 bluebottle/members/admin.py:360
#: build/lib/bluebottle/analytics/models.py:27
#: build/lib/bluebottle/members/admin.py:286
msgid "Engagement"
msgstr "Engagement"

#: bluebottle/analytics/models.py:29
#: build/lib/bluebottle/analytics/models.py:29
msgid ""
"Target for the number of people contributing to an activity or starting an "
"activity per year."
msgstr ""

#: bluebottle/analytics/models.py:36
#: build/lib/bluebottle/analytics/models.py:36
msgid "platform type"
msgstr "type de plateforme"

#: bluebottle/analytics/models.py:43 bluebottle/analytics/models.py:44
#: build/lib/bluebottle/analytics/models.py:43
#: build/lib/bluebottle/analytics/models.py:44
msgid "reporting platform settings"
msgstr "paramètres de la plateforme de rapport"

#: bluebottle/auth/templates/admin/auth/user/add_form.html:6
#: build/lib/bluebottle/auth/templates/admin/auth/user/add_form.html:6
msgid ""
"First, enter basic details. Then, you'll be able to edit more user options."
msgstr ""
"Tout d'abord, entrez les informations de base. Ensuite, vous serez en mesure "
"de modifier plus d'options utilisateur."

#: bluebottle/auth/templates/admin/auth/user/add_form.html:8
#: build/lib/bluebottle/auth/templates/admin/auth/user/add_form.html:8
msgid "Enter name and email."
msgstr "Entrez le nom et l'email."

#: bluebottle/auth/templates/registration/password_reset_complete.html:6
#: bluebottle/fsm/templates/admin/change_effects_confirmation.html:15
#: bluebottle/notifications/templates/admin/change_confirmation.html:14
#: bluebottle/utils/templates/admin/confirmation.html:9
#: build/lib/bluebottle/auth/templates/registration/password_reset_complete.html:6
#: build/lib/bluebottle/fsm/templates/admin/change_effects_confirmation.html:15
#: build/lib/bluebottle/notifications/templates/admin/change_confirmation.html:14
#: build/lib/bluebottle/utils/templates/admin/confirmation.html:9
msgid "Home"
msgstr "Domicile"

#: bluebottle/auth/templates/registration/password_reset_complete.html:7
#: build/lib/bluebottle/auth/templates/registration/password_reset_complete.html:7
msgid "Password reset"
msgstr "Réinitialisation du mot de passe"

#: bluebottle/auth/templates/registration/password_reset_complete.html:11
#: bluebottle/auth/templates/registration/password_reset_complete.html:15
#: build/lib/bluebottle/auth/templates/registration/password_reset_complete.html:11
#: build/lib/bluebottle/auth/templates/registration/password_reset_complete.html:15
msgid "Password reset complete"
msgstr "Réinitialisation du mot de passe terminée"

#: bluebottle/auth/templates/registration/password_reset_complete.html:17
#: build/lib/bluebottle/auth/templates/registration/password_reset_complete.html:17
msgid "Your password has been set.  You may go ahead and log in now."
msgstr ""
"Votre mot de passe a été défini. Vous pouvez maintenant vous connecter."

#: bluebottle/auth/templates/registration/password_reset_complete.html:19
#: build/lib/bluebottle/auth/templates/registration/password_reset_complete.html:19
msgid "Log in"
msgstr "Se connecter"

#: bluebottle/auth/templates/registration/password_reset_email.html:2
#: build/lib/bluebottle/auth/templates/registration/password_reset_email.html:2
#, python-format
msgid ""
"You're receiving this email because you requested a password reset for your "
"user account at %(site_name)s."
msgstr ""
"Vous recevez cet e-mail parce que vous avez demandé une réinitialisation du "
"mot de passe pour votre compte utilisateur sur %(site_name)s."

#: bluebottle/auth/templates/registration/password_reset_email.html:4
#: build/lib/bluebottle/auth/templates/registration/password_reset_email.html:4
msgid "Please go to the following page and choose a new password:"
msgstr "Veuillez aller à la page suivante et choisir un nouveau mot de passe :"

#: bluebottle/auth/templates/registration/password_reset_email.html:8
#: build/lib/bluebottle/auth/templates/registration/password_reset_email.html:8
msgid "Your username, in case you've forgotten:"
msgstr "Votre nom d'utilisateur, au cas où vous l'auriez oublié:"

#: bluebottle/auth/templates/registration/password_reset_email.html:10
#: build/lib/bluebottle/auth/templates/registration/password_reset_email.html:10
msgid "Thanks for using our site!"
msgstr "Merci d'utiliser notre site!"

#: bluebottle/auth/templates/registration/password_reset_email.html:12
#: build/lib/bluebottle/auth/templates/registration/password_reset_email.html:12
#, python-format
msgid "The %(site_name)s team"
msgstr "L'équipe %(site_name)s"

#: bluebottle/auth/views.py:45 build/lib/bluebottle/auth/views.py:45
msgid "No result for token"
msgstr "Aucun résultat pour le jeton"

#: bluebottle/auth/views.py:66 build/lib/bluebottle/auth/views.py:66
msgid ""
"This user account is disabled, please contact us if you want to re-activate."
msgstr ""
"Ce compte d'utilisateur est désactivé, veuillez nous contacter si vous "
"souhaitez le réactiver."

#: bluebottle/bb_accounts/models.py:98
#: build/lib/bluebottle/bb_accounts/models.py:98
msgid "Male"
msgstr "Homme"

#: bluebottle/bb_accounts/models.py:99
#: build/lib/bluebottle/bb_accounts/models.py:99
msgid "Female"
msgstr "Femme"

#: bluebottle/bb_accounts/models.py:102
#: build/lib/bluebottle/bb_accounts/models.py:102
msgid "Person"
msgstr "Personne"

#: bluebottle/bb_accounts/models.py:103
#: build/lib/bluebottle/bb_accounts/models.py:103
msgid "Company"
msgstr "Entreprise"

#: bluebottle/bb_accounts/models.py:104
#: build/lib/bluebottle/bb_accounts/models.py:104
msgid "Foundation"
msgstr "Fondation"

#: bluebottle/bb_accounts/models.py:105
#: build/lib/bluebottle/bb_accounts/models.py:105
msgid "School"
msgstr "École"

#: bluebottle/bb_accounts/models.py:106
#: build/lib/bluebottle/bb_accounts/models.py:106
msgid "Club / association"
msgstr "Club / association"

#: bluebottle/bb_accounts/models.py:108 bluebottle/members/admin.py:196
#: build/lib/bluebottle/bb_accounts/models.py:108
#: build/lib/bluebottle/members/admin.py:128
msgid "email address"
msgstr "adresse e-mail"

#: bluebottle/bb_accounts/models.py:109
#: build/lib/bluebottle/bb_accounts/models.py:109
msgid "username"
msgstr "nom d'utilisateur"

#: bluebottle/bb_accounts/models.py:111
#: build/lib/bluebottle/bb_accounts/models.py:111
msgid "staff status"
msgstr "statut du personnel"

#: bluebottle/bb_accounts/models.py:113
#: build/lib/bluebottle/bb_accounts/models.py:113
msgid "Designates whether the user can log into this admin site."
msgstr "Indique si l'utilisateur peut se connecter à ce site d'administration."

#: bluebottle/bb_accounts/models.py:114 bluebottle/impact/models.py:40
#: build/lib/bluebottle/bb_accounts/models.py:114
#: build/lib/bluebottle/impact/models.py:40
msgid "active"
msgstr "Actif"

#: bluebottle/bb_accounts/models.py:116
#: build/lib/bluebottle/bb_accounts/models.py:116
msgid ""
"Designates whether this user should be treated as active. Unselect this "
"instead of deleting accounts."
msgstr ""
"Indique si cet utilisateur doit être traité comme actif. Désélectionnez ceci "
"au lieu de supprimer des comptes."

#: bluebottle/bb_accounts/models.py:121
#: build/lib/bluebottle/bb_accounts/models.py:121
msgid "date joined"
msgstr "date de connexion"

#: bluebottle/bb_accounts/models.py:123 bluebottle/clients/models.py:13
#: bluebottle/organizations/models.py:26 bluebottle/organizations/models.py:77
#: bluebottle/terms/models.py:14 bluebottle/wallposts/models.py:56
#: bluebottle/wallposts/models.py:303
#: build/lib/bluebottle/bb_accounts/models.py:123
#: build/lib/bluebottle/clients/models.py:13
#: build/lib/bluebottle/organizations/models.py:26
#: build/lib/bluebottle/organizations/models.py:77
#: build/lib/bluebottle/terms/models.py:14
#: build/lib/bluebottle/wallposts/models.py:56
#: build/lib/bluebottle/wallposts/models.py:303
msgid "updated"
msgstr "Mis à jour"

#: bluebottle/bb_accounts/models.py:125
#: build/lib/bluebottle/bb_accounts/models.py:125
msgid "Last Seen"
msgstr "Dernière vue"

#: bluebottle/bb_accounts/models.py:128
#: build/lib/bluebottle/bb_accounts/models.py:128
msgid "Member Type"
msgstr "Type de membre"

#: bluebottle/bb_accounts/models.py:130
#: build/lib/bluebottle/bb_accounts/models.py:130
msgid "first name"
msgstr "prénom"

#: bluebottle/bb_accounts/models.py:131
#: build/lib/bluebottle/bb_accounts/models.py:131
msgid "last name"
msgstr "nom de famille"

#: bluebottle/bb_accounts/models.py:134
#: build/lib/bluebottle/bb_accounts/models.py:134
msgid "Office"
msgstr "Bureau"

#: bluebottle/bb_accounts/models.py:139
msgid "Office location is verified by the user"
msgstr "La localisation du bureau est vérifiée par l'utilisateur"

#: bluebottle/bb_accounts/models.py:144
#: build/lib/bluebottle/bb_accounts/models.py:138
msgid "phone number"
msgstr "Numéro de téléphone"

#: bluebottle/bb_accounts/models.py:145
#: build/lib/bluebottle/bb_accounts/models.py:139
msgid "gender"
msgstr "Sexe"

#: bluebottle/bb_accounts/models.py:146
#: build/lib/bluebottle/bb_accounts/models.py:140
msgid "birthdate"
msgstr "date de naissance"

#: bluebottle/bb_accounts/models.py:147
#: build/lib/bluebottle/bb_accounts/models.py:141
msgid "about me"
msgstr "à propos de moi"

#: bluebottle/bb_accounts/models.py:150
#: build/lib/bluebottle/bb_accounts/models.py:144
msgid "picture"
msgstr "photo"

#: bluebottle/bb_accounts/models.py:161
#: build/lib/bluebottle/bb_accounts/models.py:155
msgid "Co-financer"
msgstr "Co-financeur"

#: bluebottle/bb_accounts/models.py:163
#: build/lib/bluebottle/bb_accounts/models.py:157
msgid ""
"Donations by co-financers are shown in a separate list on the project page. "
"These donation will always be visible."
msgstr ""
"Les dons des cofinanceurs sont affichés dans une liste séparée sur la page "
"du projet. Ces dons seront toujours visibles."

#: bluebottle/bb_accounts/models.py:166
#: build/lib/bluebottle/bb_accounts/models.py:160
msgid "Can pledge"
msgstr "Vous pouvez promettre"

#: bluebottle/bb_accounts/models.py:168
#: build/lib/bluebottle/bb_accounts/models.py:162
msgid "User can create a pledge donation."
msgstr "L'utilisateur peut créer un don."

#: bluebottle/bb_accounts/models.py:172
#: build/lib/bluebottle/bb_accounts/models.py:166
msgid "primary language"
msgstr "langue principale"

#: bluebottle/bb_accounts/models.py:175
#: build/lib/bluebottle/bb_accounts/models.py:169
msgid "Language used for website and emails."
msgstr "Langue utilisée pour les sites Web et les e-mails."

#: bluebottle/bb_accounts/models.py:177
#: build/lib/bluebottle/bb_accounts/models.py:171
msgid "share time and knowledge"
msgstr "partager le temps et les connaissances"

#: bluebottle/bb_accounts/models.py:178
#: build/lib/bluebottle/bb_accounts/models.py:172
msgid "share money"
msgstr "partager de l'argent"

#: bluebottle/bb_accounts/models.py:179
#: build/lib/bluebottle/bb_accounts/models.py:173
msgid "newsletter"
msgstr "Newsletter"

#: bluebottle/bb_accounts/models.py:179
#: build/lib/bluebottle/bb_accounts/models.py:173
msgid "Subscribe to newsletter."
msgstr "S'abonner à la newsletter."

#: bluebottle/bb_accounts/models.py:181
#: build/lib/bluebottle/bb_accounts/models.py:175
msgid "Updates"
msgstr "Mises à jour"

#: bluebottle/bb_accounts/models.py:182
#: build/lib/bluebottle/bb_accounts/models.py:176
msgid "Updates from initiatives and activities that this person follows"
msgstr "Mises à jour des initiatives et des activités que cette personne suit"

#: bluebottle/bb_accounts/models.py:186
#: build/lib/bluebottle/bb_accounts/models.py:180
msgid "Submitted initiatives"
msgstr "Initiatives soumises"

#: bluebottle/bb_accounts/models.py:187
#: build/lib/bluebottle/bb_accounts/models.py:181
msgid ""
"Staff member receives a notification when an initiative is submitted an "
"ready to be reviewed."
msgstr ""
"Le membre du personnel reçoit une notification lorsqu'une initiative est "
"soumise et prête à être examinée."

#: bluebottle/bb_accounts/models.py:191 bluebottle/organizations/models.py:32
#: build/lib/bluebottle/bb_accounts/models.py:185
#: build/lib/bluebottle/organizations/models.py:32
msgid "website"
msgstr "site web"

#: bluebottle/bb_accounts/models.py:192
#: build/lib/bluebottle/bb_accounts/models.py:186
msgid "facebook profile"
msgstr "Profil Facebook"

#: bluebottle/bb_accounts/models.py:193
#: build/lib/bluebottle/bb_accounts/models.py:187
msgid "twitter profile"
msgstr "Profil Twitter"

#: bluebottle/bb_accounts/models.py:194
#: build/lib/bluebottle/bb_accounts/models.py:188
msgid "skype profile"
msgstr "profil skype"

#: bluebottle/bb_accounts/models.py:199
#: build/lib/bluebottle/bb_accounts/models.py:193
msgid ""
"Users that are connected to a partner organisation will skip the "
"organisation step in initiative create."
msgstr ""
"Les utilisateurs qui sont connectés à une organisation partenaire sauteront "
"l'étape d'organisation dans la création d'initiative."

#: bluebottle/bb_accounts/models.py:202
#: build/lib/bluebottle/bb_accounts/models.py:196
msgid "Partner organisation"
msgstr "Organisation partenaire"

#: bluebottle/bb_accounts/models.py:206
#: build/lib/bluebottle/bb_accounts/models.py:200
msgid "Is anonymized"
msgstr "Est anonyme"

#: bluebottle/bb_accounts/models.py:207
#: build/lib/bluebottle/bb_accounts/models.py:201
msgid "Welcome email is sent"
msgstr "L'e-mail de bienvenue est envoyé"

#: bluebottle/bb_accounts/models.py:217
#: build/lib/bluebottle/bb_accounts/models.py:211
msgid "member"
msgstr "membre"

#: bluebottle/bb_accounts/models.py:218
#: build/lib/bluebottle/bb_accounts/models.py:212
msgid "members"
msgstr "membres"

#: bluebottle/bb_accounts/templates/bb_accounts/password_reset_email.html:5
#: build/lib/bluebottle/bb_accounts/templates/bb_accounts/password_reset_email.html:5
#, python-format
msgid ""
"\n"
"\n"
"        Hello,\n"
"        <br><br>\n"
"        Seems you've requested a password reset for %(site_name)s.\n"
"        <br><br>\n"
"        <small>If you haven't requested a reset of your password, you can "
"ignore\n"
"            this email.\n"
"        </small>\n"
"    "
msgstr ""
"\n"
"\n"
"        Bonjour,\n"
"        <br><br>\n"
"        Il semble que vous ayez demandé une réinitialisation du mot de passe "
"pour %(site_name)s.\n"
"        <br><br>\n"
"        <small>Si vous n'avez pas demandé de réinitialisation de votre mot "
"de passe, vous pouvez ignorer\n"
"            ce courriel.\n"
"        </small>\n"
"    "

#: bluebottle/bb_accounts/templates/bb_accounts/password_reset_email.html:19
#: build/lib/bluebottle/bb_accounts/templates/bb_accounts/password_reset_email.html:19
msgctxt "email"
msgid "Reset password"
msgstr "Réinitialiser le mot de passe"

#: bluebottle/bb_accounts/templates/bb_accounts/password_reset_subject.txt:2
#: build/lib/bluebottle/bb_accounts/templates/bb_accounts/password_reset_subject.txt:2
#, python-format
msgid "Password reset for %(site_name)s"
msgstr "Réinitialisation du mot de passe pour %(site_name)s"

#: bluebottle/bb_accounts/views.py:245
#: build/lib/bluebottle/bb_accounts/views.py:240
msgid "The link to activate your account has already been used."
msgstr "Le lien pour activer votre compte a déjà été utilisé."

#: bluebottle/bb_accounts/views.py:248
#: build/lib/bluebottle/bb_accounts/views.py:243
msgid "The link to activate your account has expired. Please sign up again."
msgstr "Le lien pour activer votre compte a expiré. Veuillez vous réinscrire."

#: bluebottle/bb_accounts/views.py:250
#: build/lib/bluebottle/bb_accounts/views.py:245
msgid "Something went wrong on our side. Please sign up again."
msgstr "Quelque chose s'est mal passé de notre côté. Veuillez vous réinscrire."

#: bluebottle/bb_follow/templates/bb_follow/mails/wallpost_mail.mail.html:5
#: build/lib/bluebottle/bb_follow/templates/bb_follow/mails/wallpost_mail.mail.html:5
#, python-format
msgid ""
"\n"
"\n"
"        Hello %(first_name)s,\n"
"        <br><br>\n"
"        %(author)s added a new post on a %(follow_object)s you follow:\n"
"        <br><br>\n"
"        <i>%(wallpost_text)s...</i>\n"
"    "
msgstr ""
"\n"
"\n"
"        Bonjour %(first_name)s,\n"
"        <br><br><br>\n"
"        %(author)s a ajouté un nouveau message sur un %(follow_object)s que "
"vous suivez :\n"
"        <br><br>\n"
"        <i>%(wallpost_text)s. .</i>\n"
"    "

#: bluebottle/bb_follow/templates/bb_follow/mails/wallpost_mail.mail.html:18
#: build/lib/bluebottle/bb_follow/templates/bb_follow/mails/wallpost_mail.mail.html:18
msgctxt "email"
msgid "View full update"
msgstr "Voir la mise à jour complète"

#: bluebottle/bb_follow/templates/bb_follow/mails/wallpost_mail.mail.html:22
#: build/lib/bluebottle/bb_follow/templates/bb_follow/mails/wallpost_mail.mail.html:22
#, python-format
msgid ""
"\n"
"        <p>\n"
"            You received this email because you support %(title)s.\n"
"            Don't want to receive initiative updates anymore?\n"
"        </p>\n"
"        <p>\n"
"            <a href=\"%(site)s%(unsubscribe_link)s\">\n"
"                Unsubscribe\n"
"            </a> via your account page\n"
"        </p>\n"
"    "
msgstr ""
"\n"
"        <p>\n"
"            Vous avez reçu cet e-mail parce que vous soutenez %(title)s.\n"
"            Vous ne voulez plus recevoir de mises à jour d'initiative ?\n"
"        </p>\n"
"        <p>\n"
"            <a href=\"%(site)s%(unsubscribe_link)s\">\n"
"                Désabonnez-vous\n"
"            </a> via votre page de compte\n"
"        </p>\n"
"    "

#: bluebottle/bb_projects/migrations/0007_auto_20180319_1536.py:41
#: build/lib/bluebottle/bb_projects/migrations/0007_auto_20180319_1536.py:41
msgid "Refunded"
msgstr "Remboursé"

#: bluebottle/bb_projects/migrations/0007_auto_20180319_1536.py:42
#: build/lib/bluebottle/bb_projects/migrations/0007_auto_20180319_1536.py:42
msgid "The project was refunded"
msgstr "Le projet a été remboursé"

#: bluebottle/bluebottle_dashboard/dashboard.py:45
#: build/lib/bluebottle/bluebottle_dashboard/dashboard.py:45
msgid "Recent Actions"
msgstr "Actions récentes"

#: bluebottle/bluebottle_dashboard/dashboard.py:54
#: build/lib/bluebottle/bluebottle_dashboard/dashboard.py:54
msgid "Export metrics"
msgstr "Exporter les métriques"

#: bluebottle/bluebottle_dashboard/dashboard.py:59
#: build/lib/bluebottle/bluebottle_dashboard/dashboard.py:59
msgid "Export Metrics"
msgstr "Exporter les métriques"

#: bluebottle/bluebottle_dashboard/templates/admin/base.html:14
#: build/lib/bluebottle/bluebottle_dashboard/templates/admin/base.html:14
msgid "Welcome,"
msgstr "Bienvenue,"

#: bluebottle/bluebottle_dashboard/templates/admin/base.html:40
#: bluebottle/settings/admin_dashboard.py:144 bluebottle/settings/base.py:674
#: build/lib/bluebottle/bluebottle_dashboard/templates/admin/base.html:40
#: build/lib/bluebottle/settings/admin_dashboard.py:144
#: build/lib/bluebottle/settings/base.py:674
msgid "Users"
msgstr "Utilisateurs"

#: bluebottle/bluebottle_dashboard/templates/admin/base.html:46
#: bluebottle/initiatives/admin.py:297 bluebottle/initiatives/models.py:144
#: bluebottle/members/admin.py:509 bluebottle/settings/admin_dashboard.py:11
#: bluebottle/settings/base.py:699
#: build/lib/bluebottle/bluebottle_dashboard/templates/admin/base.html:46
#: build/lib/bluebottle/initiatives/admin.py:276
#: build/lib/bluebottle/initiatives/models.py:144
#: build/lib/bluebottle/members/admin.py:435
#: build/lib/bluebottle/settings/admin_dashboard.py:11
#: build/lib/bluebottle/settings/base.py:699
msgid "Initiatives"
msgstr "Initiatives"

#: bluebottle/bluebottle_dashboard/templates/admin/base.html:58
#: build/lib/bluebottle/bluebottle_dashboard/templates/admin/base.html:58
msgid "Support Centre"
msgstr "Centre de support"

#: bluebottle/bluebottle_dashboard/templates/admin/locked_out.html:18
#: build/lib/bluebottle/bluebottle_dashboard/templates/admin/locked_out.html:18
msgid ""
"\n"
"      We detected an abnormal amount of failed login attempts. Please verify "
"you are not a script.\n"
"  "
msgstr ""
"\n"
"      Nous avons détecté un nombre anormal de tentatives de connexion "
"échouées. Veuillez vérifier que vous n'êtes pas un script.\n"
"  "

#: bluebottle/bluebottle_dashboard/templates/admin/login.html:21
#: bluebottle/exports/templates/exportdb/base.html:25
#: build/lib/bluebottle/bluebottle_dashboard/templates/admin/login.html:21
#: build/lib/bluebottle/exports/templates/exportdb/base.html:25
msgid "Please correct the error below."
msgstr "Veuillez corriger l'erreur ci-dessous."

#: bluebottle/bluebottle_dashboard/templates/admin/login.html:21
#: bluebottle/exports/templates/exportdb/base.html:25
#: build/lib/bluebottle/bluebottle_dashboard/templates/admin/login.html:21
#: build/lib/bluebottle/exports/templates/exportdb/base.html:25
msgid "Please correct the errors below."
msgstr "Veuillez corriger les erreurs ci-dessous."

#: bluebottle/bluebottle_dashboard/templates/admin/login.html:37
#: build/lib/bluebottle/bluebottle_dashboard/templates/admin/login.html:37
#, python-format
msgid ""
"You are authenticated as %(username)s, but are not authorized to access this "
"page. Would you like to login to a different account?"
msgstr ""
"Vous êtes authentifié en tant que %(username)s, mais vous n'êtes pas "
"autorisé à accéder à cette page. Souhaitez-vous vous connecter à un autre "
"compte ?"

#: bluebottle/bluebottle_dashboard/templates/admin/login.html:57
#: build/lib/bluebottle/bluebottle_dashboard/templates/admin/login.html:57
msgid "Forgotten your password or username?"
msgstr "Vous avez oublié votre mot de passe ou votre nom d'utilisateur ?"

#: bluebottle/bluebottle_dashboard/templates/admin/login.html:61
#: build/lib/bluebottle/bluebottle_dashboard/templates/admin/login.html:61
msgid "Log in with password"
msgstr "Se connecter avec un mot de passe"

#: bluebottle/bluebottle_dashboard/templates/admin/search_form.html:7
#: build/lib/bluebottle/bluebottle_dashboard/templates/admin/search_form.html:7
msgid "Search"
msgstr "Chercher"

#: bluebottle/bluebottle_dashboard/templates/admin/search_form.html:10
#: build/lib/bluebottle/bluebottle_dashboard/templates/admin/search_form.html:10
#, python-format
msgid "%(counter)s result"
msgid_plural "%(counter)s results"
msgstr[0] ""
msgstr[1] ""

#: bluebottle/bluebottle_dashboard/templates/admin/search_form.html:13
#: build/lib/bluebottle/bluebottle_dashboard/templates/admin/search_form.html:13
#, python-format
msgid ""
"\n"
"                    %(full_result_count)s total\n"
"                "
msgstr ""
"\n"
"                    %(full_result_count)s au total\n"
"                "

#: bluebottle/bluebottle_dashboard/templates/admin/search_form.html:18
#: build/lib/bluebottle/bluebottle_dashboard/templates/admin/search_form.html:18
msgid "Show all"
msgstr "Tout afficher"

#: bluebottle/bluebottle_dashboard/templates/admin/submit_line.html:3
#: build/lib/bluebottle/bluebottle_dashboard/templates/admin/submit_line.html:3
msgid "Save"
msgstr "Enregistrer"

#: bluebottle/bluebottle_dashboard/templates/admin/submit_line.html:8
#: build/lib/bluebottle/bluebottle_dashboard/templates/admin/submit_line.html:8
msgid "Duplicate"
msgstr "Duplicate"

#: bluebottle/bluebottle_dashboard/templates/admin/submit_line.html:9
#: build/lib/bluebottle/bluebottle_dashboard/templates/admin/submit_line.html:9
msgid "Save and add another"
msgstr "Enregistrer et ajouter un autre"

#: bluebottle/bluebottle_dashboard/templates/admin/submit_line.html:10
#: build/lib/bluebottle/bluebottle_dashboard/templates/admin/submit_line.html:10
msgid "Save and continue editing"
msgstr "Enregistrer et continuer l'édition"

#: bluebottle/categories/admin.py:44
#: build/lib/bluebottle/categories/admin.py:44
msgid "initiatives"
msgstr "initiatives"

#: bluebottle/categories/models.py:19 bluebottle/geo/models.py:131
#: bluebottle/impact/models.py:35 bluebottle/initiatives/models.py:80
#: bluebottle/initiatives/models.py:334 bluebottle/organizations/models.py:22
#: bluebottle/segments/models.py:21 bluebottle/segments/models.py:84
#: build/lib/bluebottle/categories/models.py:19
#: build/lib/bluebottle/geo/models.py:131
#: build/lib/bluebottle/impact/models.py:35
#: build/lib/bluebottle/initiatives/models.py:80
#: build/lib/bluebottle/initiatives/models.py:326
#: build/lib/bluebottle/organizations/models.py:22
#: build/lib/bluebottle/segments/models.py:21
#: build/lib/bluebottle/segments/models.py:66
msgid "slug"
msgstr "Slug"

#: bluebottle/categories/models.py:22 bluebottle/categories/models.py:119
#: bluebottle/geo/models.py:157 build/lib/bluebottle/categories/models.py:22
#: build/lib/bluebottle/categories/models.py:119
#: build/lib/bluebottle/geo/models.py:157
msgid "image"
msgstr "image"

#: bluebottle/categories/models.py:24
#: build/lib/bluebottle/categories/models.py:24
msgid "Category image"
msgstr "Image de la catégorie"

#: bluebottle/categories/models.py:43 bluebottle/slides/models.py:69
#: build/lib/bluebottle/categories/models.py:43
#: build/lib/bluebottle/slides/models.py:69
msgid ""
"This video will autoplay at the background. Allowed types are mp4, ogg, 3gp, "
"avi, mov and webm. File should be smaller then 10MB."
msgstr ""
"Cette vidéo sera lue automatiquement en arrière-plan. Les types autorisés "
"sont mp4, ogg, 3gp, avi, mov et webm. Le fichier doit être plus petit que 10 "
"Mo."

#: bluebottle/categories/models.py:49 bluebottle/organizations/models.py:34
#: bluebottle/segments/models.py:121
#: build/lib/bluebottle/categories/models.py:49
#: build/lib/bluebottle/organizations/models.py:34
#: build/lib/bluebottle/segments/models.py:103
msgid "logo"
msgstr "Logo"

#: bluebottle/categories/models.py:51
#: build/lib/bluebottle/categories/models.py:51
msgid "Category Logo image"
msgstr "Image du logo de la catégorie"

#: bluebottle/categories/models.py:62 bluebottle/collect/models.py:25
#: bluebottle/geo/models.py:59 bluebottle/geo/models.py:72
#: bluebottle/geo/models.py:87 bluebottle/geo/models.py:116
#: bluebottle/geo/models.py:130 bluebottle/impact/models.py:47
#: bluebottle/initiatives/models.py:338 bluebottle/looker/models.py:13
#: bluebottle/offices/models.py:8 bluebottle/offices/models.py:21
#: bluebottle/organizations/models.py:21 bluebottle/organizations/models.py:69
#: bluebottle/segments/models.py:20 bluebottle/segments/models.py:83
#: bluebottle/time_based/models.py:672
#: build/lib/bluebottle/categories/models.py:62
#: build/lib/bluebottle/collect/models.py:25
#: build/lib/bluebottle/geo/models.py:59 build/lib/bluebottle/geo/models.py:72
#: build/lib/bluebottle/geo/models.py:87 build/lib/bluebottle/geo/models.py:116
#: build/lib/bluebottle/geo/models.py:130
#: build/lib/bluebottle/impact/models.py:47
#: build/lib/bluebottle/initiatives/models.py:330
#: build/lib/bluebottle/looker/models.py:13
#: build/lib/bluebottle/offices/models.py:8
#: build/lib/bluebottle/offices/models.py:21
#: build/lib/bluebottle/organizations/models.py:21
#: build/lib/bluebottle/organizations/models.py:69
#: build/lib/bluebottle/segments/models.py:20
#: build/lib/bluebottle/segments/models.py:65
#: build/lib/bluebottle/time_based/models.py:673
msgid "name"
msgstr "Nom"

#: bluebottle/categories/models.py:63 bluebottle/categories/models.py:98
#: bluebottle/funding/models.py:363 bluebottle/funding/models.py:394
#: bluebottle/geo/models.py:117 bluebottle/geo/models.py:155
#: bluebottle/initiatives/models.py:339 bluebottle/offices/models.py:9
#: bluebottle/offices/models.py:22 bluebottle/organizations/models.py:23
#: bluebottle/time_based/models.py:673
#: build/lib/bluebottle/categories/models.py:63
#: build/lib/bluebottle/categories/models.py:98
#: build/lib/bluebottle/funding/models.py:363
#: build/lib/bluebottle/funding/models.py:394
#: build/lib/bluebottle/geo/models.py:117
#: build/lib/bluebottle/geo/models.py:155
#: build/lib/bluebottle/initiatives/models.py:331
#: build/lib/bluebottle/offices/models.py:9
#: build/lib/bluebottle/offices/models.py:22
#: build/lib/bluebottle/organizations/models.py:23
#: build/lib/bluebottle/time_based/models.py:674
msgid "description"
msgstr "Libellé"

#: bluebottle/categories/models.py:67
#: build/lib/bluebottle/categories/models.py:67
msgid "category"
msgstr "Catégorie"

#: bluebottle/categories/models.py:68
#: build/lib/bluebottle/categories/models.py:68
msgid "categories"
msgstr "Catégories"

#: bluebottle/categories/models.py:93 bluebottle/funding/models.py:393
#: bluebottle/initiatives/models.py:29 bluebottle/pages/models.py:60
#: bluebottle/time_based/models.py:225
#: build/lib/bluebottle/categories/models.py:93
#: build/lib/bluebottle/funding/models.py:393
#: build/lib/bluebottle/initiatives/models.py:29
#: build/lib/bluebottle/pages/models.py:60
#: build/lib/bluebottle/time_based/models.py:226
msgid "title"
msgstr "Titre:"

#: bluebottle/categories/models.py:95 bluebottle/categories/models.py:102
#: build/lib/bluebottle/categories/models.py:95
#: build/lib/bluebottle/categories/models.py:102
#, python-format
msgid "Max: %(chars)s characters."
msgstr "Max: %(chars)s caractères."

#: bluebottle/categories/models.py:105
#: build/lib/bluebottle/categories/models.py:105
msgid "link name"
msgstr "nom du lien"

#: bluebottle/categories/models.py:108
#: build/lib/bluebottle/categories/models.py:108
msgid "Read more"
msgstr "En savoir plus"

#: bluebottle/categories/models.py:109
#: build/lib/bluebottle/categories/models.py:109
#, python-format
msgid ""
"The link will only be displayed if an URL is provided. Max: %(chars)s "
"characters."
msgstr ""
"Le lien ne sera affiché que si une URL est fournie. Max: %(chars)s "
"caractères."

#: bluebottle/categories/models.py:113
#: build/lib/bluebottle/categories/models.py:113
msgid "link url"
msgstr "URL du lien"

#: bluebottle/categories/models.py:124
#: build/lib/bluebottle/categories/models.py:124
msgid "Accepted file format: .jpg, .jpeg & .png"
msgstr "Format de fichier accepté : .jpg, .jpeg & .png"

#: bluebottle/categories/models.py:128
#: build/lib/bluebottle/categories/models.py:128
#, python-format
msgid ""
"Setting a video url will replace the image. Only YouTube or Vimeo videos are "
"accepted. Max: %(chars)s characters."
msgstr ""
"Définir une url vidéo remplacera l'image. Seules les vidéos YouTube ou Vimeo "
"sont acceptées. Max: %(chars)s caractères."

#: bluebottle/categories/models.py:133
#: build/lib/bluebottle/categories/models.py:133
msgid "content block"
msgstr "bloc de contenu"

#: bluebottle/categories/models.py:134
#: build/lib/bluebottle/categories/models.py:134
msgid "content blocks"
msgstr "blocs de contenu"

#: bluebottle/clients/models.py:12 bluebottle/files/models.py:23
#: bluebottle/organizations/models.py:25 bluebottle/organizations/models.py:76
#: bluebottle/terms/models.py:13 bluebottle/wallposts/models.py:55
#: bluebottle/wallposts/models.py:302 build/lib/bluebottle/clients/models.py:12
#: build/lib/bluebottle/files/models.py:23
#: build/lib/bluebottle/organizations/models.py:25
#: build/lib/bluebottle/organizations/models.py:76
#: build/lib/bluebottle/terms/models.py:13
#: build/lib/bluebottle/wallposts/models.py:55
#: build/lib/bluebottle/wallposts/models.py:302
msgid "created"
msgstr "créé"

#: bluebottle/clients/templates/rest_framework/base.html:127
#: build/lib/bluebottle/clients/templates/rest_framework/base.html:127
msgid "Filters"
msgstr "Filtres"

#: bluebottle/cms/admin.py:74 build/lib/bluebottle/cms/admin.py:75
msgid "Edit this group"
msgstr "Modifier ce groupe"

#: bluebottle/cms/admin.py:76 build/lib/bluebottle/cms/admin.py:77
msgid "First save to edit this group"
msgstr "Première sauvegarde pour modifier ce groupe"

#: bluebottle/cms/content_plugins.py:46 bluebottle/segments/admin.py:75
#: bluebottle/settings/admin_dashboard.py:191
#: build/lib/bluebottle/cms/content_plugins.py:46
#: build/lib/bluebottle/segments/admin.py:75
#: build/lib/bluebottle/settings/admin_dashboard.py:191
msgid "Content"
msgstr "Contenus"

#: bluebottle/cms/content_plugins.py:53 bluebottle/cms/content_plugins.py:59
#: bluebottle/cms/content_plugins.py:86
#: build/lib/bluebottle/cms/content_plugins.py:53
#: build/lib/bluebottle/cms/content_plugins.py:59
#: build/lib/bluebottle/cms/content_plugins.py:86
msgid "Stats"
msgstr "Stats"

#: bluebottle/cms/content_plugins.py:61 bluebottle/cms/content_plugins.py:93
#: bluebottle/cms/content_plugins.py:100 bluebottle/cms/content_plugins.py:107
#: bluebottle/cms/content_plugins.py:114 bluebottle/cms/content_plugins.py:121
#: bluebottle/cms/content_plugins.py:128 bluebottle/cms/content_plugins.py:135
#: bluebottle/settings/admin_dashboard.py:205
#: build/lib/bluebottle/cms/content_plugins.py:61
#: build/lib/bluebottle/cms/content_plugins.py:93
#: build/lib/bluebottle/cms/content_plugins.py:100
#: build/lib/bluebottle/cms/content_plugins.py:107
#: build/lib/bluebottle/cms/content_plugins.py:114
#: build/lib/bluebottle/cms/content_plugins.py:121
#: build/lib/bluebottle/cms/content_plugins.py:128
#: build/lib/bluebottle/cms/content_plugins.py:135
#: build/lib/bluebottle/settings/admin_dashboard.py:205
msgid "Homepage"
msgstr "Page d'accueil"

#: bluebottle/cms/content_plugins.py:74
#: build/lib/bluebottle/cms/content_plugins.py:74
msgid "Results"
msgstr "Résultats"

#: bluebottle/cms/content_plugins.py:80 bluebottle/cms/models.py:282
#: build/lib/bluebottle/cms/content_plugins.py:80
#: build/lib/bluebottle/cms/models.py:310
msgid "Projects"
msgstr "Projets"

#: bluebottle/cms/models.py:21 build/lib/bluebottle/cms/models.py:24
msgid "Header image"
msgstr "Image de l'en-tête"

#: bluebottle/cms/models.py:73 build/lib/bluebottle/cms/models.py:76
msgid "A dot separated app name and permission codename."
msgstr ""
"Un nom d'application séparé par des points et un nom de code d'autorisation."

#: bluebottle/cms/models.py:75 build/lib/bluebottle/cms/models.py:78
msgid "Should the permission be present or not to access the link?"
msgstr "La permission doit-elle être présente ou non pour accéder au lien?"

#: bluebottle/cms/models.py:87 build/lib/bluebottle/cms/models.py:90
msgid "Site links"
msgstr "Liens du site"

#: bluebottle/cms/models.py:95 bluebottle/members/admin.py:318
#: build/lib/bluebottle/cms/models.py:98
#: build/lib/bluebottle/members/admin.py:245
msgid "Main"
msgstr "Principal"

#: bluebottle/cms/models.py:96 build/lib/bluebottle/cms/models.py:99
msgid "About"
msgstr "À propos de"

#: bluebottle/cms/models.py:97 bluebottle/geo/admin.py:90
#: bluebottle/geo/admin.py:126 build/lib/bluebottle/cms/models.py:100
#: build/lib/bluebottle/geo/admin.py:90 build/lib/bluebottle/geo/admin.py:126
msgid "Info"
msgstr "Infos"

#: bluebottle/cms/models.py:98 build/lib/bluebottle/cms/models.py:101
msgid "Discover"
msgstr "Découvrir"

#: bluebottle/cms/models.py:99 build/lib/bluebottle/cms/models.py:102
msgid "Social"
msgstr "Réseaux sociaux"

#: bluebottle/cms/models.py:115
msgid "Display the link as a button"
msgstr "Afficher le lien sous forme de bouton"

#: bluebottle/cms/models.py:116
msgid "Open the link in a new browser tab"
msgstr "Ouvrir le lien dans un nouvel onglet"

#: bluebottle/cms/models.py:118
msgid "Link"
msgstr "Lien"

#: bluebottle/cms/models.py:130 build/lib/bluebottle/cms/models.py:158
msgid "Manual input"
msgstr "Saisie manuelle"

#: bluebottle/cms/models.py:131 bluebottle/statistics/models.py:74
#: bluebottle/statistics/models.py:199 build/lib/bluebottle/cms/models.py:159
#: build/lib/bluebottle/statistics/models.py:74
#: build/lib/bluebottle/statistics/models.py:199
msgid "People involved"
msgstr "Personnes impliquées"

#: bluebottle/cms/models.py:132 bluebottle/deeds/admin.py:65
#: bluebottle/deeds/models.py:111 bluebottle/statistics/models.py:75
#: bluebottle/statistics/models.py:200 bluebottle/time_based/admin.py:89
#: bluebottle/time_based/admin.py:97 bluebottle/time_based/admin.py:233
#: bluebottle/time_based/admin.py:313 bluebottle/time_based/admin.py:329
#: build/lib/bluebottle/cms/models.py:160
#: build/lib/bluebottle/deeds/admin.py:64
#: build/lib/bluebottle/deeds/models.py:111
#: build/lib/bluebottle/statistics/models.py:75
#: build/lib/bluebottle/statistics/models.py:200
#: build/lib/bluebottle/time_based/admin.py:88
#: build/lib/bluebottle/time_based/admin.py:96
#: build/lib/bluebottle/time_based/admin.py:224
#: build/lib/bluebottle/time_based/admin.py:299
#: build/lib/bluebottle/time_based/admin.py:315
msgid "Participants"
msgstr "Participants"

#: bluebottle/cms/models.py:134 bluebottle/statistics/models.py:77
#: build/lib/bluebottle/cms/models.py:162
#: build/lib/bluebottle/statistics/models.py:77
msgid "Activities succeeded"
msgstr "Activités réussies"

#: bluebottle/cms/models.py:135 build/lib/bluebottle/cms/models.py:163
msgid "Tasks succeeded"
msgstr "Tâches réussies"

#: bluebottle/cms/models.py:136 build/lib/bluebottle/cms/models.py:164
msgid "Events succeeded"
msgstr "Évènements réussis"

#: bluebottle/cms/models.py:137 build/lib/bluebottle/cms/models.py:165
msgid "Funding activities succeeded"
msgstr "Financement des activités réussi"

#: bluebottle/cms/models.py:139 build/lib/bluebottle/cms/models.py:167
msgid "Task applicants"
msgstr "Candidats de la tâche"

#: bluebottle/cms/models.py:140 build/lib/bluebottle/cms/models.py:168
msgid "Event participants"
msgstr "Participants à l'événement"

#: bluebottle/cms/models.py:142 build/lib/bluebottle/cms/models.py:170
msgid "Tasks online"
msgstr "Tâches en ligne"

#: bluebottle/cms/models.py:143 build/lib/bluebottle/cms/models.py:171
msgid "Events online"
msgstr "Événements en ligne"

#: bluebottle/cms/models.py:144 bluebottle/statistics/models.py:86
#: build/lib/bluebottle/cms/models.py:172
#: build/lib/bluebottle/statistics/models.py:86
msgid "Funding activities online"
msgstr "Financement des activités en ligne"

#: bluebottle/cms/models.py:146 bluebottle/funding/admin.py:212
#: bluebottle/funding/models.py:533 bluebottle/statistics/models.py:88
#: build/lib/bluebottle/cms/models.py:174
#: build/lib/bluebottle/funding/admin.py:210
#: build/lib/bluebottle/funding/models.py:533
#: build/lib/bluebottle/statistics/models.py:88
msgid "Donations"
msgstr "Dons"

#: bluebottle/cms/models.py:147 bluebottle/statistics/models.py:89
#: bluebottle/statistics/models.py:193 build/lib/bluebottle/cms/models.py:175
#: build/lib/bluebottle/statistics/models.py:89
#: build/lib/bluebottle/statistics/models.py:193
msgid "Donated total"
msgstr "Total des dons"

#: bluebottle/cms/models.py:148 bluebottle/statistics/models.py:90
#: bluebottle/statistics/models.py:194 build/lib/bluebottle/cms/models.py:176
#: build/lib/bluebottle/statistics/models.py:90
#: build/lib/bluebottle/statistics/models.py:194
msgid "Pledged total"
msgstr "Total promis"

#: bluebottle/cms/models.py:149 bluebottle/statistics/models.py:91
#: build/lib/bluebottle/cms/models.py:177
#: build/lib/bluebottle/statistics/models.py:91
msgid "Amount matched"
msgstr "Montant correspondant"

#: bluebottle/cms/models.py:150 bluebottle/statistics/models.py:92
#: build/lib/bluebottle/cms/models.py:178
#: build/lib/bluebottle/statistics/models.py:92
msgid "Activities Online"
msgstr "Activités en ligne"

#: bluebottle/cms/models.py:151 build/lib/bluebottle/cms/models.py:179
msgid "Votes casts"
msgstr "Votes exprimés"

#: bluebottle/cms/models.py:152 bluebottle/statistics/models.py:93
#: build/lib/bluebottle/cms/models.py:180
#: build/lib/bluebottle/statistics/models.py:93
msgid "Time spent"
msgstr "Temps passé"

#: bluebottle/cms/models.py:153 bluebottle/statistics/models.py:95
#: bluebottle/statistics/models.py:204 build/lib/bluebottle/cms/models.py:181
#: build/lib/bluebottle/statistics/models.py:95
#: build/lib/bluebottle/statistics/models.py:204
msgid "Number of members"
msgstr "Nombre de membres"

#: bluebottle/cms/models.py:161 build/lib/bluebottle/cms/models.py:189
msgid "Use this for 'manual' input or the override the calculated value."
msgstr ""
"Utilisez ceci pour l'entrée 'manuel' ou pour remplacer la valeur calculée."

#: bluebottle/cms/models.py:179 bluebottle/cms/models.py:341
#: bluebottle/cms/models.py:395 bluebottle/cms/models.py:461
#: bluebottle/cms/models.py:498 bluebottle/pages/models.py:111
#: bluebottle/pages/models.py:166 bluebottle/slides/models.py:39
#: build/lib/bluebottle/cms/models.py:207
#: build/lib/bluebottle/cms/models.py:369
#: build/lib/bluebottle/cms/models.py:423
#: build/lib/bluebottle/cms/models.py:489
#: build/lib/bluebottle/cms/models.py:526
#: build/lib/bluebottle/pages/models.py:111
#: build/lib/bluebottle/pages/models.py:166
#: build/lib/bluebottle/slides/models.py:39
msgid "Image"
msgstr "Image"

#: bluebottle/cms/models.py:207 build/lib/bluebottle/cms/models.py:235
msgid "Quotes"
msgstr "Devis"

#: bluebottle/cms/models.py:223 build/lib/bluebottle/cms/models.py:251
msgid "Platform Statistics"
msgstr "Statistiques de la plateforme"

#: bluebottle/cms/models.py:249 build/lib/bluebottle/cms/models.py:277
msgid "Find more activities"
msgstr "Trouver plus d'activités"

#: bluebottle/cms/models.py:272 bluebottle/cms/models.py:416
#: build/lib/bluebottle/cms/models.py:300
#: build/lib/bluebottle/cms/models.py:444
msgid "Start your own project"
msgstr "Démarrez votre propre projet"

#: bluebottle/cms/models.py:301 build/lib/bluebottle/cms/models.py:329
msgid "Share Results"
msgstr "Partager les résultats"

#: bluebottle/cms/models.py:312 build/lib/bluebottle/cms/models.py:340
msgid "Projects Map"
msgstr "Carte des projets"

#: bluebottle/cms/models.py:326 build/lib/bluebottle/cms/models.py:354
msgid "Supporter total"
msgstr "Total des Supporter"

#: bluebottle/cms/models.py:335 bluebottle/slides/models.py:32
#: build/lib/bluebottle/cms/models.py:363
#: build/lib/bluebottle/slides/models.py:32
msgid "Tab text"
msgstr "Tab text"

#: bluebottle/cms/models.py:336 bluebottle/slides/models.py:33
#: build/lib/bluebottle/cms/models.py:364
#: build/lib/bluebottle/slides/models.py:33
msgid "This is shown on tabs beneath the banner."
msgstr "Ceci est affiché sur les onglets sous la bannière."

#: bluebottle/cms/models.py:339 bluebottle/slides/models.py:37
#: build/lib/bluebottle/cms/models.py:367
#: build/lib/bluebottle/slides/models.py:37
msgid "Body text"
msgstr "Corps du texte"

#: bluebottle/cms/models.py:352 bluebottle/slides/models.py:50
#: build/lib/bluebottle/cms/models.py:380
#: build/lib/bluebottle/slides/models.py:50
msgid "Background image"
msgstr "Image d'arrière-plan"

#: bluebottle/cms/models.py:363 bluebottle/slides/models.py:74
#: build/lib/bluebottle/cms/models.py:391
#: build/lib/bluebottle/slides/models.py:74
msgid "Video url"
msgstr "Url de la vidéo"

#: bluebottle/cms/models.py:366 bluebottle/slides/models.py:78
#: build/lib/bluebottle/cms/models.py:394
#: build/lib/bluebottle/slides/models.py:78
msgid "Link text"
msgstr "Texte du lien"

#: bluebottle/cms/models.py:367 bluebottle/slides/models.py:79
#: build/lib/bluebottle/cms/models.py:395
#: build/lib/bluebottle/slides/models.py:79
msgid "This is the text on the button inside the banner."
msgstr "Ceci est le texte du bouton à l'intérieur de la bannière."

#: bluebottle/cms/models.py:371 bluebottle/slides/models.py:81
#: build/lib/bluebottle/cms/models.py:399
#: build/lib/bluebottle/slides/models.py:81
msgid "Link url"
msgstr "URL du lien"

#: bluebottle/cms/models.py:372 bluebottle/slides/models.py:82
#: build/lib/bluebottle/cms/models.py:400
#: build/lib/bluebottle/slides/models.py:82
msgid "This is the link for the button inside the banner."
msgstr "Ceci est le lien pour le bouton à l'intérieur de la bannière."

#: bluebottle/cms/models.py:386 build/lib/bluebottle/cms/models.py:414
msgid "Slides"
msgstr "Diapositives"

#: bluebottle/cms/models.py:405 build/lib/bluebottle/cms/models.py:433
msgid "Header"
msgstr "En-tête"

#: bluebottle/cms/models.py:406 build/lib/bluebottle/cms/models.py:434
msgid "Text"
msgstr "Texte du texte"

#: bluebottle/cms/models.py:424 bluebottle/cms/models.py:427
#: build/lib/bluebottle/cms/models.py:452
#: build/lib/bluebottle/cms/models.py:455
msgid "Steps"
msgstr "Étapes"

#: bluebottle/cms/models.py:440 bluebottle/cms/models.py:443
#: build/lib/bluebottle/cms/models.py:468
#: build/lib/bluebottle/cms/models.py:471
msgid "Locations"
msgstr "Emplacements"

#: bluebottle/cms/models.py:452 bluebottle/cms/models.py:455
#: build/lib/bluebottle/cms/models.py:480
#: build/lib/bluebottle/cms/models.py:483
msgid "Categories"
msgstr "Catégories"

#: bluebottle/cms/models.py:489 bluebottle/cms/models.py:492
#: build/lib/bluebottle/cms/models.py:517
#: build/lib/bluebottle/cms/models.py:520
msgid "Logos"
msgstr "Logos"

#: bluebottle/cms/models.py:523 bluebottle/cms/models.py:526
#: build/lib/bluebottle/cms/models.py:551
#: build/lib/bluebottle/cms/models.py:554
msgid "Links"
msgstr "Liens"

#: bluebottle/cms/models.py:542 bluebottle/cms/models.py:545
#: build/lib/bluebottle/cms/models.py:570
#: build/lib/bluebottle/cms/models.py:573
msgid "Welcome"
msgstr "Bienvenue"

#: bluebottle/cms/models.py:592 build/lib/bluebottle/cms/models.py:620
msgid "Slug of the start initiative page"
msgstr "Slug de la page d'initiative de démarrage"

#: bluebottle/cms/models.py:598 bluebottle/cms/models.py:599
#: build/lib/bluebottle/cms/models.py:626
#: build/lib/bluebottle/cms/models.py:627
msgid "site platform settings"
msgstr "paramètres de la plateforme du site"

#: bluebottle/cms/templates/admin/edit_inline/stacked-nested.html:85
#: build/lib/bluebottle/cms/templates/admin/edit_inline/stacked-nested.html:85
#, python-format
msgid "Add another %(verbose_name)s"
msgstr "Ajouter un autre %(verbose_name)s"

#: bluebottle/cms/templates/admin/edit_inline/stacked-nested.html:88
#: bluebottle/collect/states.py:175 bluebottle/deeds/states.py:187
#: bluebottle/time_based/states.py:384 bluebottle/time_based/states.py:522
#: build/lib/bluebottle/cms/templates/admin/edit_inline/stacked-nested.html:88
#: build/lib/bluebottle/collect/states.py:175
#: build/lib/bluebottle/deeds/states.py:180
#: build/lib/bluebottle/time_based/states.py:384
#: build/lib/bluebottle/time_based/states.py:522
msgid "Remove"
msgstr "Retirer"

#: bluebottle/collect/admin.py:67 build/lib/bluebottle/collect/admin.py:66
msgid "Contributors"
msgstr ""

#: bluebottle/collect/effects.py:27 build/lib/bluebottle/collect/effects.py:27
msgid "Create collect contribution"
msgstr ""

#: bluebottle/collect/effects.py:49 build/lib/bluebottle/collect/effects.py:49
msgid "Create overall contributor"
msgstr ""

#: bluebottle/collect/messages.py:9 bluebottle/deeds/messages.py:9
#: build/lib/bluebottle/collect/messages.py:9
#: build/lib/bluebottle/deeds/messages.py:9
#, python-brace-format
msgctxt "email"
msgid "The date for the activity \"{title}\" has changed"
msgstr "La date pour l'activité \"{title}\" a été modifiée"

#: bluebottle/collect/messages.py:21 bluebottle/deeds/messages.py:21
#: build/lib/bluebottle/collect/messages.py:21
#: build/lib/bluebottle/deeds/messages.py:21
msgctxt "email"
msgid "Today"
msgstr "Aujourd'hui"

#: bluebottle/collect/messages.py:26 bluebottle/deeds/messages.py:26
#: build/lib/bluebottle/collect/messages.py:26
#: build/lib/bluebottle/deeds/messages.py:26
msgctxt "email"
msgid "Runs indefinitely"
msgstr "Exécute indéfiniment"

#: bluebottle/collect/messages.py:33 bluebottle/collect/messages.py:77
#: bluebottle/deeds/messages.py:33 bluebottle/deeds/messages.py:77
#: bluebottle/time_based/messages.py:84 bluebottle/time_based/messages.py:127
#: bluebottle/time_based/messages.py:179 bluebottle/time_based/messages.py:202
#: bluebottle/time_based/messages.py:225 bluebottle/time_based/messages.py:248
#: bluebottle/time_based/messages.py:271 bluebottle/time_based/messages.py:339
#: bluebottle/time_based/messages.py:362 bluebottle/time_based/messages.py:385
#: bluebottle/time_based/messages.py:424 bluebottle/time_based/messages.py:445
#: bluebottle/time_based/messages.py:508
#: build/lib/bluebottle/collect/messages.py:33
#: build/lib/bluebottle/collect/messages.py:77
#: build/lib/bluebottle/deeds/messages.py:33
#: build/lib/bluebottle/deeds/messages.py:77
#: build/lib/bluebottle/time_based/messages.py:84
#: build/lib/bluebottle/time_based/messages.py:127
#: build/lib/bluebottle/time_based/messages.py:179
#: build/lib/bluebottle/time_based/messages.py:202
#: build/lib/bluebottle/time_based/messages.py:225
#: build/lib/bluebottle/time_based/messages.py:248
#: build/lib/bluebottle/time_based/messages.py:271
#: build/lib/bluebottle/time_based/messages.py:339
#: build/lib/bluebottle/time_based/messages.py:362
#: build/lib/bluebottle/time_based/messages.py:385
#: build/lib/bluebottle/time_based/messages.py:424
#: build/lib/bluebottle/time_based/messages.py:445
#: build/lib/bluebottle/time_based/messages.py:508
msgctxt "email"
msgid "View activity"
msgstr "Voir l'activité"

#: bluebottle/collect/messages.py:44 bluebottle/deeds/messages.py:44
#: build/lib/bluebottle/collect/messages.py:44
#: build/lib/bluebottle/deeds/messages.py:44
#, python-brace-format
msgctxt "email"
msgid "Your activity \"{title}\" will start tomorrow!"
msgstr "Votre activité \"{title}\" commencera demain !"

#: bluebottle/collect/messages.py:67 bluebottle/deeds/messages.py:67
#: bluebottle/time_based/messages.py:350
#: build/lib/bluebottle/collect/messages.py:67
#: build/lib/bluebottle/deeds/messages.py:67
#: build/lib/bluebottle/time_based/messages.py:350
#, python-brace-format
msgctxt "email"
msgid "You have joined the activity \"{title}\""
msgstr "Vous avez rejoint l'activité \"{title}\""

#: bluebottle/collect/models.py:18 bluebottle/initiatives/models.py:335
#: bluebottle/time_based/models.py:669
#: build/lib/bluebottle/collect/models.py:18
#: build/lib/bluebottle/initiatives/models.py:327
#: build/lib/bluebottle/time_based/models.py:670
msgid "disabled"
msgstr "désactivée"

#: bluebottle/collect/models.py:20 build/lib/bluebottle/collect/models.py:20
msgid "Disable this item so it cannot be selected when creating an activity."
msgstr ""

#: bluebottle/collect/models.py:26 build/lib/bluebottle/collect/models.py:26
msgid "The item to be collected (E.g. Bicycles, Clothing, Groceries, …)"
msgstr ""

#: bluebottle/collect/models.py:30 bluebottle/impact/models.py:52
#: build/lib/bluebottle/collect/models.py:30
#: build/lib/bluebottle/impact/models.py:52
msgid "unit"
msgstr "unité"

#: bluebottle/collect/models.py:32 build/lib/bluebottle/collect/models.py:32
msgid ""
"The unit in which you want to count the item (E.g. Bicycle, Bag of clothing, "
"Crate of groceries, …)"
msgstr ""

#: bluebottle/collect/models.py:38 build/lib/bluebottle/collect/models.py:38
msgid "unit plural"
msgstr ""

#: bluebottle/collect/models.py:40 build/lib/bluebottle/collect/models.py:40
msgid ""
"The unit in which you want to count the item (E.g. Bicycles, Bags of "
"clothing, Crates of groceries, …)"
msgstr ""

#: bluebottle/collect/models.py:51 build/lib/bluebottle/collect/models.py:51
msgid "items"
msgstr ""

#: bluebottle/collect/models.py:52 build/lib/bluebottle/collect/models.py:52
msgid "item"
msgstr ""

#: bluebottle/collect/models.py:68 bluebottle/time_based/models.py:49
#: bluebottle/time_based/models.py:319 bluebottle/time_based/models.py:402
#: build/lib/bluebottle/collect/models.py:68
#: build/lib/bluebottle/time_based/models.py:50
#: build/lib/bluebottle/time_based/models.py:320
#: build/lib/bluebottle/time_based/models.py:403
msgid "location hint"
msgstr "indice de localisation"

#: bluebottle/collect/models.py:82 build/lib/bluebottle/collect/models.py:82
msgid "Collect Campaign"
msgstr ""

#: bluebottle/collect/models.py:83 build/lib/bluebottle/collect/models.py:83
msgid "Collect Campaigns"
msgstr ""

#: bluebottle/collect/models.py:109 bluebottle/collect/views.py:179
#: build/lib/bluebottle/collect/models.py:109
#: build/lib/bluebottle/collect/views.py:179
#, python-brace-format
msgid ""
"\n"
"Collecting {type}"
msgstr ""

#: bluebottle/collect/models.py:145 bluebottle/members/admin.py:582
#: build/lib/bluebottle/collect/models.py:145
#: build/lib/bluebottle/members/admin.py:508
msgid "Collect contributor"
msgstr ""

#: bluebottle/collect/models.py:146 build/lib/bluebottle/collect/models.py:146
msgid "Collect contributors"
msgstr ""

#: bluebottle/collect/models.py:174 build/lib/bluebottle/collect/models.py:174
msgid "Collect contribution"
msgstr ""

#: bluebottle/collect/models.py:175 build/lib/bluebottle/collect/models.py:175
msgid "Collect contributions"
msgstr ""

#: bluebottle/collect/periodic_tasks.py:37
#: bluebottle/deeds/periodic_tasks.py:35
#: build/lib/bluebottle/collect/periodic_tasks.py:37
#: build/lib/bluebottle/deeds/periodic_tasks.py:35
msgid "Start the activity when the start date has passed"
msgstr "Démarrer l'activité lorsque la date de début est passée"

#: bluebottle/collect/periodic_tasks.py:54
#: bluebottle/deeds/periodic_tasks.py:52
#: build/lib/bluebottle/collect/periodic_tasks.py:54
#: build/lib/bluebottle/deeds/periodic_tasks.py:52
msgid "Finish the activity when the start date has passed"
msgstr "Terminer l'activité lorsque la date de début est passée"

#: bluebottle/collect/periodic_tasks.py:72
#: bluebottle/deeds/periodic_tasks.py:70
#: build/lib/bluebottle/collect/periodic_tasks.py:72
#: build/lib/bluebottle/deeds/periodic_tasks.py:70
msgid "Send a reminder a day before the activity."
msgstr "Envoyer un rappel un jour avant l'activité."

#: bluebottle/collect/states.py:36 build/lib/bluebottle/collect/states.py:36
msgid "The activity will be cancelled because no one has signed up."
msgstr ""

#: bluebottle/collect/states.py:48 bluebottle/deeds/states.py:50
#: build/lib/bluebottle/collect/states.py:48
#: build/lib/bluebottle/deeds/states.py:50
msgid "Succeed the activity."
msgstr "Activité réussie."

#: bluebottle/collect/states.py:57 bluebottle/collect/states.py:64
#: bluebottle/deeds/states.py:59 bluebottle/deeds/states.py:69
#: bluebottle/time_based/states.py:57 bluebottle/time_based/states.py:220
#: build/lib/bluebottle/collect/states.py:57
#: build/lib/bluebottle/collect/states.py:64
#: build/lib/bluebottle/deeds/states.py:59
#: build/lib/bluebottle/deeds/states.py:69
#: build/lib/bluebottle/time_based/states.py:57
#: build/lib/bluebottle/time_based/states.py:220
msgid "Reopen"
msgstr "Rouvrir"

#: bluebottle/collect/states.py:58 bluebottle/deeds/states.py:60
#: build/lib/bluebottle/collect/states.py:58
#: build/lib/bluebottle/deeds/states.py:60
msgid "Reopen the activity."
msgstr "Rouvrir l'activité."

#: bluebottle/collect/states.py:68 build/lib/bluebottle/collect/states.py:68
msgid ""
"Manually reopen the activity. This will unset the end date if the date is in "
"the past. People can contribute again."
msgstr ""

#: bluebottle/collect/states.py:96 build/lib/bluebottle/collect/states.py:96
msgid "Cancelled"
msgstr ""

#: bluebottle/collect/states.py:98 build/lib/bluebottle/collect/states.py:98
msgid "This person has cancelled."
msgstr ""

#: bluebottle/collect/states.py:101 bluebottle/deeds/states.py:106
#: build/lib/bluebottle/collect/states.py:101
#: build/lib/bluebottle/deeds/states.py:106
msgid "Removed"
msgstr "Supprimé"

#: bluebottle/collect/states.py:103 bluebottle/deeds/states.py:108
#: build/lib/bluebottle/collect/states.py:103
#: build/lib/bluebottle/deeds/states.py:108
msgid "This person has been removed from the activity."
msgstr "Cette personne a été retirée de l'activité."

#: bluebottle/collect/states.py:106 build/lib/bluebottle/collect/states.py:106
msgid "Contributing"
msgstr ""

#: bluebottle/collect/states.py:108 build/lib/bluebottle/collect/states.py:108
msgid "This person has been signed up for the activity."
msgstr ""

#: bluebottle/collect/states.py:145 bluebottle/deeds/states.py:157
#: build/lib/bluebottle/collect/states.py:145
#: build/lib/bluebottle/deeds/states.py:150
msgid "Re-accept"
msgstr "Ré-accepter"

#: bluebottle/collect/states.py:152 bluebottle/deeds/states.py:164
#: bluebottle/time_based/states.py:396 bluebottle/time_based/states.py:531
#: build/lib/bluebottle/collect/states.py:152
#: build/lib/bluebottle/deeds/states.py:157
#: build/lib/bluebottle/time_based/states.py:396
#: build/lib/bluebottle/time_based/states.py:531
msgid "Withdraw"
msgstr "Retirer"

#: bluebottle/collect/states.py:153 build/lib/bluebottle/collect/states.py:153
msgid "Cancel your contribution to this activity."
msgstr ""

#: bluebottle/collect/states.py:162 bluebottle/deeds/states.py:174
#: bluebottle/time_based/states.py:407 bluebottle/time_based/states.py:541
#: build/lib/bluebottle/collect/states.py:162
#: build/lib/bluebottle/deeds/states.py:167
#: build/lib/bluebottle/time_based/states.py:407
#: build/lib/bluebottle/time_based/states.py:541
msgid "Reapply"
msgstr "Réappliquer"

#: bluebottle/collect/states.py:163 build/lib/bluebottle/collect/states.py:163
msgid "User re-applies after previously cancelling."
msgstr ""

#: bluebottle/collect/states.py:176 build/lib/bluebottle/collect/states.py:176
msgid "Remove contributor from the activity."
msgstr ""

#: bluebottle/collect/states.py:184 bluebottle/deeds/states.py:196
#: build/lib/bluebottle/collect/states.py:184
#: build/lib/bluebottle/deeds/states.py:189
msgid "Re-Accept"
msgstr "Reprendre"

#: bluebottle/collect/states.py:185 bluebottle/deeds/states.py:197
#: build/lib/bluebottle/collect/states.py:185
#: build/lib/bluebottle/deeds/states.py:190
msgid "User is re-accepted after previously withdrawing."
msgstr "L'utilisateur est ré-accepté après le retrait préalable."

#: bluebottle/collect/templates/mails/messages/collect_activity_date_changed.html:5
#: bluebottle/deeds/templates/mails/messages/deed_date_changed.html:5
#: build/lib/bluebottle/collect/templates/mails/messages/collect_activity_date_changed.html:5
#: build/lib/bluebottle/deeds/templates/mails/messages/deed_date_changed.html:5
#, python-format
msgctxt "email"
msgid ""
"The start and/or end date of the activity \"%(title)s\", in which you are "
"participating, has changed."
msgstr ""
"La date de début et/ou de fin de l'activité \"%(title)s\", à laquelle vous "
"participez, a changé."

#: bluebottle/collect/templates/mails/messages/collect_activity_date_changed.html:8
#: bluebottle/deeds/templates/mails/messages/deed_date_changed.html:8
#: build/lib/bluebottle/collect/templates/mails/messages/collect_activity_date_changed.html:8
#: build/lib/bluebottle/deeds/templates/mails/messages/deed_date_changed.html:8
#, python-format
msgctxt "email"
msgid "Start: %(start)s"
msgstr "Début : %(start)s"

#: bluebottle/collect/templates/mails/messages/collect_activity_date_changed.html:9
#: bluebottle/deeds/templates/mails/messages/deed_date_changed.html:9
#: build/lib/bluebottle/collect/templates/mails/messages/collect_activity_date_changed.html:9
#: build/lib/bluebottle/deeds/templates/mails/messages/deed_date_changed.html:9
#, python-format
msgctxt "email"
msgid "End: %(end)s"
msgstr "Fin : %(end)s"

#: bluebottle/collect/templates/mails/messages/collect_activity_date_changed.html:12
#: bluebottle/deeds/templates/mails/messages/deed_date_changed.html:12
#: build/lib/bluebottle/collect/templates/mails/messages/collect_activity_date_changed.html:12
#: build/lib/bluebottle/deeds/templates/mails/messages/deed_date_changed.html:12
msgctxt "email"
msgid "Head over to the activity page for more information."
msgstr "Rendez-vous sur la page d'activité pour plus d'informations."

#: bluebottle/collect/templates/mails/messages/collect_activity_date_changed.html:15
#: bluebottle/deeds/templates/mails/messages/deed_date_changed.html:15
#: build/lib/bluebottle/collect/templates/mails/messages/collect_activity_date_changed.html:15
#: build/lib/bluebottle/deeds/templates/mails/messages/deed_date_changed.html:15
msgctxt "email"
msgid ""
"If you are unable to participate, please withdraw via the activity page so "
"that others can take your place."
msgstr ""
"Si vous ne pouvez pas participer, veuillez vous retirer via la page "
"d'activité afin que d'autres personnes puissent prendre votre place."

#: bluebottle/collect/templates/mails/messages/collect_activity_reminder.html:5
#: bluebottle/deeds/templates/mails/messages/deed_reminder.html:5
#: build/lib/bluebottle/collect/templates/mails/messages/collect_activity_reminder.html:5
#: build/lib/bluebottle/deeds/templates/mails/messages/deed_reminder.html:5
#, python-format
msgctxt "email"
msgid "Tomorrow is the big day on which your activity \"%(title)s\" starts!"
msgstr "Demain est le grand jour où votre activité \"%(title)s\" commence !"

#: bluebottle/collect/templates/mails/messages/collect_activity_reminder.html:8
#: build/lib/bluebottle/collect/templates/mails/messages/collect_activity_reminder.html:8
msgctxt "email"
msgid ""
"This is a good time to send your participants a motivational message to make "
"your activity a success. Send a message to all your participants via the "
"update wall on your activity page."
msgstr ""

#: bluebottle/collect/templates/mails/messages/collect_participant_joined.html:5
#: bluebottle/deeds/templates/mails/messages/deed_participant_joined.html:5
#: build/lib/bluebottle/collect/templates/mails/messages/collect_participant_joined.html:5
#: build/lib/bluebottle/deeds/templates/mails/messages/deed_participant_joined.html:5
#, python-format
msgctxt "email"
msgid "You joined an activity on <b>%(site_name)s</b>"
msgstr "Vous avez rejoint une activité le <b>%(site_name)s</b>"

#: bluebottle/common/templates/404.html:6
#: bluebottle/common/templates/404.html:10
#: build/lib/bluebottle/common/templates/404.html:6
#: build/lib/bluebottle/common/templates/404.html:10
msgid "Page not found"
msgstr "Page introuvable"

#: bluebottle/common/templates/404.html:12
#: build/lib/bluebottle/common/templates/404.html:12
msgid "The requested page could not be found on this website."
msgstr "La page demandée est introuvable sur ce site."

#: bluebottle/common/templates/404.html:15
#: build/lib/bluebottle/common/templates/404.html:15
#, python-format
msgid ""
"Click <a href=\"%(home_url)s\">here</a> to return to\n"
"            the homepage."
msgstr ""
"Cliquez <a href=\"%(home_url)s\">ici</a> pour retourner à\n"
"            la page d'accueil."

#: bluebottle/common/templates/500.html:6
#: bluebottle/common/templates/500.html:9
#: build/lib/bluebottle/common/templates/500.html:6
#: build/lib/bluebottle/common/templates/500.html:9
msgid "Internal server error"
msgstr "Erreur interne du serveur"

#: bluebottle/common/templates/500.html:10
#: build/lib/bluebottle/common/templates/500.html:10
msgid ""
"There was an error while trying to serve the requested page. Please try "
"again. If the error persists, please contact the webmaster about it. In any "
"case, we have been notified of this error."
msgstr ""
"Il y a eu une erreur en essayant de servir la page demandée. Veuillez "
"réessayer. Si l'erreur persiste, veuillez contacter le webmestre à ce sujet. "
"Dans tous les cas, nous avons été informés de cette erreur."

#: bluebottle/common/templates/500.html:13
#: build/lib/bluebottle/common/templates/500.html:13
#, python-format
msgid ""
"If you need\n"
"            assistance, you may reference this error as\n"
"            <strong>%(error_id)s</strong>."
msgstr ""
"Si vous avez besoin de\n"
"            de l'aide, vous pouvez référencer cette erreur comme\n"
"            <strong>%(error_id)s</strong>."

#: bluebottle/common/templates/admin/base_site.html:4
#: build/lib/bluebottle/common/templates/admin/base_site.html:4
msgid "Django site admin"
msgstr "Django site admin"

#: bluebottle/common/templates/widget/widget.html:22
#: build/lib/bluebottle/common/templates/widget/widget.html:22
msgid "By"
msgstr "Par"

#: bluebottle/common/templates/widget/widget.html:42
#: build/lib/bluebottle/common/templates/widget/widget.html:42
msgid "raised"
msgstr "soulevée"

#: bluebottle/common/templates/widget/widget.html:43
#: build/lib/bluebottle/common/templates/widget/widget.html:43
msgid "days left"
msgstr "jours restants"

#: bluebottle/common/templates/widget/widget.html:43
#: build/lib/bluebottle/common/templates/widget/widget.html:43
msgid "funded"
msgstr "financé"

#: bluebottle/common/templates/widget/widget.html:49
#: build/lib/bluebottle/common/templates/widget/widget.html:49
msgid "Go to project"
msgstr "Aller au projet"

#: bluebottle/common/templates/widget/widget.html:57
#: build/lib/bluebottle/common/templates/widget/widget.html:57
msgid "Powered by"
msgstr "Propulsé par"

#: bluebottle/contact/models.py:20 build/lib/bluebottle/contact/models.py:20
msgid "New"
msgstr "Nouveau"

#: bluebottle/contact/models.py:21 build/lib/bluebottle/contact/models.py:21
msgid "In progress"
msgstr "En cours"

#: bluebottle/contact/models.py:22 build/lib/bluebottle/contact/models.py:22
msgid "Closed"
msgstr "Fermé"

#: bluebottle/contact/models.py:29 bluebottle/utils/models.py:183
#: bluebottle/wallposts/models.py:40 bluebottle/wallposts/models.py:212
#: bluebottle/wallposts/models.py:285 build/lib/bluebottle/contact/models.py:29
#: build/lib/bluebottle/utils/models.py:183
#: build/lib/bluebottle/wallposts/models.py:40
#: build/lib/bluebottle/wallposts/models.py:212
#: build/lib/bluebottle/wallposts/models.py:285
msgid "author"
msgstr "auteur·rice"

#: bluebottle/contact/models.py:31
#: bluebottle/organizations/templates/admin/merge_preview.html:11
#: bluebottle/statistics/models.py:50 bluebottle/statistics/models.py:98
#: build/lib/bluebottle/contact/models.py:31
#: build/lib/bluebottle/organizations/templates/admin/merge_preview.html:11
#: build/lib/bluebottle/statistics/models.py:50
#: build/lib/bluebottle/statistics/models.py:98
msgid "Name"
msgstr "Nom"

#: bluebottle/contact/models.py:32 bluebottle/notifications/models.py:58
#: bluebottle/organizations/templates/admin/merge_preview.html:12
#: build/lib/bluebottle/contact/models.py:32
#: build/lib/bluebottle/notifications/models.py:58
#: build/lib/bluebottle/organizations/templates/admin/merge_preview.html:12
msgid "Email"
msgstr "Courriel"

#: bluebottle/contact/models.py:33 bluebottle/notifications/models.py:92
#: build/lib/bluebottle/contact/models.py:33
#: build/lib/bluebottle/notifications/models.py:92
msgid "Message"
msgstr "Message"

#: bluebottle/contact/models.py:35 bluebottle/statistics/models.py:219
#: bluebottle/utils/models.py:187 build/lib/bluebottle/contact/models.py:35
#: build/lib/bluebottle/statistics/models.py:219
#: build/lib/bluebottle/utils/models.py:187
msgid "creation date"
msgstr "date de création"

#: bluebottle/contact/models.py:36 bluebottle/statistics/models.py:220
#: bluebottle/utils/models.py:188 build/lib/bluebottle/contact/models.py:36
#: build/lib/bluebottle/statistics/models.py:220
#: build/lib/bluebottle/utils/models.py:188
msgid "last modification"
msgstr "dernière modification"

#: bluebottle/contentplugins/content_plugins.py:18
#: bluebottle/pages/content_plugins.py:12
#: bluebottle/pages/content_plugins.py:19
#: bluebottle/pages/content_plugins.py:26
#: bluebottle/pages/content_plugins.py:33
#: bluebottle/pages/content_plugins.py:40
#: build/lib/bluebottle/contentplugins/content_plugins.py:18
#: build/lib/bluebottle/pages/content_plugins.py:12
#: build/lib/bluebottle/pages/content_plugins.py:19
#: build/lib/bluebottle/pages/content_plugins.py:26
#: build/lib/bluebottle/pages/content_plugins.py:33
#: build/lib/bluebottle/pages/content_plugins.py:40
msgid "Multimedia"
msgstr "Multimédia"

#: bluebottle/contentplugins/models.py:25
#: build/lib/bluebottle/contentplugins/models.py:25
msgid "Float left"
msgstr "Flottant à gauche"

#: bluebottle/contentplugins/models.py:26
#: build/lib/bluebottle/contentplugins/models.py:26
msgid "Center"
msgstr "Centrer"

#: bluebottle/contentplugins/models.py:27
#: build/lib/bluebottle/contentplugins/models.py:27
msgid "Float right"
msgstr "Flotter à droite"

#: bluebottle/contentplugins/models.py:30
#: bluebottle/contentplugins/models.py:43
#: build/lib/bluebottle/contentplugins/models.py:30
#: build/lib/bluebottle/contentplugins/models.py:43
msgid "Picture"
msgstr "Image"

#: bluebottle/contentplugins/models.py:39
#: build/lib/bluebottle/contentplugins/models.py:39
msgid "Align"
msgstr "Align"

#: bluebottle/contentplugins/models.py:44
#: build/lib/bluebottle/contentplugins/models.py:44
msgid "Pictures"
msgstr "Images"

#: bluebottle/deeds/admin.py:42 bluebottle/deeds/admin.py:43
#: bluebottle/time_based/admin.py:82 build/lib/bluebottle/deeds/admin.py:42
#: build/lib/bluebottle/deeds/admin.py:43
#: build/lib/bluebottle/time_based/admin.py:81
msgid "Edit participant"
msgstr "Modifier un participant"

#: bluebottle/deeds/models.py:23 build/lib/bluebottle/deeds/models.py:23
msgid "The number of users you want to participate."
msgstr "Le nombre d'utilisateurs que vous souhaitez participer."

#: bluebottle/deeds/models.py:33 bluebottle/initiatives/models.py:250
#: build/lib/bluebottle/deeds/models.py:33
#: build/lib/bluebottle/initiatives/models.py:250
msgid "Deed"
msgstr "Acte"

#: bluebottle/deeds/models.py:34 bluebottle/settings/admin_dashboard.py:97
#: build/lib/bluebottle/deeds/models.py:34
#: build/lib/bluebottle/settings/admin_dashboard.py:97
msgid "Deeds"
msgstr "Actes"

#: bluebottle/deeds/models.py:110 bluebottle/time_based/admin.py:88
#: bluebottle/time_based/admin.py:96 bluebottle/time_based/admin.py:328
#: build/lib/bluebottle/deeds/models.py:110
#: build/lib/bluebottle/time_based/admin.py:87
#: build/lib/bluebottle/time_based/admin.py:95
#: build/lib/bluebottle/time_based/admin.py:314
msgid "Participant"
msgstr "Participant"

#: bluebottle/deeds/states.py:73 build/lib/bluebottle/deeds/states.py:73
msgid ""
"Manually reopen the activity. This will unset the end date if the date is in "
"the past. People can sign up again for the task."
msgstr ""
"Rouvrir manuellement l'activité. Cela va annuler la date de fin si la date "
"est dans le passé. Les personnes peuvent s'inscrire à nouveau pour la tâche."

#: bluebottle/deeds/states.py:101 bluebottle/time_based/states.py:302
#: bluebottle/time_based/states.py:466 build/lib/bluebottle/deeds/states.py:101
#: build/lib/bluebottle/time_based/states.py:302
#: build/lib/bluebottle/time_based/states.py:466
msgid "withdrawn"
msgstr "retirée"

#: bluebottle/deeds/states.py:103 build/lib/bluebottle/deeds/states.py:103
msgid "This person has withdrawn."
msgstr "Cette personne s'est retirée."

#: bluebottle/deeds/states.py:111 bluebottle/time_based/admin.py:606
#: build/lib/bluebottle/deeds/states.py:111
#: build/lib/bluebottle/time_based/admin.py:592
msgid "Participating"
msgstr "Participant"

#: bluebottle/deeds/states.py:113 build/lib/bluebottle/deeds/states.py:113
msgid ""
"This person has been signed up for the activity and was accepted "
"automatically."
msgstr ""
"Cette personne a été inscrite à l'activité et a été acceptée automatiquement."

#: bluebottle/deeds/states.py:165 build/lib/bluebottle/deeds/states.py:158
msgid "Stop your participation in the activity."
msgstr "Arrêtez votre participation à l'activité."

#: bluebottle/deeds/states.py:175 build/lib/bluebottle/deeds/states.py:168
msgid "User re-applies after previously withdrawing."
msgstr "L'utilisateur applique à nouveau après le retrait préalable."

#: bluebottle/deeds/states.py:188 build/lib/bluebottle/deeds/states.py:181
msgid "Remove participant from the activity."
msgstr "Retirer un participant de l'activité."

#: bluebottle/deeds/templates/mails/messages/deed_participant_joined.html:14
#: build/lib/bluebottle/deeds/templates/mails/messages/deed_participant_joined.html:14
#, python-format
msgctxt "email"
msgid "Starts on %(start)s"
msgstr "Commence le %(start)s"

#: bluebottle/deeds/templates/mails/messages/deed_participant_joined.html:17
#: build/lib/bluebottle/deeds/templates/mails/messages/deed_participant_joined.html:17
#, python-format
msgctxt "email"
msgid "Ends on %(end)s"
msgstr "Se termine le %(end)s"

#: bluebottle/deeds/templates/mails/messages/deed_participant_joined.html:25
#: bluebottle/time_based/templates/mails/messages/changed_multiple_dates.html:28
#: bluebottle/time_based/templates/mails/messages/changed_single_date.html:27
#: bluebottle/time_based/templates/mails/messages/participant_applied.html:27
#: bluebottle/time_based/templates/mails/messages/participant_changed.html:19
#: bluebottle/time_based/templates/mails/messages/participant_joined.html:27
#: build/lib/bluebottle/deeds/templates/mails/messages/deed_participant_joined.html:25
#: build/lib/bluebottle/time_based/templates/mails/messages/changed_multiple_dates.html:28
#: build/lib/bluebottle/time_based/templates/mails/messages/changed_single_date.html:27
#: build/lib/bluebottle/time_based/templates/mails/messages/participant_applied.html:27
#: build/lib/bluebottle/time_based/templates/mails/messages/participant_changed.html:19
#: build/lib/bluebottle/time_based/templates/mails/messages/participant_joined.html:27
msgctxt "email"
msgid ""
"\n"
"                If you are unable to participate, please withdraw via the "
"activity page so that others can take your place.\n"
"            "
msgstr ""
"\n"
"                Si vous ne pouvez pas participer, veuillez vous retirer via "
"la page d'activité pour que d'autres puissent prendre votre place.\n"
"            "

#: bluebottle/deeds/templates/mails/messages/deed_reminder.html:8
#: build/lib/bluebottle/deeds/templates/mails/messages/deed_reminder.html:8
msgctxt "email"
msgid ""
"Help your participants to start tomorrow fully motivated. Send them a "
"message via the 'update wall' on the activity page."
msgstr ""
"Aidez vos participants à commencer demain pleinement motivés. Envoyez-leur "
"un message via le 'mur de mise à jour' sur la page d'activité."

#: bluebottle/deeds/validators.py:9 build/lib/bluebottle/deeds/validators.py:9
msgid "The end date should be after the start date"
msgstr "La date de fin doit être supérieure à la date de début"

#: bluebottle/exports/apps.py:7 build/lib/bluebottle/exports/apps.py:7
msgid "Export db"
msgstr "Exporter la db"

#: bluebottle/exports/forms.py:8 build/lib/bluebottle/exports/forms.py:8
msgid "from date"
msgstr "à partir de la date"

#: bluebottle/exports/forms.py:10 build/lib/bluebottle/exports/forms.py:10
msgid "to date"
msgstr "à ce jour"

#: bluebottle/exports/forms.py:19 build/lib/bluebottle/exports/forms.py:19
msgid "The to date must be later than the from date"
msgstr "La date de fin doit être supérieure à la date de début"

#: bluebottle/exports/forms.py:25 build/lib/bluebottle/exports/forms.py:25
#, python-format
msgid "The delta between from and to date is limited to %d days"
msgstr "Le delta entre de et de date est limité à %d jours"

#: bluebottle/exports/templates/exportdb/base.html:33
#: build/lib/bluebottle/exports/templates/exportdb/base.html:33
msgid "Extra fields"
msgstr "Champs supplémentaires"

#: bluebottle/exports/templates/exportdb/base.html:60
#: build/lib/bluebottle/exports/templates/exportdb/base.html:60
msgid "Confirm export"
msgstr "Confirmer l'export"

#: bluebottle/exports/templates/exportdb/base.html:63
#: build/lib/bluebottle/exports/templates/exportdb/base.html:63
msgid "The following object types will be exported"
msgstr "Les types d’objets suivants seront exportés"

#: bluebottle/exports/templates/exportdb/base.html:76
#: build/lib/bluebottle/exports/templates/exportdb/base.html:76
msgid "Confirm"
msgstr "Valider"

#: bluebottle/exports/templates/exportdb/in_progress.html:22
#: build/lib/bluebottle/exports/templates/exportdb/in_progress.html:22
msgid "Export in progress"
msgstr "Exportation en cours"

#: bluebottle/exports/templates/exportdb/in_progress.html:25
#: build/lib/bluebottle/exports/templates/exportdb/in_progress.html:25
msgid "The following object types are being exported"
msgstr "Les types d’objets suivants sont en cours d’exportation"

#: bluebottle/exports/templates/exportdb/in_progress.html:40
#: build/lib/bluebottle/exports/templates/exportdb/in_progress.html:40
msgid "Download export file"
msgstr "Télécharger le fichier d'exportation"

#: bluebottle/exports/views.py:73 build/lib/bluebottle/exports/views.py:73
msgid "Export database"
msgstr "Exporter la base de données"

#: bluebottle/files/models.py:25 bluebottle/files/models.py:74
#: build/lib/bluebottle/files/models.py:25
#: build/lib/bluebottle/files/models.py:74
msgid "file"
msgstr "fichier"

#: bluebottle/files/models.py:37 bluebottle/initiatives/models.py:35
#: bluebottle/organizations/models.py:29 bluebottle/organizations/models.py:73
#: build/lib/bluebottle/files/models.py:37
#: build/lib/bluebottle/initiatives/models.py:35
#: build/lib/bluebottle/organizations/models.py:29
#: build/lib/bluebottle/organizations/models.py:73
msgid "owner"
msgstr "Propriétaire"

#: bluebottle/files/models.py:41 build/lib/bluebottle/files/models.py:41
msgid "used"
msgstr "utilisé"

#: bluebottle/files/validators.py:9 build/lib/bluebottle/files/validators.py:9
msgid "Videos larger then 10MB will slow down the page too much."
msgstr "Les vidéos de plus de 10 Mo ralentiront la page trop."

#: bluebottle/follow/effects.py:23 build/lib/bluebottle/follow/effects.py:23
#, python-brace-format
msgid "Follow {activity} by {user}"
msgstr "Suivre {activity} par {user}"

#: bluebottle/follow/effects.py:42 build/lib/bluebottle/follow/effects.py:42
#, python-brace-format
msgid "Unfollow {activity} by {user}"
msgstr "Ne plus suivre {activity} par {user}"

#: bluebottle/follow/templates/admin/follow_effect.html:2
#: build/lib/bluebottle/follow/templates/admin/follow_effect.html:2
msgid "Follow the activity"
msgstr "Suivre l'activité"

#: bluebottle/follow/templates/admin/follow_effect.html:7
#: build/lib/bluebottle/follow/templates/admin/follow_effect.html:7
#, python-format
msgid ""
"\n"
"        and %(extra)s other users \n"
"        "
msgstr ""
"\n"
"        et %(extra)s autres utilisateurs \n"
"        "

#: bluebottle/follow/templates/admin/follow_effect.html:11
#: build/lib/bluebottle/follow/templates/admin/follow_effect.html:11
msgid "will start following the activity."
msgstr "commencera à suivre l'activité."

#: bluebottle/fsm/admin.py:86 build/lib/bluebottle/fsm/admin.py:86
msgid "perform changes"
msgstr "effectuer des modifications"

#: bluebottle/fsm/admin.py:90 build/lib/bluebottle/fsm/admin.py:90
msgid "Are you sure"
msgstr "Etes vous sûr"

#: bluebottle/fsm/effects.py:58 build/lib/bluebottle/fsm/effects.py:58
msgid "Change the status"
msgstr "Changer le statut"

#: bluebottle/fsm/effects.py:96 bluebottle/fsm/effects.py:113
#: build/lib/bluebottle/fsm/effects.py:96
#: build/lib/bluebottle/fsm/effects.py:113
#, python-brace-format
msgid "{transition} {object}"
msgstr "{transition} {object}"

#: bluebottle/fsm/effects.py:104 build/lib/bluebottle/fsm/effects.py:104
msgid "{}: {}"
msgstr "{}: {}"

#: bluebottle/fsm/effects.py:108 build/lib/bluebottle/fsm/effects.py:108
#, python-brace-format
msgid "{transition} {object} if {conditions}"
msgstr "{transition} {object} si {conditions}"

#: bluebottle/fsm/effects.py:176 build/lib/bluebottle/fsm/effects.py:176
#, python-brace-format
msgid "{transition} related {object}"
msgstr "{transition} lié à {object}"

#: bluebottle/fsm/effects.py:186 build/lib/bluebottle/fsm/effects.py:186
#, python-brace-format
msgid "{transition} related {object} if {conditions}"
msgstr "{transition} a lié {object} si {conditions}"

#: bluebottle/fsm/forms.py:36 build/lib/bluebottle/fsm/forms.py:36
msgid ""
"Careful! This will change the status without triggering any side effects!"
msgstr ""
"Attention ! Cela changera le statut sans déclencher d'effets secondaires !"

#: bluebottle/fsm/forms.py:49 build/lib/bluebottle/fsm/forms.py:49
msgid "Transitions"
msgstr "Transitions"

#: bluebottle/fsm/periodic_tasks.py:34
#: build/lib/bluebottle/fsm/periodic_tasks.py:34
msgid "Periodic task"
msgstr "Tâche périodique"

#: bluebottle/fsm/state.py:54 build/lib/bluebottle/fsm/state.py:54
msgid "Conditions not met for transition"
msgstr "Conditions non remplies pour la transition"

#: bluebottle/fsm/state.py:61 bluebottle/fsm/state.py:70
#: build/lib/bluebottle/fsm/state.py:61 build/lib/bluebottle/fsm/state.py:70
msgid "Cannot transition from {} to {}"
msgstr "Impossible de passer de {} à {}"

#: bluebottle/fsm/state.py:113 build/lib/bluebottle/fsm/state.py:113
msgid "You are not allowed to perform this transition"
msgstr "Vous n'êtes pas autorisé à effectuer cette transition"

#: bluebottle/fsm/templates/admin/change_effects_confirmation.html:18
#: build/lib/bluebottle/fsm/templates/admin/change_effects_confirmation.html:18
msgid "Confirm side effects"
msgstr "Confirmer les effets secondaires"

#: bluebottle/fsm/templates/admin/change_effects_confirmation.html:23
#: build/lib/bluebottle/fsm/templates/admin/change_effects_confirmation.html:23
msgid "Confirm action"
msgstr "Confirmer l'action"

#: bluebottle/fsm/templates/admin/change_effects_confirmation.html:26
#: build/lib/bluebottle/fsm/templates/admin/change_effects_confirmation.html:26
#, python-format
msgid ""
"You are about to transition \"%(obj)s\" to <b>%(transition_target)s</b>."
msgstr ""
"Vous êtes sur le point de passer \"%(obj)s\" à <b>%(transition_target)s</b>."

#: bluebottle/fsm/templates/admin/change_effects_confirmation.html:35
#: build/lib/bluebottle/fsm/templates/admin/change_effects_confirmation.html:35
#, python-format
msgid "You are about to <b>%(action_text)s</b> for <b>%(obj)s</b>."
msgstr "Vous êtes sur le point de <b>%(action_text)s</b> pour <b>%(obj)s</b>."

#: bluebottle/fsm/templates/admin/change_effects_confirmation.html:40
#: build/lib/bluebottle/fsm/templates/admin/change_effects_confirmation.html:40
msgid "That will have these effects:"
msgstr "Cela aura ces effets:"

#: bluebottle/fsm/templates/admin/change_effects_confirmation.html:62
#: bluebottle/notifications/templates/admin/change_confirmation.html:46
#: bluebottle/utils/forms.py:64
#: build/lib/bluebottle/fsm/templates/admin/change_effects_confirmation.html:62
#: build/lib/bluebottle/notifications/templates/admin/change_confirmation.html:46
#: build/lib/bluebottle/utils/forms.py:64
msgid "Send messages"
msgstr "Envoyer des messages"

#: bluebottle/fsm/templates/admin/change_effects_confirmation.html:69
#: bluebottle/notifications/templates/admin/change_confirmation.html:53
#: build/lib/bluebottle/fsm/templates/admin/change_effects_confirmation.html:69
#: build/lib/bluebottle/notifications/templates/admin/change_confirmation.html:53
msgid "Yes, I'm sure"
msgstr "Oui, je suis sûr"

#: bluebottle/fsm/templates/admin/change_effects_confirmation.html:70
#: bluebottle/notifications/templates/admin/change_confirmation.html:54
#: bluebottle/utils/templates/admin/confirmation.html:25
#: bluebottle/utils/templates/admin/transition_confirmation.html:42
#: build/lib/bluebottle/fsm/templates/admin/change_effects_confirmation.html:70
#: build/lib/bluebottle/notifications/templates/admin/change_confirmation.html:54
#: build/lib/bluebottle/utils/templates/admin/confirmation.html:25
#: build/lib/bluebottle/utils/templates/admin/transition_confirmation.html:42
msgid "No, take me back"
msgstr "Non, ramenez-moi"

#: bluebottle/fsm/templates/admin/transition_effect.html:8
#: build/lib/bluebottle/fsm/templates/admin/transition_effect.html:8
#, python-format
msgid ""
"\n"
"            and %(extra)s other %(model_name)s\n"
"        "
msgstr ""
"\n"
"            et %(extra)s autres %(model_name)s\n"
"        "

#: bluebottle/fsm/templates/admin/transition_effect.html:13
#: build/lib/bluebottle/fsm/templates/admin/transition_effect.html:13
#, python-format
msgid ""
"\n"
"        is set to <b>%(name)s</b>\n"
"    "
msgid_plural ""
"\n"
"        are set to <b>%(name)s</b>\n"
"    "
msgstr[0] ""
"\n"
"        est réglé sur <b>%(name)s</b>\n"
"    "
msgstr[1] ""
"\n"
"        sont réglés sur <b>%(name)s</b>\n"
"    "

#: bluebottle/fsm/templates/admin/transitions.html:12
#: build/lib/bluebottle/fsm/templates/admin/transitions.html:12
msgid "No transitions possible"
msgstr "Aucune transition possible"

#: bluebottle/fsm/triggers.py:49 build/lib/bluebottle/fsm/triggers.py:49
msgid "Model has been changed"
msgstr "Le modèle a été modifié"

#: bluebottle/fsm/triggers.py:74 build/lib/bluebottle/fsm/triggers.py:74
msgid "{} has been changed"
msgstr "{} a été modifié"

#: bluebottle/fsm/triggers.py:77 build/lib/bluebottle/fsm/triggers.py:77
msgid "Object has been changed"
msgstr "L'objet a été modifié"

#: bluebottle/fsm/triggers.py:83 build/lib/bluebottle/fsm/triggers.py:83
msgid "Model has been deleted"
msgstr "Le modèle a été supprimé"

#: bluebottle/fsm/triggers.py:109 build/lib/bluebottle/fsm/triggers.py:109
msgid "Model has changed status"
msgstr "Le modèle a changé de statut"

#: bluebottle/funding/admin.py:59 build/lib/bluebottle/funding/admin.py:59
msgid "Payment"
msgstr "Paiement"

#: bluebottle/funding/admin.py:87 bluebottle/funding/filters.py:39
#: bluebottle/funding_stripe/templates/admin/funding_stripe/stripebankaccount/detail_fields.html:13
#: build/lib/bluebottle/funding/admin.py:87
#: build/lib/bluebottle/funding/filters.py:39
#: build/lib/bluebottle/funding_stripe/templates/admin/funding_stripe/stripebankaccount/detail_fields.html:13
msgid "Currency"
msgstr "Devise"

#: bluebottle/funding/admin.py:170 build/lib/bluebottle/funding/admin.py:169
#, no-python-format
msgid "% donated"
msgstr "% donné"

#: bluebottle/funding/admin.py:178 build/lib/bluebottle/funding/admin.py:176
#, no-python-format
msgid "% matching"
msgstr "% correspondants"

#: bluebottle/funding/admin.py:182 build/lib/bluebottle/funding/admin.py:180
msgid "amount donated + matched"
msgstr "montant donné + correspondance"

#: bluebottle/funding/admin.py:186 build/lib/bluebottle/funding/admin.py:184
msgid "amount donated"
msgstr "montant donné"

#: bluebottle/funding/admin.py:211 build/lib/bluebottle/funding/admin.py:209
msgid "donations"
msgstr "dons"

#: bluebottle/funding/admin.py:301 bluebottle/funding/models.py:314
#: bluebottle/funding/templates/dashboard/payouts_ready_for_approval.html:14
#: build/lib/bluebottle/funding/admin.py:299
#: build/lib/bluebottle/funding/models.py:314
#: build/lib/bluebottle/funding/templates/dashboard/payouts_ready_for_approval.html:14
msgid "Amount"
msgstr "Montant"

#: bluebottle/funding/admin.py:306 build/lib/bluebottle/funding/admin.py:304
msgid "Payout amount"
msgstr "Montant du paiement"

#: bluebottle/funding/admin.py:318 build/lib/bluebottle/funding/admin.py:316
msgid "User"
msgstr "Utilisateur"

#: bluebottle/funding/admin.py:385 build/lib/bluebottle/funding/admin.py:383
msgid "Sync donation with payment."
msgstr "Synchroniser le don avec le paiement."

#: bluebottle/funding/admin.py:399 bluebottle/funding/admin.py:544
#: bluebottle/funding/admin.py:707 bluebottle/funding_stripe/admin.py:159
#: build/lib/bluebottle/funding/admin.py:397
#: build/lib/bluebottle/funding/admin.py:542
#: build/lib/bluebottle/funding/admin.py:705
#: build/lib/bluebottle/funding_stripe/admin.py:159
msgid "Basic"
msgstr "Basique"

#: bluebottle/funding/admin.py:530 bluebottle/members/admin.py:508
#: bluebottle/members/admin.py:523 bluebottle/members/admin.py:538
#: bluebottle/members/admin.py:551 bluebottle/members/admin.py:566
#: bluebottle/members/admin.py:581 build/lib/bluebottle/funding/admin.py:528
#: build/lib/bluebottle/members/admin.py:434
#: build/lib/bluebottle/members/admin.py:449
#: build/lib/bluebottle/members/admin.py:464
#: build/lib/bluebottle/members/admin.py:477
#: build/lib/bluebottle/members/admin.py:492
#: build/lib/bluebottle/members/admin.py:507
msgid "None"
msgstr "Aucun"

#: bluebottle/funding/admin.py:532 bluebottle/settings/base.py:871
#: build/lib/bluebottle/funding/admin.py:530
#: build/lib/bluebottle/settings/base.py:871
msgid "Funding activities"
msgstr "Activités de financement"

#: bluebottle/funding/dashboard.py:11
#: build/lib/bluebottle/funding/dashboard.py:11
msgid "Recently submitted funding activities"
msgstr "Activités de financement récemment soumises"

#: bluebottle/funding/dashboard.py:23
#: build/lib/bluebottle/funding/dashboard.py:23
msgid "Payouts ready for approval"
msgstr "Paiements prêts à être approuvés"

#: bluebottle/funding/dashboard.py:35
#: build/lib/bluebottle/funding/dashboard.py:35
msgid "Bank account lists"
msgstr "Listes de comptes bancaires"

#: bluebottle/funding/dashboard.py:41
#: build/lib/bluebottle/funding/dashboard.py:41
msgid "Bank Accounts"
msgstr "Comptes bancaires"

#: bluebottle/funding/dashboard.py:52
#: build/lib/bluebottle/funding/dashboard.py:52
msgid "Payment lists"
msgstr "Listes de paiement"

#: bluebottle/funding/dashboard.py:58
#: build/lib/bluebottle/funding/dashboard.py:58
msgid "Payments"
msgstr "Paiements"

#: bluebottle/funding/effects.py:20
#: bluebottle/funding/templates/admin/generate_payout_effect.html:2
#: build/lib/bluebottle/funding/effects.py:20
#: build/lib/bluebottle/funding/templates/admin/generate_payout_effect.html:2
msgid "Generate payouts"
msgstr "Générer des paiements"

#: bluebottle/funding/effects.py:31 build/lib/bluebottle/funding/effects.py:31
msgid "Generate payouts, so that payouts can be approved"
msgstr "Générer des paiements, afin que les paiements puissent être approuvés"

#: bluebottle/funding/effects.py:37
#: bluebottle/funding/templates/admin/delete_payout_effect.html:2
#: build/lib/bluebottle/funding/effects.py:37
#: build/lib/bluebottle/funding/templates/admin/delete_payout_effect.html:2
msgid "Delete payouts"
msgstr "Supprimer les paiements"

#: bluebottle/funding/effects.py:44 build/lib/bluebottle/funding/effects.py:44
msgid "Delete all related payouts"
msgstr "Supprimer tous les paiements connexes"

#: bluebottle/funding/effects.py:50 build/lib/bluebottle/funding/effects.py:50
msgid "Update amounts"
msgstr "Mettre à jour les montants"

#: bluebottle/funding/effects.py:58
#: bluebottle/funding/templates/admin/update_amount_effect.html:2
#: build/lib/bluebottle/funding/effects.py:58
#: build/lib/bluebottle/funding/templates/admin/update_amount_effect.html:2
msgid "Update total amounts"
msgstr "Mettre à jour les montants totaux"

#: bluebottle/funding/effects.py:64 bluebottle/funding/effects.py:75
#: build/lib/bluebottle/funding/effects.py:64
#: build/lib/bluebottle/funding/effects.py:75
msgid "Update contribution value"
msgstr "Mettre à jour la valeur de la contribution"

#: bluebottle/funding/effects.py:81 bluebottle/funding/effects.py:89
#: build/lib/bluebottle/funding/effects.py:81
#: build/lib/bluebottle/funding/effects.py:89
msgid "Remove donation from payout"
msgstr "Retirer le don du paiement"

#: bluebottle/funding/effects.py:95
#: bluebottle/funding/templates/admin/set_deadline_effect.html:2
#: build/lib/bluebottle/funding/effects.py:95
#: build/lib/bluebottle/funding/templates/admin/set_deadline_effect.html:2
msgid "Set deadline"
msgstr "Définir la date limite"

#: bluebottle/funding/effects.py:113
#: build/lib/bluebottle/funding/effects.py:113
msgid "Set deadline according to the duration"
msgstr "Définir la date limite en fonction de la durée"

#: bluebottle/funding/effects.py:119 bluebottle/funding/forms.py:6
#: build/lib/bluebottle/funding/effects.py:119
#: build/lib/bluebottle/funding/forms.py:6
msgid "Refund payment"
msgstr "Remboursement du paiement"

#: bluebottle/funding/effects.py:127
#: build/lib/bluebottle/funding/effects.py:127
msgid "Request refund payment at PSP"
msgstr "Demander un remboursement sur PSP"

#: bluebottle/funding/effects.py:133
#: build/lib/bluebottle/funding/effects.py:133
msgid "Create wallpost"
msgstr "Créer un fond d'écran"

#: bluebottle/funding/effects.py:147
#: build/lib/bluebottle/funding/effects.py:147
msgid "Generate wallpost for donation"
msgstr "Générer des fonds d'écran pour le don"

#: bluebottle/funding/effects.py:153
#: build/lib/bluebottle/funding/effects.py:153
msgid "Delete wallpost"
msgstr "Supprimer le fond d'écran"

#: bluebottle/funding/effects.py:163
#: build/lib/bluebottle/funding/effects.py:163
msgid "Delete wallpost for donation"
msgstr "Supprimer le wallpost pour le don"

#: bluebottle/funding/effects.py:169
#: build/lib/bluebottle/funding/effects.py:169
msgid "Submit activities"
msgstr "Soumettre des activités"

#: bluebottle/funding/effects.py:182
#: bluebottle/funding/templates/admin/submit_connected_activities_effect.html:2
#: build/lib/bluebottle/funding/effects.py:182
#: build/lib/bluebottle/funding/templates/admin/submit_connected_activities_effect.html:2
msgid "Submit connected activities"
msgstr "Soumettre les activités connectées"

#: bluebottle/funding/effects.py:188
#: bluebottle/funding/templates/admin/delete_uploaded_document_effect.html:2
#: build/lib/bluebottle/funding/effects.py:188
#: build/lib/bluebottle/funding/templates/admin/delete_uploaded_document_effect.html:2
msgid "Delete uploaded document"
msgstr "Supprimer le document téléchargé"

#: bluebottle/funding/effects.py:197
#: build/lib/bluebottle/funding/effects.py:197
msgid "Delete verification documents, since they are no longer needed"
msgstr ""
"Supprimer les documents de vérification, car ils ne sont plus nécessaires"

#: bluebottle/funding/effects.py:204
#: build/lib/bluebottle/funding/effects.py:204
msgid "Trigger payout"
msgstr "Déclencher le paiement"

#: bluebottle/funding/effects.py:212
#: build/lib/bluebottle/funding/effects.py:212
msgid "Trigger payout at the PSP"
msgstr "Déclencher le paiement à la PSP"

#: bluebottle/funding/effects.py:219
#: bluebottle/funding/templates/admin/set_date_effect.html:2
#: build/lib/bluebottle/funding/effects.py:219
#: build/lib/bluebottle/funding/templates/admin/set_date_effect.html:2
msgid "Set date"
msgstr "Définir la date"

#: bluebottle/funding/effects.py:228
#: build/lib/bluebottle/funding/effects.py:228
msgid "Set {} to current date"
msgstr "Définir {} à la date actuelle"

#: bluebottle/funding/effects.py:250
#: build/lib/bluebottle/funding/effects.py:250
msgid "Clear payout event dates"
msgstr "Effacer les dates de paiement"

#: bluebottle/funding/effects.py:267
#: build/lib/bluebottle/funding/effects.py:267
msgid "Create a donation"
msgstr "Créer un don"

#: bluebottle/funding/filters.py:17 bluebottle/funding/filters.py:44
#: bluebottle/time_based/admin.py:429 bluebottle/time_based/admin.py:455
#: bluebottle/time_based/models.py:139
#: build/lib/bluebottle/funding/filters.py:17
#: build/lib/bluebottle/funding/filters.py:44
#: build/lib/bluebottle/time_based/admin.py:415
#: build/lib/bluebottle/time_based/admin.py:441
#: build/lib/bluebottle/time_based/models.py:140
msgid "All"
msgstr "Tous"

#: bluebottle/funding/filters.py:62 build/lib/bluebottle/funding/filters.py:62
msgid "Pledged"
msgstr "Engagement"

#: bluebottle/funding/filters.py:69 build/lib/bluebottle/funding/filters.py:69
msgid "Any"
msgstr "N'importe quel"

#: bluebottle/funding/filters.py:70 build/lib/bluebottle/funding/filters.py:70
msgid "Pledged donations"
msgstr "Dons promis"

#: bluebottle/funding/filters.py:71 build/lib/bluebottle/funding/filters.py:71
msgid "Paid donations"
msgstr "Dons payés"

#: bluebottle/funding/messages.py:10 build/lib/bluebottle/funding/messages.py:9
msgid "You have a new donation!💰"
msgstr "Vous avez un nouveau don!💰"

#: bluebottle/funding/messages.py:19
#: build/lib/bluebottle/funding/messages.py:18
msgid "Thanks for your donation!"
msgstr "Merci pour votre don!"

#: bluebottle/funding/messages.py:35 bluebottle/funding/messages.py:51
#: build/lib/bluebottle/funding/messages.py:34
#: build/lib/bluebottle/funding/messages.py:50
#, python-brace-format
msgid "Your donation for the campaign \"{title}\" will be refunded"
msgstr "Votre don pour la campagne \"{title}\" sera remboursé"

#: bluebottle/funding/messages.py:67
#: build/lib/bluebottle/funding/messages.py:66
msgid "Your crowdfunding campaign deadline passed"
msgstr ""
"La date limite de votre campagne de financement participatif a été dépassée"

#: bluebottle/funding/messages.py:76
#: build/lib/bluebottle/funding/messages.py:75
#, python-brace-format
msgid "Your campaign \"{title}\" has been successfully completed! 🎉"
msgstr "Votre campagne \"{title}\" a été complétée avec succès ! 🎉"

#: bluebottle/funding/messages.py:89
#: build/lib/bluebottle/funding/messages.py:88
msgid "Your crowdfunding campaign has been rejected."
msgstr "Votre campagne de financement participatif a été rejetée."

#: bluebottle/funding/messages.py:98
#: build/lib/bluebottle/funding/messages.py:97
msgid "Your crowdfunding campaign has expired"
msgstr "Votre campagne de financement participatif a expiré"

#: bluebottle/funding/messages.py:111
#: build/lib/bluebottle/funding/messages.py:110
#, python-brace-format
msgid "The donations received for your campaign \"{title}\" will be refunded"
msgstr "Les dons reçus pour votre campagne \"{title}\" seront remboursés"

#: bluebottle/funding/messages.py:125
#: build/lib/bluebottle/funding/messages.py:124
#, python-brace-format
msgid "Your campaign \"{title}\" is approved and is now open for donations 💸"
msgstr ""
"Votre campagne \"{title}\" est approuvée et est maintenant ouverte pour les "
"dons 💸"

#: bluebottle/funding/messages.py:139
#: build/lib/bluebottle/funding/messages.py:138
#, python-brace-format
msgid "Your campaign \"{title}\" is open for new donations 💸"
msgstr "Votre campagne \"{title}\" est ouverte pour de nouveaux dons 💸"

#: bluebottle/funding/messages.py:152
#: build/lib/bluebottle/funding/messages.py:151
#, python-brace-format
msgid "Your campaign \"{title}\" has been cancelled"
msgstr "Votre campagne \"{title}\" a été annulée"

#: bluebottle/funding/messages.py:165
#: build/lib/bluebottle/funding/messages.py:164
msgid "Your identity verification could not be verified!"
msgstr "Votre vérification d'identité n'a pas pu être vérifiée !"

#: bluebottle/funding/messages.py:174
msgid "Live campaign identity verification failed!"
msgstr "La vérification d'identité de la campagne en direct a échoué!"

#: bluebottle/funding/messages.py:191
#: build/lib/bluebottle/funding/messages.py:177
msgid "Your identity has been verified"
msgstr "Votre identité a été vérifiée"

#: bluebottle/funding/models.py:53 build/lib/bluebottle/funding/models.py:53
msgid "Payment currency"
msgstr "Devise de paiement"

#: bluebottle/funding/models.py:54 build/lib/bluebottle/funding/models.py:54
msgid "Payment currencies"
msgstr "Devises de paiement"

#: bluebottle/funding/models.py:128 bluebottle/funding/models.py:399
#: build/lib/bluebottle/funding/models.py:128
#: build/lib/bluebottle/funding/models.py:399
msgid "deadline"
msgstr "date limite"

#: bluebottle/funding/models.py:131 build/lib/bluebottle/funding/models.py:131
msgid ""
"If you enter a deadline, leave the duration field empty. This will override "
"the duration."
msgstr ""
"Si vous entrez un délai, laissez le champ de durée vide. Cela remplacera la "
"durée."

#: bluebottle/funding/models.py:135 bluebottle/time_based/models.py:300
#: build/lib/bluebottle/funding/models.py:135
#: build/lib/bluebottle/time_based/models.py:301
msgid "duration"
msgstr "durée"

#: bluebottle/funding/models.py:138 build/lib/bluebottle/funding/models.py:138
msgid ""
"If you enter a duration, leave the deadline field empty for it to be "
"automatically calculated."
msgstr ""
"Si vous entrez une durée, laissez le champ de date limite vide pour qu'il "
"soit calculé automatiquement."

#: bluebottle/funding/models.py:146 bluebottle/funding/models.py:445
#: bluebottle/funding/states.py:397 build/lib/bluebottle/funding/models.py:146
#: build/lib/bluebottle/funding/models.py:445
#: build/lib/bluebottle/funding/states.py:397
msgid "started"
msgstr "démarré"

#: bluebottle/funding/models.py:170 bluebottle/impact/models.py:26
#: bluebottle/initiatives/models.py:247
#: bluebottle/settings/admin_dashboard.py:113
#: build/lib/bluebottle/funding/models.py:170
#: build/lib/bluebottle/impact/models.py:26
#: build/lib/bluebottle/initiatives/models.py:247
#: build/lib/bluebottle/settings/admin_dashboard.py:113
msgid "Funding"
msgstr "Financement"

#: bluebottle/funding/models.py:171 build/lib/bluebottle/funding/models.py:171
msgid "Funding Activities"
msgstr "Financement des activités"

#: bluebottle/funding/models.py:321 build/lib/bluebottle/funding/models.py:321
msgid "Limit"
msgstr "Limite"

#: bluebottle/funding/models.py:324 build/lib/bluebottle/funding/models.py:324
msgid "How many of this rewards are available"
msgstr "Combien de ces récompenses sont disponibles"

#: bluebottle/funding/models.py:342 build/lib/bluebottle/funding/models.py:342
msgid "Gift"
msgstr "Cadeau"

#: bluebottle/funding/models.py:343 build/lib/bluebottle/funding/models.py:343
msgid "Gifts"
msgstr "Cadeaux"

#: bluebottle/funding/models.py:350 build/lib/bluebottle/funding/models.py:350
msgid "Not allowed to delete a reward with successful donations."
msgstr "Non autorisé à supprimer une récompense avec des dons réussis."

#: bluebottle/funding/models.py:374 build/lib/bluebottle/funding/models.py:374
msgid "budget line"
msgstr "ligne budgétaire"

#: bluebottle/funding/models.py:375 build/lib/bluebottle/funding/models.py:375
msgid "budget lines"
msgstr "lignes budgétaires"

#: bluebottle/funding/models.py:388 bluebottle/funding/models.py:435
#: bluebottle/impact/models.py:106 build/lib/bluebottle/funding/models.py:388
#: build/lib/bluebottle/funding/models.py:435
#: build/lib/bluebottle/impact/models.py:106
msgid "activity"
msgstr "Activité"

#: bluebottle/funding/models.py:427 build/lib/bluebottle/funding/models.py:427
msgid "fundraiser"
msgstr "collecteur de fonds"

#: bluebottle/funding/models.py:428 build/lib/bluebottle/funding/models.py:428
msgid "fundraisers"
msgstr "fundraisers"

#: bluebottle/funding/models.py:444 bluebottle/funding/states.py:387
#: bluebottle/initiatives/states.py:50 bluebottle/utils/transitions.py:13
#: build/lib/bluebottle/funding/models.py:444
#: build/lib/bluebottle/funding/states.py:387
#: build/lib/bluebottle/initiatives/states.py:50
#: build/lib/bluebottle/utils/transitions.py:13
msgid "approved"
msgstr "approuvé"

#: bluebottle/funding/models.py:446 build/lib/bluebottle/funding/models.py:446
msgid "completed"
msgstr "Terminé"

#: bluebottle/funding/models.py:486 build/lib/bluebottle/funding/models.py:486
msgid "payout"
msgstr "paiement"

#: bluebottle/funding/models.py:487 build/lib/bluebottle/funding/models.py:487
msgid "payouts"
msgstr "paiements"

#: bluebottle/funding/models.py:490 build/lib/bluebottle/funding/models.py:490
msgid "Payout"
msgstr "Paiement"

#: bluebottle/funding/models.py:505 build/lib/bluebottle/funding/models.py:505
msgid "Fake name"
msgstr "Faux nom"

#: bluebottle/funding/models.py:506 build/lib/bluebottle/funding/models.py:506
msgid "Override donor name / Name for guest donation"
msgstr ""
"Remplacer le nom du donneur / le nom du donneur pour le don d'un invité"

#: bluebottle/funding/models.py:507 build/lib/bluebottle/funding/models.py:507
msgid "anonymous"
msgstr "anonyme"

#: bluebottle/funding/models.py:532 bluebottle/funding/models.py:545
#: build/lib/bluebottle/funding/models.py:532
#: build/lib/bluebottle/funding/models.py:545
msgid "Donation"
msgstr "Faire un don"

#: bluebottle/funding/models.py:645 bluebottle/wallposts/models.py:59
#: bluebottle/wallposts/models.py:208 bluebottle/wallposts/models.py:305
#: build/lib/bluebottle/funding/models.py:645
#: build/lib/bluebottle/wallposts/models.py:59
#: build/lib/bluebottle/wallposts/models.py:208
#: build/lib/bluebottle/wallposts/models.py:305
msgid "IP address"
msgstr "Adresse IP"

#: bluebottle/funding/models.py:652 build/lib/bluebottle/funding/models.py:652
msgid "Plain KYC account"
msgstr "Compte Plain KYC"

#: bluebottle/funding/models.py:653 build/lib/bluebottle/funding/models.py:653
msgid "Plain KYC accounts"
msgstr "Comptes simples KYC"

#: bluebottle/funding/models.py:731
<<<<<<< HEAD
#, fuzzy
#| msgid "Create a donation"
msgid "Hide names from all donations"
msgstr "Créer un don"
=======
msgid "Hide names from all donations"
msgstr "Masquer les noms de tous les dons"
>>>>>>> ca3e98b3

#: bluebottle/funding/models.py:734 build/lib/bluebottle/funding/models.py:731
msgid "Allow guests to donate rewards"
msgstr "Autoriser les invités à donner des récompenses"

#: bluebottle/funding/models.py:738 bluebottle/funding/models.py:739
#: build/lib/bluebottle/funding/models.py:735
#: build/lib/bluebottle/funding/models.py:736
msgid "funding settings"
msgstr "paramètres de financement"

#: bluebottle/funding/periodic_tasks.py:49
#: build/lib/bluebottle/funding/periodic_tasks.py:49
msgid "Campaign deadline has passed."
msgstr "La date limite de la campagne est dépassée."

#: bluebottle/funding/serializers.py:56
#: build/lib/bluebottle/funding/serializers.py:56
msgid "Currency does not match any of the activities currencies"
msgstr "La devise ne correspond à aucune des devises des activités"

#: bluebottle/funding/serializers.py:313
#: build/lib/bluebottle/funding/serializers.py:313
msgid "Pledge"
msgstr "Engagement"

#: bluebottle/funding/serializers.py:339
#: build/lib/bluebottle/funding/serializers.py:339
msgid "The selected reward is not related to this activity"
msgstr "La récompense sélectionnée n'est pas liée à cette activité"

#: bluebottle/funding/serializers.py:355
#: build/lib/bluebottle/funding/serializers.py:355
msgid "The amount must be higher or equal to the amount of the reward."
msgstr "Le montant doit être supérieur ou égal au montant de la récompense."

#: bluebottle/funding/serializers.py:363
#: build/lib/bluebottle/funding/serializers.py:363
msgid "User can only be set, not changed."
msgstr "L'utilisateur ne peut être défini, pas modifié."

#: bluebottle/funding/states.py:12 build/lib/bluebottle/funding/states.py:12
msgid "partially funded"
msgstr "partiellement financé"

#: bluebottle/funding/states.py:14 build/lib/bluebottle/funding/states.py:14
msgid ""
"The campaign has ended and received donations but didn't reach the target."
msgstr "La campagne a pris fin et reçu des dons mais n'a pas atteint la cible."

#: bluebottle/funding/states.py:17 bluebottle/funding/states.py:230
#: bluebottle/funding/states.py:310 build/lib/bluebottle/funding/states.py:17
#: build/lib/bluebottle/funding/states.py:230
#: build/lib/bluebottle/funding/states.py:310
msgid "refunded"
msgstr "remboursé"

#: bluebottle/funding/states.py:19 build/lib/bluebottle/funding/states.py:19
msgid "The campaign has ended and all donations have been refunded."
msgstr "La campagne est terminée et tous les dons ont été remboursés."

#: bluebottle/funding/states.py:24 build/lib/bluebottle/funding/states.py:24
msgid "The activity has ended without any donations."
msgstr "L'activité s'est terminée sans aucun don."

#: bluebottle/funding/states.py:73 build/lib/bluebottle/funding/states.py:73
msgid "The campaign will be visible in the frontend and people can donate."
msgstr ""
"La campagne sera visible dans le frontend et les gens peuvent faire un don."

#: bluebottle/funding/states.py:90 build/lib/bluebottle/funding/states.py:90
msgid ""
"Cancel if the campaign will not be executed. The activity manager will not "
"be able to edit the campaign and it won't show up on the search page in the "
"front end. The campaign will still be available in the back office and "
"appear in your reporting."
msgstr ""
"Annuler si la campagne ne sera pas exécutée. Le gestionnaire d'activité ne "
"sera pas en mesure de modifier la campagne et il n'apparaîtra pas sur la "
"page de recherche dans le front-end. La campagne sera toujours disponible "
"dans le back-office et apparaîtra dans votre rapport."

#: bluebottle/funding/states.py:106 bluebottle/initiatives/states.py:112
#: build/lib/bluebottle/funding/states.py:106
#: build/lib/bluebottle/initiatives/states.py:112
msgid "Needs work"
msgstr "Besoin de travail"

#: bluebottle/funding/states.py:108 build/lib/bluebottle/funding/states.py:108
msgid ""
"The status of the campaign will be set to 'Needs work'. The activity manager "
"can edit and resubmit the campaign. Don't forget to inform the activity "
"manager of the necessary adjustments."
msgstr ""
"Le statut de la campagne sera réglé sur \"Besoin de travail\". Le "
"gestionnaire d'activité peut modifier et soumettre à nouveau la campagne. "
"N'oubliez pas d'informer le gestionnaire d'activité des ajustements "
"nécessaires."

#: bluebottle/funding/states.py:125 build/lib/bluebottle/funding/states.py:125
msgid ""
"Reject in case this campaign doesn't fit your program or the rules of the "
"game. The activity manager will not be able to edit the campaign and it "
"won't show up on the search page in the front end. The campaign will still "
"be available in the back office and appear in your reporting."
msgstr ""
"Rejetez au cas où cette campagne ne correspond pas à votre programme ou aux "
"règles du jeu. Le gestionnaire d'activité ne sera pas en mesure de modifier "
"la campagne et il n'apparaîtra pas sur la page de recherche dans le front-"
"end. La campagne sera toujours disponible dans le back-office et apparaîtra "
"dans votre rapport."

#: bluebottle/funding/states.py:144 build/lib/bluebottle/funding/states.py:144
msgid ""
"The campaign didn't receive any donations before the deadline and is "
"cancelled."
msgstr "La campagne n'a pas reçu de dons avant la date limite et est annulée."

#: bluebottle/funding/states.py:158 build/lib/bluebottle/funding/states.py:158
msgid "Extend"
msgstr "Étendre"

#: bluebottle/funding/states.py:160 build/lib/bluebottle/funding/states.py:160
msgid "The campaign will be extended and can receive more donations."
msgstr "La campagne sera prolongée et pourra recevoir plus de dons."

#: bluebottle/funding/states.py:176 build/lib/bluebottle/funding/states.py:176
msgid ""
"The campaign ends and received donations can be payed out. Triggered when "
"the deadline passes."
msgstr ""
"La campagne se termine et les dons reçus peuvent être payés. Déclenchés "
"quand la date limite est dépassée."

#: bluebottle/funding/states.py:188 build/lib/bluebottle/funding/states.py:188
msgid "Recalculate"
msgstr "Recalculer"

#: bluebottle/funding/states.py:190 build/lib/bluebottle/funding/states.py:190
msgid ""
"The amount of donations received has changed and the payouts will be "
"recalculated."
msgstr "Le montant des dons reçus a changé et les paiements seront recalculés."

#: bluebottle/funding/states.py:204 build/lib/bluebottle/funding/states.py:204
msgid "Partial"
msgstr "Partiellement"

#: bluebottle/funding/states.py:205 build/lib/bluebottle/funding/states.py:205
msgid "The campaign ends but the target isn't reached."
msgstr "La campagne se termine mais la cible n'est pas atteinte."

#: bluebottle/funding/states.py:215 bluebottle/funding/states.py:272
#: bluebottle/funding/states.py:373 build/lib/bluebottle/funding/states.py:215
#: build/lib/bluebottle/funding/states.py:272
#: build/lib/bluebottle/funding/states.py:373
msgid "Refund"
msgstr "Remboursement"

#: bluebottle/funding/states.py:217 build/lib/bluebottle/funding/states.py:217
msgid ""
"The campaign will be refunded and all donations will be returned to the "
"donors."
msgstr ""
"La campagne sera remboursée et tous les dons seront restitués aux donateurs."

#: bluebottle/funding/states.py:232 build/lib/bluebottle/funding/states.py:232
msgid "The contribution was refunded."
msgstr "La contribution a été remboursée."

#: bluebottle/funding/states.py:235 build/lib/bluebottle/funding/states.py:235
msgid "activity refunded"
msgstr "activité remboursée"

#: bluebottle/funding/states.py:237 build/lib/bluebottle/funding/states.py:237
msgid "The contribution was refunded because the activity refunded."
msgstr ""
"La contribution a été remboursée parce que l'activité a été remboursée."

#: bluebottle/funding/states.py:251 build/lib/bluebottle/funding/states.py:251
msgid "The donation has been completed"
msgstr "Le don a été complété"

#: bluebottle/funding/states.py:261 bluebottle/funding/states.py:353
#: bluebottle/funding/states.py:464 build/lib/bluebottle/funding/states.py:261
#: build/lib/bluebottle/funding/states.py:353
#: build/lib/bluebottle/funding/states.py:464
msgid "Fail"
msgstr "Échoué"

#: bluebottle/funding/states.py:262 build/lib/bluebottle/funding/states.py:262
msgid "The donation failed."
msgstr "Le don a échoué."

#: bluebottle/funding/states.py:273 build/lib/bluebottle/funding/states.py:273
msgid "Refund this donation."
msgstr "Rembourser ce don."

#: bluebottle/funding/states.py:280 build/lib/bluebottle/funding/states.py:280
msgid "Activity refund"
msgstr "Remboursement d'activité"

#: bluebottle/funding/states.py:282 build/lib/bluebottle/funding/states.py:282
msgid "Refund the donation, because the entire activity will be refunded."
msgstr "Remboursez le don, car toute l'activité sera remboursée."

#: bluebottle/funding/states.py:292 build/lib/bluebottle/funding/states.py:292
msgid "Payment was started."
msgstr "Le paiement a été démarré."

#: bluebottle/funding/states.py:295 bluebottle/funding/states.py:532
#: bluebottle/time_based/states.py:287
#: build/lib/bluebottle/funding/states.py:295
#: build/lib/bluebottle/funding/states.py:532
#: build/lib/bluebottle/time_based/states.py:287
msgid "pending"
msgstr "en attente"

#: bluebottle/funding/states.py:297 build/lib/bluebottle/funding/states.py:297
msgid "Payment is authorised and will probably succeed shortly."
msgstr "Le paiement est autorisé et sera probablement couronné de succès."

#: bluebottle/funding/states.py:302 build/lib/bluebottle/funding/states.py:302
msgid "Payment is successful."
msgstr "Paiement réussi."

#: bluebottle/funding/states.py:307 bluebottle/funding/states.py:354
#: build/lib/bluebottle/funding/states.py:307
#: build/lib/bluebottle/funding/states.py:354
msgid "Payment failed."
msgstr "Le paiement a échoué."

#: bluebottle/funding/states.py:312 bluebottle/funding/states.py:374
#: build/lib/bluebottle/funding/states.py:312
#: build/lib/bluebottle/funding/states.py:374
msgid "Payment was refunded."
msgstr "Le paiement a été remboursé."

#: bluebottle/funding/states.py:315 build/lib/bluebottle/funding/states.py:315
msgid "refund requested"
msgstr "remboursement demandé"

#: bluebottle/funding/states.py:317 build/lib/bluebottle/funding/states.py:317
msgid ""
"Platform requested the payment to be refunded. Waiting for payment provider "
"the confirm the refund"
msgstr ""
"La plateforme a demandé le remboursement du paiement. En attente du "
"fournisseur de paiement, confirmez le remboursement"

#: bluebottle/funding/states.py:330 bluebottle/funding/states.py:415
#: bluebottle/funding/states.py:496 bluebottle/funding/states.py:567
#: bluebottle/funding_stripe/states.py:101 bluebottle/time_based/states.py:183
#: bluebottle/time_based/states.py:342 bluebottle/time_based/states.py:506
#: build/lib/bluebottle/funding/states.py:330
#: build/lib/bluebottle/funding/states.py:415
#: build/lib/bluebottle/funding/states.py:496
#: build/lib/bluebottle/funding/states.py:567
#: build/lib/bluebottle/funding_stripe/states.py:101
#: build/lib/bluebottle/time_based/states.py:183
#: build/lib/bluebottle/time_based/states.py:342
#: build/lib/bluebottle/time_based/states.py:506
msgid "Initiate"
msgstr "Lancer"

#: bluebottle/funding/states.py:331 build/lib/bluebottle/funding/states.py:331
msgid "Payment started."
msgstr "Paiement démarré."

#: bluebottle/funding/states.py:337 build/lib/bluebottle/funding/states.py:337
msgid "Authorise"
msgstr "Autorise"

#: bluebottle/funding/states.py:338 build/lib/bluebottle/funding/states.py:338
msgid "Payment has been authorized."
msgstr "Le paiement est autorisé."

#: bluebottle/funding/states.py:346 build/lib/bluebottle/funding/states.py:346
msgid "Payment has been completed."
msgstr "Le paiement a été effectué."

#: bluebottle/funding/states.py:361 bluebottle/funding_pledge/states.py:17
#: build/lib/bluebottle/funding/states.py:361
#: build/lib/bluebottle/funding_pledge/states.py:17
msgid "Request refund"
msgstr "Demande de remboursement"

#: bluebottle/funding/states.py:362 build/lib/bluebottle/funding/states.py:362
msgid "Request to refund the payment."
msgstr "Demande de remboursement du paiement."

#: bluebottle/funding/states.py:384 build/lib/bluebottle/funding/states.py:384
msgid "Payout has been created"
msgstr "Le paiement a été créé"

#: bluebottle/funding/states.py:389 build/lib/bluebottle/funding/states.py:389
msgid "Payout has been approved and send to the payout app."
msgstr "Le paiement a été approuvé et envoyé à l'application de paiement."

#: bluebottle/funding/states.py:392 build/lib/bluebottle/funding/states.py:392
msgid "scheduled"
msgstr "programmé"

#: bluebottle/funding/states.py:394 build/lib/bluebottle/funding/states.py:394
msgid "Payout has been received by the payout app."
msgstr "Le paiement a été reçu par l'application de paiement."

#: bluebottle/funding/states.py:399 build/lib/bluebottle/funding/states.py:399
msgid "Payout was started."
msgstr "Le paiement a été démarré."

#: bluebottle/funding/states.py:404 build/lib/bluebottle/funding/states.py:404
msgid "Payout was completed successfully."
msgstr "Le paiement a été effectué avec succès."

#: bluebottle/funding/states.py:409 build/lib/bluebottle/funding/states.py:409
msgid "Payout failed."
msgstr "Échec du paiement."

#: bluebottle/funding/states.py:416 build/lib/bluebottle/funding/states.py:416
msgid "Create the payout"
msgstr "Créer le paiement"

#: bluebottle/funding/states.py:424 build/lib/bluebottle/funding/states.py:424
msgid "Approve the payout so it will be scheduled for execution."
msgstr "Approuver le paiement afin qu'il soit programmé pour l'exécution."

#: bluebottle/funding/states.py:431 build/lib/bluebottle/funding/states.py:431
msgid "Schedule"
msgstr "Planifier"

#: bluebottle/funding/states.py:432 build/lib/bluebottle/funding/states.py:432
msgid "Schedule payout. Triggered by payout app."
msgstr "Planifier le paiement. Déclenché par l'application de paiement."

#: bluebottle/funding/states.py:439 bluebottle/initiatives/states.py:85
#: bluebottle/time_based/states.py:249 bluebottle/time_based/states.py:441
#: build/lib/bluebottle/funding/states.py:439
#: build/lib/bluebottle/initiatives/states.py:85
#: build/lib/bluebottle/time_based/states.py:249
#: build/lib/bluebottle/time_based/states.py:441
msgid "Start"
msgstr "Début"

#: bluebottle/funding/states.py:440 build/lib/bluebottle/funding/states.py:440
msgid "Start payout. Triggered by payout app."
msgstr "Commencer le paiement. Déclenché par l'application de paiement."

#: bluebottle/funding/states.py:447 build/lib/bluebottle/funding/states.py:447
msgid "Reset"
msgstr "Reset"

#: bluebottle/funding/states.py:448 build/lib/bluebottle/funding/states.py:448
msgid ""
"Payout was rejected by the payout app. Adjust information as needed an "
"approve the payout again."
msgstr ""
"Le paiement a été rejeté par l'application de paiement. Ajustez les "
"informations au besoin pour approuver de nouveau le paiement."

#: bluebottle/funding/states.py:457 build/lib/bluebottle/funding/states.py:457
msgid "Payout was successful. Triggered by payout app."
msgstr "Paiement réussi. Déclenché par l'application de paiement."

#: bluebottle/funding/states.py:465 build/lib/bluebottle/funding/states.py:465
msgid "Payout was not successful. Contact support to resolve the issue."
msgstr ""
"Le paiement n'a pas réussi. Contactez le support technique pour résoudre le "
"problème."

#: bluebottle/funding/states.py:473 bluebottle/funding/states.py:537
#: bluebottle/segments/templates/widgets/segment-select.html:5
#: build/lib/bluebottle/funding/states.py:473
#: build/lib/bluebottle/funding/states.py:537
msgid "verified"
msgstr "vérifié"

#: bluebottle/funding/states.py:475 build/lib/bluebottle/funding/states.py:475
msgid "Bank account is verified"
msgstr "Le compte bancaire est vérifié"

#: bluebottle/funding/states.py:478 bluebottle/funding/states.py:547
#: build/lib/bluebottle/funding/states.py:478
#: build/lib/bluebottle/funding/states.py:547
msgid "incomplete"
msgstr "incomplet"

#: bluebottle/funding/states.py:480 build/lib/bluebottle/funding/states.py:480
msgid "Bank account details are missing or incorrect"
msgstr "Les coordonnées bancaires sont manquantes ou incorrectes"

#: bluebottle/funding/states.py:483 build/lib/bluebottle/funding/states.py:483
msgid "unverified"
msgstr "non vérifié"

#: bluebottle/funding/states.py:485 build/lib/bluebottle/funding/states.py:485
msgid "Bank account still needs to be verified"
msgstr "Le compte bancaire doit encore être vérifié"

#: bluebottle/funding/states.py:490 build/lib/bluebottle/funding/states.py:490
msgid "Bank account is rejected"
msgstr "Le compte bancaire est rejeté"

#: bluebottle/funding/states.py:497 bluebottle/funding_stripe/states.py:102
#: build/lib/bluebottle/funding/states.py:497
#: build/lib/bluebottle/funding_stripe/states.py:102
msgid "Bank account details are entered."
msgstr "Les coordonnées bancaires sont saisies."

#: bluebottle/funding/states.py:503 build/lib/bluebottle/funding/states.py:503
msgid "Request changes"
msgstr "Demander des modifications"

#: bluebottle/funding/states.py:504 build/lib/bluebottle/funding/states.py:504
msgid "Bank account is missing details"
msgstr "Les coordonnées bancaires sont manquantes"

#: bluebottle/funding/states.py:512 bluebottle/funding_stripe/states.py:112
#: build/lib/bluebottle/funding/states.py:512
#: build/lib/bluebottle/funding_stripe/states.py:112
msgid "Reject bank account"
msgstr "Refuser le compte bancaire"

#: bluebottle/funding/states.py:519 bluebottle/funding/states.py:582
#: bluebottle/funding/states.py:617 bluebottle/funding_stripe/states.py:123
#: build/lib/bluebottle/funding/states.py:519
#: build/lib/bluebottle/funding/states.py:582
#: build/lib/bluebottle/funding/states.py:617
#: build/lib/bluebottle/funding_stripe/states.py:123
msgid "Verify"
msgstr "Vérifier"

#: bluebottle/funding/states.py:520 bluebottle/funding_stripe/states.py:124
#: build/lib/bluebottle/funding/states.py:520
#: build/lib/bluebottle/funding_stripe/states.py:124
msgid "Verify that the bank account is complete."
msgstr "Vérifiez que le compte bancaire est complet."

#: bluebottle/funding/states.py:529 build/lib/bluebottle/funding/states.py:529
msgid "Payout account was created."
msgstr "Le compte de paiement a été créé."

#: bluebottle/funding/states.py:534 build/lib/bluebottle/funding/states.py:534
msgid "Payout account is pending verification."
msgstr "Le compte de paiement est en attente de vérification."

#: bluebottle/funding/states.py:539 build/lib/bluebottle/funding/states.py:539
msgid "Payout account has been verified."
msgstr "Le compte de paiement a été vérifié."

#: bluebottle/funding/states.py:544 build/lib/bluebottle/funding/states.py:544
msgid "Payout account was rejected."
msgstr "Le compte de paiement a été rejeté."

#: bluebottle/funding/states.py:549 build/lib/bluebottle/funding/states.py:549
msgid "Payout account is missing information or documents."
msgstr "Le compte de paiement manque d'informations ou de documents."

#: bluebottle/funding/states.py:568 build/lib/bluebottle/funding/states.py:568
msgid "Payout account has been created"
msgstr "Le compte de paiement a été créé"

#: bluebottle/funding/states.py:575 build/lib/bluebottle/funding/states.py:575
msgid "Submit payout account for review."
msgstr "Soumettre un compte de paiement pour vérification."

#: bluebottle/funding/states.py:583 build/lib/bluebottle/funding/states.py:583
msgid "Verify the payout account."
msgstr "Vérifiez le compte de paiement."

#: bluebottle/funding/states.py:592 build/lib/bluebottle/funding/states.py:592
msgid "Reject the payout account."
msgstr "Refuser le compte de paiement."

#: bluebottle/funding/states.py:599 build/lib/bluebottle/funding/states.py:599
msgid "Set incomplete"
msgstr "Paramétrage incomplet"

#: bluebottle/funding/states.py:601 build/lib/bluebottle/funding/states.py:601
msgid ""
"Mark the payout account as incomplete. The initiator will have to add more "
"information."
msgstr ""
"Marquer le compte de paiement comme incomplet. L'initiateur devra ajouter "
"plus d'informations."

#: bluebottle/funding/states.py:618 build/lib/bluebottle/funding/states.py:618
msgid ""
"Verify the KYC account. You will hereby confirm that you verified the users "
"identity."
msgstr ""
"Vérifiez le compte KYC. Vous confirmerez par la présente que vous avez "
"vérifié l'identité des utilisateurs."

#: bluebottle/funding/states.py:630 build/lib/bluebottle/funding/states.py:630
msgid ""
"Reject the payout account. The uploaded ID scan will be removed with this "
"step."
msgstr ""
"Refuser le compte de paiement. Le scan d'ID téléchargé sera supprimé avec "
"cette étape."

#: bluebottle/funding/templates/admin/delete_payout_effect.html:5
#: build/lib/bluebottle/funding/templates/admin/delete_payout_effect.html:5
msgid "Delete payouts for"
msgstr "Supprimer les paiements pour"

#: bluebottle/funding/templates/admin/delete_payout_effect.html:8
#: bluebottle/funding/templates/admin/generate_payout_effect.html:8
#: bluebottle/funding/templates/admin/set_deadline_effect.html:8
#: bluebottle/funding/templates/admin/update_amount_effect.html:8
#: build/lib/bluebottle/funding/templates/admin/delete_payout_effect.html:8
#: build/lib/bluebottle/funding/templates/admin/generate_payout_effect.html:8
#: build/lib/bluebottle/funding/templates/admin/set_deadline_effect.html:8
#: build/lib/bluebottle/funding/templates/admin/update_amount_effect.html:8
#, python-format
msgid ""
"\n"
"        and %(extra)s other campaigns \n"
"        "
msgstr ""
"\n"
"        et %(extra)s autres campagnes \n"
"        "

#: bluebottle/funding/templates/admin/delete_uploaded_document_effect.html:5
#: build/lib/bluebottle/funding/templates/admin/delete_uploaded_document_effect.html:5
msgid "Delete the uploaded document for "
msgstr "Supprimer le document téléchargé pour "

#: bluebottle/funding/templates/admin/delete_uploaded_document_effect.html:8
#: bluebottle/funding/templates/admin/set_date_effect.html:10
#: bluebottle/funding/templates/admin/submit_connected_activities_effect.html:8
#: build/lib/bluebottle/funding/templates/admin/delete_uploaded_document_effect.html:8
#: build/lib/bluebottle/funding/templates/admin/set_date_effect.html:10
#: build/lib/bluebottle/funding/templates/admin/submit_connected_activities_effect.html:8
#, python-format
msgid ""
"\n"
"        and %(extra)s other payout accounts\n"
"        "
msgstr ""
"\n"
"        et %(extra)s autres comptes de paiement\n"
"        "

#: bluebottle/funding/templates/admin/delete_uploaded_document_effect.html:14
#: build/lib/bluebottle/funding/templates/admin/delete_uploaded_document_effect.html:14
msgid ""
"After reviewing, we do not keep the document, in order to best protect the "
"users' privacy"
msgstr ""
"Après vérification, nous ne conservons pas le document afin de protéger au "
"mieux la vie privée des utilisateurs"

#: bluebottle/funding/templates/admin/delete_uploaded_document_effect.html:18
#: build/lib/bluebottle/funding/templates/admin/delete_uploaded_document_effect.html:18
msgid "Make sure you remove the document from your computer too!"
msgstr "Assurez-vous également de retirer le document de votre ordinateur !"

#: bluebottle/funding/templates/admin/document_button.html:3
#: build/lib/bluebottle/funding/templates/admin/document_button.html:3
msgid "View document"
msgstr "Voir le document"

#: bluebottle/funding/templates/admin/document_button.html:7
#: build/lib/bluebottle/funding/templates/admin/document_button.html:7
msgid ""
"Click to review the uploaded ID scan. This will open in a new browser tab."
msgstr ""
"Cliquez pour consulter le scan de l'ID téléchargé. Cela s'ouvrira dans un "
"nouvel onglet du navigateur."

#: bluebottle/funding/templates/admin/execute_refund_effect.html:2
#: build/lib/bluebottle/funding/templates/admin/execute_refund_effect.html:2
msgid "Request a refund"
msgstr "Demander un remboursement"

#: bluebottle/funding/templates/admin/execute_refund_effect.html:5
#: build/lib/bluebottle/funding/templates/admin/execute_refund_effect.html:5
msgid "Request a refund at the PSP for"
msgstr "Demander un remboursement à la PSP pour"

#: bluebottle/funding/templates/admin/execute_refund_effect.html:8
#: build/lib/bluebottle/funding/templates/admin/execute_refund_effect.html:8
#, python-format
msgid ""
"\n"
"        and %(extra)s other donations \n"
"        "
msgstr ""
"\n"
"        et %(extra)s autres dons \n"
"        "

#: bluebottle/funding/templates/admin/execute_refund_effect.html:13
#: build/lib/bluebottle/funding/templates/admin/execute_refund_effect.html:13
msgid ""
"It will most likely take a couple of days for the PSP to handle the request, "
"after which the donation will be marked as \"refunded\""
msgstr ""
"Il faudra très probablement quelques jours à la PSP pour traiter la demande, "
"après quoi le don sera marqué comme « remboursé »"

#: bluebottle/funding/templates/admin/funding/payment/change_form.html:8
#: bluebottle/funding/templates/admin/funding/payment/change_form.html:14
#: bluebottle/funding_stripe/templates/admin/funding_stripe/stripepayoutaccount/change_form.html:7
#: build/lib/bluebottle/funding/templates/admin/funding/payment/change_form.html:8
#: build/lib/bluebottle/funding/templates/admin/funding/payment/change_form.html:14
#: build/lib/bluebottle/funding_stripe/templates/admin/funding_stripe/stripepayoutaccount/change_form.html:7
msgid "Check status"
msgstr "Vérifier le statut"

#: bluebottle/funding/templates/admin/generate_donation_wallpost_effect.html:3
#: build/lib/bluebottle/funding/templates/admin/generate_donation_wallpost_effect.html:3
msgid "Generate a donation wallpost"
msgstr "Générer un wallpost de don"

#: bluebottle/funding/templates/admin/generate_donation_wallpost_effect.html:6
#: build/lib/bluebottle/funding/templates/admin/generate_donation_wallpost_effect.html:6
msgid "Generate a donation wallpost for "
msgstr "Générer un fond de don pour "

#: bluebottle/funding/templates/admin/generate_donation_wallpost_effect.html:9
#: build/lib/bluebottle/funding/templates/admin/generate_donation_wallpost_effect.html:9
#, python-format
msgid ""
"\n"
"        and %(extra)s other donations.\n"
"        "
msgstr ""
"\n"
"        et %(extra)s autres dons.\n"
"        "

#: bluebottle/funding/templates/admin/generate_payout_effect.html:5
#: build/lib/bluebottle/funding/templates/admin/generate_payout_effect.html:5
msgid "Generate payouts for"
msgstr "Générer des paiements pour"

#: bluebottle/funding/templates/admin/remove_donation_wallpost_effect.html:2
#: build/lib/bluebottle/funding/templates/admin/remove_donation_wallpost_effect.html:2
msgid "Remove donation wallpost"
msgstr "Supprimer le wallpost de don"

#: bluebottle/funding/templates/admin/remove_donation_wallpost_effect.html:5
#: build/lib/bluebottle/funding/templates/admin/remove_donation_wallpost_effect.html:5
msgid "Remove the donation wallpost for "
msgstr "Retirer la pochette de don pour "

#: bluebottle/funding/templates/admin/set_contribution_date.html:5
#: build/lib/bluebottle/funding/templates/admin/set_contribution_date.html:5
msgid ""
"\n"
"        Set the contribution date for\n"
"    "
msgstr ""
"\n"
"        Définit la date de présentation pour\n"
"    "

#: bluebottle/funding/templates/admin/set_date_effect.html:5
#: build/lib/bluebottle/funding/templates/admin/set_date_effect.html:5
msgid ""
"\n"
"        Set the field \"{field}\" of  \n"
"    {"
msgstr ""
"\n"
"        Définit le champ \"{field}\" de  \n"
"{"

#: bluebottle/funding/templates/admin/set_deadline_effect.html:5
#: build/lib/bluebottle/funding/templates/admin/set_deadline_effect.html:5
msgid "Calculate and save the deadline for "
msgstr "Calculer et enregistrer la date limite pour "

#: bluebottle/funding/templates/admin/submit_connected_activities_effect.html:5
#: build/lib/bluebottle/funding/templates/admin/submit_connected_activities_effect.html:5
msgid "Submit all activities related to "
msgstr "Soumettre toutes les activités liées à "

#: bluebottle/funding/templates/admin/submit_payout_effect.html:2
#: build/lib/bluebottle/funding/templates/admin/submit_payout_effect.html:2
msgid "Submit payout"
msgstr "Envoyer un paiement"

#: bluebottle/funding/templates/admin/submit_payout_effect.html:5
#: build/lib/bluebottle/funding/templates/admin/submit_payout_effect.html:5
msgid "Submit "
msgstr "Soumettre "

#: bluebottle/funding/templates/admin/submit_payout_effect.html:8
#: build/lib/bluebottle/funding/templates/admin/submit_payout_effect.html:8
#, python-format
msgid ""
"\n"
"        and %(extra)s other payouts\n"
"        "
msgstr ""
"\n"
"        et %(extra)s autres paiements\n"
"        "

#: bluebottle/funding/templates/admin/submit_payout_effect.html:12
#: build/lib/bluebottle/funding/templates/admin/submit_payout_effect.html:12
msgid "for processing by GoodUp support."
msgstr "pour le traitement par le support de GoodUp."

#: bluebottle/funding/templates/admin/update_amount_effect.html:5
#: build/lib/bluebottle/funding/templates/admin/update_amount_effect.html:5
msgid "Update total amounts for"
msgstr "Mettre à jour les montants totaux pour"

#: bluebottle/funding/templates/dashboard/recent_funding.html:14
#: build/lib/bluebottle/funding/templates/dashboard/recent_funding.html:14
msgid "Target"
msgstr "Target"

#: bluebottle/funding/templates/dashboard/recent_funding.html:16
#: build/lib/bluebottle/funding/templates/dashboard/recent_funding.html:16
msgid "Deadline"
msgstr "Date limite"

#: bluebottle/funding/templates/mails/messages/donation_activity_refunded_donor.html:7
#: build/lib/bluebottle/funding/templates/mails/messages/donation_activity_refunded_donor.html:7
#, python-format
msgctxt "email"
msgid ""
"\n"
"            Hi %(recipient_name)s,\n"
"            <br><br>\n"
"            Unfortunately, the campaign \"%(title)s\" did not reach its "
"goal. Therefore, all donations will be fully refunded within 10 days.\n"
"            <br><br>\n"
"            If you have any questions, you can contact the platform manager "
"by replying to this email.\n"
"        "
msgstr ""
"\n"
"            Bonjour %(recipient_name)s,\n"
"            <br><br>\n"
"            Malheureusement, la campagne \"%(title)s\" n'a pas atteint son "
"but. Par conséquent, tous les dons seront entièrement remboursés dans un "
"délai de 10 jours.\n"
"            <br><br>\n"
"            Si vous avez des questions, vous pouvez contacter le "
"gestionnaire de la plateforme en répondant à cet e-mail.\n"
"        "

#: bluebottle/funding/templates/mails/messages/donation_refunded_donor.html:7
#: build/lib/bluebottle/funding/templates/mails/messages/donation_refunded_donor.html:7
#, python-format
msgctxt "email"
msgid ""
"\n"
"            Hi %(recipient_name)s,<br/>\n"
"            Your donation to \"%(title)s\" will be fully refunded within 10 "
"days.\n"
"            Either you requested this refund or the campaign didn’t reach "
"its funding goal.\n"
"            If you have any questions about this refund, please contact "
"%(contact_email)s.\n"
"        "
msgstr ""
"\n"
"            Bonjour %(recipient_name)s,<br/>\n"
"            Votre don à \"%(title)s\" sera entièrement remboursé dans les 10 "
"jours.\n"
"            Soit vous avez demandé ce remboursement, soit la campagne n’a "
"pas atteint son objectif de financement.\n"
"            Si vous avez des questions à propos de ce remboursement, "
"veuillez contacter %(contact_email)s.\n"
"        "

#: bluebottle/funding/templates/mails/messages/donation_success_donor.html:7
#: build/lib/bluebottle/funding/templates/mails/messages/donation_success_donor.html:7
#, python-format
msgctxt "email"
msgid ""
"\n"
"        Hi %(recipient_name)s,<br />\n"
"        Thanks for your donation! \n"
"        "
msgstr ""
"\n"
"        Hi %(recipient_name)s,<br />\n"
"        merci pour votre don! \n"
"        "

#: bluebottle/funding/templates/mails/messages/donation_success_donor.html:17
#: build/lib/bluebottle/funding/templates/mails/messages/donation_success_donor.html:17
#, python-format
msgid ""
"\n"
"                <strong>Please transfer the amount of %(amount)s to "
"\"%(title)s\".</strong><br />\n"
"            "
msgstr ""
"\n"
"                <strong>Veuillez transférer le montant de %(amount)s à "
"\"%(title)s\".</strong><br />\n"
"            "

#: bluebottle/funding/templates/mails/messages/donation_success_donor.html:24
#: build/lib/bluebottle/funding/templates/mails/messages/donation_success_donor.html:24
msgid "Give some extra support and share this campaign with your network."
msgstr ""
"Offrez un soutien supplémentaire et partagez cette campagne avec votre "
"réseau. "

#: bluebottle/funding/templates/mails/messages/donation_success_donor.html:29
#: build/lib/bluebottle/funding/templates/mails/messages/donation_success_donor.html:29
msgid "Share on facebook"
msgstr "Partager sur Facebook"

#: bluebottle/funding/templates/mails/messages/donation_success_donor.html:34
#: build/lib/bluebottle/funding/templates/mails/messages/donation_success_donor.html:34
msgid "Share on Twitter"
msgstr "Partager sur Twitter"

#: bluebottle/funding/templates/mails/messages/donation_success_owner.html:5
#: build/lib/bluebottle/funding/templates/mails/messages/donation_success_owner.html:5
#, python-format
msgctxt "email"
msgid ""
"\n"
"Hi %(recipient_name)s,\n"
"<br><br>\n"
"Nice! You just received a new donation. Why not head over to your campaign "
"page and say thanks?\n"
msgstr ""
"\n"
"Bonjour %(recipient_name)s,\n"
"<br><br>\n"
"Bravo ! Vous venez de recevoir un nouveau don. Pourquoi ne pas vous rendre "
"sur votre page de campagne et dire merci?\n"

#: bluebottle/funding/templates/mails/messages/donation_success_owner.html:17
#: bluebottle/funding/templates/mails/messages/funding_approved.html:18
#: bluebottle/funding/templates/mails/messages/funding_cancelled.html:18
#: bluebottle/funding/templates/mails/messages/funding_extended.html:19
#: bluebottle/funding/templates/mails/messages/funding_partially_funded.html:17
#: bluebottle/funding/templates/mails/messages/funding_realised_owner.html:31
#: bluebottle/funding/templates/mails/messages/funding_refunded.html:18
#: build/lib/bluebottle/funding/templates/mails/messages/donation_success_owner.html:17
#: build/lib/bluebottle/funding/templates/mails/messages/funding_approved.html:18
#: build/lib/bluebottle/funding/templates/mails/messages/funding_cancelled.html:18
#: build/lib/bluebottle/funding/templates/mails/messages/funding_extended.html:19
#: build/lib/bluebottle/funding/templates/mails/messages/funding_partially_funded.html:17
#: build/lib/bluebottle/funding/templates/mails/messages/funding_realised_owner.html:31
#: build/lib/bluebottle/funding/templates/mails/messages/funding_refunded.html:18
msgctxt "email"
msgid "Go to campaign"
msgstr "Aller à la campagne"

#: bluebottle/funding/templates/mails/messages/funding_approved.html:7
#: build/lib/bluebottle/funding/templates/mails/messages/funding_approved.html:7
#, python-format
msgctxt "email"
msgid ""
"\n"
"            Hi %(recipient_name)s,\n"
"            <br><br>\n"
"            Congratulations! Your campaign “%(title)s” has been approved. "
"This means that your campaign is open for donations.\n"
"            <br><br>\n"
"            Share your campaign to attract donations!\n"
"        "
msgstr ""
"\n"
"            Bonjour %(recipient_name)s,\n"
"            <br><br>\n"
"            Félicitations ! Votre campagne «%(title)s» a été approuvée. Cela "
"signifie que votre campagne est ouverte aux dons.\n"
"            <br><br>\n"
"            Partagez votre campagne pour attirer des dons!\n"
"        "

#: bluebottle/funding/templates/mails/messages/funding_cancelled.html:7
#: build/lib/bluebottle/funding/templates/mails/messages/funding_cancelled.html:7
#, python-format
msgctxt "email"
msgid ""
"\n"
"            Hi %(recipient_name)s,\n"
"            <br><br>\n"
"            Unfortunately your campaign “%(title)s” has been cancelled.\n"
"            <br><br>\n"
"            If you have any questions, you can contact the platform manager "
"by replying to this email.\n"
"        "
msgstr ""
"\n"
"            Bonjour %(recipient_name)s,\n"
"            <br><br>\n"
"            Malheureusement, votre campagne «%(title)s» a été annulée.\n"
"            <br><br>\n"
"            Si vous avez des questions, vous pouvez contacter le "
"gestionnaire de la plateforme en répondant à cet e-mail.\n"
"        "

#: bluebottle/funding/templates/mails/messages/funding_expired.html:7
#: build/lib/bluebottle/funding/templates/mails/messages/funding_expired.html:7
#, python-format
msgctxt "email"
msgid ""
"\n"
"            Hi %(recipient_name)s,<br/>\n"
"            Unfortunately, the platform manager closed your crowdfunding "
"campaign <i>%(title)s</i>.\n"
"            Didn’t expect this? Reach out to your platform manager to find "
"out why.\n"
"        "
msgstr ""
"\n"
"            Bonjour %(recipient_name)s,<br/>\n"
"            Malheureusement, le gestionnaire de la plateforme a fermé votre "
"campagne de crowdfunding <i>%(title)s</i>.\n"
"            Vous ne vous y attendiez pas? Contactez votre gestionnaire de "
"plateforme pour savoir pourquoi.\n"
"        "

#: bluebottle/funding/templates/mails/messages/funding_extended.html:7
#: build/lib/bluebottle/funding/templates/mails/messages/funding_extended.html:7
#, python-format
msgctxt "email"
msgid ""
"\n"
"            Hi %(recipient_name)s,\n"
"            <br><br>\n"
"            The deadline for your campaign “%(title)s” has been extended. "
"This means that your campaign is open for new donations.\n"
"            <br><br>\n"
"            Share your campaign to attract new donations!\n"
"\n"
"        "
msgstr ""
"\n"
"            Bonjour %(recipient_name)s,\n"
"            <br><br>\n"
"            La date limite pour votre campagne «%(title)s» a été prolongée. "
"Cela signifie que votre campagne est ouverte pour de nouveaux dons.\n"
"            <br><br>\n"
"            Partagez votre campagne pour attirer de nouveaux dons !\n"
"\n"
"        "

#: bluebottle/funding/templates/mails/messages/funding_partially_funded.html:7
#: build/lib/bluebottle/funding/templates/mails/messages/funding_partially_funded.html:7
#, python-format
msgctxt "email"
msgid ""
"\n"
"            Hi %(recipient_name)s,<br/>\n"
"            Your funding deadline for <i>%(title)s\"</i> passed. "
"Unfortunately, you didn’t reach your funding goal within the deadline.\n"
"            We will send you a follow-up email with more information soon.\n"
"        "
msgstr ""
"\n"
"            Bonjour %(recipient_name)s,<br/>\n"
"            La date limite de votre financement pour <i>%(title)s\"</i> est "
"dépassée. Malheureusement, vous n'avez pas atteint votre objectif de "
"financement dans les délais.\n"
"            Nous vous enverrons bientôt un e-mail de suivi avec plus "
"d'informations.\n"
"        "

#: bluebottle/funding/templates/mails/messages/funding_realised_owner.html:8
#: build/lib/bluebottle/funding/templates/mails/messages/funding_realised_owner.html:8
#, python-format
msgctxt "email"
msgid ""
"\n"
"  Hi %(recipient_name)s,\n"
"  <br><br>\n"
"  Congratulations, your funding deadline for \"%(title)s\" has passed and "
"you've successfully reached your funding goal!<br>\n"
"  Head over to your campaign page and:<br>\n"
"  <ol>\n"
"      <li>Enter the impact the campaign made, so that everybody can see how "
"effective your campaign was.</li>\n"
"      <li>Thank your awesome backers for their donations and support. </li>\n"
"  </ol>\n"
msgstr ""
"\n"
"  Bonjour %(recipient_name)s,\n"
"  <br><br>\n"
"  Félicitations, votre date limite de financement pour «%(title)s» est "
"dépassée et vous avez atteint votre objectif de financement!<br>\n"
"  Rendez-vous sur votre page de campagne et :<br>\n"
"  <ol>\n"
"      <li>Entrez l'impact de la campagne effectuée. pour que tout le monde "
"puisse voir à quel point votre campagne était efficace.</li>\n"
"      <li>Merci à vos donateurs pour leurs dons et leur soutien. </li>\n"
"  </ol>\n"

#: bluebottle/funding/templates/mails/messages/funding_realised_owner.html:19
#: build/lib/bluebottle/funding/templates/mails/messages/funding_realised_owner.html:19
#, python-format
msgctxt "email"
msgid ""
"\n"
"    Hi %(recipient_name)s,\n"
"    <br><br>\n"
"    Congratulations, your funding deadline for \"%(title)s\" has passed and "
"you've successfully reached your funding goal!<br>\n"
"    Head over to your campaign page and thank your awesome backers for their "
"donations and support.<br>\n"
msgstr ""
"\n"
"    Bonjour %(recipient_name)s,\n"
"    <br><br>\n"
"    Félicitations, votre date limite de financement pour «%(title)s» est "
"dépassée et vous avez atteint votre objectif de financement!<br>\n"
"    Rendez-vous sur votre page de campagne et merci à vos incroyables "
"donateurs pour leurs dons et leur soutien.<br>\n"

#: bluebottle/funding/templates/mails/messages/funding_refunded.html:7
#: build/lib/bluebottle/funding/templates/mails/messages/funding_refunded.html:7
#, python-format
msgctxt "email"
msgid ""
"\n"
"            Hi %(recipient_name)s,\n"
"            <br><br>\n"
"            All donations received for your campaign \"%(title)s\" will be "
"refunded to the donors.\n"
"            <br><br>\n"
"            If you have any questions, you can contact the platform manager "
"by replying to this email.\n"
"        "
msgstr ""
"\n"
"            Bonjour %(recipient_name)s,\n"
"            <br><br>\n"
"            Tous les dons reçus pour votre campagne \"%(title)s\" seront "
"remboursés aux donateurs.\n"
"            <br><br>\n"
"            Si vous avez des questions, vous pouvez contacter le "
"gestionnaire de la plateforme en répondant à cet e-mail.\n"
"        "

#: bluebottle/funding/templates/mails/messages/funding_rejected.html:7
#: build/lib/bluebottle/funding/templates/mails/messages/funding_rejected.html:7
#, python-format
msgctxt "email"
msgid ""
"\n"
"            Hi %(recipient_name)s,<br/>\n"
"\n"
"            Unfortunately your campaign “%(title)s” has been cancelled.<br>\n"
"\n"
"            Didn’t expect this? Reach out to your platform manager to find "
"out why.\n"
"        "
msgstr ""
"\n"
"            Bonjour %(recipient_name)s,<br/>\n"
"\n"
"            Malheureusement, votre campagne “%(title)s” a été annulée.<br>\n"
"\n"
"            Vous ne vous attendiez pas à cela ? Contactez votre gestionnaire "
"de plateforme pour savoir pourquoi.\n"
"        "

#: bluebottle/funding/templates/mails/messages/live_payout_account_rejected.html:7
msgctxt "email"
msgid ""
"\n"
"            Hi platform manager,<br/>\n"
"            <br/>\n"
"            A live campaign has a problem with their KYC validation. <br/>\n"
"            Please check this soonest!\n"
"        "
msgstr ""
"\n"
"            Bonjour gestionnaire de plate-forme,<br/>\n"
"            <br/>\n"
"            Une campagne en direct a un problème avec leur validation KYC. "
"<br/>\n"
"            Veuillez vérifier le plus tôt !\n"
"        "

#: bluebottle/funding/templates/mails/messages/live_payout_account_rejected.html:15
msgctxt "email"
msgid ""
"\n"
"            If you fail to complete your identity verification we won't be "
"able to payout the crowdfunding campaign.\n"
"            All donations will be returned to your supporters!\n"
"        "
msgstr ""
"\n"
"            Si vous ne parvenez pas à compléter votre vérification "
"d'identité, nous ne pourrons pas rembourser la campagne de financement "
"participatif.\n"
"            Tous les dons seront retournés à vos supporters!\n"
"        "

#: bluebottle/funding/templates/mails/messages/live_payout_account_rejected.html:24
msgctxt "email"
msgid "Check payout account"
msgstr "Vérifier le compte de paiement"

#: bluebottle/funding/templates/mails/messages/partials/donation_receipt.html:5
#: bluebottle/wallposts/models.py:79
#: build/lib/bluebottle/funding/templates/mails/messages/partials/donation_receipt.html:5
#: build/lib/bluebottle/wallposts/models.py:79
msgid "Donor"
msgstr "Donateur"

#: bluebottle/funding/templates/mails/messages/partials/donation_receipt.html:16
#: build/lib/bluebottle/funding/templates/mails/messages/partials/donation_receipt.html:16
msgid "Anonymous"
msgstr "Anonyme"

#: bluebottle/funding/templates/mails/messages/partials/donation_receipt.html:30
#: bluebottle/initiatives/models.py:257 bluebottle/terms/models.py:43
#: bluebottle/time_based/admin.py:424
#: build/lib/bluebottle/funding/templates/mails/messages/partials/donation_receipt.html:30
#: build/lib/bluebottle/initiatives/models.py:257
#: build/lib/bluebottle/terms/models.py:43
#: build/lib/bluebottle/time_based/admin.py:410
msgid "Date"
msgstr "Date"

#: bluebottle/funding/templates/mails/messages/partials/donation_receipt.html:34
#: build/lib/bluebottle/funding/templates/mails/messages/partials/donation_receipt.html:34
msgid "Order"
msgstr "Commandes"

#: bluebottle/funding/templates/mails/messages/partials/donation_receipt.html:38
#: build/lib/bluebottle/funding/templates/mails/messages/partials/donation_receipt.html:38
msgid "Initiator"
msgstr "Initiateur"

#: bluebottle/funding/templates/mails/messages/partials/donation_receipt.html:43
#: bluebottle/initiatives/admin.py:211
#: build/lib/bluebottle/funding/templates/mails/messages/partials/donation_receipt.html:43
#: build/lib/bluebottle/initiatives/admin.py:211
msgid "Organization"
msgstr "Organisation"

#: bluebottle/funding/templates/mails/messages/payout_account_rejected.html:7
#: build/lib/bluebottle/funding/templates/mails/messages/payout_account_rejected.html:7
#, python-format
msgctxt "email"
msgid ""
"\n"
"            Hi %(recipient_name)s,<br/>\n"
"            <br/>\n"
"            We have received some feedback on your identity verification. "
"<br/>\n"
"            Please check out the comments and make the appropriate "
"changes. \n"
"            <br/><br/>\n"
"            When you’re ready, you can submit your identity verification "
"again and we’ll make sure it’s reviewed.\n"
"        "
msgstr ""
"\n"
"            Bonjour %(recipient_name)s,<br/>\n"
"            <br/>\n"
"            Nous avons reçu quelques commentaires sur la vérification de "
"votre identité. <br/>\n"
"            Veuillez consulter les commentaires et apporter les changements "
"appropriés. \n"
"            <br/><br/>\n"
"            Lorsque vous êtes prêt, vous pouvez soumettre à nouveau votre "
"vérification d'identité et nous nous assurerons qu'elle sera examinée.\n"
"        "

#: bluebottle/funding/templates/mails/messages/payout_account_rejected.html:17
#: build/lib/bluebottle/funding/templates/mails/messages/payout_account_rejected.html:17
msgctxt "email"
msgid ""
"\n"
"            If you fail to complete your identity verification we won't be "
"able to payout your crowdfunding campaign.\n"
"            All donations will be returned to your supporters!\n"
"        "
msgstr ""
"\n"
"            Si vous ne parvenez pas à compléter votre vérification "
"d'identité, nous ne pourrons pas rembourser votre campagne de financement "
"participatif.\n"
"            Tous les dons seront retournés à vos supporters!\n"
"        "

#: bluebottle/funding/templates/mails/messages/payout_account_rejected.html:26
#: build/lib/bluebottle/funding/templates/mails/messages/payout_account_rejected.html:26
msgctxt "email"
msgid "Update your data"
msgstr "Mettre à jour vos données"

#: bluebottle/funding/templates/mails/messages/payout_account_verified.html:7
#: build/lib/bluebottle/funding/templates/mails/messages/payout_account_verified.html:7
#, python-format
msgctxt "email"
msgid ""
"\n"
"            Hi %(recipient_name)s,<br/>\n"
"           \n"
"            Good news! Your identity is verified and you're all good to go.\n"
"\n"
"            If you filled out the entire creation flow, your crowdfunding "
"campaign will be submitted for review. \n"
"            Didn't complete your campaign yet? Go to %(site_name)s and enter "
"the last details.\n"
"        "
msgstr ""
"\n"
"            Bonjour %(recipient_name)s,<br/>\n"
"           \n"
"            Bonne nouvelle ! Votre identité est vérifiée et vous êtes prêt à "
"partir.\n"
"\n"
"            Si vous avez rempli la totalité du flux de création, votre "
"campagne de financement participatif sera soumise pour examen. \n"
"            Vous n'avez pas encore terminé votre campagne ? Allez sur "
"%(site_name)s et entrez les dernières informations.\n"
"        "

#: bluebottle/funding/templates/mails/messages/payout_account_verified.html:20
#: build/lib/bluebottle/funding/templates/mails/messages/payout_account_verified.html:20
msgctxt "email"
msgid "Go to your activity"
msgstr "Accéder à votre activité"

#: bluebottle/funding/templates/mails/messages/support_payout_account_rejected.html:7
#: build/lib/bluebottle/funding/templates/mails/messages/support_payout_account_rejected.html:7
#, python-format
msgctxt "email"
msgid ""
"\n"
"            Hi support,<br/>\n"
"            <br/>\n"
"            We have received some feedback on identity verification "
"%(full_name)s (%(email)s).\n"
"            Please check out the comments and make the appropriate "
"changes. \n"
"            <br/><br/>\n"
"            They should submit their identity verification again as soon as "
"possible.\n"
"        "
msgstr ""
"\n"
"            Bonjour soutien,<br/>\n"
"            <br/>\n"
"            Nous avons reçu quelques commentaires sur la vérification "
"d'identité %(full_name)s (%(email)s).\n"
"            Veuillez consulter les commentaires et apporter les changements "
"appropriés. \n"
"            <br/><br/>\n"
"            Ils doivent soumettre à nouveau leur vérification d'identité dès "
"que possible.\n"
"        "

#: bluebottle/funding/templates/mails/messages/support_payout_account_rejected.html:19
#: bluebottle/funding/templates/mails/messages/support_payout_account_rejected.txt:17
#: build/lib/bluebottle/funding/templates/mails/messages/support_payout_account_rejected.html:19
#: build/lib/bluebottle/funding/templates/mails/messages/support_payout_account_rejected.txt:17
msgctxt "email"
msgid "Make sure the initiator updates their data soonest!"
msgstr ""
"Assurez-vous que l'initiateur met à jour leurs données le plus rapidement "
"possible !"

#: bluebottle/funding/templates/mails/messages/support_payout_account_rejected.txt:6
#: build/lib/bluebottle/funding/templates/mails/messages/support_payout_account_rejected.txt:6
#, python-format
msgctxt "email"
msgid ""
"\n"
"Hi support,\n"
"\n"
"We have received some feedback on identity verification %(full_name)s "
"(%(email)s).\n"
"Please check out the comments and make the appropriate changes.\n"
"\n"
"They should submit their identity verification again as soon as possible.\n"
"\n"
msgstr ""
"\n"
"Bonjour,\n"
"\n"
"Nous avons reçu quelques commentaires sur la vérification d'identité "
"%(full_name)s (%(email)s).\n"
"Veuillez consulter les commentaires et apporter les changements appropriés.\n"
"\n"
"Ils doivent remettre leur vérification d'identité dès que possible.\n"
"\n"

#: bluebottle/funding/validators.py:14
#: build/lib/bluebottle/funding/validators.py:14
msgid "Make sure your payout account is verified"
msgstr "Assurez-vous que votre compte de paiement est vérifié"

#: bluebottle/funding/validators.py:23
#: build/lib/bluebottle/funding/validators.py:23
msgid "Make sure deadline is in the future"
msgstr "Assurez-vous que la date limite est dans le futur"

#: bluebottle/funding/validators.py:36
#: build/lib/bluebottle/funding/validators.py:36
msgid "Please specify a budget"
msgstr "Veuillez spécifier un budget"

#: bluebottle/funding/validators.py:45
#: build/lib/bluebottle/funding/validators.py:45
msgid "Please specify a target"
msgstr "Veuillez spécifier une cible"

#: bluebottle/funding_flutterwave/models.py:155
#: build/lib/bluebottle/funding_flutterwave/models.py:155
msgid "flutterwave account"
msgstr "compte flutterwave"

#: bluebottle/funding_flutterwave/models.py:157
#: build/lib/bluebottle/funding_flutterwave/models.py:157
msgid "account holder name"
msgstr "nom du titulaire du compte"

#: bluebottle/funding_flutterwave/models.py:159
#: build/lib/bluebottle/funding_flutterwave/models.py:159
msgid "bank country code"
msgstr "code du pays de la banque"

#: bluebottle/funding_flutterwave/models.py:161
#: build/lib/bluebottle/funding_flutterwave/models.py:161
msgid "bank"
msgstr "banque"

#: bluebottle/funding_flutterwave/models.py:163
#: build/lib/bluebottle/funding_flutterwave/models.py:163
msgid "account number"
msgstr "numéro de compte"

#: bluebottle/funding_flutterwave/models.py:166
#: build/lib/bluebottle/funding_flutterwave/models.py:166
msgid "Flutterwave bank account"
msgstr "Compte bancaire Flutterwave"

#: bluebottle/funding_flutterwave/models.py:167
#: build/lib/bluebottle/funding_flutterwave/models.py:167
msgid "Flutterwave bank accounts"
msgstr "Comptes bancaires Flutterwave"

#: bluebottle/funding_lipisha/models.py:17
#: build/lib/bluebottle/funding_lipisha/models.py:17
msgid "Business Number"
msgstr "Numéro d'entreprise"

#: bluebottle/funding_lipisha/models.py:81
#: build/lib/bluebottle/funding_lipisha/models.py:81
msgid "Lipisha bank account"
msgstr "Compte bancaire Lipisha"

#: bluebottle/funding_lipisha/models.py:82
#: build/lib/bluebottle/funding_lipisha/models.py:82
msgid "Lipisha bank accounts"
msgstr "Comptes bancaires Lipisha"

#: bluebottle/funding_pledge/admin.py:23
#: build/lib/bluebottle/funding_pledge/admin.py:23
msgid "No settings are required for this payment provider"
msgstr "Aucun paramètre n'est requis pour ce fournisseur de paiement"

#: bluebottle/funding_pledge/models.py:32
#: bluebottle/funding_stripe/templates/admin/funding_stripe/stripebankaccount/detail_fields.html:4
#: build/lib/bluebottle/funding_pledge/models.py:32
#: build/lib/bluebottle/funding_stripe/templates/admin/funding_stripe/stripebankaccount/detail_fields.html:4
msgid "Account holder name"
msgstr "Nom du titulaire du compte"

#: bluebottle/funding_pledge/models.py:34
#: build/lib/bluebottle/funding_pledge/models.py:34
msgid "Account holder address"
msgstr "Adresse du titulaire du compte"

#: bluebottle/funding_pledge/models.py:36
#: build/lib/bluebottle/funding_pledge/models.py:36
msgid "Account holder postal code"
msgstr "Code postal du titulaire du compte"

#: bluebottle/funding_pledge/models.py:38
#: build/lib/bluebottle/funding_pledge/models.py:38
msgid "Account holder city"
msgstr "Ville du titulaire du compte"

#: bluebottle/funding_pledge/models.py:41
#: build/lib/bluebottle/funding_pledge/models.py:41
msgid "Account holder country"
msgstr "Pays du titulaire du compte"

#: bluebottle/funding_pledge/models.py:48
#: bluebottle/funding_stripe/templates/admin/funding_stripe/stripebankaccount/detail_fields.html:10
#: build/lib/bluebottle/funding_pledge/models.py:48
#: build/lib/bluebottle/funding_stripe/templates/admin/funding_stripe/stripebankaccount/detail_fields.html:10
msgid "Account number"
msgstr "Numéro de compte"

#: bluebottle/funding_pledge/models.py:51
#: build/lib/bluebottle/funding_pledge/models.py:51
msgid "Account details"
msgstr "Détails du compte"

#: bluebottle/funding_pledge/models.py:55
#: build/lib/bluebottle/funding_pledge/models.py:55
msgid "Account bank country"
msgstr "Pays du compte bancaire"

#: bluebottle/funding_pledge/models.py:65
#: build/lib/bluebottle/funding_pledge/models.py:65
msgid "Pledge bank account"
msgstr "Compte bancaire de gage"

#: bluebottle/funding_pledge/models.py:66
#: build/lib/bluebottle/funding_pledge/models.py:66
msgid "Pledge bank accounts"
msgstr "Engagez-vous sur des comptes bancaires"

#: bluebottle/funding_stripe/admin.py:111
#: build/lib/bluebottle/funding_stripe/admin.py:111
msgid "Check status at Stripe"
msgstr "Vérifier le statut de Stripe"

#: bluebottle/funding_stripe/admin.py:122
#: build/lib/bluebottle/funding_stripe/admin.py:122
msgid "Pending verification"
msgstr "En attente de vérification"

#: bluebottle/funding_stripe/admin.py:129
#: build/lib/bluebottle/funding_stripe/admin.py:129
msgid "All info missing"
msgstr "Toutes les informations sont manquantes"

#: bluebottle/funding_stripe/admin.py:141
#: build/lib/bluebottle/funding_stripe/admin.py:141
msgid "This is only visible for superadmin accounts."
msgstr "Ceci n'est visible que pour les comptes super-administrateurs."

#: bluebottle/funding_stripe/admin.py:143
#: build/lib/bluebottle/funding_stripe/admin.py:143
msgid "Stripe link"
msgstr "Stripe link"

#: bluebottle/funding_stripe/models.py:218
#: bluebottle/funding_stripe/models.py:264
#: build/lib/bluebottle/funding_stripe/models.py:218
#: build/lib/bluebottle/funding_stripe/models.py:264
msgid "Credit card"
msgstr "Carte de crédit"

#: bluebottle/funding_stripe/models.py:225
#: bluebottle/funding_stripe/models.py:266
#: build/lib/bluebottle/funding_stripe/models.py:225
#: build/lib/bluebottle/funding_stripe/models.py:266
msgid "Bancontact"
msgstr "Bancontact"

#: bluebottle/funding_stripe/models.py:232
#: bluebottle/funding_stripe/models.py:265
#: build/lib/bluebottle/funding_stripe/models.py:232
#: build/lib/bluebottle/funding_stripe/models.py:265
msgid "iDEAL"
msgstr "iDEAL"

#: bluebottle/funding_stripe/models.py:239
#: bluebottle/funding_stripe/models.py:267
#: build/lib/bluebottle/funding_stripe/models.py:239
#: build/lib/bluebottle/funding_stripe/models.py:267
msgid "Direct debit"
msgstr "Débit direct"

#: bluebottle/funding_stripe/models.py:302
#: build/lib/bluebottle/funding_stripe/models.py:302
msgid "Starts with 'acct_...'"
msgstr "Commence par 'acct_...'"

#: bluebottle/funding_stripe/models.py:571
#: build/lib/bluebottle/funding_stripe/models.py:571
msgid "stripe payout account"
msgstr "compte de paiement Stripe"

#: bluebottle/funding_stripe/models.py:572
#: build/lib/bluebottle/funding_stripe/models.py:572
msgid "stripe payout accounts"
msgstr "rayer les comptes de paiement"

#: bluebottle/funding_stripe/models.py:583
#: build/lib/bluebottle/funding_stripe/models.py:583
msgid "Starts with 'ba_...'"
msgstr "Commence par 'ba_...'"

#: bluebottle/funding_stripe/models.py:629
#: build/lib/bluebottle/funding_stripe/models.py:629
msgid "Stripe external account"
msgstr "Compte externe Stripe"

#: bluebottle/funding_stripe/models.py:630
#: build/lib/bluebottle/funding_stripe/models.py:630
msgid "Stripe exterrnal account"
msgstr "Compte Stripe external"

#: bluebottle/funding_stripe/states.py:17
#: build/lib/bluebottle/funding_stripe/states.py:17
msgid "charged"
msgstr "facturé"

#: bluebottle/funding_stripe/states.py:18
#: build/lib/bluebottle/funding_stripe/states.py:18
msgid "canceled"
msgstr "annulé"

#: bluebottle/funding_stripe/states.py:19
#: build/lib/bluebottle/funding_stripe/states.py:19
msgid "disputed"
msgstr "contesté"

#: bluebottle/funding_stripe/states.py:33
#: build/lib/bluebottle/funding_stripe/states.py:33
msgid "Authorize"
msgstr "Autoriser"

#: bluebottle/funding_stripe/states.py:57
#: build/lib/bluebottle/funding_stripe/states.py:57
msgid "Charge"
msgstr "Charger"

#: bluebottle/funding_stripe/states.py:65
#: build/lib/bluebottle/funding_stripe/states.py:65
msgid "Canceled"
msgstr "Annulé"

#: bluebottle/funding_stripe/states.py:78
#: build/lib/bluebottle/funding_stripe/states.py:78
msgid "Dispute"
msgstr "Contestation"

#: bluebottle/funding_stripe/templates/admin/funding_stripe/stripebankaccount/detail_fields.html:7
#: build/lib/bluebottle/funding_stripe/templates/admin/funding_stripe/stripebankaccount/detail_fields.html:7
msgid "Bank name"
msgstr "Nom de la banque"

#: bluebottle/funding_stripe/templates/admin/funding_stripe/stripebankaccount/detail_fields.html:16
#: bluebottle/initiatives/admin.py:55 bluebottle/initiatives/models.py:256
#: bluebottle/initiatives/models.py:268
#: build/lib/bluebottle/funding_stripe/templates/admin/funding_stripe/stripebankaccount/detail_fields.html:16
#: build/lib/bluebottle/initiatives/admin.py:55
#: build/lib/bluebottle/initiatives/models.py:256
#: build/lib/bluebottle/initiatives/models.py:267
msgid "Country"
msgstr "Pays"

#: bluebottle/funding_stripe/templates/admin/funding_stripe/stripepayoutaccount/detail_fields.html:4
#: build/lib/bluebottle/funding_stripe/templates/admin/funding_stripe/stripepayoutaccount/detail_fields.html:4
msgid "First name"
msgstr "Prénom"

#: bluebottle/funding_stripe/templates/admin/funding_stripe/stripepayoutaccount/detail_fields.html:7
#: build/lib/bluebottle/funding_stripe/templates/admin/funding_stripe/stripepayoutaccount/detail_fields.html:7
msgid "Last name"
msgstr "Nom de famille"

#: bluebottle/funding_stripe/templates/admin/funding_stripe/stripepayoutaccount/missing_fields.html:2
#: build/lib/bluebottle/funding_stripe/templates/admin/funding_stripe/stripepayoutaccount/missing_fields.html:2
msgid "Missing fields"
msgstr "Champs manquants"

#: bluebottle/funding_telesom/models.py:74
#: build/lib/bluebottle/funding_telesom/models.py:74
msgid "Telesom bank account"
msgstr "Compte bancaire Telesom"

#: bluebottle/funding_telesom/models.py:75
#: build/lib/bluebottle/funding_telesom/models.py:75
msgid "Telesom bank accounts"
msgstr "Comptes bancaires Telesom"

#: bluebottle/funding_vitepay/models.py:67
#: build/lib/bluebottle/funding_vitepay/models.py:67
msgid "Vitepay bank account"
msgstr "Compte bancaire Vitepay"

#: bluebottle/funding_vitepay/models.py:68
#: build/lib/bluebottle/funding_vitepay/models.py:68
msgid "Vitepay bank accounts"
msgstr "Comptes bancaires Vitepay"

#: bluebottle/funding_vitepay/utils.py:33
#: build/lib/bluebottle/funding_vitepay/utils.py:33
#, python-brace-format
msgid "payment for {activity_title} on {tenant_name}"
msgstr "paiement pour {activity_title} le {tenant_name}"

#: bluebottle/geo/admin.py:16 build/lib/bluebottle/geo/admin.py:16
msgid "Location"
msgstr "Localisation"

#: bluebottle/geo/admin.py:27 build/lib/bluebottle/geo/admin.py:27
msgid "My location ({})"
msgstr "Ma position ({})"

#: bluebottle/geo/admin.py:80 build/lib/bluebottle/geo/admin.py:80
msgid "Office group"
msgstr "Groupe de bureau"

#: bluebottle/geo/admin.py:87 build/lib/bluebottle/geo/admin.py:87
msgid "Office region"
msgstr "Région de bureau"

#: bluebottle/geo/admin.py:91 bluebottle/geo/admin.py:125
#: build/lib/bluebottle/geo/admin.py:91 build/lib/bluebottle/geo/admin.py:125
msgid "Map"
msgstr "Carte"

#: bluebottle/geo/models.py:34 build/lib/bluebottle/geo/models.py:34
msgid "numeric code"
msgstr "numeric code"

#: bluebottle/geo/models.py:38 build/lib/bluebottle/geo/models.py:38
msgid "ISO 3166-1 or M.49 numeric code"
msgstr "ISO 3166-1 or M.49 numeric code"

#: bluebottle/geo/models.py:63 bluebottle/geo/models.py:75
#: build/lib/bluebottle/geo/models.py:63 build/lib/bluebottle/geo/models.py:75
msgid "region"
msgstr "région"

#: bluebottle/geo/models.py:64 build/lib/bluebottle/geo/models.py:64
msgid "regions"
msgstr "régions"

#: bluebottle/geo/models.py:78 bluebottle/geo/models.py:90
#: build/lib/bluebottle/geo/models.py:78 build/lib/bluebottle/geo/models.py:90
msgid "sub region"
msgstr "sous-région"

#: bluebottle/geo/models.py:79 build/lib/bluebottle/geo/models.py:79
msgid "sub regions"
msgstr "sous-régions"

#: bluebottle/geo/models.py:92 build/lib/bluebottle/geo/models.py:92
msgid "alpha2 code"
msgstr "code alpha2"

#: bluebottle/geo/models.py:94 build/lib/bluebottle/geo/models.py:94
msgid "ISO 3166-1 alpha-2 code"
msgstr "ISO 3166-1 alpha-2 code"

#: bluebottle/geo/models.py:95 build/lib/bluebottle/geo/models.py:95
msgid "alpha3 code"
msgstr "code alpha3"

#: bluebottle/geo/models.py:97 build/lib/bluebottle/geo/models.py:97
msgid "ISO 3166-1 alpha-3 code"
msgstr "ISO 3166-1 alpha-3 code"

#: bluebottle/geo/models.py:100 build/lib/bluebottle/geo/models.py:100
msgid "ODA recipient"
msgstr "Destinataire de l'APD"

#: bluebottle/geo/models.py:101 build/lib/bluebottle/geo/models.py:101
msgid ""
"Whether a country is a recipient of Official DevelopmentAssistance from the "
"OECD's Development Assistance Committee."
msgstr ""
"Si un pays est un bénéficiaire de l'aide publique au développement du Comité "
"d'aide au développement de l'OCDE."

#: bluebottle/geo/models.py:110 build/lib/bluebottle/geo/models.py:110
msgid "country"
msgstr "Pays"

#: bluebottle/geo/models.py:111 build/lib/bluebottle/geo/models.py:111
msgid "countries"
msgstr "Pays"

#: bluebottle/geo/models.py:121 bluebottle/geo/models.py:137
#: build/lib/bluebottle/geo/models.py:121
#: build/lib/bluebottle/geo/models.py:137
msgid "location group"
msgstr "groupe de localisation"

#: bluebottle/geo/models.py:122 build/lib/bluebottle/geo/models.py:122
msgid "location groups"
msgstr "groupes de localisation"

#: bluebottle/geo/models.py:143 bluebottle/offices/models.py:31
#: build/lib/bluebottle/geo/models.py:143
#: build/lib/bluebottle/offices/models.py:31
msgid "office group"
msgstr "groupe de bureaux"

#: bluebottle/geo/models.py:144 build/lib/bluebottle/geo/models.py:144
msgid "The organisational group this office belongs too."
msgstr "Le groupe organisationnel de ce bureau appartient lui aussi."

#: bluebottle/geo/models.py:148 build/lib/bluebottle/geo/models.py:148
msgid "city"
msgstr "ville"

#: bluebottle/geo/models.py:151 build/lib/bluebottle/geo/models.py:151
msgid "The (geographic) country this office is located in."
msgstr "Le pays (géographique) dans lequel se trouve ce bureau."

#: bluebottle/geo/models.py:158 build/lib/bluebottle/geo/models.py:158
msgid "Office picture"
msgstr "Image Office"

#: bluebottle/geo/models.py:170 build/lib/bluebottle/geo/models.py:170
msgid "offices"
msgstr "bureaux"

#: bluebottle/geo/models.py:186 bluebottle/geo/models.py:220
#: build/lib/bluebottle/geo/models.py:186
#: build/lib/bluebottle/geo/models.py:220
msgid "Street Number"
msgstr "Numéro de rue"

#: bluebottle/geo/models.py:187 bluebottle/geo/models.py:221
#: build/lib/bluebottle/geo/models.py:187
#: build/lib/bluebottle/geo/models.py:221
msgid "Street"
msgstr "Rue"

#: bluebottle/geo/models.py:188 bluebottle/geo/models.py:222
#: build/lib/bluebottle/geo/models.py:188
#: build/lib/bluebottle/geo/models.py:222
msgid "Postal Code"
msgstr "Code postal"

#: bluebottle/geo/models.py:189 bluebottle/geo/models.py:223
#: build/lib/bluebottle/geo/models.py:189
#: build/lib/bluebottle/geo/models.py:223
msgid "Locality"
msgstr "Localité"

#: bluebottle/geo/models.py:190 bluebottle/geo/models.py:224
#: build/lib/bluebottle/geo/models.py:190
#: build/lib/bluebottle/geo/models.py:224
msgid "Province"
msgstr "Province"

#: bluebottle/geo/models.py:193 bluebottle/geo/models.py:227
#: build/lib/bluebottle/geo/models.py:193
#: build/lib/bluebottle/geo/models.py:227
msgid "Address"
msgstr "Adresses"

#: bluebottle/geo/validators.py:7 build/lib/bluebottle/geo/validators.py:7
msgid "Enter 3 numeric characters."
msgstr "Entrez 3 caractères numériques."

#: bluebottle/geo/validators.py:10 build/lib/bluebottle/geo/validators.py:10
msgid "Enter 2 capital letters."
msgstr "Entrez 2 lettres majuscules."

#: bluebottle/geo/validators.py:13 build/lib/bluebottle/geo/validators.py:13
msgid "Enter 3 capital letters."
msgstr "Entrez 3 lettres majuscules."

#: bluebottle/impact/admin.py:17 build/lib/bluebottle/impact/admin.py:17
msgid "Unit"
msgstr "Unité"

#: bluebottle/impact/effects.py:8 bluebottle/impact/effects.py:26
#: build/lib/bluebottle/impact/effects.py:8
#: build/lib/bluebottle/impact/effects.py:26
msgid "Update impact goals"
msgstr "Mettre à jour les objectifs d'impact"

#: bluebottle/impact/models.py:12 build/lib/bluebottle/impact/models.py:12
msgid "People"
msgstr "Personnes"

#: bluebottle/impact/models.py:13 build/lib/bluebottle/impact/models.py:13
msgid "Time"
msgstr "Date et heure"

#: bluebottle/impact/models.py:14 build/lib/bluebottle/impact/models.py:14
msgid "Money"
msgstr "Argent"

#: bluebottle/impact/models.py:15 build/lib/bluebottle/impact/models.py:15
msgid "Trees"
msgstr "Arbres"

#: bluebottle/impact/models.py:16 build/lib/bluebottle/impact/models.py:16
msgid "Animals"
msgstr "Animaux"

#: bluebottle/impact/models.py:17 build/lib/bluebottle/impact/models.py:17
msgid "Jobs"
msgstr "Tâches"

#: bluebottle/impact/models.py:18 build/lib/bluebottle/impact/models.py:18
msgid "C02"
msgstr "C02"

#: bluebottle/impact/models.py:19 build/lib/bluebottle/impact/models.py:19
msgid "Water"
msgstr "Eau"

#: bluebottle/impact/models.py:20 build/lib/bluebottle/impact/models.py:20
msgid "plastic"
msgstr "plastique"

#: bluebottle/impact/models.py:22 build/lib/bluebottle/cms/models.py:123
#: build/lib/bluebottle/impact/models.py:22
msgid "Task"
msgstr "Tâche"

#: bluebottle/impact/models.py:23 build/lib/bluebottle/impact/models.py:23
msgid "Task completed"
msgstr "Tâche terminée"

#: bluebottle/impact/models.py:24 build/lib/bluebottle/impact/models.py:24
msgid "Event"
msgstr "Evénement"

#: bluebottle/impact/models.py:25 build/lib/bluebottle/impact/models.py:25
msgid "Event completed"
msgstr "Événement terminé"

#: bluebottle/impact/models.py:27 build/lib/bluebottle/impact/models.py:27
msgid "Funding completed"
msgstr "Financement terminé"

#: bluebottle/impact/models.py:38 build/lib/bluebottle/impact/models.py:38
msgid "Do not change this field"
msgstr "Ne pas modifier ce champ"

#: bluebottle/impact/models.py:42 bluebottle/statistics/models.py:54
#: build/lib/bluebottle/impact/models.py:42
#: build/lib/bluebottle/statistics/models.py:54
msgid "icon"
msgstr "icône"

#: bluebottle/impact/models.py:56 build/lib/bluebottle/impact/models.py:56
msgid "\"l\" or \"kg\". Leave this field blank if a unit is not applicable."
msgstr ""
"\"l\" ou \"kg\". Laissez ce champ vide si une unité n'est pas applicable."

#: bluebottle/impact/models.py:60 build/lib/bluebottle/impact/models.py:60
msgid "Formulate the goal \"Our goal is to...\""
msgstr "Formuler l'objectif \"Notre objectif est à...\""

#: bluebottle/impact/models.py:62 build/lib/bluebottle/impact/models.py:62
msgid "E.g. \"Save plastic\" or \"Reduce CO₂ emission\""
msgstr ""
"Par exemple \"Enregistrer le plastique\" ou \"Réduire les émissions de CO2\""

#: bluebottle/impact/models.py:65 build/lib/bluebottle/impact/models.py:65
msgid "Formulate the goal including the target “Our goal is to…”"
msgstr "Formez l'objectif y compris la cible « Notre objectif est de…»"

#: bluebottle/impact/models.py:75 build/lib/bluebottle/impact/models.py:75
msgid "Formulate the result in past tense"
msgstr "Formuler le résultat à la tension passée"

#: bluebottle/impact/models.py:77 build/lib/bluebottle/impact/models.py:77
msgid "E.g. \"Plastic saved\" or \"CO₂ emissions reduced\""
msgstr "Par exemple, \"Plastique économisée\" ou \"Émissions de CO2 réduites\""

#: bluebottle/impact/models.py:92 build/lib/bluebottle/impact/models.py:92
msgid "impact type"
msgstr "type d'impact"

#: bluebottle/impact/models.py:93 build/lib/bluebottle/impact/models.py:93
msgid "impact types"
msgstr "Types d'impact"

#: bluebottle/impact/models.py:99 bluebottle/looker/models.py:14
#: bluebottle/segments/models.py:93 build/lib/bluebottle/impact/models.py:99
#: build/lib/bluebottle/looker/models.py:14
#: build/lib/bluebottle/segments/models.py:75
msgid "type"
msgstr "Type de type"

#: bluebottle/impact/models.py:112 build/lib/bluebottle/impact/models.py:112
msgid "target"
msgstr "target"

#: bluebottle/impact/models.py:113 build/lib/bluebottle/impact/models.py:113
msgid "Set a target for the impact you expect to make"
msgstr "Définir un objectif pour l'impact que vous prévoyez de faire"

#: bluebottle/impact/models.py:119 build/lib/bluebottle/impact/models.py:119
msgid "realized from contributions"
msgstr "réalisé à partir de contributions"

#: bluebottle/impact/models.py:125 build/lib/bluebottle/impact/models.py:125
msgid "realized"
msgstr "réalisé"

#: bluebottle/impact/models.py:127 build/lib/bluebottle/impact/models.py:127
msgid "Enter your impact results here when the activity is finished"
msgstr "Entrez vos résultats d'impact ici lorsque l'activité est terminée"

#: bluebottle/impact/models.py:133 build/lib/bluebottle/impact/models.py:133
msgid "impact goal"
msgstr "objectif d'impact"

#: bluebottle/impact/models.py:134 build/lib/bluebottle/impact/models.py:134
msgid "impact goals"
msgstr "Objectifs d'impact"

#: bluebottle/initiatives/admin.py:31
#: build/lib/bluebottle/initiatives/admin.py:31
msgid "Reviewer"
msgstr "Evaluateur"

#: bluebottle/initiatives/admin.py:39
#: build/lib/bluebottle/initiatives/admin.py:39
msgid "My initiatives"
msgstr "Mes initiatives"

#: bluebottle/initiatives/admin.py:258
#: build/lib/bluebottle/initiatives/admin.py:257
msgid "Steps to complete initiative"
msgstr "Étapes pour terminer l'initiative"

#: bluebottle/initiatives/admin.py:265
<<<<<<< HEAD
#, fuzzy
#| msgid "Activity slots"
msgid "Activity types"
msgstr "Emplacements d'activité"

#: bluebottle/initiatives/admin.py:270
#, fuzzy
#| msgid "Enable search filters"
msgid "Search filters"
msgstr "Activer les filtres de recherche"

#: bluebottle/initiatives/admin.py:276
#, fuzzy
#| msgid "Optional"
msgid "Options"
msgstr "Optionnel"
=======
msgid "Activity types"
msgstr "Types d'activités"

#: bluebottle/initiatives/admin.py:270
msgid "Search filters"
msgstr "Filtres de recherche"

#: bluebottle/initiatives/admin.py:276
msgid "Options"
msgstr ""
>>>>>>> ca3e98b3

#: bluebottle/initiatives/dashboard.py:11
#: build/lib/bluebottle/initiatives/dashboard.py:11
msgid "Recently submitted initiatives"
msgstr "Initiatives récemment soumises"

#: bluebottle/initiatives/dashboard.py:23
#: build/lib/bluebottle/initiatives/dashboard.py:23
#, python-brace-format
msgid "Recently submitted initiatives for my office: {location}"
msgstr "Initiatives récemment soumises pour mon bureau: {location}"

#: bluebottle/initiatives/dashboard.py:43
#: build/lib/bluebottle/initiatives/dashboard.py:43
#, python-brace-format
msgid "Recently submitted initiatives for my office group: {location}"
msgstr "Initiatives récemment soumises pour mon groupe de bureau: {location}"

#: bluebottle/initiatives/dashboard.py:67
#: build/lib/bluebottle/initiatives/dashboard.py:67
#, python-brace-format
msgid "Recently submitted initiatives for my office region: {location}"
msgstr "Initiatives récemment soumises pour ma région de bureau: {location}"

#: bluebottle/initiatives/dashboard.py:90
#: build/lib/bluebottle/initiatives/dashboard.py:90
msgid "Initiatives I'm reviewing"
msgstr "Initiatives que je revois"

#: bluebottle/initiatives/effects.py:9
#: build/lib/bluebottle/initiatives/effects.py:9
msgid "Clear the location of the initiative when the application is global"
msgstr ""
"Effacer la localisation de l'initiative lorsque l'application est globale"

#: bluebottle/initiatives/effects.py:21
#: bluebottle/initiatives/templates/admin/remove_location.html:3
#: build/lib/bluebottle/initiatives/effects.py:21
#: build/lib/bluebottle/initiatives/templates/admin/remove_location.html:3
msgid "Remove location"
msgstr "Supprimer l'emplacement"

#: bluebottle/initiatives/messages.py:8
#: build/lib/bluebottle/initiatives/messages.py:8
msgid "A new initiative is ready to be reviewed."
msgstr "Une nouvelle initiative est prête à être revue."

#: bluebottle/initiatives/messages.py:26
#: build/lib/bluebottle/initiatives/messages.py:26
#, python-brace-format
msgid "Your initiative \"{title}\" has been approved!"
msgstr "Votre initiative \"{title}\" a été approuvée !"

#: bluebottle/initiatives/messages.py:38
#: build/lib/bluebottle/initiatives/messages.py:38
#, python-brace-format
msgid "Your initiative \"{title}\" needs work"
msgstr "Votre initiative \"{title}\" a besoin de travail"

#: bluebottle/initiatives/messages.py:50
#: build/lib/bluebottle/initiatives/messages.py:50
#, python-brace-format
msgid "Your initiative \"{title}\" has been rejected."
msgstr "Votre initiative \"{title}\" a été rejetée."

#: bluebottle/initiatives/messages.py:62
#: build/lib/bluebottle/initiatives/messages.py:62
#, python-brace-format
msgid "The initiative \"{title}\" has been cancelled."
msgstr "L'initiative \"{title}\" a été annulée."

#: bluebottle/initiatives/messages.py:74
#: build/lib/bluebottle/initiatives/messages.py:74
#, python-brace-format
msgid "You are assigned to review \"{title}\"."
msgstr "Vous êtes assigné à la revue \"{title}\"."

#: bluebottle/initiatives/messages.py:89 bluebottle/initiatives/messages.py:105
#: bluebottle/initiatives/messages.py:118
#: build/lib/bluebottle/initiatives/messages.py:89
#: build/lib/bluebottle/initiatives/messages.py:105
#: build/lib/bluebottle/initiatives/messages.py:118
#, python-brace-format
msgid "You have a new post on '{title}'"
msgstr "Vous avez un nouveau message sur '{title}'"

#: bluebottle/initiatives/messages.py:134
#: build/lib/bluebottle/initiatives/messages.py:134
#, python-brace-format
msgid "Update from '{title}'"
msgstr "Mise à jour depuis '{title}'"

#: bluebottle/initiatives/models.py:44
#: build/lib/bluebottle/initiatives/models.py:44
msgid "reviewer"
msgstr "évaluateur"

#: bluebottle/initiatives/models.py:53
#: build/lib/bluebottle/initiatives/models.py:53
msgid "co-initiator"
msgstr "co-initiateur"

#: bluebottle/initiatives/models.py:54
#: build/lib/bluebottle/initiatives/models.py:54
msgid ""
"The co-initiator can create and edit activities for this initiative, but "
"cannot edit the initiative itself."
msgstr ""
"Le co-initiateur peut créer et modifier des activités pour cette initiative, "
"mais ne peut pas modifier l'initiative elle-même."

#: bluebottle/initiatives/models.py:63
#: build/lib/bluebottle/initiatives/models.py:63
msgid "co-initiators"
msgstr "co-initiateurs"

#: bluebottle/initiatives/models.py:64
#: build/lib/bluebottle/initiatives/models.py:64
msgid ""
"Co-initiators can create and edit activities for this initiative, but cannot "
"edit the initiative itself."
msgstr ""
"Les co-initiateurs peuvent créer et modifier des activités pour cette "
"initiative, mais ne peuvent pas modifier l'initiative elle-même."

#: bluebottle/initiatives/models.py:70
#: build/lib/bluebottle/initiatives/models.py:70
msgid "promoter"
msgstr "promoteur"

#: bluebottle/initiatives/models.py:83
#: build/lib/bluebottle/initiatives/models.py:83
msgid "pitch"
msgstr "pas"

#: bluebottle/initiatives/models.py:83
#: build/lib/bluebottle/initiatives/models.py:83
msgid "Pitch your smart idea in one sentence"
msgstr "Pitch votre idée intelligente en une seule phrase"

#: bluebottle/initiatives/models.py:86
#: build/lib/bluebottle/initiatives/models.py:86
msgid "story"
msgstr "Histoire"

#: bluebottle/initiatives/models.py:100
#: build/lib/bluebottle/initiatives/models.py:100
msgid ""
"Do you have a video pitch or a short movie that explains your initiative? "
"Cool! We can't wait to see it! You can paste the link to YouTube or Vimeo "
"video here"
msgstr ""
"Vous avez un pitch vidéo ou un court métrage qui explique votre initiative? "
"Nous avons hâte de le voir ! Vous pouvez coller le lien vers la vidéo "
"YouTube ou Vimeo ici"

#: bluebottle/initiatives/models.py:107
#: build/lib/bluebottle/initiatives/models.py:107
msgid "Impact location"
msgstr "Emplacement de l'impact"

#: bluebottle/initiatives/models.py:115
#: build/lib/bluebottle/initiatives/models.py:115
msgid "is global"
msgstr "est global"

#: bluebottle/initiatives/models.py:117
#: build/lib/bluebottle/initiatives/models.py:117
msgid ""
"Global initiatives do not have a location. Instead the location is stored on "
"the respective activities."
msgstr ""
"Les initiatives mondiales n'ont pas de lieu et sont stockées dans les "
"activités respectives."

#: bluebottle/initiatives/models.py:134
#: build/lib/bluebottle/initiatives/models.py:134
msgid "Is open"
msgstr "Est ouvert"

#: bluebottle/initiatives/models.py:135
#: build/lib/bluebottle/initiatives/models.py:135
msgid "Any authenticated users can start an activity under this initiative."
msgstr ""
"N'importe quel utilisateur authentifié peut démarrer une activité dans le "
"cadre de cette initiative."

#: bluebottle/initiatives/models.py:248 bluebottle/time_based/models.py:455
#: build/lib/bluebottle/initiatives/models.py:248
#: build/lib/bluebottle/time_based/models.py:456
msgid "Activity during a period"
msgstr "Activité pendant une période"

#: bluebottle/initiatives/models.py:249
#: build/lib/bluebottle/initiatives/models.py:249
msgid "Activity on a specific date"
msgstr "Activité à une date spécifique"

#: bluebottle/initiatives/models.py:251
#: build/lib/bluebottle/initiatives/models.py:251
msgid "Collect activity"
msgstr ""

#: bluebottle/initiatives/models.py:255 bluebottle/initiatives/models.py:267
#: bluebottle/members/models.py:93 bluebottle/settings/base.py:662
#: bluebottle/settings/base.py:686 bluebottle/settings/base.py:715
#: bluebottle/settings/base.py:756 bluebottle/settings/base.py:860
#: build/lib/bluebottle/initiatives/models.py:255
#: build/lib/bluebottle/initiatives/models.py:266
#: build/lib/bluebottle/settings/base.py:662
#: build/lib/bluebottle/settings/base.py:686
#: build/lib/bluebottle/settings/base.py:715
#: build/lib/bluebottle/settings/base.py:756
#: build/lib/bluebottle/settings/base.py:860
msgid "Office location"
msgstr "Lieu du bureau"

#: bluebottle/initiatives/models.py:258 bluebottle/time_based/models.py:683
#: build/lib/bluebottle/initiatives/models.py:258
#: build/lib/bluebottle/time_based/models.py:684
msgid "Skill"
msgstr "Compétence"

#: bluebottle/initiatives/models.py:259 bluebottle/statistics/admin.py:77
#: bluebottle/statistics/models.py:208
#: build/lib/bluebottle/initiatives/models.py:259
#: build/lib/bluebottle/statistics/admin.py:77
#: build/lib/bluebottle/statistics/models.py:208
msgid "Type"
msgstr "Type de texte"

#: bluebottle/initiatives/models.py:260
msgid "Team activities"
msgstr "Activités d'équipe"

#: bluebottle/initiatives/models.py:261 bluebottle/initiatives/models.py:269
#: build/lib/bluebottle/initiatives/models.py:260
#: build/lib/bluebottle/initiatives/models.py:268
msgid "Theme"
msgstr "Thème"

#: bluebottle/initiatives/models.py:262 bluebottle/initiatives/models.py:270
#: build/lib/bluebottle/initiatives/models.py:261
#: build/lib/bluebottle/initiatives/models.py:269
msgid "Category"
msgstr "Catégorie"

#: bluebottle/initiatives/models.py:273
#: build/lib/bluebottle/initiatives/models.py:272
msgid "E-mail"
msgstr "Courriel"

#: bluebottle/initiatives/models.py:274
#: build/lib/bluebottle/initiatives/models.py:273
msgid "Phone"
msgstr "Téléphone"

#: bluebottle/initiatives/models.py:280
msgid "Enable team activities where teams sign-up instead of individuals."
<<<<<<< HEAD
msgstr ""
=======
msgstr "Activer les activités d'équipe où les équipes s'inscrivent au lieu d'individus."
>>>>>>> ca3e98b3

#: bluebottle/initiatives/models.py:284
msgid ""
"Require initiators to specify a partner organisation when creating an "
"initiative."
msgstr ""
"Exiger que les initiateurs spécifient une organisation partenaire lors de la "
"création d'une initiative."

#: bluebottle/initiatives/models.py:292
#: build/lib/bluebottle/initiatives/models.py:284
msgid "Allow activity managers to indicate the impact they make."
msgstr ""
"Permettre aux gestionnaires d'activités d'indiquer l'impact qu'ils ont sur "
"eux."

#: bluebottle/initiatives/models.py:296
#: build/lib/bluebottle/initiatives/models.py:288
msgid "Allow admins to add (sub)regions to their offices."
msgstr ""
"Autoriser les administrateurs à ajouter des (sous-)régions à leurs bureaux."

#: bluebottle/initiatives/models.py:300
#: build/lib/bluebottle/initiatives/models.py:292
msgid "Enable date activities to have multiple slots."
msgstr "Activer les activités de date pour avoir plusieurs emplacements."

#: bluebottle/initiatives/models.py:304
#: build/lib/bluebottle/initiatives/models.py:296
msgid "Allow admins to open up initiatives for any user to add activities."
msgstr ""
"Permettre aux administrateurs d'ouvrir des initiatives pour n'importe quel "
"utilisateur d'ajouter des activités."

#: bluebottle/initiatives/models.py:308
#: build/lib/bluebottle/initiatives/models.py:300
msgid "Add a link to activities so managers van download a contributor list."
msgstr ""
"Ajouter un lien vers les activités pour que les gestionnaires téléchargent "
"une liste des contributeurs."

#: bluebottle/initiatives/models.py:312
#: build/lib/bluebottle/initiatives/models.py:304
msgid ""
"Send monthly updates with matching activities to users that are subscribed."
msgstr ""
"Envoyez des mises à jour mensuelles avec les activités correspondantes aux "
"utilisateurs qui sont abonnés."

#: bluebottle/initiatives/models.py:328 bluebottle/initiatives/models.py:329
#: build/lib/bluebottle/initiatives/models.py:320
#: build/lib/bluebottle/initiatives/models.py:321
msgid "initiative settings"
msgstr "paramètres d'initiative"

#: bluebottle/initiatives/models.py:352
#: build/lib/bluebottle/initiatives/models.py:344
msgid "theme"
msgstr "Thème"

#: bluebottle/initiatives/models.py:353
#: build/lib/bluebottle/initiatives/models.py:345
msgid "themes"
msgstr "thèmes"

#: bluebottle/initiatives/serializers.py:341
#: bluebottle/initiatives/serializers.py:358
#: build/lib/bluebottle/initiatives/serializers.py:341
#: build/lib/bluebottle/initiatives/serializers.py:358
msgid "Name is required"
msgstr "Le nom est requis"

#: bluebottle/initiatives/serializers.py:359
#: build/lib/bluebottle/initiatives/serializers.py:359
msgid "Email is required"
msgstr "L'e-mail est requis"

#: bluebottle/initiatives/states.py:15
#: build/lib/bluebottle/initiatives/states.py:15
msgid "The initiative has been created and is being worked on."
msgstr "L'initiative a été créée et est en cours d'élaboration."

#: bluebottle/initiatives/states.py:20
#: build/lib/bluebottle/initiatives/states.py:20
msgid "The initiative has been submitted and is ready to be reviewed."
msgstr "L'initiative a été soumise et est prête à être revue."

#: bluebottle/initiatives/states.py:25
#: build/lib/bluebottle/initiatives/states.py:25
msgid ""
"The initiative has been submitted but needs adjustments in order to be "
"approved."
msgstr ""
"L'initiative a été soumise, mais elle nécessite des ajustements pour être "
"approuvée."

#: bluebottle/initiatives/states.py:30
#: build/lib/bluebottle/initiatives/states.py:30
msgid ""
"The initiative doesn't fit the program or the rules of the game. The "
"initiative won't show up on the search page in the front end, but does count "
"in the reporting. The initiative cannot be edited by the initiator."
msgstr ""
"L'initiative ne correspond pas au programme ou aux règles du jeu. "
"L'initiative n'apparaîtra pas sur la page de recherche dans le front-end, "
"mais compte dans le rapport. L'initiative ne peut pas être éditée par "
"l'initiateur."

#: bluebottle/initiatives/states.py:38
#: build/lib/bluebottle/initiatives/states.py:38
msgid ""
"The initiative is not executed. The initiative won't show up on the search "
"page in the front end, but does count in the reporting. The initiative "
"cannot be edited by the initiator."
msgstr ""
"L'initiative n'est pas exécutée. L'initiative n'apparaîtra pas sur la page "
"de recherche dans le front-end, mais compte dans le rapport. L'initiative ne "
"peut pas être éditée par l'initiateur."

#: bluebottle/initiatives/states.py:46
#: build/lib/bluebottle/initiatives/states.py:46
msgid ""
"The initiative is not visible in the frontend and does not count in the "
"reporting. The initiative cannot be edited by the initiator."
msgstr ""
"L'initiative n'est pas visible dans le frontend et ne compte pas dans le "
"rapport. L'initiative ne peut pas être éditée par l'initiateur."

#: bluebottle/initiatives/states.py:52
#: build/lib/bluebottle/initiatives/states.py:52
msgid ""
"The initiative is visible in the frontend and completed activities are open "
"for contributions. All activities, except the crowdfunding campaigns, that "
"will be completed at a later stage, will also be automatically opened up for "
"contributions. The crowdfunding campaigns must be approved separately."
msgstr ""
"L'initiative est visible sur le frontend et les activités complétées sont "
"ouvertes aux contributions. Toutes les activités, à l'exception des "
"campagnes de financement participatif, qui seront terminées à un stade "
"ultérieur, seront également automatiquement ouvertes aux contributions. Les "
"campagnes de financement participatif doivent être approuvées séparément."

#: bluebottle/initiatives/states.py:86
#: build/lib/bluebottle/initiatives/states.py:86
msgid "The initiative will be created."
msgstr "L'initiative sera créée."

#: bluebottle/initiatives/states.py:93
#: build/lib/bluebottle/initiatives/states.py:93
msgid "The initiative will be submitted for review."
msgstr "L'initiative sera soumise pour examen."

#: bluebottle/initiatives/states.py:102
#: build/lib/bluebottle/initiatives/states.py:102
msgid ""
"The initiative will be visible in the frontend and all completed activities "
"will be open for contributions."
msgstr ""
"L'initiative sera visible sur le frontend et toutes les activités complétées "
"seront ouvertes aux contributions."

#: bluebottle/initiatives/states.py:113
#: build/lib/bluebottle/initiatives/states.py:113
msgid ""
"The status of the initiative is set to 'Needs work'. The initiator can edit "
"and resubmit the initiative. Don't forget to inform the initiator of the "
"necessary adjustments."
msgstr ""
"Le statut de l'initiative est défini sur \"Besoin de travail\". L'initiateur "
"peut modifier et soumettre à nouveau l'initiative. N'oubliez pas d'informer "
"l'initiateur des ajustements nécessaires."

#: bluebottle/initiatives/states.py:128
#: build/lib/bluebottle/initiatives/states.py:128
msgid ""
"Reject in case this initiative doesn't fit your program or the rules of the "
"game. The initiator will not be able to edit the initiative and it won't "
"show up on the search page in the front end. The initiative will still be "
"available in the back office and appear in your reporting. "
msgstr ""
"Rejetez au cas où cette initiative ne correspond pas à votre programme ou "
"aux règles du jeu. L'initiateur ne pourra pas modifier l'initiative et "
"n'apparaîtra pas sur la page de recherche dans le front-end. L'initiative "
"sera toujours disponible dans le back-office et apparaîtra dans votre "
"rapport. "

#: bluebottle/initiatives/states.py:140
#: build/lib/bluebottle/initiatives/states.py:140
msgid ""
"Cancel if the initiative will not be executed. The initiator will not be "
"able to edit the initiative and it won't show up on the search page in the "
"front end. The initiative will still be available in the back office and "
"appear in your reporting."
msgstr ""
"Annuler si l'initiative ne sera pas exécutée. L'initiateur ne pourra pas "
"modifier l'initiative et n'apparaîtra pas sur la page de recherche dans le "
"front-end. L'initiative sera toujours disponible dans le back-office et "
"apparaîtra dans votre rapport."

#: bluebottle/initiatives/states.py:151
#: build/lib/bluebottle/initiatives/states.py:151
msgid ""
"Delete the initiative if you don't want it to appear in your reporting. The "
"initiative will still be available in the back office."
msgstr ""
"Supprimez l'initiative si vous ne voulez pas qu'elle apparaisse dans votre "
"rapport. L'initiative sera toujours disponible dans le back-office."

#: bluebottle/initiatives/states.py:165
#: build/lib/bluebottle/initiatives/states.py:165
msgid ""
"The status of the initiative is set to 'needs work'. The initiator can edit "
"and submit the initiative again."
msgstr ""
"Le statut de l'initiative est défini sur \"nécessite du travail\". "
"L'initiateur peut modifier et soumettre l'initiative à nouveau."

#: bluebottle/initiatives/templates/admin/remove_location.html:6
#: build/lib/bluebottle/initiatives/templates/admin/remove_location.html:6
msgid ""
"\n"
"    Remove the location from the initiative, because it is set to 'global'.\n"
msgstr ""
"\n"
"    Retirer l'emplacement de l'initiative, car il est réglé sur 'global'.\n"

#: bluebottle/initiatives/templates/dashboard/recent_initiatives.html:18
#: bluebottle/looker/templates/looker.html:19
#: build/lib/bluebottle/initiatives/templates/dashboard/recent_initiatives.html:18
#: build/lib/bluebottle/looker/templates/looker.html:19
msgid "Reviewer:"
msgstr "Reviewer :"

#: bluebottle/initiatives/templates/mails/messages/assigned_reviewer.html:5
#: build/lib/bluebottle/initiatives/templates/mails/messages/assigned_reviewer.html:5
#, python-format
msgctxt "email"
msgid ""
"\n"
"        Hi %(recipient_name)s,<br>\n"
"        You are assigned as reviewer for <i>%(title)s</i>.\n"
"        If you have any questions please contact %(contact_email)s\n"
"    "
msgstr ""
"\n"
"        Bonjour %(recipient_name)s,<br>\n"
"        Vous êtes assigné en tant que réviseur pour <i>%(title)s</i>.\n"
"        Si vous avez des questions, veuillez contacter %(contact_email)s\n"
"    "

#: bluebottle/initiatives/templates/mails/messages/assigned_reviewer.html:14
#: bluebottle/initiatives/templates/mails/messages/initiative_approved_owner.html:15
#: bluebottle/initiatives/templates/mails/messages/initiative_cancelled_owner.html:13
#: bluebottle/initiatives/templates/mails/messages/initiative_rejected_owner.html:13
#: build/lib/bluebottle/initiatives/templates/mails/messages/assigned_reviewer.html:14
#: build/lib/bluebottle/initiatives/templates/mails/messages/initiative_approved_owner.html:15
#: build/lib/bluebottle/initiatives/templates/mails/messages/initiative_cancelled_owner.html:13
#: build/lib/bluebottle/initiatives/templates/mails/messages/initiative_rejected_owner.html:13
msgctxt "email"
msgid "View initiative"
msgstr "Voir l'initiative"

#: bluebottle/initiatives/templates/mails/messages/initiative_approved_owner.html:5
#: build/lib/bluebottle/initiatives/templates/mails/messages/initiative_approved_owner.html:5
#, python-format
msgctxt "email"
msgid ""
"\n"
"        Hi %(recipient_name)s,<br>\n"
"        Good news, your initiative <i>%(title)s</i> has been approved!\n"
"        People can now join your activities. No activities yet? This is the "
"perfect\n"
"        moment to create one (or two), so people can help you reach your "
"initiative’s goal.\n"
"    "
msgstr ""
"\n"
"        Bonjour %(recipient_name)s,<br>\n"
"        Bonne nouvelle votre initiative <i>%(title)s</i> a été approuvée !\n"
"        Les gens peuvent maintenant se joindre à vos activités. Aucune "
"activité pour le moment ? C'est le moment idéal\n"
"        pour en créer un (ou deux), afin que les gens puissent vous aider à "
"atteindre l’objectif de votre initiative.\n"
"    "

#: bluebottle/initiatives/templates/mails/messages/initiative_cancelled_owner.html:5
#: build/lib/bluebottle/initiatives/templates/mails/messages/initiative_cancelled_owner.html:5
#, python-format
msgctxt "email"
msgid ""
"\n"
"        Hi %(recipient_name)s,<br>\n"
"        Unfortunately, the initiative \"%(title)s\" has been cancelled.\n"
"    "
msgstr ""
"\n"
"        Bonjour %(recipient_name)s,<br>\n"
"        Malheureusement, l'initiative \"%(title)s\" a été annulée.\n"
"    "

#: bluebottle/initiatives/templates/mails/messages/initiative_rejected_owner.html:5
#: build/lib/bluebottle/initiatives/templates/mails/messages/initiative_rejected_owner.html:5
#, python-format
msgctxt "email"
msgid ""
"\n"
"        Hi %(recipient_name)s,<br>\n"
"        Unfortunately, your initiative \"%(title)s\" has been rejected.\n"
"    "
msgstr ""
"\n"
"        Bonjour %(recipient_name)s,<br>\n"
"        Malheureusement, votre initiative \"%(title)s\" a été rejetée.\n"
"    "

#: bluebottle/initiatives/templates/mails/messages/initiative_submitted_staff.html:5
#: build/lib/bluebottle/initiatives/templates/mails/messages/initiative_submitted_staff.html:5
#, python-format
msgctxt "email"
msgid ""
"\n"
"        Hi %(recipient_name)s,<br>\n"
"        The initiative <i>%(title)s</i> has been submitted by "
"%(initiator_name)s and is waiting for a review.\n"
"    "
msgstr ""
"\n"
"        Bonjour %(recipient_name)s,<br>\n"
"        L'initiative <i>%(title)s</i> a été soumise par %(initiator_name)s "
"et attend une révision.\n"
"    "

#: bluebottle/initiatives/templates/mails/messages/initiative_submitted_staff.html:13
#: build/lib/bluebottle/initiatives/templates/mails/messages/initiative_submitted_staff.html:13
msgctxt "email"
msgid "View the initiative"
msgstr "Voir l'initiative"

#: bluebottle/initiatives/templates/mails/messages/initiative_wallpost_follower.html:21
#: build/lib/bluebottle/initiatives/templates/mails/messages/initiative_wallpost_follower.html:21
#, python-format
msgctxt "email"
msgid ""
"\n"
"        <p>\n"
"            You received this email because you support %(title)s.\n"
"            Don't want to receive initiative updates anymore?\n"
"        </p>\n"
"        <p>\n"
"            <a href=\"%(site)s/member/profile\">\n"
"                Unsubscribe\n"
"            </a> via your account page\n"
"        </p>\n"
"    "
msgstr ""
"\n"
"        <p>\n"
"            Vous avez reçu cet e-mail parce que vous soutenez %(title)s.\n"
"            Vous ne voulez plus recevoir de mises à jour d'initiative ?\n"
"        </p>\n"
"        <p>\n"
"            <a href=\"%(site)s/member/profile\">\n"
"                Désabonnez-vous\n"
"            </a> via votre page de compte\n"
"        </p>\n"
"    "

#: bluebottle/initiatives/validators.py:9
#: build/lib/bluebottle/initiatives/validators.py:9
msgid "The title must be unique"
msgstr "Le titre doit être unique"

#: bluebottle/looker/dashboard.py:10
#: build/lib/bluebottle/looker/dashboard.py:10
msgid "Analytics"
msgstr "Analyses"

#: bluebottle/looker/models.py:9 build/lib/bluebottle/looker/models.py:9
msgid "Dashboard"
msgstr "Tableau de bord"

#: bluebottle/looker/models.py:10 build/lib/bluebottle/looker/models.py:10
msgid "Look"
msgstr "Regarder"

#: bluebottle/looker/models.py:11 build/lib/bluebottle/looker/models.py:11
msgid "Space"
msgstr "Espace libre"

#: bluebottle/looker/models.py:15 build/lib/bluebottle/looker/models.py:15
msgid "Looker Id"
msgstr "Id du Looker"

#: bluebottle/mails/models.py:23 bluebottle/mails/models.py:24
#: build/lib/bluebottle/mails/models.py:23
#: build/lib/bluebottle/mails/models.py:24
msgid "mail platform settings"
msgstr "paramètres de la plateforme de messagerie"

#: bluebottle/members/admin.py:89 build/lib/bluebottle/members/admin.py:88
msgid "A user with that email already exists."
msgstr "Un utilisateur avec cette adresse e-mail existe déjà."

#: bluebottle/members/admin.py:91 build/lib/bluebottle/members/admin.py:90
msgid "Email address"
msgstr "Adresse e-mail"

#: bluebottle/members/admin.py:92 bluebottle/members/admin.py:197
#: build/lib/bluebottle/members/admin.py:91
#: build/lib/bluebottle/members/admin.py:129
msgid "A valid, unique email address."
msgstr "Une adresse email valide et unique."

#: bluebottle/members/admin.py:94 bluebottle/segments/models.py:49
#: build/lib/bluebottle/members/admin.py:93
#: build/lib/bluebottle/segments/models.py:31
msgid "Is active"
msgstr "Est actif"

#: bluebottle/members/admin.py:116
msgid "Login"
msgstr "Connecter"

#: bluebottle/members/admin.py:126 bluebottle/members/admin.py:338
#: build/lib/bluebottle/members/admin.py:265
msgid "Profile"
msgstr "Profil"

#: bluebottle/members/admin.py:135
msgid "Privacy"
msgstr "Confidentialité"

#: bluebottle/members/admin.py:155
msgid "Required fields"
msgstr "Champ obligatoire"

#: bluebottle/members/admin.py:157
msgid ""
"After logging in members are required to fill out or confirm the  fields "
"listed below."
msgstr ""
"Après la connexion, les membres sont tenus de remplir ou de confirmer les "
"champs listés ci-dessous."

#: bluebottle/members/admin.py:282 build/lib/bluebottle/members/admin.py:209
msgid "Deleted"
msgstr "Supprimé"

#: bluebottle/members/admin.py:347 build/lib/bluebottle/members/admin.py:273
msgid "Permissions"
msgstr "Permissions"

#: bluebottle/members/admin.py:374 build/lib/bluebottle/members/admin.py:300
msgid "Notifications"
msgstr "Notifications"

#: bluebottle/members/admin.py:524 build/lib/bluebottle/members/admin.py:450
msgid "Activity on a date participation"
msgstr "Activité sur une participation à une date"

#: bluebottle/members/admin.py:539 build/lib/bluebottle/members/admin.py:465
msgid "Activity during a date participation"
msgstr "Activité lors de la participation à une date"

#: bluebottle/members/admin.py:552 build/lib/bluebottle/members/admin.py:478
msgid "Funding donations"
msgstr "Dons de financement"

#: bluebottle/members/admin.py:567 build/lib/bluebottle/members/admin.py:493
msgid "Deed participation"
msgstr "Participation au Deed"

#: bluebottle/members/admin.py:588 build/lib/bluebottle/members/admin.py:514
msgid "Following"
msgstr "Abonnements"

#: bluebottle/members/admin.py:596 build/lib/bluebottle/members/admin.py:522
msgid "Send reset password mail"
msgstr "Envoyer un mail de réinitialisation du mot de passe"

#: bluebottle/members/admin.py:603 build/lib/bluebottle/members/admin.py:529
msgid "Resend welcome email"
msgstr "Renvoyer l'e-mail de bienvenue"

#: bluebottle/members/admin.py:614 build/lib/bluebottle/members/admin.py:540
msgid "accounts"
msgstr "Comptes"

#: bluebottle/members/admin.py:616 build/lib/bluebottle/members/admin.py:542
msgid "KYC accounts"
msgstr "Comptes KYC"

#: bluebottle/members/admin.py:668 build/lib/bluebottle/members/admin.py:594
#, python-brace-format
msgid "User {name} will receive an email to reset password."
msgstr ""
"L'utilisateur {name} recevra un e-mail pour réinitialiser le mot de passe."

#: bluebottle/members/admin.py:683 build/lib/bluebottle/members/admin.py:609
#, python-brace-format
msgid "User {name} will receive an welcome email."
msgstr "L'utilisateur {name} recevra un e-mail de bienvenue."

#: bluebottle/members/admin.py:704 build/lib/bluebottle/members/admin.py:630
msgid "Login as user"
msgstr "Se connecter en tant qu'utilisateur"

#: bluebottle/members/admin.py:706 bluebottle/members/forms.py:6
#: bluebottle/members/templates/admin/members/login_as.html:9
#: build/lib/bluebottle/members/admin.py:632
#: build/lib/bluebottle/members/forms.py:6
#: build/lib/bluebottle/members/templates/admin/members/login_as.html:9
msgid "Login as"
msgstr "Se connecter en tant que"

#: bluebottle/members/dashboard.py:12
#: build/lib/bluebottle/members/dashboard.py:12
msgid "Recently joined users"
msgstr "Utilisateurs récemment inscrits"

#: bluebottle/members/forms.py:10 build/lib/bluebottle/members/forms.py:10
msgid "Send password reset mail"
msgstr "Envoyer un mail de réinitialisation du mot de passe"

#: bluebottle/members/forms.py:14 build/lib/bluebottle/members/forms.py:14
msgid "Send welcome email"
msgstr "Envoyer un e-mail de bienvenue"

#: bluebottle/members/messages.py:8 build/lib/bluebottle/members/messages.py:8
#, python-brace-format
msgid "Welcome to {site_name}!"
msgstr "Bienvenue sur {site_name}!"

#: bluebottle/members/messages.py:16
#: build/lib/bluebottle/members/messages.py:16
#, python-brace-format
msgid "Activate your account for {site_name}"
msgstr "Activez votre compte pour {site_name}"

#: bluebottle/members/models.py:21 build/lib/bluebottle/members/models.py:20
msgid "Email/password combination"
msgstr "Combinaison E-mail/mot de passe"

#: bluebottle/members/models.py:22 build/lib/bluebottle/members/models.py:21
msgid "Company SSO"
msgstr "SSO de la société"

#: bluebottle/members/models.py:26 build/lib/bluebottle/members/models.py:25
msgid "Require login before accessing the platform"
msgstr "Exiger une connexion avant d'accéder à la plateforme"

#: bluebottle/members/models.py:30 build/lib/bluebottle/members/models.py:29
msgid "Require verifying the user's email before signup"
msgstr "Exiger la vérification de l'email de l'utilisateur avant de s'inscrire"

#: bluebottle/members/models.py:34 build/lib/bluebottle/members/models.py:33
msgid "Domain that all email should belong to"
msgstr "Domaine auquel tous les e-mails devraient appartenir"

#: bluebottle/members/models.py:39 build/lib/bluebottle/members/models.py:38
msgid "Limit user session to browser session"
msgstr "Limiter la session utilisateur à la session du navigateur"

#: bluebottle/members/models.py:43 build/lib/bluebottle/members/models.py:42
msgid "Require users to consent to cookies"
msgstr "Exiger que les utilisateurs consentent aux cookies"

#: bluebottle/members/models.py:47
msgid "Link more information about the platforms cookie policy"
msgstr ""
"Lier plus d'informations à propos de la politique des plates-formes sur les "
"cookies"

#: bluebottle/members/models.py:63 build/lib/bluebottle/members/models.py:62
msgid "Show gender question in profile form"
msgstr "Afficher la question du genre dans le formulaire de profil"

#: bluebottle/members/models.py:68 build/lib/bluebottle/members/models.py:67
msgid "Show birthdate question in profile form"
msgstr ""
"Afficher la question de la date de naissance dans le formulaire de profil"

#: bluebottle/members/models.py:73 build/lib/bluebottle/members/models.py:72
msgid "Show address question in profile form"
msgstr "Afficher la question de l'adresse dans le formulaire de profil"

#: bluebottle/members/models.py:78 build/lib/bluebottle/members/models.py:77
msgid "Enable segments for users e.g. department or job title."
msgstr ""
"Activer les segments pour les utilisateurs, par exemple le service ou le "
"titre du poste."

#: bluebottle/members/models.py:83 build/lib/bluebottle/members/models.py:82
msgid ""
"Create new segments when a user logs in. Leave unchecked if only priorly "
"specified ones should be used."
msgstr ""
"Créer de nouveaux segments lorsqu'un utilisateur se connecte. Laisser "
"décoché si seulement ceux préalablement spécifiés doivent être utilisés."

#: bluebottle/members/models.py:89
msgid ""
"Require members to enter or verify the fields below once after logging in."
msgstr ""

#: bluebottle/members/models.py:95
msgid "Require members to enter their office location once after logging in."
msgstr ""

#: bluebottle/members/models.py:99
msgid "Verify SSO data office location"
msgstr ""

#: bluebottle/members/models.py:101
msgid ""
"Require members to verify their office location once if it is filled via SSO."
msgstr ""

#: bluebottle/members/models.py:105 bluebottle/members/models.py:106
#: build/lib/bluebottle/members/models.py:92
#: build/lib/bluebottle/members/models.py:93
msgid "member platform settings"
msgstr "paramètres de la plateforme des membres"

#: bluebottle/members/models.py:111 build/lib/bluebottle/members/models.py:98
msgid "Was verified for voting by recaptcha."
msgstr "A été vérifié pour le vote par recaptcha."

#: bluebottle/members/models.py:113 build/lib/bluebottle/members/models.py:100
msgid "Matching"
msgstr "Correspondance"

#: bluebottle/members/models.py:115 build/lib/bluebottle/members/models.py:102
msgid "Monthly overview of activities that match this person's profile"
msgstr ""
"Aperçu mensuel des activités qui correspondent au profil de cette personne"

#: bluebottle/members/models.py:118 bluebottle/token_auth/tests/models.py:12
#: build/lib/bluebottle/members/models.py:105
#: build/lib/bluebottle/token_auth/tests/models.py:12
msgid "remote_id"
msgstr "id distant"

#: bluebottle/members/models.py:122 build/lib/bluebottle/members/models.py:109
msgid "Last Logout"
msgstr "Dernière déconnexion"

#: bluebottle/members/models.py:125 build/lib/bluebottle/members/models.py:112
msgid "external SCIM id"
msgstr "id SCIM externe"

#: bluebottle/members/models.py:134 build/lib/bluebottle/members/models.py:121
msgid "When the user updated their matching preferences."
msgstr "Quand l'utilisateur a mis à jour ses préférences de correspondance."

#: bluebottle/members/models.py:235 build/lib/bluebottle/members/models.py:196
msgid "User activity"
msgstr "Activité de l'utilisateur"

#: bluebottle/members/models.py:236 build/lib/bluebottle/members/models.py:197
msgid "User activities"
msgstr "Activités de l'utilisateur"

#: bluebottle/members/serializers.py:56
#: build/lib/bluebottle/members/serializers.py:56
msgid "User account is disabled."
msgstr "Compte utilisateur désactivé."

#: bluebottle/members/serializers.py:66
#: build/lib/bluebottle/members/serializers.py:66
msgid "Unable to log in with provided credentials."
msgstr "Impossible de se connecter avec les identifiants fournis."

#: bluebottle/members/serializers.py:69
#: build/lib/bluebottle/members/serializers.py:69
#, python-brace-format
msgid "Must include \"{username_field}\" and \"password\"."
msgstr "Doit inclure \"{username_field}\" et \"password\"."

#: bluebottle/members/serializers.py:489
#: build/lib/bluebottle/members/serializers.py:472
msgid "email_confirmation"
msgstr "Email de confirmation"

#: bluebottle/members/serializers.py:533
#: build/lib/bluebottle/members/serializers.py:516
msgid "Email confirmation mismatch"
msgstr "Incompatibilité de la confirmation de l'e-mail"

#: bluebottle/members/serializers.py:540
#: build/lib/bluebottle/members/serializers.py:523
msgid "Signup requires a confirmation token"
msgstr "L'inscription nécessite un jeton de confirmation"

#: bluebottle/members/serializers.py:617
#: build/lib/bluebottle/members/serializers.py:600
msgid "The two password fields didn't match."
msgstr "Les deux champs de mot de passe ne correspondent pas."

#: bluebottle/members/templates/admin/members/password_reset.html:9
#: build/lib/bluebottle/members/templates/admin/members/password_reset.html:9
msgid "Send reset password mail to"
msgstr "Envoyer un mail de réinitialisation du mot de passe à"

#: bluebottle/members/templates/admin/members/resend_welcome_mail.html:9
#: build/lib/bluebottle/members/templates/admin/members/resend_welcome_mail.html:9
msgid "Resend welcome mail to"
msgstr "Renvoyer le mail de bienvenue à"

#: bluebottle/members/templates/mails/messages/account_activation.html:8
#: build/lib/bluebottle/members/templates/mails/messages/account_activation.html:8
#, python-format
msgid ""
"\n"
"<h1>Welcome %(first_name)s</h1>\n"
"<p class=\"lead\">You’re now officially part of the %(site_name)s community. "
"Connect, share and work with others on initiatives that you care about.</p>\n"
msgstr ""
"\n"
"<h1>Bienvenue %(first_name)s</h1>\n"
"<p class=\"lead\">Vous faites désormais officiellement partie de la "
"communauté %(site_name)s . Connectez-vous, partagez et travaillez avec "
"d'autres sur des initiatives qui vous intéressent.</p>\n"

#: bluebottle/members/templates/mails/messages/account_activation.html:12
#: build/lib/bluebottle/members/templates/mails/messages/account_activation.html:12
#, python-format
msgid ""
"\n"
"<p>If you have any questions please don’t hesitate to contact "
"%(contact_email)s</p>\n"
msgstr ""
"\n"
"<p>Si vous avez des questions, n'hésitez pas à contacter %(contact_email)s</"
"p>\n"

#: bluebottle/members/templates/mails/messages/account_activation.html:21
#: build/lib/bluebottle/members/templates/mails/messages/account_activation.html:21
msgctxt "email"
msgid "Set password"
msgstr "Définir le mot de passe"

#: bluebottle/members/templates/mails/messages/account_activation.html:24
#: build/lib/bluebottle/members/templates/mails/messages/account_activation.html:24
msgctxt "email"
msgid "Take me there"
msgstr "Emmenez-moi là"

#: bluebottle/members/templates/mails/messages/sign_up_token.html:5
#, python-format
msgid ""
"\n"
"<h1>Hi </h1>\n"
"<p class=\"lead\">Welcome to the %(site_name)s community.<p> \n"
"<p>\n"
"    Click the link below to create a password and activate your account.\n"
"</p>\n"
"<p>\n"
"    The link will expire in 24 hours.\n"
"</p>\n"
msgstr ""
"\n"
"<h1>Bonjour </h1>\n"
"<p class=\"lead\">Bienvenue dans la communauté %(site_name)s .<p> \n"
"<p>\n"
"    Cliquez sur le lien ci-dessous pour créer un mot de passe et activer "
"votre compte.\n"
"</p>\n"
"<p>\n"
"    Le lien expirera dans 24 heures.\n"
"</p>\n"

#: bluebottle/members/templates/mails/messages/sign_up_token.html:19
#: build/lib/bluebottle/members/templates/mails/messages/sign_up_token.html:14
msgctxt "email"
msgid "Create your password"
msgstr "Créez votre mot de passe"

#: bluebottle/news/admin.py:24 bluebottle/pages/admin.py:40
#: bluebottle/quotes/admin.py:22 bluebottle/slides/admin.py:34
#: build/lib/bluebottle/news/admin.py:24 build/lib/bluebottle/pages/admin.py:40
#: build/lib/bluebottle/quotes/admin.py:22
#: build/lib/bluebottle/slides/admin.py:34
msgid "Publication settings"
msgstr "Paramètres de publication"

#: bluebottle/news/admin.py:40 bluebottle/pages/admin.py:50
#: build/lib/bluebottle/news/admin.py:40 build/lib/bluebottle/pages/admin.py:50
msgid "Online"
msgstr "En ligne"

#: bluebottle/news/admin.py:41 bluebottle/pages/admin.py:51
#: build/lib/bluebottle/news/admin.py:41 build/lib/bluebottle/pages/admin.py:51
msgid "Offline"
msgstr "Hors ligne"

#: bluebottle/news/admin.py:42 bluebottle/pages/admin.py:52
#: build/lib/bluebottle/news/admin.py:42 build/lib/bluebottle/pages/admin.py:52
msgid "Is this item currently visible online or not."
msgstr "Est-ce que cet élément est actuellement visible en ligne ou non."

#: bluebottle/news/admin.py:106 bluebottle/pages/admin.py:154
#: bluebottle/slides/admin.py:106 build/lib/bluebottle/news/admin.py:106
#: build/lib/bluebottle/pages/admin.py:154
#: build/lib/bluebottle/slides/admin.py:106
msgid "Mark selected entries as published"
msgstr "Marquer les entrées sélectionnées comme publiées"

#: bluebottle/news/models.py:26 build/lib/bluebottle/news/models.py:26
msgid "Main image"
msgstr "Image principale"

#: bluebottle/news/models.py:27 build/lib/bluebottle/news/models.py:27
msgid "Shows at the top of your post."
msgstr "Montre en haut de votre message."

#: bluebottle/news/models.py:37 bluebottle/pages/models.py:212
#: bluebottle/quotes/models.py:22 bluebottle/slides/models.py:29
#: bluebottle/statistics/models.py:223 build/lib/bluebottle/news/models.py:37
#: build/lib/bluebottle/pages/models.py:212
#: build/lib/bluebottle/quotes/models.py:22
#: build/lib/bluebottle/slides/models.py:29
#: build/lib/bluebottle/statistics/models.py:223
msgid "language"
msgstr "Langue"

#: bluebottle/news/models.py:51 build/lib/bluebottle/news/models.py:51
msgid "Allow comments"
msgstr "Autoriser les commentaires"

#: bluebottle/news/models.py:63 build/lib/bluebottle/news/models.py:63
msgid "news item"
msgstr "article d'actualité"

#: bluebottle/news/models.py:64 build/lib/bluebottle/news/models.py:64
msgid "news items"
msgstr "actualités"

#: bluebottle/news/templates/admin/blogs/change_form.html:5
#: bluebottle/news/templates/admin/blogs/change_form.html:47
#: bluebottle/slides/templates/admin/banners/change_form.html:6
#: bluebottle/slides/templates/admin/banners/change_form.html:73
#: build/lib/bluebottle/news/templates/admin/blogs/change_form.html:5
#: build/lib/bluebottle/news/templates/admin/blogs/change_form.html:47
#: build/lib/bluebottle/slides/templates/admin/banners/change_form.html:6
#: build/lib/bluebottle/slides/templates/admin/banners/change_form.html:73
msgid "Preview"
msgstr "Aperçu"

#: bluebottle/news/templates/admin/blogs/change_form.html:101
#: build/lib/bluebottle/news/templates/admin/blogs/change_form.html:101
msgid "Internal CMS error: failed to fetch preview data!"
msgstr ""
"Erreur CMS interne : impossible de récupérer les données de prévisualisation!"

#: bluebottle/news/templates/admin/blogs/change_form.html:119
#: bluebottle/slides/templates/admin/banners/change_form.html:130
#: build/lib/bluebottle/news/templates/admin/blogs/change_form.html:119
#: build/lib/bluebottle/slides/templates/admin/banners/change_form.html:130
msgid "Publish"
msgstr "Publier"

#: bluebottle/news/templates/admin/blogs/change_form.html:120
#: bluebottle/slides/templates/admin/banners/change_form.html:131
#: build/lib/bluebottle/news/templates/admin/blogs/change_form.html:120
#: build/lib/bluebottle/slides/templates/admin/banners/change_form.html:131
msgid "Publish and add another"
msgstr "Publier et en ajouter un autre"

#: bluebottle/news/templates/admin/blogs/change_form.html:121
#: bluebottle/slides/templates/admin/banners/change_form.html:132
#: build/lib/bluebottle/news/templates/admin/blogs/change_form.html:121
#: build/lib/bluebottle/slides/templates/admin/banners/change_form.html:132
msgid "Publish and continue editing"
msgstr "Publier et continuer à éditer"

#: bluebottle/news/templates/admin/blogs/preview_canvas.html:23
#: build/lib/bluebottle/news/templates/admin/blogs/preview_canvas.html:23
msgid "Blog post preview"
msgstr "Aperçu du billet de blog"

#: bluebottle/news/templates/admin/blogs/preview_canvas.html:24
#: build/lib/bluebottle/news/templates/admin/blogs/preview_canvas.html:24
msgid "now"
msgstr "maintenant"

#: bluebottle/notifications/admin.py:81
#: build/lib/bluebottle/notifications/admin.py:81
msgid "Are you sure?"
msgstr "Êtes-vous sûr(e) ?"

#: bluebottle/notifications/admin.py:146
#: build/lib/bluebottle/notifications/admin.py:146
msgid "URL of the platform"
msgstr "URL de la plateforme"

#: bluebottle/notifications/admin.py:147
#: build/lib/bluebottle/notifications/admin.py:147
msgid "Name of the platform"
msgstr "Nom de la plateforme"

#: bluebottle/notifications/admin.py:148
#: build/lib/bluebottle/notifications/admin.py:148
msgid "First name of the recipient"
msgstr "Prénom du destinataire"

#: bluebottle/notifications/admin.py:149
#: build/lib/bluebottle/notifications/admin.py:149
msgid "Contact email of platform"
msgstr "E-mail de contact de la plateforme"

#: bluebottle/notifications/effects.py:11
#: bluebottle/notifications/templates/admin/notification_effect.html:2
#: build/lib/bluebottle/notifications/effects.py:11
#: build/lib/bluebottle/notifications/templates/admin/notification_effect.html:2
msgid "Send email"
msgstr "Envoyer un e-mail"

#: bluebottle/notifications/effects.py:39
#: build/lib/bluebottle/notifications/effects.py:39
#, python-brace-format
msgid "(and {number} more)"
msgstr "(et {number} de plus)"

#: bluebottle/notifications/effects.py:45
#: build/lib/bluebottle/notifications/effects.py:45
msgid "related users"
msgstr "utilisateurs associés"

#: bluebottle/notifications/effects.py:49
#: build/lib/bluebottle/notifications/effects.py:49
#, python-brace-format
msgid "Message {subject} to {recipients}"
msgstr "Envoyer un message à {subject} à {recipients}"

#: bluebottle/notifications/effects.py:59
#: build/lib/bluebottle/notifications/effects.py:59
#, python-brace-format
msgid "Message <em>{subject}</em> to {recipients}"
msgstr "Message <em>{subject}</em> à {recipients}"

#: bluebottle/notifications/effects.py:91
#: build/lib/bluebottle/notifications/effects.py:91
msgid "to {}"
msgstr "à {}"

#: bluebottle/notifications/models.py:51
#: build/lib/bluebottle/notifications/models.py:51
msgid "Twitter"
msgstr "Twitter"

#: bluebottle/notifications/models.py:52
#: build/lib/bluebottle/notifications/models.py:52
msgid "Facebook"
msgstr "Facebook"

#: bluebottle/notifications/models.py:53
#: build/lib/bluebottle/notifications/models.py:53
msgid "Facebook at Work"
msgstr "Facebook au travail"

#: bluebottle/notifications/models.py:54
#: build/lib/bluebottle/notifications/models.py:54
msgid "LinkedIn"
msgstr "LinkedIn"

#: bluebottle/notifications/models.py:55
#: build/lib/bluebottle/notifications/models.py:55
msgid "Whatsapp"
msgstr "WhatsApp"

#: bluebottle/notifications/models.py:56
#: build/lib/bluebottle/notifications/models.py:56
msgid "Yammer"
msgstr "Yammer"

#: bluebottle/notifications/models.py:70 bluebottle/notifications/models.py:71
#: build/lib/bluebottle/notifications/models.py:70
#: build/lib/bluebottle/notifications/models.py:71
msgid "notification settings"
msgstr "paramètres de notification"

#: bluebottle/notifications/models.py:88
#: build/lib/bluebottle/notifications/models.py:88
msgid "Member activated"
msgstr "Membre activé"

#: bluebottle/notifications/models.py:96
#: bluebottle/notifications/templates/admin/notifications/preview.html:3
#: build/lib/bluebottle/notifications/models.py:96
#: build/lib/bluebottle/notifications/templates/admin/notifications/preview.html:3
msgid "Subject"
msgstr "Sujet"

#: bluebottle/notifications/models.py:97
#: build/lib/bluebottle/notifications/models.py:97
msgid "Body (html)"
msgstr "Corps (html)"

#: bluebottle/notifications/models.py:98
#: build/lib/bluebottle/notifications/models.py:98
msgid "Body (text)"
msgstr "Corps (texte)"

#: bluebottle/notifications/templates/admin/change_confirmation.html:17
#: build/lib/bluebottle/notifications/templates/admin/change_confirmation.html:17
msgid "Delete multiple objects"
msgstr "Supprimer plusieurs objets"

#: bluebottle/notifications/templates/admin/change_confirmation.html:22
#: build/lib/bluebottle/notifications/templates/admin/change_confirmation.html:22
#, python-format
msgid "Are you sure you want to make these changes to %(obj)s?"
msgstr "Êtes-vous sûr de vouloir apporter ces modifications à %(obj)s?"

#: bluebottle/notifications/templates/admin/change_confirmation.html:24
#: build/lib/bluebottle/notifications/templates/admin/change_confirmation.html:24
#, python-format
msgid ""
"\n"
"            This will send out %(message_count)s email(s).\n"
"        "
msgstr ""
"\n"
"            Ceci enverra %(message_count)s email(s).\n"
"        "

#: bluebottle/notifications/templates/admin/change_confirmation.html:47
#: bluebottle/utils/forms.py:65
#: build/lib/bluebottle/notifications/templates/admin/change_confirmation.html:47
#: build/lib/bluebottle/utils/forms.py:65
msgid ""
"Should messages be send or should we transition without notifying users?"
msgstr ""
"Devrions-nous envoyer des messages ou devrons-nous effectuer une transition "
"sans en aviser les utilisateurs ?"

#: bluebottle/notifications/templates/admin/notification_effect.html:8
#: build/lib/bluebottle/notifications/templates/admin/notification_effect.html:8
#, python-format
msgid ""
"\n"
"            To \"%(recipient)s\"\n"
"        "
msgstr ""
"\n"
"            A \"%(recipient)s\"\n"
"        "

#: bluebottle/notifications/templates/admin/notification_effect.html:13
#: build/lib/bluebottle/notifications/templates/admin/notification_effect.html:13
#, python-format
msgid ""
"\n"
"                and %(extra)s others \n"
"            "
msgstr ""
"\n"
"                et %(extra)s autres \n"
"            "

#: bluebottle/notifications/templates/admin/notifications/placeholders.html:2
#: build/lib/bluebottle/notifications/templates/admin/notifications/placeholders.html:2
msgid "You can use these placeholders in subject or body"
msgstr "Vous pouvez utiliser ces espaces réservés dans le sujet ou le corps"

#: bluebottle/notifications/templates/admin/notifications/preview.html:2
#: build/lib/bluebottle/notifications/templates/admin/notifications/preview.html:2
msgid "Message to"
msgstr "Message à"

#: bluebottle/notifications/templates/mails/test_messages/test_message.html:5
#: build/lib/bluebottle/notifications/templates/mails/test_messages/test_message.html:5
#, python-format
msgid ""
"\n"
"Hi %(receiver_name)s,<br>\n"
"This is a test message!\n"
msgstr ""
"\n"
"Bonjour %(receiver_name)s,<br>\n"
"Ceci est un message de test !\n"

#: bluebottle/notifications/templates/mails/test_messages/test_message.txt:5
#: build/lib/bluebottle/notifications/templates/mails/test_messages/test_message.txt:5
#, python-format
msgid ""
"\n"
"Hi %(receiver_name)s,\n"
"This is a test message!\n"
msgstr ""
"\n"
"Bonjour %(receiver_name)s,\n"
"Ceci est un message de test !\n"

#: bluebottle/offices/admin.py:78 bluebottle/offices/models.py:32
#: build/lib/bluebottle/offices/admin.py:78
#: build/lib/bluebottle/offices/models.py:32
msgid "office groups"
msgstr "groupes de bureaux"

#: bluebottle/offices/models.py:13 bluebottle/offices/models.py:25
#: build/lib/bluebottle/offices/models.py:13
#: build/lib/bluebottle/offices/models.py:25
msgid "office region"
msgstr "région du bureau"

#: bluebottle/offices/models.py:14 build/lib/bluebottle/offices/models.py:14
msgid "office regions"
msgstr "régions de bureau"

#: bluebottle/organizations/models.py:36
#: build/lib/bluebottle/organizations/models.py:36
msgid "Partner Organization Logo"
msgstr "Logo de l'organisation partenaire"

#: bluebottle/organizations/models.py:61
#: build/lib/bluebottle/organizations/models.py:61
msgid "partner organization"
msgstr "organisation partenaire"

#: bluebottle/organizations/models.py:62
#: build/lib/bluebottle/organizations/models.py:62
msgid "partner organizations"
msgstr "organisations partenaires"

#: bluebottle/organizations/models.py:70
#: build/lib/bluebottle/organizations/models.py:70
msgid "email"
msgstr "Email"

#: bluebottle/organizations/models.py:71
#: build/lib/bluebottle/organizations/models.py:71
msgid "phone"
msgstr "Téléphone"

#: bluebottle/organizations/models.py:82
#: build/lib/bluebottle/organizations/models.py:82
msgid "Partner Organization Contact"
msgstr "Contact de l'organisation partenaire"

#: bluebottle/organizations/models.py:83
#: build/lib/bluebottle/organizations/models.py:83
msgid "Partner Organization Contacts"
msgstr "Contacts de l'organisation partenaire"

#: bluebottle/organizations/templates/admin/merge_preview.html:6
#: build/lib/bluebottle/organizations/templates/admin/merge_preview.html:6
msgid "Please pick the organisation you want to keep"
msgstr "Veuillez choisir l'organisation que vous souhaitez conserver"

#: bluebottle/organizations/templates/admin/merge_preview.html:13
#: build/lib/bluebottle/organizations/templates/admin/merge_preview.html:13
msgid "Website"
msgstr "Site Web"

#: bluebottle/organizations/templates/admin/merge_preview.html:14
#: build/lib/bluebottle/organizations/templates/admin/merge_preview.html:14
msgid "Phone Number"
msgstr "Numéro de téléphone"

#: bluebottle/organizations/templates/admin/merge_preview.html:36
#: build/lib/bluebottle/organizations/templates/admin/merge_preview.html:36
msgid "Merge"
msgstr "Fusionner"

#: bluebottle/pages/models.py:29 build/lib/bluebottle/pages/models.py:29
msgid "Link title"
msgstr "Titre du lien"

#: bluebottle/pages/models.py:31 bluebottle/pages/models.py:53
#: bluebottle/pages/models.py:54 build/lib/bluebottle/pages/models.py:31
#: build/lib/bluebottle/pages/models.py:53
#: build/lib/bluebottle/pages/models.py:54
msgid "Document"
msgstr "Document"

#: bluebottle/pages/models.py:59 build/lib/bluebottle/pages/models.py:59
msgid "link"
msgstr "lien"

#: bluebottle/pages/models.py:66 build/lib/bluebottle/pages/models.py:66
msgid "Call to action"
msgstr "Appel à l'action"

#: bluebottle/pages/models.py:67 build/lib/bluebottle/pages/models.py:67
msgid "Call to actions"
msgstr "Appeler aux actions"

#: bluebottle/pages/models.py:74 build/lib/bluebottle/pages/models.py:74
msgid "text left"
msgstr "texte restant"

#: bluebottle/pages/models.py:76 build/lib/bluebottle/pages/models.py:76
msgid "text right"
msgstr "texte à droite"

#: bluebottle/pages/models.py:82 bluebottle/pages/models.py:83
#: build/lib/bluebottle/pages/models.py:82
#: build/lib/bluebottle/pages/models.py:83
msgid "Text in columns"
msgstr "Texte dans les colonnes"

#: bluebottle/pages/models.py:108 bluebottle/pages/models.py:163
#: build/lib/bluebottle/pages/models.py:108
#: build/lib/bluebottle/pages/models.py:163
msgid "text"
msgstr "texte"

#: bluebottle/pages/models.py:122 build/lib/bluebottle/pages/models.py:122
msgid "Left"
msgstr "Gauche"

#: bluebottle/pages/models.py:123 build/lib/bluebottle/pages/models.py:123
msgid "Right"
msgstr "Droite"

#: bluebottle/pages/models.py:127 build/lib/bluebottle/pages/models.py:127
msgid "2:1 (Text twice as wide)"
msgstr "2:1 (Texte deux fois plus large)"

#: bluebottle/pages/models.py:128 build/lib/bluebottle/pages/models.py:128
msgid "1:1 (Equal width)"
msgstr "1:1 Largeur de l'équateur)"

#: bluebottle/pages/models.py:129 build/lib/bluebottle/pages/models.py:129
msgid "1:2 (Image twice as wide)"
msgstr "1:2 (Image deux fois plus large)"

#: bluebottle/pages/models.py:132 build/lib/bluebottle/pages/models.py:132
msgid "Picture placement"
msgstr "Placement de l'image"

#: bluebottle/pages/models.py:133 build/lib/bluebottle/pages/models.py:133
msgid "Picture / Text ratio"
msgstr "Ratio image / texte"

#: bluebottle/pages/models.py:145 bluebottle/pages/models.py:146
#: build/lib/bluebottle/pages/models.py:145
#: build/lib/bluebottle/pages/models.py:146
msgid "Picture + Text"
msgstr "Image + Texte"

#: bluebottle/pages/models.py:179 bluebottle/pages/models.py:180
#: build/lib/bluebottle/pages/models.py:179
#: build/lib/bluebottle/pages/models.py:180
msgid "Text + Round Image"
msgstr "Texte + Image ronde"

#: bluebottle/pages/models.py:199 bluebottle/quotes/models.py:18
#: bluebottle/slides/models.py:24 bluebottle/utils/models.py:161
#: build/lib/bluebottle/pages/models.py:199
#: build/lib/bluebottle/quotes/models.py:18
#: build/lib/bluebottle/slides/models.py:24
#: build/lib/bluebottle/utils/models.py:161
msgid "Published"
msgstr "Publié"

#: bluebottle/pages/models.py:200 bluebottle/quotes/models.py:19
#: bluebottle/slides/models.py:25 bluebottle/utils/models.py:162
#: build/lib/bluebottle/pages/models.py:200
#: build/lib/bluebottle/quotes/models.py:19
#: build/lib/bluebottle/slides/models.py:25
#: build/lib/bluebottle/utils/models.py:162
msgid "Draft"
msgstr "Brouillon"

#: bluebottle/pages/models.py:205 build/lib/bluebottle/pages/models.py:205
msgid "Page without sub-navigation"
msgstr "Page sans sous-navigation"

#: bluebottle/pages/models.py:207 build/lib/bluebottle/pages/models.py:207
msgid "Show this page in full width and hide the sub-navigation"
msgstr "Afficher cette page en pleine largeur et masquer la sous-navigation"

#: bluebottle/projects/models.py:19 build/lib/bluebottle/projects/models.py:19
msgid "project image"
msgstr "image du projet"

#: bluebottle/projects/models.py:20 build/lib/bluebottle/projects/models.py:20
msgid "project images"
msgstr "images du projet"

#: bluebottle/quotes/models.py:26 build/lib/bluebottle/quotes/models.py:26
msgid "Quoted member"
msgstr "Membre cité"

#: bluebottle/redirects/models.py:8 build/lib/bluebottle/redirects/models.py:8
msgid "redirect from"
msgstr "rediriger depuis"

#: bluebottle/redirects/models.py:9 build/lib/bluebottle/redirects/models.py:9
msgid ""
"This should be an absolute path, excluding the domain name. Example: '/"
"events/search/'."
msgstr ""
"Ce devrait être un chemin absolu, en excluant le nom de domaine. Exemple: '/"
"events/search/'."

#: bluebottle/redirects/models.py:12
#: build/lib/bluebottle/redirects/models.py:12
msgid "redirect to"
msgstr "rediriger vers"

#: bluebottle/redirects/models.py:13
#: build/lib/bluebottle/redirects/models.py:13
msgid ""
"This can be either an absolute path (as above) or a full URL starting with "
"'http://'."
msgstr ""
"Cela peut être soit un chemin absolu (comme ci-dessus) soit une URL complète "
"commençant par 'http://'."

#: bluebottle/redirects/models.py:16
#: build/lib/bluebottle/redirects/models.py:16
msgid "Match using regular expressions"
msgstr "Faire correspondre en utilisant des expressions régulières"

#: bluebottle/redirects/models.py:17
#: build/lib/bluebottle/redirects/models.py:17
msgid ""
"If checked, the redirect-from and redirect-to fields will also be processed "
"using regular expressions when matching incoming requests.<br>Example: "
"<strong>/projects/.* -> /#!/projects</strong> will redirect everyone "
"visiting a page starting with /projects/<br>Example: <strong>/projects/(.*) -"
"> /#!/projects/$1</strong> will turn /projects/myproject into /#!/projects/"
"myproject<br><br>Invalid regular expressions will be ignored."
msgstr ""
"Si coché, les champs de redirection et de redirection seront également "
"traités en utilisant des expressions régulières lors des requêtes entrantes."
"<br>Exemple: <strong>/projects/. -> /#!/projects</strong> redirigera tous "
"ceux qui visitent une page commençant par /projects/<br>Exemple : <strong>/"
"projects/(. ) -> /#!/projects/$1</strong> transformera /projects/myproject "
"en /#!/projects/myproject<br><br>Les expressions régulières non valides "
"seront ignorées."

#: bluebottle/redirects/models.py:28
#: build/lib/bluebottle/redirects/models.py:28
msgid "Fallback redirect"
msgstr "Redirection de secours"

#: bluebottle/redirects/models.py:29
#: build/lib/bluebottle/redirects/models.py:29
msgid ""
"This redirect is only matched after all other redirects have failed to match."
"<br>This allows us to define a general 'catch-all' that is only used as a "
"fallback after more specific redirects have been attempted."
msgstr ""
"Cette redirection n'est appariée que lorsque toutes les autres redirections "
"n'ont pas réussi à correspondre.<br>Cela nous permet de définir un \"catch-"
"all\" général qui n'est utilisé comme repli qu'après que des redirections "
"plus spécifiques ont été tentées."

#: bluebottle/redirects/models.py:36
#: build/lib/bluebottle/redirects/models.py:36
msgid "Is incremented each time a visitor hits this redirect"
msgstr "Est incrémenté à chaque fois qu'un visiteur accède à cette redirection"

#: bluebottle/redirects/models.py:39
#: build/lib/bluebottle/redirects/models.py:39
msgid "redirect"
msgstr "rediriger"

#: bluebottle/redirects/models.py:40
#: build/lib/bluebottle/redirects/models.py:40
msgid "redirects"
msgstr "redirige"

#: bluebottle/scim/forms.py:6 build/lib/bluebottle/scim/forms.py:6
msgid "Reset token?!"
msgstr "Reset token?!"

#: bluebottle/scim/models.py:10 build/lib/bluebottle/scim/models.py:10
msgid "Bearer Token"
msgstr "Jeton de Porteur"

#: bluebottle/scim/models.py:19 bluebottle/scim/models.py:20
#: build/lib/bluebottle/scim/models.py:19
#: build/lib/bluebottle/scim/models.py:20
msgid "scim platform settings"
msgstr "Paramètres de la plateforme de scim"

#: bluebottle/scim/serializers.py:26
#: build/lib/bluebottle/scim/serializers.py:26
msgid "Not a valid email value."
msgstr "Ce n'est pas une valeur d'email valide."

#: bluebottle/scim/serializers.py:27
#: build/lib/bluebottle/scim/serializers.py:27
msgid "This field may not be blank."
msgstr "Ce champ ne peut pas être vide."

#: bluebottle/scim/serializers.py:28
#: build/lib/bluebottle/scim/serializers.py:28
#, python-brace-format
msgid "Ensure this field has no more than {max_length} characters."
msgstr ""
"Assurez-vous que ce champ ne contient pas plus de {max_length} caractères."

#: bluebottle/scim/serializers.py:29
#: build/lib/bluebottle/scim/serializers.py:29
#, python-brace-format
msgid "Ensure this field has at least {min_length} characters."
msgstr "Assurez-vous que ce champ a au moins {min_length} caractères."

#: bluebottle/scim/templates/admin/reset_token_confirmation.html:5
#: build/lib/bluebottle/scim/templates/admin/reset_token_confirmation.html:5
msgid "Are you sure you want to reset the scim token?"
msgstr "Êtes-vous sûr de vouloir réinitialiser le jeton de scim ?"

#: bluebottle/scim/templates/admin/scim/scimplatformsettings/change_form.html:7
#: build/lib/bluebottle/scim/templates/admin/scim/scimplatformsettings/change_form.html:7
msgid "Reset token"
msgstr "Reset token"

#: bluebottle/segments/admin.py:81 build/lib/bluebottle/segments/admin.py:81
msgid "SSO"
msgstr "SSO"

#: bluebottle/segments/admin.py:99 build/lib/bluebottle/segments/admin.py:99
msgid "Members"
msgstr "Membres"

#: bluebottle/segments/admin.py:105 build/lib/bluebottle/segments/admin.py:105
msgid "Segment type"
msgstr "Type de segment"

#: bluebottle/segments/admin.py:110 build/lib/bluebottle/segments/admin.py:110
msgid "Text colour"
msgstr "Couleur du texte"

#: bluebottle/segments/admin.py:124 build/lib/bluebottle/segments/admin.py:124
msgid "Number of segments"
msgstr "Nombre de segments"

#: bluebottle/segments/models.py:24 build/lib/bluebottle/segments/models.py:24
msgid "Inherit"
msgstr "Hériter"

#: bluebottle/segments/models.py:26
msgid "Newly created activities inherit the segments of the activity creator."
msgstr ""

#: bluebottle/segments/models.py:32
msgid "Required for members"
msgstr "Requis pour les membres"

#: bluebottle/segments/models.py:34
msgid "Require members to enter their segment type once after logging in."
msgstr ""

#: bluebottle/segments/models.py:40
msgid "Verify SSO data"
msgstr ""

#: bluebottle/segments/models.py:53 build/lib/bluebottle/segments/models.py:35
msgid "Editable in user profile"
msgstr "Modifiable dans le profil utilisateur"

#: bluebottle/segments/models.py:57 build/lib/bluebottle/segments/models.py:39
msgid "Enable search filters"
msgstr "Activer les filtres de recherche"

#: bluebottle/segments/models.py:100 build/lib/bluebottle/segments/models.py:82
msgid "Email domains"
msgstr "Domaines Email"

#: bluebottle/segments/models.py:103 build/lib/bluebottle/segments/models.py:85
<<<<<<< HEAD
msgid ""
"Users with email addresses for this domain are automatically added to this "
"segment."
msgstr ""
"Les utilisateurs ayant des adresses e-mail pour ce domaine sont "
"automatiquement ajoutés à ce segment."
=======
msgid "Users with email addresses for this domain are automatically added to this segment."
msgstr "Les utilisateurs ayant des adresses e-mail pour ce domaine sont automatiquement ajoutés à ce segment."
>>>>>>> ca3e98b3

#: bluebottle/segments/models.py:107 build/lib/bluebottle/segments/models.py:89
msgid "Slogan"
msgstr "Slogan"

#: bluebottle/segments/models.py:109 build/lib/bluebottle/segments/models.py:91
<<<<<<< HEAD
msgid ""
"A short sentence to explain your segment. This sentence is directly visible "
"on the page."
msgstr ""
"Une courte phrase pour expliquer votre segment. Cette phrase est directement "
"visible sur la page."
=======
msgid "A short sentence to explain your segment. This sentence is directly visible on the page."
msgstr "Une courte phrase pour expliquer votre segment. Cette phrase est directement visible sur la page."
>>>>>>> ca3e98b3

#: bluebottle/segments/models.py:114 build/lib/bluebottle/segments/models.py:96
msgid "Story"
msgstr "Story"

#: bluebottle/segments/models.py:116 build/lib/bluebottle/segments/models.py:98
<<<<<<< HEAD
msgid ""
"A more detailed story for your segment. This story can be accessed via a "
"link on the page."
msgstr ""
"Une histoire plus détaillée pour votre segment. Cette histoire peut être "
"consultée via un lien sur la page."
=======
msgid "A more detailed story for your segment. This story can be accessed via a link on the page."
msgstr "Une histoire plus détaillée pour votre segment. Cette histoire peut être consultée via un lien sur la page."
>>>>>>> ca3e98b3

#: bluebottle/segments/models.py:123
#: build/lib/bluebottle/segments/models.py:105
msgid "The uploaded image will be scaled so that it is fully visible."
msgstr ""
"L'image téléchargée sera mise à l'échelle pour qu'elle soit pleinement "
"visible."

#: bluebottle/segments/models.py:134
#: build/lib/bluebottle/segments/models.py:116
msgid "Background color"
msgstr "Couleur de fond"

#: bluebottle/segments/models.py:136
#: build/lib/bluebottle/segments/models.py:118
msgid "Add a background colour to your segment page."
msgstr "Ajoutez une couleur de fond à votre page de segment."

#: bluebottle/segments/models.py:141
#: build/lib/bluebottle/segments/models.py:123
msgid "cover image"
msgstr "image de présentation"

#: bluebottle/segments/models.py:143
#: build/lib/bluebottle/segments/models.py:125
msgid "The uploaded image will be cropped to fit a 4:3 rectangle."
msgstr "L'image téléchargée sera recadrée pour s'adapter à un rectangle 4:3."

#: bluebottle/segments/models.py:154
#: build/lib/bluebottle/segments/models.py:136
msgid "Restricted"
msgstr "Restreint"

#: bluebottle/segments/models.py:157
#: build/lib/bluebottle/segments/models.py:139
<<<<<<< HEAD
msgid ""
"Closed segments will only be accessible to members that belong to this "
"segment."
msgstr ""
"Les segments fermés ne seront accessibles qu'aux membres qui appartiennent à "
"ce segment."
=======
msgid "Closed segments will only be accessible to members that belong to this segment."
msgstr "Les segments fermés ne seront accessibles qu'aux membres qui appartiennent à ce segment."
>>>>>>> ca3e98b3

#: bluebottle/segments/templates/segments/admin/required_segment_types.html:10
msgid "no segment types are marked as required"
msgstr "aucun type de segment n'est marqué comme requis"

#: bluebottle/segments/templates/segments/admin/required_segment_types.html:16
msgid "Mark segment types as required in "
msgstr "Marquer les types de segment comme requis dans "

#: bluebottle/segments/templates/segments/admin/required_segment_types.html:18
msgid "segment type overview"
msgstr "aperçu du type de segment"

#: bluebottle/settings/admin_dashboard.py:56
#: build/lib/bluebottle/settings/admin_dashboard.py:56
msgid "Time Based"
msgstr "Basé sur le temps"

#: bluebottle/settings/admin_dashboard.py:79
#: build/lib/bluebottle/settings/admin_dashboard.py:79
msgid "Collect"
msgstr ""

#: bluebottle/settings/admin_dashboard.py:165
#: build/lib/bluebottle/settings/admin_dashboard.py:165
msgid "All segment types"
msgstr "Tous les types de segments"

#: bluebottle/settings/admin_dashboard.py:172
#: build/lib/bluebottle/settings/admin_dashboard.py:172
msgid "Offices"
msgstr "Bureaux"

#: bluebottle/settings/admin_dashboard.py:200
#: build/lib/bluebottle/cms/models.py:126
#: build/lib/bluebottle/settings/admin_dashboard.py:200
msgid "News"
msgstr "Actualités"

#: bluebottle/settings/admin_dashboard.py:220
#: build/lib/bluebottle/settings/admin_dashboard.py:220
msgid "Result page"
msgstr "Page de résultat"

#: bluebottle/settings/admin_dashboard.py:225
#: build/lib/bluebottle/settings/admin_dashboard.py:225
msgid "Header & footer"
msgstr "En-tête & pied de page"

#: bluebottle/settings/admin_dashboard.py:230
#: build/lib/bluebottle/settings/admin_dashboard.py:230
msgid "Email templates"
msgstr "Modèles d'e-mail"

#: bluebottle/settings/admin_dashboard.py:243
#: build/lib/bluebottle/settings/admin_dashboard.py:243
msgid "Media wall posts"
msgstr "Potets du mur de média"

#: bluebottle/settings/admin_dashboard.py:254
#: build/lib/bluebottle/settings/admin_dashboard.py:254
msgid "Reporting"
msgstr "Rapports"

#: bluebottle/settings/admin_dashboard.py:260 bluebottle/utils/models.py:150
#: build/lib/bluebottle/settings/admin_dashboard.py:260
#: build/lib/bluebottle/utils/models.py:150
msgid "Settings"
msgstr "Réglages"

#: bluebottle/settings/admin_dashboard.py:310
#: build/lib/bluebottle/settings/admin_dashboard.py:306
msgid "Manage Reporting"
msgstr "Gérer les rapports"

#: bluebottle/settings/base.py:728 bluebottle/time_based/models.py:456
#: build/lib/bluebottle/settings/base.py:728
#: build/lib/bluebottle/time_based/models.py:457
msgid "Activities during a period"
msgstr "Activités pendant une période"

#: bluebottle/settings/base.py:743 build/lib/bluebottle/settings/base.py:743
msgid "Participants over a period"
msgstr "Participants sur une période"

#: bluebottle/settings/base.py:765 bluebottle/time_based/models.py:180
#: build/lib/bluebottle/settings/base.py:765
#: build/lib/bluebottle/time_based/models.py:181
msgid "Activities on a date"
msgstr "Activités à une date"

#: bluebottle/settings/base.py:787 build/lib/bluebottle/settings/base.py:787
msgid "Activity slots"
msgstr "Emplacements d'activité"

#: bluebottle/settings/base.py:802 bluebottle/time_based/models.py:536
#: build/lib/bluebottle/settings/base.py:802
#: build/lib/bluebottle/time_based/models.py:537
msgid "Participants on a date"
msgstr "Participants à une date"

#: bluebottle/settings/base.py:821 bluebottle/time_based/models.py:611
#: build/lib/bluebottle/settings/base.py:821
#: build/lib/bluebottle/time_based/models.py:612
msgid "Slot participants"
msgstr "Participants au créneau"

#: bluebottle/settings/base.py:847 build/lib/bluebottle/settings/base.py:847
msgid "Time contributions"
msgstr "Contributions de temps"

#: bluebottle/settings/base.py:895 build/lib/bluebottle/settings/base.py:895
msgid "Funding contributors"
msgstr "Contributeurs de financement"

#: bluebottle/settings/base.py:915 build/lib/bluebottle/settings/base.py:915
msgid "Deed activities"
msgstr "Activités de propriété"

#: bluebottle/settings/base.py:930 build/lib/bluebottle/settings/base.py:930
msgid "Deed participants"
msgstr "Participants au titre de propriété"

#: bluebottle/settings/base.py:954 build/lib/bluebottle/settings/base.py:954
msgid "Effort contributions"
msgstr "Contributions d'effort"

#: bluebottle/settings/base.py:975 build/lib/bluebottle/settings/base.py:975
msgid "Collection campaigns"
msgstr ""

#: bluebottle/settings/base.py:990 build/lib/bluebottle/settings/base.py:990
msgid "Collection contributors"
msgstr ""

#: bluebottle/slides/admin.py:29 build/lib/bluebottle/slides/admin.py:29
msgid "Contents"
msgstr "Contenus"

#: bluebottle/slides/models.py:61 build/lib/bluebottle/slides/models.py:61
msgid "Video"
msgstr "Vidéo"

#: bluebottle/slides/models.py:84 build/lib/bluebottle/slides/models.py:84
msgid "Style"
msgstr "Style"

#: bluebottle/slides/models.py:85 build/lib/bluebottle/slides/models.py:85
msgid "Styling class name"
msgstr "Style du nom de la classe"

#: bluebottle/statistics/models.py:25 bluebottle/statistics/models.py:217
#: build/lib/bluebottle/statistics/models.py:25
#: build/lib/bluebottle/statistics/models.py:217
msgid "Should this be shown or hidden."
msgstr "Devrait être affiché ou masqué."

#: bluebottle/statistics/models.py:29
#: build/lib/bluebottle/statistics/models.py:29
msgid "Order in which metrics are shown."
msgstr "Ordre dans lequel les mesures sont affichées."

#: bluebottle/statistics/models.py:42
#: build/lib/bluebottle/statistics/models.py:42
msgid "Statistic"
msgstr "Statistique"

#: bluebottle/statistics/models.py:68
#: build/lib/bluebottle/statistics/models.py:68
msgid "Custom statistic"
msgstr "Statistiques personnalisées"

#: bluebottle/statistics/models.py:69
#: build/lib/bluebottle/statistics/models.py:69
msgid "Custom statistics"
msgstr "Statistiques personnalisées"

#: bluebottle/statistics/models.py:78
#: build/lib/bluebottle/statistics/models.py:78
msgid "Time based activities succeeded"
msgstr "Activités basées sur le temps réussies"

#: bluebottle/statistics/models.py:79
#: build/lib/bluebottle/statistics/models.py:79
msgid "Crowdfunding campaigns succeeded"
msgstr "Les campagnes de financement participatif ont réussi"

#: bluebottle/statistics/models.py:80
#: build/lib/bluebottle/statistics/models.py:80
msgid "Deeds succeeded"
msgstr "Les actions ont réussi"

#: bluebottle/statistics/models.py:82
#: build/lib/bluebottle/statistics/models.py:82
msgid "Activity Participants"
msgstr "Participants à l'activité"

#: bluebottle/statistics/models.py:84
#: build/lib/bluebottle/statistics/models.py:84
msgid "Time based activities online"
msgstr "Activités basées sur le temps en ligne"

#: bluebottle/statistics/models.py:85
#: build/lib/bluebottle/statistics/models.py:85
msgid "Deeds online"
msgstr "Actes en ligne"

#: bluebottle/statistics/models.py:94
#: build/lib/bluebottle/statistics/models.py:94
msgid "Deeds done"
msgstr "Actes terminés"

#: bluebottle/statistics/models.py:103
#: build/lib/bluebottle/statistics/models.py:103
msgid "query"
msgstr "Requête"

#: bluebottle/statistics/models.py:152
#: build/lib/bluebottle/statistics/models.py:152
msgid "Engagement statistic"
msgstr "Statistiques d'engagement"

#: bluebottle/statistics/models.py:153
#: build/lib/bluebottle/statistics/models.py:153
msgid "Engagement statistics"
msgstr "Statistiques d'engagement"

#: bluebottle/statistics/models.py:183
#: build/lib/bluebottle/statistics/models.py:183
msgid "Impact statistic"
msgstr "Statistiques d'impact"

#: bluebottle/statistics/models.py:184
#: build/lib/bluebottle/statistics/models.py:184
msgid "Impact statistics"
msgstr "Statistiques d'impact"

#: bluebottle/statistics/models.py:192
#: build/lib/bluebottle/statistics/models.py:192
msgid "Manual"
msgstr "Manuelle"

#: bluebottle/statistics/models.py:196
#: build/lib/bluebottle/statistics/models.py:196
msgid "Tasks realized"
msgstr "Tâches réalisées"

#: bluebottle/statistics/models.py:197
#: build/lib/bluebottle/statistics/models.py:197
msgid "Taskmembers"
msgstr "Membres de la tâche"

#: bluebottle/statistics/models.py:202
#: build/lib/bluebottle/statistics/models.py:202
msgid "Amount Matched"
msgstr "Montant correspondant"

#: bluebottle/statistics/models.py:203
#: build/lib/bluebottle/statistics/models.py:203
msgid "Number of votes cast"
msgstr "Nombre de votes exprimés"

#: bluebottle/statistics/models.py:214
#: build/lib/bluebottle/statistics/models.py:214
msgid "This overwrites the calculated value, if available"
msgstr "Ceci écrase la valeur calculée, si disponible"

#: bluebottle/statistics/templates/admin/impact/select_icon_option.html:11
#: build/lib/bluebottle/statistics/templates/admin/impact/select_icon_option.html:11
msgid "Default"
msgstr "Par défaut"

#: bluebottle/terms/models.py:26 build/lib/bluebottle/terms/models.py:26
msgid "Terms"
msgstr "Conditions générales de vente"

#: bluebottle/terms/models.py:27 build/lib/bluebottle/terms/models.py:27
msgid "Term"
msgstr "Condition"

#: bluebottle/terms/models.py:56 build/lib/bluebottle/terms/models.py:56
msgid "Terms agreement"
msgstr "Contrat d'utilisation"

#: bluebottle/terms/models.py:57 build/lib/bluebottle/terms/models.py:57
msgid "Term agreements"
msgstr "Contrats à terme"

#: bluebottle/time_based/admin.py:50
#: build/lib/bluebottle/time_based/admin.py:49
msgid "First complete and submit the activity before managing participants."
msgstr ""
"Complétez d'abord l'activité et soumettez celle-ci avant de gérer les "
"participants."

#: bluebottle/time_based/admin.py:151 bluebottle/time_based/admin.py:305
#: build/lib/bluebottle/time_based/admin.py:143
#: build/lib/bluebottle/time_based/admin.py:291
#, python-brace-format
msgid "{duration} per {time_unit}"
msgstr "{duration} par {time_unit}"

#: bluebottle/time_based/admin.py:155 bluebottle/time_based/admin.py:309
#: bluebottle/time_based/admin.py:369
#: build/lib/bluebottle/time_based/admin.py:147
#: build/lib/bluebottle/time_based/admin.py:295
#: build/lib/bluebottle/time_based/admin.py:355
msgid "Duration"
msgstr "Durée"

#: bluebottle/time_based/admin.py:202
#: build/lib/bluebottle/time_based/admin.py:194
msgid "Timezone"
msgstr "Timezone"

#: bluebottle/time_based/admin.py:229
#: build/lib/bluebottle/time_based/admin.py:220
msgid "Slots"
msgstr "Emplacements"

#: bluebottle/time_based/admin.py:299
#: build/lib/bluebottle/time_based/admin.py:285
msgid "indefinitely"
msgstr "indéfiniment"

#: bluebottle/time_based/admin.py:340
#: build/lib/bluebottle/time_based/admin.py:326
msgid "Registered"
msgstr "Enregistré"

#: bluebottle/time_based/admin.py:430
#: build/lib/bluebottle/time_based/admin.py:416
msgid "Upcoming"
msgstr "À venir"

#: bluebottle/time_based/admin.py:431
#: build/lib/bluebottle/time_based/admin.py:417
msgid "Passed"
msgstr "Réussi"

#: bluebottle/time_based/admin.py:450
#: build/lib/bluebottle/time_based/admin.py:436
msgid "Slot required"
msgstr "Emplacement requis"

#: bluebottle/time_based/admin.py:456 bluebottle/time_based/admin.py:511
#: bluebottle/time_based/admin.py:512
#: build/lib/bluebottle/time_based/admin.py:442
#: build/lib/bluebottle/time_based/admin.py:497
#: build/lib/bluebottle/time_based/admin.py:498
msgid "Required"
msgstr "Requis"

#: bluebottle/time_based/admin.py:457 bluebottle/time_based/admin.py:510
#: build/lib/bluebottle/time_based/admin.py:443
#: build/lib/bluebottle/time_based/admin.py:496
msgid "Optional"
msgstr "Optionnel"

#: bluebottle/time_based/admin.py:506
#: build/lib/bluebottle/time_based/admin.py:492
msgid "Accepted participants"
msgstr "Participants acceptés"

#: bluebottle/time_based/admin.py:522
#: build/lib/bluebottle/time_based/admin.py:508
#, python-brace-format
msgid ""
"Local time in \"{location}\" is {local_time}. This is {offset} hours "
"{relation} compared to the standard platform timezone ({current_timezone})."
msgstr ""
"L'heure locale dans \"{location}\" est {local_time}. Il s'agit de {offset} "
"heures {relation} par rapport au fuseau horaire de la plate-forme standard "
"({current_timezone})."

#: bluebottle/time_based/admin.py:529
#: build/lib/bluebottle/time_based/admin.py:515
msgid "later"
msgstr "plus tard"

#: bluebottle/time_based/admin.py:529
#: build/lib/bluebottle/time_based/admin.py:515
msgid "earlier"
msgstr "plus tôt"

#: bluebottle/time_based/admin.py:575
#: build/lib/bluebottle/time_based/admin.py:561
msgid "Edit duration"
msgstr "Modifier la durée"

#: bluebottle/time_based/admin.py:591
#: build/lib/bluebottle/time_based/admin.py:577
msgid "Total contributed"
msgstr "Total des contributions"

#: bluebottle/time_based/admin.py:619 bluebottle/time_based/models.py:361
#: build/lib/bluebottle/time_based/admin.py:605
#: build/lib/bluebottle/time_based/models.py:362
msgid "Slot"
msgstr "Emplacement"

#: bluebottle/time_based/admin.py:685 bluebottle/time_based/models.py:364
#: bluebottle/time_based/models.py:495
#: build/lib/bluebottle/time_based/admin.py:671
#: build/lib/bluebottle/time_based/models.py:365
#: build/lib/bluebottle/time_based/models.py:496
msgid "slot"
msgstr "emplacement"

#: bluebottle/time_based/admin.py:686 bluebottle/time_based/models.py:365
#: bluebottle/time_based/models.py:496
#: build/lib/bluebottle/time_based/admin.py:672
#: build/lib/bluebottle/time_based/models.py:366
#: build/lib/bluebottle/time_based/models.py:497
msgid "slots"
msgstr "créneaux"

#: bluebottle/time_based/admin.py:768
#: build/lib/bluebottle/time_based/admin.py:754
msgid "users"
msgstr "utilisateurs"

#: bluebottle/time_based/admin.py:770
#: build/lib/bluebottle/time_based/admin.py:756
msgid "Users with this skill"
msgstr "Utilisateurs avec cette compétence"

#: bluebottle/time_based/effects.py:14 bluebottle/time_based/effects.py:50
#: bluebottle/time_based/effects.py:78 bluebottle/time_based/effects.py:114
#: build/lib/bluebottle/time_based/effects.py:14
#: build/lib/bluebottle/time_based/effects.py:50
#: build/lib/bluebottle/time_based/effects.py:78
#: build/lib/bluebottle/time_based/effects.py:114
msgid "Create contribution"
msgstr "Créer une présentation"

#: bluebottle/time_based/effects.py:33
#: build/lib/bluebottle/time_based/effects.py:33
msgid "Create preparation time contribution"
msgstr "Créer une présentation du temps de préparation"

#: bluebottle/time_based/effects.py:70
#: build/lib/bluebottle/time_based/effects.py:70
msgid "Create overall contribution"
msgstr "Créer une contribution globale"

#: bluebottle/time_based/effects.py:122
#: bluebottle/time_based/templates/admin/set_end_date.html:2
#: build/lib/bluebottle/time_based/effects.py:122
#: build/lib/bluebottle/time_based/templates/admin/set_end_date.html:2
msgid "End the activity"
msgstr "Mettre fin à l'activité"

#: bluebottle/time_based/effects.py:130
#: build/lib/bluebottle/time_based/effects.py:130
msgid "Clear the deadline of the activity"
msgstr "Effacer la date limite de l'activité"

#: bluebottle/time_based/effects.py:221 bluebottle/time_based/effects.py:241
#: build/lib/bluebottle/time_based/effects.py:221
#: build/lib/bluebottle/time_based/effects.py:241
msgid "Add participants to all slots if slot selection is set to \"all\""
msgstr ""
"Ajouter des participants à tous les créneaux si la sélection des créneaux "
"est définie à \"tous\""

#: bluebottle/time_based/effects.py:283
#: build/lib/bluebottle/time_based/effects.py:283
#, python-brace-format
msgid "Unlock unfilled slots for {activity}"
msgstr "Débloquer les emplacements non remplis pour {activity}"

#: bluebottle/time_based/effects.py:315
#: build/lib/bluebottle/time_based/effects.py:315
#, python-brace-format
msgid "Lock filled slots for {activity}"
msgstr "Verrouiller les emplacements remplis pour {activity}"

#: bluebottle/time_based/effects.py:339 bluebottle/time_based/effects.py:360
#: build/lib/bluebottle/time_based/effects.py:339
#: build/lib/bluebottle/time_based/effects.py:360
#, python-brace-format
msgid "Reset slot selection to \"all\" for {activity}"
msgstr "Réinitialiser la sélection de l'emplacement à \"all\" pour {activity}"

#: bluebottle/time_based/messages.py:74
#: build/lib/bluebottle/time_based/messages.py:74
#, python-brace-format
msgctxt "email"
msgid "The deadline for your activity \"{title}\" changed"
msgstr "La date limite pour votre activité \"{title}\" a été modifiée"

#: bluebottle/time_based/messages.py:97
#: build/lib/bluebottle/time_based/messages.py:97
#, python-brace-format
msgctxt "emai"
msgid "on {start}"
msgstr "le {start}"

#: bluebottle/time_based/messages.py:100
#: build/lib/bluebottle/time_based/messages.py:100
msgctxt "emai"
msgid "immediately"
msgstr "immédiatement"

#: bluebottle/time_based/messages.py:104
#: build/lib/bluebottle/time_based/messages.py:104
#, python-brace-format
msgctxt "emai"
msgid "ends on {end}"
msgstr "se termine le {end}"

#: bluebottle/time_based/messages.py:107
#: build/lib/bluebottle/time_based/messages.py:107
msgctxt "emai"
msgid "runs indefinitely"
msgstr "fonctionne indéfiniment"

#: bluebottle/time_based/messages.py:116 bluebottle/time_based/messages.py:140
#: build/lib/bluebottle/time_based/messages.py:116
#: build/lib/bluebottle/time_based/messages.py:140
#, python-brace-format
msgctxt "email"
msgid "The activity \"{title}\" will take place in a few days!"
msgstr "L'activité \"{title}\" aura lieu dans quelques jours !"

#: bluebottle/time_based/messages.py:192 bluebottle/time_based/messages.py:215
#: build/lib/bluebottle/time_based/messages.py:192
#: build/lib/bluebottle/time_based/messages.py:215
#, python-brace-format
msgctxt "email"
msgid "The details of activity \"{title}\" have changed"
msgstr "Les détails de l'activité \"{title}\" ont été modifiés"

#: bluebottle/time_based/messages.py:238
#: build/lib/bluebottle/time_based/messages.py:238
#, python-brace-format
msgctxt "email"
msgid "The activity \"{title}\" has succeeded 🎉"
msgstr "L'activité \"{title}\" a réussi 🎉"

#: bluebottle/time_based/messages.py:261
#: build/lib/bluebottle/time_based/messages.py:261
#, python-brace-format
msgctxt "email"
msgid "You have been added to the activity \"{title}\" 🎉"
msgstr "Vous avez été ajouté à l'activité \"{title}\" 🎉"

#: bluebottle/time_based/messages.py:285
#: build/lib/bluebottle/time_based/messages.py:285
#, python-brace-format
msgctxt "email"
msgid "You have a new participant for your activity \"{title}\" 🎉"
msgstr "Vous avez un nouveau participant pour votre activité \"{title}\" 🎉"

#: bluebottle/time_based/messages.py:306
#: build/lib/bluebottle/time_based/messages.py:306
#, python-brace-format
msgctxt "email"
msgid "A new participant has joined your activity \"{title}\" 🎉"
msgstr "Un nouveau participant a rejoint votre activité \"{title}\" 🎉"

#: bluebottle/time_based/messages.py:373
#: build/lib/bluebottle/time_based/messages.py:373
#, python-brace-format
msgctxt "email"
msgid "You have changed your application on the activity \"{title}\""
msgstr "Vous avez changé votre candidature sur l'activité \"{title}\""

#: bluebottle/time_based/messages.py:413
#: build/lib/bluebottle/time_based/messages.py:413
#, python-brace-format
msgctxt "email"
msgid "You have applied to the activity \"{title}\""
msgstr "Vous avez postulé à l'activité \"{title}\""

#: bluebottle/time_based/messages.py:435
#: build/lib/bluebottle/time_based/messages.py:435
#, python-brace-format
msgctxt "email"
msgid "You have been selected for the activity \"{title}\" 🎉"
msgstr "Vous avez été sélectionné pour l'activité \"{title}\" 🎉"

#: bluebottle/time_based/messages.py:456
#: build/lib/bluebottle/time_based/messages.py:456
#, python-brace-format
msgctxt "email"
msgid "You have not been selected for the activity \"{title}\""
msgstr "Vous n'avez pas été sélectionné pour l'activité \"{title}\""

#: bluebottle/time_based/messages.py:466 bluebottle/time_based/messages.py:487
#: build/lib/bluebottle/time_based/messages.py:466
#: build/lib/bluebottle/time_based/messages.py:487
msgctxt "email"
msgid "View all activities"
msgstr "Voir toutes les activités"

#: bluebottle/time_based/messages.py:477
#: build/lib/bluebottle/time_based/messages.py:477
#, python-brace-format
msgctxt "email"
msgid "You have been removed as participant for the activity \"{title}\""
msgstr ""
"Vous avez été supprimé en tant que participant pour l'activité \"{title}\""

#: bluebottle/time_based/messages.py:498
#: build/lib/bluebottle/time_based/messages.py:498
#, python-brace-format
msgctxt "email"
msgid "Your contribution to the activity \"{title}\" is successful 🎉"
msgstr "Votre contribution à l'activité \"{title}\" est réussie 🎉"

#: bluebottle/time_based/messages.py:519
#: build/lib/bluebottle/time_based/messages.py:519
#, python-brace-format
msgctxt "email"
msgid "A participant has withdrawn from your activity \"{title}\""
msgstr "Un participant s'est retiré de votre activité \"{title}\""

#: bluebottle/time_based/messages.py:541
#: build/lib/bluebottle/time_based/messages.py:541
#, python-brace-format
msgctxt "email"
msgid "A participant has been added to your activity \"{title}\" 🎉"
msgstr "Un participant a été ajouté à votre activité \"{title}\" 🎉"

#: bluebottle/time_based/messages.py:566
#: build/lib/bluebottle/time_based/messages.py:566
#, python-brace-format
msgctxt "email"
msgid "A participant has been removed from your activity \"{title}\""
msgstr "Un participant a été retiré de votre activité \"{title}\""

#: bluebottle/time_based/models.py:36 bluebottle/time_based/models.py:228
#: build/lib/bluebottle/time_based/models.py:37
#: build/lib/bluebottle/time_based/models.py:229
msgid "attendee limit"
msgstr "limite de participants"

#: bluebottle/time_based/models.py:39 bluebottle/time_based/models.py:302
#: bluebottle/time_based/models.py:397
#: build/lib/bluebottle/time_based/models.py:40
#: build/lib/bluebottle/time_based/models.py:303
#: build/lib/bluebottle/time_based/models.py:398
msgid "is online"
msgstr "est en ligne"

#: bluebottle/time_based/models.py:46 bluebottle/time_based/models.py:314
#: bluebottle/time_based/models.py:399
#: build/lib/bluebottle/time_based/models.py:47
#: build/lib/bluebottle/time_based/models.py:315
#: build/lib/bluebottle/time_based/models.py:400
msgid "location"
msgstr "Localisation"

#: bluebottle/time_based/models.py:54
#: build/lib/bluebottle/time_based/models.py:55
msgid "registration deadline"
msgstr "date limite d'inscription"

#: bluebottle/time_based/models.py:61
#: build/lib/bluebottle/time_based/models.py:62
msgid "skill"
msgstr "Compétence"

#: bluebottle/time_based/models.py:67
#: build/lib/bluebottle/time_based/models.py:68
msgid "review participants"
msgstr "évaluer les participants"

#: bluebottle/time_based/models.py:70
#: build/lib/bluebottle/time_based/models.py:71
msgid "Preparation time"
msgstr "Temps de préparation"

#: bluebottle/time_based/models.py:140
#: build/lib/bluebottle/time_based/models.py:141
msgid "Free"
msgstr "Gratuit"

#: bluebottle/time_based/models.py:146
#: build/lib/bluebottle/time_based/models.py:147
msgid "Slot selection"
msgstr "Sélection d'emplacement"

#: bluebottle/time_based/models.py:148
#: build/lib/bluebottle/time_based/models.py:149
msgid ""
"All: Participant will join all time slots. Free: Participant can pick any "
"number of slots to join."
msgstr ""
"Tout: Le participant se joindra à tous les créneaux horaires. Gratuit : le "
"participant peut choisir n'importe quel nombre de créneaux à rejoindre."

#: bluebottle/time_based/models.py:158 bluebottle/time_based/models.py:308
#: build/lib/bluebottle/time_based/models.py:159
#: build/lib/bluebottle/time_based/models.py:309
msgid "online meeting link"
msgstr "lien de réunion en ligne"

#: bluebottle/time_based/models.py:179
#: build/lib/bluebottle/time_based/models.py:180
msgid "Activity on a date"
msgstr "Activité sur une date"

#: bluebottle/time_based/models.py:257 bluebottle/time_based/views.py:383
#: bluebottle/time_based/views.py:424
#: build/lib/bluebottle/time_based/models.py:258
#: build/lib/bluebottle/time_based/views.py:378
#: build/lib/bluebottle/time_based/views.py:419
#, python-brace-format
msgid ""
"\n"
"Join: {url}"
msgstr ""
"\n"
"Rejoignez: {url}"

#: bluebottle/time_based/models.py:299 bluebottle/time_based/models.py:491
#: build/lib/bluebottle/time_based/models.py:300
#: build/lib/bluebottle/time_based/models.py:492
msgid "start date and time"
msgstr "date et heure de début"

#: bluebottle/time_based/models.py:384
#: build/lib/bluebottle/time_based/models.py:385
msgid "in total"
msgstr "au total"

#: bluebottle/time_based/models.py:385
#: build/lib/bluebottle/time_based/models.py:386
msgid "per day"
msgstr "par jour"

#: bluebottle/time_based/models.py:386
#: build/lib/bluebottle/time_based/models.py:387
msgid "per week"
msgstr "par semaine"

#: bluebottle/time_based/models.py:387
#: build/lib/bluebottle/time_based/models.py:388
msgid "per month"
msgstr "par mois"

#: bluebottle/time_based/models.py:405
#: build/lib/bluebottle/time_based/models.py:406
msgid "Start date"
msgstr "Date de début"

#: bluebottle/time_based/models.py:411
#: build/lib/bluebottle/time_based/models.py:412
msgid "End date"
msgstr "Date de fin"

#: bluebottle/time_based/models.py:417
#: build/lib/bluebottle/time_based/models.py:418
msgid "Time per period"
msgstr "Temps par période"

#: bluebottle/time_based/models.py:423
#: build/lib/bluebottle/time_based/models.py:424
msgid "period"
msgstr "Période"

#: bluebottle/time_based/models.py:443
#: build/lib/bluebottle/time_based/models.py:444
msgid "Online Meeting URL"
msgstr "URL de la réunion en ligne"

#: bluebottle/time_based/models.py:492
#: build/lib/bluebottle/time_based/models.py:493
msgid "end date and time"
msgstr "date et heure de fin"

#: bluebottle/time_based/models.py:535
#: build/lib/bluebottle/time_based/models.py:536
msgid "Participant on a date"
msgstr "Participant à une date"

#: bluebottle/time_based/models.py:560
#: build/lib/bluebottle/time_based/models.py:561
msgid "Participant during a period"
msgstr "Participant pendant une période"

#: bluebottle/time_based/models.py:561
#: build/lib/bluebottle/time_based/models.py:562
msgid "Participants during a period"
msgstr "Participants pendant une période"

#: bluebottle/time_based/models.py:610
#: build/lib/bluebottle/time_based/models.py:611
msgid "Slot participant"
msgstr "Slot participant"

#: bluebottle/time_based/models.py:630
#: build/lib/bluebottle/time_based/models.py:631
msgid "activity on a date"
msgstr "activité sur une date"

#: bluebottle/time_based/models.py:631
#: build/lib/bluebottle/time_based/models.py:632
msgid "activity over a period"
msgstr "activité sur une période"

#: bluebottle/time_based/models.py:632
#: build/lib/bluebottle/time_based/models.py:633
msgid "preparation"
msgstr "Préparation"

#: bluebottle/time_based/models.py:637
#: build/lib/bluebottle/time_based/models.py:638
msgid "value"
msgstr "valeur"

#: bluebottle/time_based/models.py:655
#: build/lib/bluebottle/time_based/models.py:656
msgid "Time contribution"
msgstr "Contribution de temps"

#: bluebottle/time_based/models.py:659
#: build/lib/bluebottle/time_based/models.py:660
#, python-brace-format
msgid "Contribution {name} {date}"
msgstr "Contribution {name} {date}"

#: bluebottle/time_based/models.py:666
#: build/lib/bluebottle/time_based/models.py:667
msgid "expertise based"
msgstr "basé sur l'expertise"

#: bluebottle/time_based/models.py:667
#: build/lib/bluebottle/time_based/models.py:668
msgid "Is this skill expertise based, or could anyone do it?"
msgstr ""
"Cette expertise est-elle basée sur des compétences ou pourrait-elle le "
"faire ?"

#: bluebottle/time_based/models.py:684
#: build/lib/bluebottle/time_based/models.py:685
msgid "Skills"
msgstr "Compétences"

#: bluebottle/time_based/periodic_tasks.py:39
#: build/lib/bluebottle/time_based/periodic_tasks.py:39
msgid "Lock an activity when the registration date has passed."
msgstr "Verrouiller une activité lorsque la date d'inscription est dépassée."

#: bluebottle/time_based/periodic_tasks.py:60
#: build/lib/bluebottle/time_based/periodic_tasks.py:60
msgid "Finish an activity when deadline has passed."
msgstr "Terminer une activité lorsque la date limite est dépassée."

#: bluebottle/time_based/periodic_tasks.py:84
#: build/lib/bluebottle/time_based/periodic_tasks.py:84
msgid "Create a new contribution for participant"
msgstr "Créer une nouvelle présentation pour le participant"

#: bluebottle/time_based/periodic_tasks.py:100
#: build/lib/bluebottle/time_based/periodic_tasks.py:100
msgid "Start the slot."
msgstr "Démarrez l'emplacement."

#: bluebottle/time_based/periodic_tasks.py:116
#: build/lib/bluebottle/time_based/periodic_tasks.py:116
msgid "Finish a slot when end time has passed."
msgstr "Terminer un créneau lorsque l'heure de fin est passée."

#: bluebottle/time_based/periodic_tasks.py:133
#: build/lib/bluebottle/time_based/periodic_tasks.py:133
msgid "Finish an activity when end time has passed."
msgstr "Terminer une activité lorsque l'heure de fin est passée."

#: bluebottle/time_based/periodic_tasks.py:153
#: build/lib/bluebottle/time_based/periodic_tasks.py:153
msgid "Send a reminder five days before the activity slot."
msgstr "Envoyer un rappel cinq jours avant le créneau d'activité."

#: bluebottle/time_based/states.py:17 bluebottle/time_based/states.py:157
#: build/lib/bluebottle/time_based/states.py:17
#: build/lib/bluebottle/time_based/states.py:157
msgid "full"
msgstr "plein"

#: bluebottle/time_based/states.py:19 bluebottle/time_based/states.py:159
#: build/lib/bluebottle/time_based/states.py:19
#: build/lib/bluebottle/time_based/states.py:159
msgid ""
"The number of people needed is reached and people can no longer register."
msgstr ""
"Le nombre de personnes nécessaires est atteint et les gens ne peuvent plus "
"s'inscrire."

#: bluebottle/time_based/states.py:28 bluebottle/time_based/states.py:229
#: build/lib/bluebottle/time_based/states.py:28
#: build/lib/bluebottle/time_based/states.py:229
msgid "Lock"
msgstr "Verrouiller"

#: bluebottle/time_based/states.py:30
#: build/lib/bluebottle/time_based/states.py:30
msgid ""
"People can no longer join the event. Triggered when the attendee limit is "
"reached."
msgstr ""
"Les gens ne peuvent plus rejoindre l'événement. Déclenché lorsque la limite "
"des participants est atteinte."

#: bluebottle/time_based/states.py:37 bluebottle/time_based/states.py:47
#: bluebottle/time_based/states.py:239
#: build/lib/bluebottle/time_based/states.py:37
#: build/lib/bluebottle/time_based/states.py:47
#: build/lib/bluebottle/time_based/states.py:239
msgid "Unlock"
msgstr "Déverrouiller"

#: bluebottle/time_based/states.py:39
#: build/lib/bluebottle/time_based/states.py:39
msgid ""
"People can now join again. Triggered when the attendee number drops between "
"the limit."
msgstr ""
"Les personnes peuvent maintenant rejoindre à nouveau. Déclenché lorsque le "
"nombre de participants diminue entre la limite."

#: bluebottle/time_based/states.py:49 bluebottle/time_based/states.py:61
#: build/lib/bluebottle/time_based/states.py:49
#: build/lib/bluebottle/time_based/states.py:61
msgid ""
"The number of participants has fallen below the required number. People can "
"sign up again for the task."
msgstr ""
"Le nombre de participants est inférieur au nombre requis. Les gens peuvent "
"s'inscrire à nouveau pour la tâche."

#: bluebottle/time_based/states.py:75
#: build/lib/bluebottle/time_based/states.py:75
msgid ""
"The activity ends and people can no longer register. Participants will keep "
"their spent hours, but will no longer be allocated new hours."
msgstr ""
"L'activité se termine et les gens ne peuvent plus s'inscrire. Les "
"participants garderont leurs heures de travail mais ne seront plus alloués "
"de nouvelles heures."

#: bluebottle/time_based/states.py:105 bluebottle/time_based/states.py:134
#: bluebottle/time_based/states.py:267
#: build/lib/bluebottle/time_based/states.py:105
#: build/lib/bluebottle/time_based/states.py:134
#: build/lib/bluebottle/time_based/states.py:267
msgid "Reschedule"
msgstr "Replanifier"

#: bluebottle/time_based/states.py:109
#: build/lib/bluebottle/time_based/states.py:109
msgid "The activity is reopened because the start date changed."
msgstr "L'activité est rouverte parce que la date de début a changé."

#: bluebottle/time_based/states.py:136
#: build/lib/bluebottle/time_based/states.py:136
msgid ""
"The date of the activity has been changed to a date in the future. The "
"status of the activity will be recalculated."
msgstr ""
"La date de l'activité a été changée à une date dans le futur. Le statut de "
"l'activité sera recalculé."

#: bluebottle/time_based/states.py:147
#: build/lib/bluebottle/time_based/states.py:147
msgid "The slot is incomplete."
msgstr "L'emplacement est incomplet."

#: bluebottle/time_based/states.py:153
#: build/lib/bluebottle/time_based/states.py:153
msgid "The slot is accepting new participants."
msgstr "Le créneau accepte de nouveaux participants."

#: bluebottle/time_based/states.py:163
#: build/lib/bluebottle/time_based/states.py:163
msgid "running"
msgstr "en cours d'exécution"

#: bluebottle/time_based/states.py:165 bluebottle/time_based/states.py:251
#: build/lib/bluebottle/time_based/states.py:165
#: build/lib/bluebottle/time_based/states.py:251
msgid "The slot is currently taking place."
msgstr "Le créneau a actuellement lieu."

#: bluebottle/time_based/states.py:169
#: build/lib/bluebottle/time_based/states.py:169
msgid "finished"
msgstr "Terminé"

#: bluebottle/time_based/states.py:171
#: build/lib/bluebottle/time_based/states.py:171
msgid "The slot has ended."
msgstr "Le créneau est terminé."

#: bluebottle/time_based/states.py:177
#: build/lib/bluebottle/time_based/states.py:177
msgid "The slot is cancelled."
msgstr "Le créneau est annulé."

#: bluebottle/time_based/states.py:185
#: build/lib/bluebottle/time_based/states.py:185
msgid "The slot was created."
msgstr "Le créneau a été créé."

#: bluebottle/time_based/states.py:192
#: build/lib/bluebottle/time_based/states.py:192
msgid "Complete"
msgstr "Complete"

#: bluebottle/time_based/states.py:194
#: build/lib/bluebottle/time_based/states.py:194
msgid "The slot was completed."
msgstr "Le créneau a été terminé."

#: bluebottle/time_based/states.py:201
#: build/lib/bluebottle/time_based/states.py:201
msgid "Mark incomplete"
msgstr "Marquer comme incomplet"

#: bluebottle/time_based/states.py:203
#: build/lib/bluebottle/time_based/states.py:203
msgid "The slot was made incomplete."
msgstr "Le slot a été rendu incomplet."

#: bluebottle/time_based/states.py:213
#: build/lib/bluebottle/time_based/states.py:213
msgid ""
"Cancel the slot. People can no longer apply. Contributions are not counted "
"anymore."
msgstr ""
"Annuler l'emplacement. Les gens ne peuvent plus s'inscrire. Les "
"contributions ne sont plus comptées."

#: bluebottle/time_based/states.py:222
#: build/lib/bluebottle/time_based/states.py:222
msgid ""
"Reopen a cancelled slot. People can apply again. Contributions are counted "
"again"
msgstr ""
"Rouvrir une place annulée. Les gens peuvent postuler à nouveau. Les "
"contributions sont comptées à nouveau"

#: bluebottle/time_based/states.py:231
#: build/lib/bluebottle/time_based/states.py:231
msgid ""
"People can no longer join the slot. Triggered when the attendee limit is "
"reached."
msgstr ""
"Les personnes ne peuvent plus rejoindre l'emplacement. Déclenché lorsque la "
"limite de participants est atteinte."

#: bluebottle/time_based/states.py:241
#: build/lib/bluebottle/time_based/states.py:241
msgid ""
"The number of participants has fallen below the required number. People can "
"sign up again for the slot."
msgstr ""
"Le nombre de participants est tombé en dessous du nombre requis. Les gens "
"peuvent s'inscrire à nouveau pour le créneau."

#: bluebottle/time_based/states.py:257
#: build/lib/bluebottle/time_based/states.py:257
msgid "Finish"
msgstr "Terminer"

#: bluebottle/time_based/states.py:259
#: build/lib/bluebottle/time_based/states.py:259
msgid "The slot has ended. Triggered when slot has ended."
msgstr "L'emplacement est terminé. Déclenché quand l'emplacement est terminé."

#: bluebottle/time_based/states.py:269
#: build/lib/bluebottle/time_based/states.py:269
msgid "Reopen the slot. Triggered when start of the slot is changed."
msgstr "Rouvrir l'emplacement. Déclenché au début de l'emplacement est changé."

#: bluebottle/time_based/states.py:289
#: build/lib/bluebottle/time_based/states.py:289
msgid "This person has applied and must be reviewed."
msgstr "Cette personne a postulé et doit être examinée."

#: bluebottle/time_based/states.py:292
#: build/lib/bluebottle/time_based/states.py:292
msgid "participating"
msgstr "Participant"

#: bluebottle/time_based/states.py:294
#: build/lib/bluebottle/time_based/states.py:294
msgid "This person takes part in the activity."
msgstr "Cette personne participe à l'activité."

#: bluebottle/time_based/states.py:297 bluebottle/time_based/states.py:461
#: build/lib/bluebottle/time_based/states.py:297
#: build/lib/bluebottle/time_based/states.py:461
msgid "removed"
msgstr "enlevé"

#: bluebottle/time_based/states.py:299
#: build/lib/bluebottle/time_based/states.py:299
msgid ""
"This person's contribution is removed and the spent hours are reset to zero."
msgstr ""
"La contribution de cette personne est supprimée et les heures passées sont "
"réinitialisées à zéro."

#: bluebottle/time_based/states.py:304
#: build/lib/bluebottle/time_based/states.py:304
msgid "This person has withdrawn. Spent hours are retained."
msgstr "Cette personne s'est retirée. Les heures passées sont conservées."

#: bluebottle/time_based/states.py:309
#: build/lib/bluebottle/time_based/states.py:309
msgid ""
"The activity has been cancelled. This person's contribution is removed and "
"the spent hours are reset to zero."
msgstr ""
"L'activité a été annulée. La contribution de cette personne est supprimée et "
"les heures passées sont réinitialisées à zéro."

#: bluebottle/time_based/states.py:343
#: build/lib/bluebottle/time_based/states.py:343
msgid "User applied to join the task."
msgstr "L'utilisateur a postulé pour rejoindre la tâche."

#: bluebottle/time_based/states.py:352 bluebottle/time_based/states.py:513
#: build/lib/bluebottle/time_based/states.py:352
#: build/lib/bluebottle/time_based/states.py:513
msgid "Accept"
msgstr "Accepter"

#: bluebottle/time_based/states.py:353
#: build/lib/bluebottle/time_based/states.py:353
msgid "Accept this person as a participant to the Activity."
msgstr "Accepter cette personne en tant que participant à l'Activité."

#: bluebottle/time_based/states.py:363
#: build/lib/bluebottle/time_based/states.py:363
msgid "Add"
msgstr "Ajouter"

#: bluebottle/time_based/states.py:364
#: build/lib/bluebottle/time_based/states.py:364
msgid "Add this person as a participant to the activity."
msgstr "Ajouter cette personne en tant que participant à l'activité."

#: bluebottle/time_based/states.py:374
#: build/lib/bluebottle/time_based/states.py:374
msgid "Reject this person as a participant in the activity."
msgstr "Rejeter cette personne en tant que participant à l'activité."

#: bluebottle/time_based/states.py:385
#: build/lib/bluebottle/time_based/states.py:385
msgid "Remove this person as a participant from the activity."
msgstr "Retirer cette personne en tant que participant de l'activité."

#: bluebottle/time_based/states.py:397
#: build/lib/bluebottle/time_based/states.py:397
msgid ""
"Stop your participation in the activity. Any hours spent will be kept, but "
"no new hours will be allocated."
msgstr ""
"Arrêtez votre participation à l'activité. Toutes les heures passées seront "
"conservées, mais aucune nouvelle heure ne sera allouée."

#: bluebottle/time_based/states.py:408
#: build/lib/bluebottle/time_based/states.py:408
msgid "User re-applies for the task after previously withdrawing."
msgstr ""
"L'utilisateur demande à nouveau pour la tâche après le retrait préalable."

#: bluebottle/time_based/states.py:423
#: build/lib/bluebottle/time_based/states.py:423
msgid "stopped"
msgstr "arrêtée"

#: bluebottle/time_based/states.py:425
#: build/lib/bluebottle/time_based/states.py:425
msgid ""
"The participant (temporarily) stopped. Contributions will no longer be "
"created."
msgstr ""
"Le participant (temporairement) s'est arrêté. Les contributions ne seront "
"plus créées."

#: bluebottle/time_based/states.py:431
#: build/lib/bluebottle/time_based/states.py:431
msgid "Stop"
msgstr "Arrêter"

#: bluebottle/time_based/states.py:433
#: build/lib/bluebottle/time_based/states.py:433
msgid "Participant stopped contributing."
msgstr "Le participant a cessé de contribuer."

#: bluebottle/time_based/states.py:443
#: build/lib/bluebottle/time_based/states.py:443
msgid "Participant started contributing again."
msgstr "Le participant a commencé à contribuer à nouveau."

#: bluebottle/time_based/states.py:451
#: build/lib/bluebottle/time_based/states.py:451
msgid "registered"
msgstr "Inscrit"

#: bluebottle/time_based/states.py:453
#: build/lib/bluebottle/time_based/states.py:453
msgid "This person registered to this slot."
msgstr "Cette personne s'est inscrite à ce créneau."

#: bluebottle/time_based/states.py:463
#: build/lib/bluebottle/time_based/states.py:463
msgid "This person no longer takes part in this slot."
msgstr "Cette personne ne participe plus à ce créneau."

#: bluebottle/time_based/states.py:468
#: build/lib/bluebottle/time_based/states.py:468
msgid "This person has withdrawn from this slot. Spent hours are retained."
msgstr ""
"Cette personne s'est retirée de cette créneau. Les heures passées sont "
"conservées."

#: bluebottle/time_based/states.py:473
#: build/lib/bluebottle/time_based/states.py:473
msgid ""
"The slot has been cancelled. This person's contribution is removed and the "
"spent hours are reset to zero."
msgstr ""
"Le créneau a été annulé. La contribution de cette personne est supprimée et "
"les heures passées sont réinitialisées à zéro."

#: bluebottle/time_based/states.py:507
#: build/lib/bluebottle/time_based/states.py:507
msgid "User registered to join the slot."
msgstr "Utilisateur enregistré pour rejoindre le créneau."

#: bluebottle/time_based/states.py:514
#: build/lib/bluebottle/time_based/states.py:514
msgid "Accept the previously person as a participant to the slot."
msgstr "Accepter la personne précédente en tant que participant à la créneau."

#: bluebottle/time_based/states.py:523
#: build/lib/bluebottle/time_based/states.py:523
msgid "Remove this person as a participant from the slot."
msgstr "Retirer cette personne en tant que participant de l'emplacement."

#: bluebottle/time_based/states.py:532
#: build/lib/bluebottle/time_based/states.py:532
msgid "Stop your participation in the slot."
msgstr "Arrêtez votre participation au créneau."

#: bluebottle/time_based/states.py:542
#: build/lib/bluebottle/time_based/states.py:542
msgid "User re-applies to the slot after previously withdrawing."
msgstr ""
"L'utilisateur applique à nouveau le créneau après le retrait préalable."

#: bluebottle/time_based/templates/admin/clear_deadline.html:2
#: build/lib/bluebottle/time_based/templates/admin/clear_deadline.html:2
msgid "Clear the deadline"
msgstr "Effacer la date limite"

#: bluebottle/time_based/templates/admin/clear_deadline.html:5
#: build/lib/bluebottle/time_based/templates/admin/clear_deadline.html:5
msgid ""
"\n"
"    Clear the deadline of the activity, so that it has to be set to a new "
"value in the future.\n"
msgstr ""
"\n"
"    Effacer le délai de l'activité, pour qu'il doive être fixé à une "
"nouvelle valeur à l'avenir.\n"

#: bluebottle/time_based/templates/admin/clear_start.html:3
#: build/lib/bluebottle/time_based/templates/admin/clear_start.html:3
msgid "Clear the start"
msgstr "Effacer le début"

#: bluebottle/time_based/templates/admin/clear_start.html:6
#: build/lib/bluebottle/time_based/templates/admin/clear_start.html:6
msgid ""
"\n"
"    Clear the start date of the activity, so that it has to be set to a new "
"value in the future.\n"
msgstr ""
"\n"
"    Effacer la date de début de l'activité, de sorte qu'elle doit être "
"définie à une nouvelle valeur dans le futur.\n"

#: bluebottle/time_based/templates/admin/create_period_time_contribution.html:2
#: bluebottle/time_based/templates/admin/create_slot_time_contribution.html:2
#: build/lib/bluebottle/time_based/templates/admin/create_period_time_contribution.html:2
#: build/lib/bluebottle/time_based/templates/admin/create_slot_time_contribution.html:2
msgid "Create a time contribution"
msgstr "Créer une présentation de l'heure"

#: bluebottle/time_based/templates/admin/create_period_time_contribution.html:5
#: build/lib/bluebottle/time_based/templates/admin/create_period_time_contribution.html:5
#, python-format
msgid ""
"\n"
"    Create a time contribution for \"%(instance.activity)s\"\n"
msgstr ""
"\n"
"    Créer une contribution de temps pour \"%(instance.activity)s\"\n"

#: bluebottle/time_based/templates/admin/create_period_time_contribution.html:10
#: bluebottle/time_based/templates/admin/create_preparation_time_contribution.html:10
#: bluebottle/time_based/templates/admin/create_slot_time_contribution.html:10
#: bluebottle/time_based/templates/admin/delete_preparation_time_contribution.html:10
#: build/lib/bluebottle/time_based/templates/admin/create_period_time_contribution.html:10
#: build/lib/bluebottle/time_based/templates/admin/create_preparation_time_contribution.html:10
#: build/lib/bluebottle/time_based/templates/admin/create_slot_time_contribution.html:10
#: build/lib/bluebottle/time_based/templates/admin/delete_preparation_time_contribution.html:10
#, python-format
msgid ""
"\n"
"        and %(count)s others\n"
"    "
msgstr ""
"\n"
"        et %(count)s autres\n"
"    "

#: bluebottle/time_based/templates/admin/create_period_time_contribution.html:14
#: build/lib/bluebottle/time_based/templates/admin/create_period_time_contribution.html:14
#, python-format
msgid ""
"\n"
"with a duration of %(duration)s.\n"
msgstr ""
"\n"
"à une durée de %(duration)s.\n"

#: bluebottle/time_based/templates/admin/create_preparation_time_contribution.html:2
#: build/lib/bluebottle/time_based/templates/admin/create_preparation_time_contribution.html:2
msgid "Create a preparation time contribution"
msgstr "Créer une contribution de temps de préparation"

#: bluebottle/time_based/templates/admin/create_preparation_time_contribution.html:5
#: build/lib/bluebottle/time_based/templates/admin/create_preparation_time_contribution.html:5
#, python-format
msgid ""
"\n"
"    Create a preparation time contribution for %(participant)s\n"
msgstr ""
"\n"
"    Créer une contribution de temps de préparation pour %(participant)s\n"

#: bluebottle/time_based/templates/admin/create_slot_participants_for_participant.html:2
#: bluebottle/time_based/templates/admin/create_slot_participants_for_slot.html:2
#: build/lib/bluebottle/time_based/templates/admin/create_slot_participants_for_participant.html:2
#: build/lib/bluebottle/time_based/templates/admin/create_slot_participants_for_slot.html:2
msgid "Add participant to all slots"
msgstr "Ajouter un participant à tous les emplacements"

#: bluebottle/time_based/templates/admin/create_slot_participants_for_participant.html:5
#: build/lib/bluebottle/time_based/templates/admin/create_slot_participants_for_participant.html:5
#, python-format
msgid ""
"\n"
"    Add the new participant to all %(slot_count)s the slots of the "
"activity.\n"
msgstr ""
"\n"
"    Ajouter le nouveau participant à tous les %(slot_count)s emplacements de "
"l'activité.\n"

#: bluebottle/time_based/templates/admin/create_slot_participants_for_slot.html:6
#: build/lib/bluebottle/time_based/templates/admin/create_slot_participants_for_slot.html:6
#, python-format
msgid ""
"\n"
"        Add all %(participant_count)s accepted participants to %(instance)s\n"
"    "
msgstr ""
"\n"
"        Ajouter tous les %(participant_count)s participants acceptés à "
"%(instance)s\n"
"    "

#: bluebottle/time_based/templates/admin/create_slot_participants_for_slot.html:10
#: build/lib/bluebottle/time_based/templates/admin/create_slot_participants_for_slot.html:10
#, python-format
msgid ""
"\n"
"        Add the accepted participant to %(instance)s\n"
"    "
msgstr ""
"\n"
"        Ajouter le participant accepté à %(instance)s\n"
"    "

#: bluebottle/time_based/templates/admin/create_slot_time_contribution.html:5
#: build/lib/bluebottle/time_based/templates/admin/create_slot_time_contribution.html:5
#, python-format
msgid ""
"\n"
"    Create a time contribution for \"%(activity)s\"\n"
msgstr ""
"\n"
"    Créer une contribution de temps pour \"%(activity)s\"\n"

#: bluebottle/time_based/templates/admin/delete_preparation_time_contribution.html:2
#: build/lib/bluebottle/time_based/templates/admin/delete_preparation_time_contribution.html:2
msgid "Delete the preparation time contribution"
msgstr "Supprimer la présentation du temps de préparation"

#: bluebottle/time_based/templates/admin/delete_preparation_time_contribution.html:5
#: build/lib/bluebottle/time_based/templates/admin/delete_preparation_time_contribution.html:5
#, python-format
msgid ""
"\n"
"    Delete the preparation time contribution for \"%(activity)s\"\n"
msgstr ""
"\n"
"    Supprimer la contribution de temps de préparation pour \"%(activity)s\"\n"

#: bluebottle/time_based/templates/admin/lock_activity_slots.html:2
#: build/lib/bluebottle/time_based/templates/admin/lock_activity_slots.html:2
msgid "Lock activity slots"
msgstr "Verrouiller les emplacements d'activité"

#: bluebottle/time_based/templates/admin/lock_activity_slots.html:5
#: build/lib/bluebottle/time_based/templates/admin/lock_activity_slots.html:5
msgid ""
"\n"
"    Lock the slots that will be filled by this participant\n"
msgstr ""
"\n"
"    Verrouiller les emplacements qui seront remplis par ce participant\n"

#: bluebottle/time_based/templates/admin/reset_slot_selection.html:2
#: build/lib/bluebottle/time_based/templates/admin/reset_slot_selection.html:2
msgid "Reset slot selection to 'all'"
msgstr "Réinitialiser la sélection des emplacements à 'all'"

#: bluebottle/time_based/templates/admin/reset_slot_selection.html:5
#: build/lib/bluebottle/time_based/templates/admin/reset_slot_selection.html:5
msgid ""
"\n"
"    Reset slot selection to \"all\" because there is only 1 slot left\n"
msgstr ""
"\n"
"    Réinitialiser la sélection de l'emplacement à \"all\" car il n'y a que 1 "
"emplacement restant\n"

#: bluebottle/time_based/templates/admin/set_end_date.html:5
#: build/lib/bluebottle/time_based/templates/admin/set_end_date.html:5
msgid ""
"\n"
"    Set the deadline to today.\n"
msgstr ""
"\n"
"    Échéance fixée à aujourd'hui.\n"

#: bluebottle/time_based/templates/admin/transition_durations.html:8
#: build/lib/bluebottle/time_based/templates/admin/transition_durations.html:8
#, python-format
msgid ""
"\n"
"            and %(extra)s others\n"
"        "
msgstr ""
"\n"
"            et %(extra)s autres\n"
"        "

#: bluebottle/time_based/templates/admin/unlock_activity_slots.html:2
#: build/lib/bluebottle/time_based/templates/admin/unlock_activity_slots.html:2
msgid "Unlock activity slots"
msgstr "Débloquer les emplacements d'activité"

#: bluebottle/time_based/templates/admin/unlock_activity_slots.html:5
#: build/lib/bluebottle/time_based/templates/admin/unlock_activity_slots.html:5
msgid ""
"\n"
"    Unlock the slots that will have spots available by removing this "
"participant\n"
msgstr ""
"\n"
"    Débloquez les emplacements qui auront des places disponibles en retirant "
"ce participant\n"

#: bluebottle/time_based/templates/admin/unset_capacity.html:2
#: build/lib/bluebottle/time_based/templates/admin/unset_capacity.html:2
msgid "Unset capacity"
msgstr "Supprimer la capacité"

#: bluebottle/time_based/templates/admin/unset_capacity.html:5
#: build/lib/bluebottle/time_based/templates/admin/unset_capacity.html:5
msgid ""
"\n"
"    Unset the capacity because participants are now free to choose the "
"slots.\n"
msgstr ""
"\n"
"    Dédéfinir la capacité car les participants sont maintenant libres de "
"choisir les créneaux horaires.\n"

#: bluebottle/time_based/templates/mails/messages/changed_multiple_dates.html:5
#: build/lib/bluebottle/time_based/templates/mails/messages/changed_multiple_dates.html:5
#, python-format
msgctxt "email"
msgid ""
"\n"
"Some details of activity \"%(title)s\" have changed.\n"
msgstr ""
"\n"
"Quelques détails de l'activité \"%(title)s\" ont changés.\n"

#: bluebottle/time_based/templates/mails/messages/changed_multiple_dates.html:11
#: build/lib/bluebottle/time_based/templates/mails/messages/changed_multiple_dates.html:11
msgctxt "email"
msgid ""
"\n"
"These are all the time slots that you participate in:\n"
msgstr ""
"\n"
"Ce sont tous les créneaux de temps que vous participez dans:\n"

#: bluebottle/time_based/templates/mails/messages/changed_multiple_dates.html:19
#: bluebottle/time_based/templates/mails/messages/changed_single_date.html:17
#: bluebottle/time_based/templates/mails/messages/reminder_slot.html:13
#: build/lib/bluebottle/time_based/templates/mails/messages/changed_multiple_dates.html:19
#: build/lib/bluebottle/time_based/templates/mails/messages/changed_single_date.html:17
#: build/lib/bluebottle/time_based/templates/mails/messages/reminder_slot.html:13
msgctxt "email"
msgid ""
"\n"
"Read the latest updates on the activity page.\n"
msgstr ""
"\n"
"Lire les dernières mises à jour sur la page d'activité.\n"

#: bluebottle/time_based/templates/mails/messages/changed_single_date.html:5
#: build/lib/bluebottle/time_based/templates/mails/messages/changed_single_date.html:5
#, python-format
msgctxt "email"
msgid ""
"\n"
"The activity \"%(title)s\" has changed:\n"
msgstr ""
"\n"
"L'activité \"%(title)s\" a changé :\n"

#: bluebottle/time_based/templates/mails/messages/deadline_changed.html:5
#: build/lib/bluebottle/time_based/templates/mails/messages/deadline_changed.html:5
#, python-format
msgctxt "email"
msgid ""
"\n"
"<p>The date of the activity \"%(title)s\" has changed.</p>\n"
"\n"
"<p>The activity starts %(start)s and %(end)s.</p>\n"
"\n"
"<p>If you are unable to participate, please withdraw via the activity page "
"so that others can take your place.</p>\n"
msgstr ""
"\n"
"<p>La date de l'activité \"%(title)s\" a changé.</p>\n"
"\n"
"<p>L'activité commence %(start)s et %(end)s.</p>\n"
"\n"
"<p>Si vous n'êtes pas en mesure de participer, veuillez vous retirer via la "
"page d'activité afin que d'autres puissent prendre votre place.</p>\n"

#: bluebottle/time_based/templates/mails/messages/new_participant.html:4
#: build/lib/bluebottle/time_based/templates/mails/messages/new_participant.html:4
#, python-format
msgctxt "email"
msgid ""
"\n"
"<p>%(applicant_name)s has joined your activity \"%(title)s\"!</p>\n"
"\n"
"<p>Give the new participant a warm welcome.</p>\n"
msgstr ""

#: bluebottle/time_based/templates/mails/messages/partial/period.html:4
#: build/lib/bluebottle/time_based/templates/mails/messages/partial/period.html:4
#, python-format
msgctxt "email"
msgid ""
"\n"
"            Start: %(start)s.\n"
"        "
msgstr ""
"\n"
"            Début : %(start)s.\n"
"        "

#: bluebottle/time_based/templates/mails/messages/partial/period.html:8
#: build/lib/bluebottle/time_based/templates/mails/messages/partial/period.html:8
msgctxt "email"
msgid ""
"\n"
"            You can start right away.\n"
"        "
msgstr ""
"\n"
"            Vous pouvez commencer immédiatement.\n"
"        "

#: bluebottle/time_based/templates/mails/messages/partial/period.html:14
#: build/lib/bluebottle/time_based/templates/mails/messages/partial/period.html:14
#, python-format
msgctxt "email"
msgid ""
"\n"
"            End: %(end)s.\n"
"        "
msgstr ""
"\n"
"            Fin : %(end)s.\n"
"        "

#: bluebottle/time_based/templates/mails/messages/partial/period.html:18
#: build/lib/bluebottle/time_based/templates/mails/messages/partial/period.html:18
msgctxt "email"
msgid ""
"\n"
"            This activity runs indefinitely.\n"
"        "
msgstr ""
"\n"
"            Cette activité se déroule indéfiniment.\n"
"        "

#: bluebottle/time_based/templates/mails/messages/partial/slots.html:7
#: build/lib/bluebottle/time_based/templates/mails/messages/partial/slots.html:7
msgid "Changed"
msgstr "Modifié"

#: bluebottle/time_based/templates/mails/messages/partial/slots.html:15
#: build/lib/bluebottle/time_based/templates/mails/messages/partial/slots.html:15
msgid "Meeting link"
msgstr "Lien vers la réunion"

#: bluebottle/time_based/templates/mails/messages/partial/slots.html:18
#: build/lib/bluebottle/time_based/templates/mails/messages/partial/slots.html:18
msgid "Anywhere/Online"
msgstr "Partout en ligne"

#: bluebottle/time_based/templates/mails/messages/partial/slots.html:33
#: build/lib/bluebottle/time_based/templates/mails/messages/partial/slots.html:33
msgid ""
"Go to the activity page to see the times in your own timezone and add them "
"to your calendar."
msgstr ""
"Allez sur la page d'activité pour voir les heures dans votre propre fuseau "
"horaire et ajoutez-les à votre calendrier."

#: bluebottle/time_based/templates/mails/messages/participant_accepted.html:5
#: build/lib/bluebottle/time_based/templates/mails/messages/participant_accepted.html:5
#, python-format
msgctxt "email"
msgid ""
"\n"
"        <p>Good news, you have been accepted for the activity \"%(title)s\"!"
"</p>\n"
"\n"
"        <p>%(manager)s, the activity manager, will follow-up with more info "
"soon.</p>\n"
"    "
msgstr ""
"\n"
"        <p>Bonne nouvelle, vous avez été accepté pour l'activité \"%(title)s"
"\" !</p>\n"
"\n"
"        <p>%(manager)s, le gestionnaire d'activités, suivra bientôt avec "
"plus d'informations.</p>\n"
"    "

#: bluebottle/time_based/templates/mails/messages/participant_added.html:4
#: build/lib/bluebottle/time_based/templates/mails/messages/participant_added.html:4
#, python-format
msgctxt "email"
msgid ""
"\n"
"<p>You have been added to the activity \"%(title)s\" as a participant.</p>\n"
"\n"
"<p>Head over to the activity page for more information.</p>\n"
"\n"
"<p>If you are unable to participate, please withdraw via the activity page "
"so that others can take your place.</p>\n"
msgstr ""
"\n"
"<p>Vous avez été ajouté à l'activité \"%(title)s\" en tant que participant.</"
"p>\n"
"\n"
"<p>Rendez-vous sur la page d'activité pour plus d'informations.</p>\n"
"\n"
"<p>Si vous ne pouvez pas participer, veuillez vous retirer via la page "
"d'activité pour que d'autres puissent prendre votre place.</p>\n"

#: bluebottle/time_based/templates/mails/messages/participant_added_owner.html:6
#: build/lib/bluebottle/time_based/templates/mails/messages/participant_added_owner.html:6
#, python-format
msgctxt "email"
msgid "%(participant_name)s has been added to your activity \"%(title)s\"!"
msgstr "%(participant_name)s a été ajouté à votre activité \"%(title)s \" !"

#: bluebottle/time_based/templates/mails/messages/participant_applied.html:6
#: build/lib/bluebottle/time_based/templates/mails/messages/participant_applied.html:6
#, python-format
msgctxt "email"
msgid ""
"\n"
"            You applied to an activity on <b>%(site_name)s!</b>\n"
"        "
msgstr ""
"\n"
"            Vous avez appliqué à une activité sur <b>%(site_name)s!</b>\n"
"        "

#: bluebottle/time_based/templates/mails/messages/participant_applied.html:17
#: build/lib/bluebottle/time_based/templates/mails/messages/participant_applied.html:17
msgctxt "email"
msgid ""
"\n"
"                You will receive a notification by email when the activity "
"manager accepts your application.\n"
"            "
msgstr ""
"\n"
"                Vous recevrez une notification par e-mail lorsque le "
"gestionnaire d'activité acceptera votre application.\n"
"            "

#: bluebottle/time_based/templates/mails/messages/participant_base.html:5
#: build/lib/bluebottle/time_based/templates/mails/messages/participant_base.html:5
#, python-format
msgctxt "email"
msgid ""
"\n"
"        <p>Hi %(recipient_name)s,</p>\n"
"    "
msgstr ""
"\n"
"        <p>Hi %(recipient_name)s,</p>\n"
"    "

#: bluebottle/time_based/templates/mails/messages/participant_changed.html:6
#: build/lib/bluebottle/time_based/templates/mails/messages/participant_changed.html:6
#, python-format
msgctxt "email"
msgid ""
"\n"
"            You adjusted your participation for an activity on <b>"
"%(site_name)s</b>.\n"
"        "
msgstr ""
"\n"
"            Vous avez ajusté votre participation pour une activité le <b>"
"%(site_name)s</b>.\n"
"        "

#: bluebottle/time_based/templates/mails/messages/participant_created.html:4
#: build/lib/bluebottle/time_based/templates/mails/messages/participant_created.html:4
#, python-format
msgctxt "email"
msgid ""
"\n"
"<p>%(applicant_name)s applied to your activity \"%(title)s\".<p>\n"
"\n"
"<p>Review the application and decide if this person is the right fit.</p>\n"
msgstr ""
"\n"
"<p>%(applicant_name)s appliqué à votre activité \"%(title)s\".<p>\n"
"\n"
"<p>Examinez la demande et décidez si cette personne est la bonne.</p>\n"

#: bluebottle/time_based/templates/mails/messages/participant_finished.html:4
#: build/lib/bluebottle/time_based/templates/mails/messages/participant_finished.html:4
#, python-format
msgctxt "email"
msgid ""
"\n"
"<p>\n"
"    Congratulations! Your contribution to the activity \"%(title)s\" is "
"finished. Thank you for your participation. Together we have made the world "
"a bit more beautiful.\n"
"</p>\n"
"\n"
"<p>\n"
"Craving for more? Then be sure to check out the activity overview page.\n"
"</p>\n"
msgstr ""
"\n"
"<p>\n"
"    Félicitations ! Votre contribution à l'activité \"%(title)s\" est "
"terminée. Merci pour votre participation. Ensemble, nous avons rendu le "
"monde un peu plus belle.\n"
"</p>\n"
"\n"
"<p>\n"
"Vous voulez en savoir plus ? Alors n’oubliez pas de consulter la page "
"d’aperçu de l’activité.\n"
"</p>\n"

#: bluebottle/time_based/templates/mails/messages/participant_joined.html:6
#: build/lib/bluebottle/time_based/templates/mails/messages/participant_joined.html:6
#, python-format
msgctxt "email"
msgid ""
"\n"
"            You joined an activity on <b>%(site_name)s!</b>\n"
"        "
msgstr ""
"\n"
"            Vous avez rejoint une activité sur <b>%(site_name)s!</b>\n"
"        "

#: bluebottle/time_based/templates/mails/messages/participant_rejected.html:4
#: build/lib/bluebottle/time_based/templates/mails/messages/participant_rejected.html:4
#, python-format
msgctxt "email"
msgid ""
"\n"
"<p>Unfortunately, you have not been selected for the activity ‘%(title)s’.</"
"p>\n"
"\n"
"<p>Don’t worry, there are more activities out there that need your help. "
"Head over to the activity overview page to see if there is something for you."
"</p>\n"
msgstr ""
"\n"
"<p>Malheureusement, vous n'avez pas été sélectionné pour l'activité "
"‘%(title)s’.</p>\n"
"\n"
"<p>Ne vous inquiétez pas, il y a d'autres activités qui ont besoin de votre "
"aide. Rendez-vous sur la page d'aperçu de l'activité pour voir s'il y a "
"quelque chose pour vous.</p>\n"

#: bluebottle/time_based/templates/mails/messages/participant_removed.html:4
#: build/lib/bluebottle/time_based/templates/mails/messages/participant_removed.html:4
#, python-format
msgctxt "email"
msgid ""
"\n"
"<p>You have been removed as participant for the activity \"%(title)s\".</p>\n"
"\n"
"<p>Don’t worry, there are more activities out there that need your help. "
"Head over to the activity overview page to see if there is something for you."
"</p>\n"
msgstr ""
"\n"
"<p>Vous avez été supprimé en tant que participant pour l'activité \"%(title)s"
"\".</p>\n"
"\n"
"<p>Ne vous inquiétez pas, il y a d'autres activités qui ont besoin de votre "
"aide. Rendez-vous sur la page d'aperçu de l'activité pour voir s'il y a "
"quelque chose pour vous.</p>\n"

#: bluebottle/time_based/templates/mails/messages/participant_removed_owner.html:6
#: build/lib/bluebottle/time_based/templates/mails/messages/participant_removed_owner.html:6
#, python-format
msgctxt "email"
msgid "%(participant_name)s has been removed from your activity \"%(title)s\"."
msgstr "%(participant_name)s a été retiré de votre activité \"%(title)s\"."

#: bluebottle/time_based/templates/mails/messages/participant_withdrew.html:4
#: build/lib/bluebottle/time_based/templates/mails/messages/participant_withdrew.html:4
#, python-format
msgctxt "email"
msgid ""
"\n"
"<p>%(applicant_name)s has withdrawn from you activity \"%(title)s\"!</p>\n"
msgstr ""
"\n"
"<p>%(applicant_name)s a retiré de vous l'activité \"%(title)s\" !</p>\n"

#: bluebottle/time_based/templates/mails/messages/reminder_slot.html:5
#: build/lib/bluebottle/time_based/templates/mails/messages/reminder_slot.html:5
msgctxt "email"
msgid ""
"\n"
"The activity is just a few days away!\n"
msgstr ""
"\n"
"L'activité est à quelques jours seulement !\n"

#: bluebottle/time_based/templates/mails/messages/reminder_slot.html:19
#: build/lib/bluebottle/time_based/templates/mails/messages/reminder_slot.html:19
msgctxt "email"
msgid ""
"\n"
"If you are unable to participate, please withdraw via the activity page so "
"that others can take your place.\n"
msgstr ""
"\n"
"Si vous ne pouvez pas participer, veuillez vous retirer via la page "
"d'activité pour que d'autres puissent prendre votre place.\n"

#: bluebottle/time_based/templates/mails/messages/slot_date_changed.html:5
#: build/lib/bluebottle/time_based/templates/mails/messages/slot_date_changed.html:5
#, python-format
msgctxt "email"
msgid ""
"\n"
"<p>The date and/or time of one of the slots of the activity \"%(title)s\" "
"has changed.</p>\n"
"\n"
"<p>The new date is %(date)s from %(start)s to %(end)s (%(tz)s).</p>\n"
"\n"
msgstr ""
"\n"
"<p>La date et/ou l'heure d'une des créneaux de l'activité \"%(title)s\" a "
"changé.</p>\n"
"\n"
"<p>La nouvelle date est %(date)s de %(start)s à %(end)s (%(tz)s).</p>\n"
"\n"

#: bluebottle/time_based/validators.py:10
#: build/lib/bluebottle/time_based/validators.py:10
msgid "Registration deadline should be before the start or end date"
msgstr ""
"La date limite d'inscription doit être avant la date de début ou de fin"

#: bluebottle/time_based/validators.py:38
#: build/lib/bluebottle/time_based/validators.py:38
msgid "All time slots should have all required fields filled out."
msgstr "Tous les créneaux horaires doivent avoir tous les champs obligatoires."

#: bluebottle/time_based/validators.py:47
#: build/lib/bluebottle/time_based/validators.py:47
msgid "Should have at least one time slot."
msgstr "Doit avoir au moins un créneau horaire."

#: bluebottle/utils/fields.py:211 build/lib/bluebottle/utils/fields.py:211
msgid "This field is required"
msgstr "Ce champ est obligatoire"

#: bluebottle/utils/forms.py:59 build/lib/bluebottle/utils/forms.py:59
msgid "Transition"
msgstr "Transition"

#: bluebottle/utils/models.py:172 build/lib/bluebottle/utils/models.py:172
msgid "publication date"
msgstr "date de publication"

#: bluebottle/utils/models.py:175 build/lib/bluebottle/utils/models.py:175
msgid "To go live, status must be 'Published'."
msgstr "Pour aller en vie, le statut doit être \"Publié\"."

#: bluebottle/utils/models.py:177 build/lib/bluebottle/utils/models.py:177
msgid "publication end date"
msgstr "date de fin de publication"

#: bluebottle/utils/models.py:279 bluebottle/utils/models.py:280
#: build/lib/bluebottle/utils/models.py:279
#: build/lib/bluebottle/utils/models.py:280
msgid "translation settings"
msgstr "paramètres de traduction"

#: bluebottle/utils/serializers.py:32
#: build/lib/bluebottle/utils/serializers.py:32
#, python-format
msgid "Ensure this value is less than or equal to %(limit_value)s."
msgstr ""
"Assurez-vous que cette valeur est inférieure ou égale à %(limit_value)s."

#: bluebottle/utils/serializers.py:38
#: build/lib/bluebottle/utils/serializers.py:38
#, python-format
msgid "Ensure this value is greater than or equal to %(limit_value)s."
msgstr ""
"Assurez-vous que cette valeur est supérieure ou égale à %(limit_value)s."

#: bluebottle/utils/serializers.py:44
#: build/lib/bluebottle/utils/serializers.py:44
#, python-brace-format
msgid "Ensure this amount is less than or equal to {max_amount}."
msgstr "Assurez-vous que ce montant est inférieur ou égal à {max_amount}."

#: bluebottle/utils/serializers.py:45
#: build/lib/bluebottle/utils/serializers.py:45
#, python-brace-format
msgid "Ensure this amount is greater than or equal to {min_amount}."
msgstr "Assurez-vous que ce montant est supérieur ou égal à {min_amount}."

#: bluebottle/utils/templates/admin/confirmation.html:23
#: build/lib/bluebottle/utils/templates/admin/confirmation.html:23
msgid "Yes, I am sure"
msgstr "Oui, je suis sûr"

#: bluebottle/utils/templates/admin/labeled_date_hierarchy.html:6
#: build/lib/bluebottle/utils/templates/admin/labeled_date_hierarchy.html:6
msgid "Filter by"
msgstr "Filtrer par"

#: bluebottle/utils/templates/admin/transition_confirmation.html:12
#: build/lib/bluebottle/utils/templates/admin/transition_confirmation.html:12
#, python-format
msgid ""
"\n"
"                Are you sure you want to change status from <b>%(source)s</"
"b> to <b>%(target)s</b>?<br/>\n"
"            "
msgstr ""
"\n"
"                Êtes-vous sûr de vouloir changer le statut de <b>%(source)s</"
"b> à <b>%(target)s</b>?<br/>\n"
"            "

#: bluebottle/utils/templates/admin/transition_confirmation.html:17
#: build/lib/bluebottle/utils/templates/admin/transition_confirmation.html:17
msgid ""
"\n"
"                    This will have side effects:\n"
"                "
msgstr ""
"\n"
"                    Ceci aura des effets secondaires :\n"
"                "

#: bluebottle/utils/templates/admin/transition_confirmation.html:40
#: build/lib/bluebottle/utils/templates/admin/transition_confirmation.html:40
msgid " Yes, I am sure"
msgstr " Oui, je suis sûr"

#: bluebottle/utils/templates/utils/admin/total_amount_change_list.html:14
#: build/lib/bluebottle/utils/templates/utils/admin/total_amount_change_list.html:14
msgid "Total amount: "
msgstr "Montant total : "

#: bluebottle/utils/templates/utils/login_with.html:6
#: build/lib/bluebottle/utils/templates/utils/login_with.html:6
msgid "Redirecting..."
msgstr "Redirection en cours..."

#: bluebottle/utils/templates/utils/mails/share_flyer.mail.html:8
#: build/lib/bluebottle/utils/templates/utils/mails/share_flyer.mail.html:8
msgctxt "email"
msgid "Hi"
msgstr "Hi"

#: bluebottle/utils/templates/utils/mails/share_flyer.mail.html:9
#: build/lib/bluebottle/utils/templates/utils/mails/share_flyer.mail.html:9
msgctxt "email"
msgid " wants to share the following initiative with you:"
msgstr " veut partager l'initiative suivante avec vous:"

#: bluebottle/utils/templates/utils/mails/share_flyer.mail.html:44
#: build/lib/bluebottle/utils/templates/utils/mails/share_flyer.mail.html:44
msgctxt "email"
msgid "says:"
msgstr "dit:"

#: bluebottle/utils/templates/utils/mails/share_flyer.mail.html:53
#: build/lib/bluebottle/utils/templates/utils/mails/share_flyer.mail.html:53
msgctxt "email"
msgid "Reply"
msgstr "Répondre"

#: bluebottle/utils/templatetags/admin_extra.py:78
#: build/lib/bluebottle/utils/templatetags/admin_extra.py:78
msgid "All dates"
msgstr "Toutes les dates"

#: bluebottle/utils/transitions.py:14
#: build/lib/bluebottle/utils/transitions.py:14
msgid "closed"
msgstr "fermée"

#: bluebottle/utils/validators.py:46
#: build/lib/bluebottle/utils/validators.py:46
#, python-format
msgid ""
"File extension '%(extension)s' is not allowed. Allowed extensions are: "
"'%(allowed_extensions)s'."
msgstr ""
"L'extension de fichier '%(extension)s' n'est pas autorisée. Les extensions "
"autorisées sont: '%(allowed_extensions)s'."

#: bluebottle/utils/validators.py:95
#: build/lib/bluebottle/utils/validators.py:95
#, python-format
msgid ""
"Mime type '%(mimetype)s' is not allowed. Allowed mime-types are: "
"'%(allowed_mimetypes)s'."
msgstr ""
"Le type Mime '%(mimetype)s' n'est pas autorisé. Les types mime autorisés "
"sont : '%(allowed_mimetypes)s'."

#: bluebottle/utils/validators.py:120
#: build/lib/bluebottle/utils/validators.py:120
#, python-format
msgid ""
"Mime type '%(mimetype)s' doesn't match the filename extension "
"'%(extension)s'."
msgstr ""
"Le type Mime '%(mimetype)s' ne correspond pas au nom de fichier "
"'%(extension)s'."

#: bluebottle/utils/validators.py:184
#: build/lib/bluebottle/utils/validators.py:184
msgid "File is infected with malware."
msgstr "Le fichier est infecté par des logiciels malveillants."

#: bluebottle/utils/widgets.py:50 build/lib/bluebottle/utils/widgets.py:50
msgid "Hour"
msgid_plural "Hours"
msgstr[0] "Heure"
msgstr[1] "Heures"

#: bluebottle/utils/widgets.py:52 build/lib/bluebottle/utils/widgets.py:52
msgid "Minute"
msgid_plural "Minutes"
msgstr[0] "Minute"
msgstr[1] "Minutes"

#: bluebottle/utils/widgets.py:54 build/lib/bluebottle/utils/widgets.py:54
msgid "Second"
msgid_plural "Seconds"
msgstr[0] "Seconde"
msgstr[1] "Secondes"

#: bluebottle/wallposts/admin.py:33 build/lib/bluebottle/wallposts/admin.py:33
msgid "View online"
msgstr "Voir en ligne"

#: bluebottle/wallposts/admin.py:263
#: build/lib/bluebottle/wallposts/admin.py:263
msgid "Author"
msgstr "Auteur"

#: bluebottle/wallposts/admin.py:268
#: build/lib/bluebottle/wallposts/admin.py:268
msgid "View update wall"
msgstr "Voir le mur de mise à jour"

#: bluebottle/wallposts/models.py:48 bluebottle/wallposts/models.py:219
#: bluebottle/wallposts/models.py:290
#: build/lib/bluebottle/wallposts/models.py:48
#: build/lib/bluebottle/wallposts/models.py:219
#: build/lib/bluebottle/wallposts/models.py:290
msgid "editor"
msgstr "éditeur"

#: bluebottle/wallposts/models.py:51
#: build/lib/bluebottle/wallposts/models.py:51
msgid "The last user to edit this wallpost."
msgstr "Le dernier utilisateur à modifier ce message d'écran."

#: bluebottle/wallposts/models.py:65
#: build/lib/bluebottle/wallposts/models.py:65
msgid "content type"
msgstr "type de contenu"

#: bluebottle/wallposts/models.py:69
#: build/lib/bluebottle/wallposts/models.py:69
msgid "object ID"
msgstr "ID de l'objet"

#: bluebottle/wallposts/models.py:87
#: build/lib/bluebottle/wallposts/models.py:87
msgid ""
"Pinned posts are shown first. New posts by the initiator will unpin older "
"posts."
msgstr ""
"Les messages épinglés sont affichés en premier. Les nouveaux messages de "
"l'initiateur dépingleront les publications plus anciennes."

#: bluebottle/wallposts/models.py:222
#: build/lib/bluebottle/wallposts/models.py:222
msgid "The last user to edit this wallpost photo."
msgstr "Le dernier utilisateur à modifier cette photo de wallpot."

#: bluebottle/wallposts/models.py:267
#: build/lib/bluebottle/wallposts/models.py:267
msgid "related type"
msgstr "type connexe"

#: bluebottle/wallposts/models.py:270
#: build/lib/bluebottle/wallposts/models.py:270
msgid "related ID"
msgstr "ID lié"

#: bluebottle/wallposts/models.py:292
#: build/lib/bluebottle/wallposts/models.py:292
msgid "The last user to edit this reaction."
msgstr "Le dernier utilisateur à modifier cette réaction."

#: bluebottle/wallposts/models.py:297
#: build/lib/bluebottle/wallposts/models.py:297
msgid "reaction text"
msgstr "texte de réaction"

#: bluebottle/wallposts/models.py:343
#: build/lib/bluebottle/wallposts/models.py:343
msgid "Reaction"
msgstr "Réaction"

#: bluebottle/wallposts/models.py:344
#: build/lib/bluebottle/wallposts/models.py:344
msgid "Reactions"
msgstr "Réactions"

#: bluebottle/wallposts/templates/project_wallpost_new.mail.html:5
#: bluebottle/wallposts/templates/project_wallpost_reaction_project.mail.html:5
#: build/lib/bluebottle/wallposts/templates/project_wallpost_new.mail.html:5
#: build/lib/bluebottle/wallposts/templates/project_wallpost_reaction_project.mail.html:5
#, python-format
msgid ""
"\n"
"\n"
"        Hello %(receiver_name)s,\n"
"        <br><br>\n"
"        %(author_name)s just posted a comment on your\n"
"        <i>%(project_title)s</i> wall.\n"
"    "
msgstr ""
"\n"
"\n"
"        Bonjour %(receiver_name)s,\n"
"        <br><br>\n"
"        %(author_name)s vient de poster un commentaire sur votre mur\n"
"        <i>%(project_title)s</i> .\n"
"    "

#: bluebottle/wallposts/templates/project_wallpost_reaction_new.mail.html:5
#: bluebottle/wallposts/templates/project_wallpost_reaction_same_wallpost.mail.html:5
#: build/lib/bluebottle/wallposts/templates/project_wallpost_reaction_new.mail.html:5
#: build/lib/bluebottle/wallposts/templates/project_wallpost_reaction_same_wallpost.mail.html:5
#, python-format
msgid ""
"\n"
"\n"
"        Hello %(receiver_name)s,\n"
"        <br><br>\n"
"        %(author_name)s just posted a comment on your\n"
"        <i>%(project_title)s</i> wallpost.\n"
"    "
msgstr ""
"\n"
"\n"
"        Bonjour %(receiver_name)s,\n"
"        <br><br>\n"
"        %(author_name)s vient de poster un commentaire sur votre wallpost\n"
"        <i>%(project_title)s</i> .\n"
"    "

#: bluebottle/wallposts/templates/task_wallpost_new.mail.html:5
#: bluebottle/wallposts/templates/task_wallpost_reaction_task.mail.html:5
#: build/lib/bluebottle/wallposts/templates/task_wallpost_new.mail.html:5
#: build/lib/bluebottle/wallposts/templates/task_wallpost_reaction_task.mail.html:5
#, python-format
msgid ""
"\n"
"\n"
"        Hello %(receiver_name)s,\n"
"        <br><br>\n"
"        %(author_name)s just posted a comment on your <i>%(task_title)s</i>\n"
"        wall.\n"
"    "
msgstr ""
"\n"
"\n"
"        Bonjour %(receiver_name)s,\n"
"        <br><br>\n"
"        %(author_name)s vient de poster un commentaire sur votre <i>mur"
"%(task_title)s</i>\n"
"        .\n"
"    "

#: bluebottle/wallposts/templates/task_wallpost_reaction_new.mail.html:5
#: build/lib/bluebottle/wallposts/templates/task_wallpost_reaction_new.mail.html:5
#, python-format
msgid ""
"\n"
"\n"
"        Hello %(receiver_name)s,\n"
"        <br><br>\n"
"        %(author_name)s just posted a comment on your <i>%(task_title)s</i>\n"
"        wallpost.\n"
"    "
msgstr ""
"\n"
"\n"
"        Bonjour %(receiver_name)s,\n"
"        <br><br>\n"
"        %(author_name)s vient de poster un commentaire sur votre wallpost <i>"
"%(task_title)s</i>\n"
"        .\n"
"    "

#: build/lib/bluebottle/cms/models.py:116
msgid "Page"
msgstr "Page"

#: build/lib/bluebottle/cms/models.py:117
msgid "Initiative Search"
msgstr "Recherche d'initiative"

#: build/lib/bluebottle/cms/models.py:118
msgid "Initiative Start"
msgstr "Début de l'initiative"

#: build/lib/bluebottle/cms/models.py:119
msgid "Initiative Create"
msgstr "Création d'initiative"

#: build/lib/bluebottle/cms/models.py:120
msgid "Initiative Detail"
msgstr "Détail de l'initiative"

#: build/lib/bluebottle/cms/models.py:121
msgid "Activities Search"
msgstr "Recherche d'activités"

#: build/lib/bluebottle/cms/models.py:122
msgid "Project"
msgstr "Projet"

#: build/lib/bluebottle/cms/models.py:124
msgid "Fundraiser"
msgstr "Collecte de fonds"

#: build/lib/bluebottle/cms/models.py:125
msgid "Results Page"
msgstr "Page de résultats"

#: build/lib/bluebottle/cms/models.py:133
msgid "Component"
msgstr "Composant"

#: build/lib/bluebottle/cms/models.py:135
msgid "Component ID"
msgstr "ID du composant"

#: build/lib/bluebottle/cms/models.py:136
msgid "External Link"
msgstr "Lien externe"

#: build/lib/bluebottle/cms/models.py:146
msgid "If you use Page you should also set the page slug as the component id."
msgstr ""
"Si vous utilisez Page, vous devriez également définir le slug de page comme "
"l'identifiant du composant."

#: build/lib/bluebottle/cms/models.py:151
msgid "Page with this slug does not exist for this language."
msgstr "La page avec ce slug n'existe pas pour cette langue."

#: build/lib/bluebottle/members/models.py:46
msgid "Link more information about the platforms policy"
msgstr "Lier plus d'informations sur la politique de plates-formes"

#: build/lib/bluebottle/members/models.py:88
msgid ""
"The number of days after which user data should be anonymised. 0 for no "
"anonymisation"
msgstr ""
"Le nombre de jours après lesquels les données de l'utilisateur doivent être "
"anonymisées. 0 pour aucune anonymisation"

#: build/lib/bluebottle/members/templates/mails/messages/sign_up_token.html:5
msgid ""
"\n"
"Click the link below to create a password and activate your account. <br>\n"
"\n"
"The link will expire in 2 hours.\n"
msgstr ""
"\n"
"Cliquez sur le lien ci-dessous pour créer un mot de passe et activer votre "
"compte. <br>\n"
"\n"
"Le lien expirera dans 2 heures.\n"

#: build/lib/bluebottle/segments/models.py:26
msgid ""
"Newly created activities will inherit the segments set on the activity owner."
msgstr ""
"Les activités nouvellement créées hériteront des segments définis sur le "
"propriétaire de l'activité."

#, fuzzy
#~| msgid ""
#~| "\n"
#~| "\n"
#~| "Hi %(receiver_name)s,\n"
#~| "\n"
#~| "Thank you for your partnership with %(site)s. \n"
#~ msgctxt "email"
#~ msgid ""
#~ "\n"
#~ "Hi %(recipient_name)s,\n"
#~ "\n"
#~ "Thanks for your donation! \n"
#~ msgstr ""
#~ "\n"
#~ "\n"
#~ "Hi %(receiver_name)s,\n"
#~ "\n"
#~ "Thank you for your partnership with %(site)s. \n"

#, fuzzy
#~| msgid ""
#~| "\n"
#~| "\n"
#~| "        Hi %(receiver_name)s,\n"
#~| "\n"
#~| "        Thank you for your partnership with %(site)s. \n"
#~| "    "
#~ msgctxt "email"
#~ msgid ""
#~ "\n"
#~ "        Hi %(recipient_name)s,\n"
#~ "        The initiative \"%(title)s\" has been submitted by "
#~ "%(initiator_name)s and is waiting for a review.\n"
#~ "    "
#~ msgstr ""
#~ "\n"
#~ "\n"
#~ "        Hi %(receiver_name)s,\n"
#~ "\n"
#~ "        Thank you for your partnership with %(site)s. \n"
#~ "    "

#, fuzzy
#~| msgid ""
#~| "\n"
#~| "\n"
#~| "        Hello %(first_name)s,\n"
#~| "        <br><br>\n"
#~| "        %(author)s added a new post on a %(follow_object)s you follow:\n"
#~| "        <br><br>\n"
#~| "        <i>%(wallpost_text)s...</i>\n"
#~| "    "
#~ msgctxt "email"
#~ msgid ""
#~ "\n"
#~ "        Hi %(recipient_name)s,\n"
#~ "        <br><br>\n"
#~ "        %(author_name)s added a new post on an activity you follow:\n"
#~ "        <br>\n"
#~ "        '%(text)s'\n"
#~ "\n"
#~ "    "
#~ msgstr ""
#~ "\n"
#~ "\n"
#~ "        Hello %(first_name)s,\n"
#~ "        <br><br>\n"
#~ "        %(author)s added a new post on a %(follow_object)s you follow:\n"
#~ "        <br><br>\n"
#~ "        <i>%(wallpost_text)s...</i>\n"
#~ "    "

#, fuzzy
#~| msgid ""
#~| "\n"
#~| "\n"
#~| "Hello %(first_name)s,\n"
#~| "\n"
#~| "%(author)s added a new post on a %(follow_object)s you follow:\n"
#~| "\n"
#~| "'%(wallpost_text)s...'\n"
#~| "\n"
#~ msgctxt "email"
#~ msgid ""
#~ "\n"
#~ "Hi %(recipient_name)s,\n"
#~ "\n"
#~ "%(author_name)s added a new post on an activity you follow:\n"
#~ "\n"
#~ "'%(text)s'\n"
#~ msgstr ""
#~ "\n"
#~ "\n"
#~ "Hello %(first_name)s,\n"
#~ "\n"
#~ "%(author)s added a new post on a %(follow_object)s you follow:\n"
#~ "\n"
#~ "'%(wallpost_text)s...'\n"

#, fuzzy
#~| msgid ""
#~| "\n"
#~| "\n"
#~| "Hello %(receiver_name)s,\n"
#~| "\n"
#~| "%(author_name)s just posted a comment on your '%(task_title)s' "
#~| "wallpost.\n"
#~ msgctxt "email"
#~ msgid ""
#~ "\n"
#~ "        Hi %(recipient_name)s,\n"
#~ "\n"
#~ "        %(author_name)s just posted a comment on your '%(title)s' "
#~ "wallpost.\n"
#~ "\n"
#~ "    "
#~ msgstr ""
#~ "\n"
#~ "\n"
#~ "Hello %(receiver_name)s,\n"
#~ "\n"
#~ "%(author_name)s just posted a comment on your '%(task_title)s' wallpost.\n"
#~ "    "

#, fuzzy
#~| msgid ""
#~| "\n"
#~| "\n"
#~| "Hello %(receiver_name)s,\n"
#~| "\n"
#~| "%(author_name)s just posted a comment on your '%(task_title)s' "
#~| "wallpost.\n"
#~ msgctxt "email"
#~ msgid ""
#~ "\n"
#~ "Hi %(recipient_name)s,\n"
#~ "\n"
#~ "%(author_name)s just posted a comment on your '%(title)s' wallpost.\n"
#~ "\n"
#~ msgstr ""
#~ "\n"
#~ "\n"
#~ "Hello %(receiver_name)s,\n"
#~ "\n"
#~ "%(author_name)s just posted a comment on your '%(task_title)s' wallpost.\n"

#, fuzzy
#~| msgid ""
#~| "\n"
#~| "\n"
#~| "        Hello %(receiver_name)s,\n"
#~| "        <br><br>\n"
#~| "        %(author_name)s just posted a comment on your <i>%(task_title)s</"
#~| "i>\n"
#~| "        wallpost.\n"
#~| "    "
#~ msgctxt "email"
#~ msgid ""
#~ "\n"
#~ "        Hi %(recipient_name)s,\n"
#~ "        <br><br>\n"
#~ "        %(author_name)s just posted a comment on your '%(title)s' "
#~ "wallpost.\n"
#~ "    "
#~ msgstr ""
#~ "\n"
#~ "\n"
#~ "        Hello %(receiver_name)s,\n"
#~ "        <br><br>\n"
#~ "        %(author_name)s just posted a comment on your <i>%(task_title)s</"
#~ "i>\n"
#~ "        wallpost.\n"
#~ "    "

#, fuzzy
#~| msgid ""
#~| "\n"
#~| "\n"
#~| "        Hello %(receiver_name)s,\n"
#~| "        <br><br>\n"
#~| "        %(author_name)s just posted a comment on your <i>%(task_title)s</"
#~| "i>\n"
#~| "        wall.\n"
#~| "    "
#~ msgctxt "email"
#~ msgid ""
#~ "\n"
#~ "        Hi %(recipient_name)s,\n"
#~ "        <br><br>\n"
#~ "        %(author_name)s just posted a comment on your '%(title)s' wall.\n"
#~ "    "
#~ msgstr ""
#~ "\n"
#~ "\n"
#~ "        Hello %(receiver_name)s,\n"
#~ "        <br><br>\n"
#~ "        %(author_name)s just posted a comment on your <i>%(task_title)s</"
#~ "i>\n"
#~ "        wall.\n"
#~ "    "

#, fuzzy
#~| msgid ""
#~| "\n"
#~| "\n"
#~| "Hello %(receiver_name)s,\n"
#~| "\n"
#~| "%(author_name)s just posted a comment on your '%(task_title)s' "
#~| "wallpost.\n"
#~ msgctxt "email"
#~ msgid ""
#~ "\n"
#~ "Hi %(recipient_name)s,\n"
#~ "\n"
#~ "%(author_name)s just posted a comment on your '%(title)s' post.\n"
#~ "\n"
#~ msgstr ""
#~ "\n"
#~ "\n"
#~ "Hello %(receiver_name)s,\n"
#~ "\n"
#~ "%(author_name)s just posted a comment on your '%(task_title)s' wallpost.\n"

#, fuzzy
#~| msgid ""
#~| "\n"
#~| "\n"
#~| "        Hello %(first_name)s,\n"
#~| "        <br><br>\n"
#~| "        %(author)s added a new post on a %(follow_object)s you follow:\n"
#~| "        <br><br>\n"
#~| "        <i>%(wallpost_text)s...</i>\n"
#~| "    "
#~ msgctxt "email"
#~ msgid ""
#~ "\n"
#~ "        Hi %(recipient_name)s,\n"
#~ "        <br><br>\n"
#~ "        %(author_name)s added a new post on an initiative you follow:\n"
#~ "        <br>\n"
#~ "        '%(text)s'\n"
#~ "\n"
#~ "    "
#~ msgstr ""
#~ "\n"
#~ "\n"
#~ "        Hello %(first_name)s,\n"
#~ "        <br><br>\n"
#~ "        %(author)s added a new post on a %(follow_object)s you follow:\n"
#~ "        <br><br>\n"
#~ "        <i>%(wallpost_text)s...</i>\n"
#~ "    "

#, fuzzy
#~| msgid ""
#~| "\n"
#~| "\n"
#~| "Hello %(first_name)s,\n"
#~| "\n"
#~| "%(author)s added a new post on a %(follow_object)s you follow:\n"
#~| "\n"
#~| "'%(wallpost_text)s...'\n"
#~| "\n"
#~ msgctxt "email"
#~ msgid ""
#~ "\n"
#~ "Hi %(recipient_name)s,\n"
#~ "\n"
#~ "%(author_name)s added a new post on a initiative you follow:\n"
#~ "\n"
#~ "'%(text)s'\n"
#~ msgstr ""
#~ "\n"
#~ "\n"
#~ "Hello %(first_name)s,\n"
#~ "\n"
#~ "%(author)s added a new post on a %(follow_object)s you follow:\n"
#~ "\n"
#~ "'%(wallpost_text)s...'\n"

#~ msgid ""
#~ "\n"
#~ "<p>If you have any questions please don’t hesitate to contact "
#~ "%(contact_email)s.</p>\n"
#~ msgstr ""
#~ "\n"
#~ "<p>If you have any questions please don’t hesitate to contact "
#~ "%(contact_email)s.</p>\n"

#~ msgid ""
#~ "When a partner is selected with the drop down or a new one is added, that "
#~ "member profile is shown whenever that member does something on the "
#~ "platform."
#~ msgstr ""
#~ "When a partner is selected with the drop down or a new one is added, that "
#~ "member profile is shown whenever that member does something on the "
#~ "platform."

#~ msgid ""
#~ "\n"
#~ "<h1>Welcome %(first_name)s</h1>\n"
#~ "<p class=\"lead\">You’re now officially part of the %(site_name)s "
#~ "community. Connect, share and work with others on projects that you care "
#~ "about.</p>\n"
#~ msgstr ""
#~ "\n"
#~ "<h1>Welcome %(first_name)s</h1>\n"
#~ "<p class=\"lead\">You’re now officially part of the %(site_name)s "
#~ "community. Connect, share and work with others on projects that you care "
#~ "about.</p>\n"

#~ msgid ""
#~ "\n"
#~ "Welcome %(first_name)s\n"
#~ "\n"
#~ "You’re now officially part of the %(site_name)s community. Connect, share "
#~ "and work with others on projects that you care about.\n"
#~ "\n"
#~ msgstr ""
#~ "\n"
#~ "Welcome %(first_name)s\n"
#~ "\n"
#~ "You’re now officially part of the %(site_name)s community. Connect, share "
#~ "and work with others on projects that you care about.\n"
#~ "\n"

#~ msgid ""
#~ "\n"
#~ "<h1>Welcome %(first_name)s</h1>\n"
#~ "<p class=\"lead\">You are invited to join %(site_name)s. On this platform "
#~ "you can work together on social projects that you care about.</p>\n"
#~ "<p>Activate your account by setting your password.</p>\n"
#~ msgstr ""
#~ "\n"
#~ "<h1>Welcome %(first_name)s</h1>\n"
#~ "<p class=\"lead\">You are invited to join %(site_name)s. On this platform "
#~ "you can work together on social projects that you care about.</p>\n"
#~ "<p>Activate your account by setting your password.</p>\n"

#~ msgid ""
#~ "\n"
#~ "Welcome %(first_name)s\n"
#~ "\n"
#~ "You are invited to join %(site_name)s. On this platform you can work "
#~ "together on social projects that you care about.\n"
#~ "\n"
#~ "Activate your account by setting your password.\n"
#~ msgstr ""
#~ "\n"
#~ "Welcome %(first_name)s\n"
#~ "\n"
#~ "You are invited to join %(site_name)s. On this platform you can work "
#~ "together on social projects that you care about.\n"
#~ "\n"
#~ "Activate your account by setting your password.\n"

#~ msgid ""
#~ "\n"
#~ "\n"
#~ "Hello Project Team,\n"
#~ "<br><br>\n"
#~ "A project has been funded!\n"
#~ msgstr ""
#~ "\n"
#~ "\n"
#~ "Hello Project Team,\n"
#~ "<br><br>\n"
#~ "A project has been funded!\n"

#~ msgid ""
#~ "\n"
#~ "\n"
#~ "Hello Project Team,\n"
#~ "\n"
#~ "A project has been funded!\n"
#~ msgstr ""
#~ "\n"
#~ "\n"
#~ "Hello Project Team,\n"
#~ "\n"
#~ "A project has been funded!\n"

#~ msgid ""
#~ "\n"
#~ "\n"
#~ "        Dear %(receiver_name)s,\n"
#~ "\n"
#~ "        Unfortunately the deadline of your task is reached and no "
#~ "volunteers\n"
#~ "        have applied.\n"
#~ "        <br><br>\n"
#~ "        You can change the status and deadline of the task and keep on "
#~ "searching\n"
#~ "        for volunteers.\n"
#~ "        <br><br>\n"
#~ "        Thanks again and we hope to see you back on %(site_name)s soon!\n"
#~ "    "
#~ msgstr ""
#~ "\n"
#~ "\n"
#~ "        Dear %(receiver_name)s,\n"
#~ "\n"
#~ "        Unfortunately the deadline of your task is reached and no "
#~ "volunteers\n"
#~ "        have applied.\n"
#~ "        <br><br>\n"
#~ "        You can change the status and deadline of the task and keep on "
#~ "searching\n"
#~ "        for volunteers.\n"
#~ "        <br><br>\n"
#~ "        Thanks again and we hope to see you back on %(site_name)s soon!\n"
#~ "    "

#~ msgid ""
#~ "\n"
#~ "\n"
#~ "Dear %(receiver_name)s,\n"
#~ "\n"
#~ "Unfortunately the deadline of your task is reached and no volunteers have "
#~ "applied.\n"
#~ "\n"
#~ "You can change the status and deadline of the task and keep on searching "
#~ "for volunteers. \n"
#~ "\n"
#~ "Thanks again and we hope to see you back on %(site_name)s soon!\n"
#~ msgstr ""
#~ "\n"
#~ "\n"
#~ "Dear %(receiver_name)s,\n"
#~ "\n"
#~ "Unfortunately the deadline of your task is reached and no volunteers have "
#~ "applied.\n"
#~ "\n"
#~ "You can change the status and deadline of the task and keep on searching "
#~ "for volunteers. \n"
#~ "\n"
#~ "Thanks again and we hope to see you back on %(site_name)s soon!\n"

#~ msgid ""
#~ "\n"
#~ "\n"
#~ "        Hi %(receiver_name)s,\n"
#~ "        <br><br>\n"
#~ "    "
#~ msgstr ""
#~ "\n"
#~ "\n"
#~ "        Hi %(receiver_name)s,\n"
#~ "        <br><br>\n"
#~ "    "

#~ msgid ""
#~ "\n"
#~ "        Great news! The project initiator, %(sender_name)s, assigned the "
#~ "task\n"
#~ "        <i>%(task_title)s</i> to you.\n"
#~ "        <br><br>\n"
#~ "        Good luck taking on the task and feel free to keep everyone "
#~ "updated on\n"
#~ "        the progress.\n"
#~ "    "
#~ msgstr ""
#~ "\n"
#~ "        Great news! The project initiator, %(sender_name)s, assigned the "
#~ "task\n"
#~ "        <i>%(task_title)s</i> to you.\n"
#~ "        <br><br>\n"
#~ "        Good luck taking on the task and feel free to keep everyone "
#~ "updated on\n"
#~ "        the progress.\n"
#~ "    "

#~ msgid ""
#~ "\n"
#~ "Great news! The project initiator, %(sender_name)s, assigned the task "
#~ "'%(task_title)s' to you.\n"
#~ "\n"
#~ "Good luck taking on the task and feel free to keep everyone updated on "
#~ "the progress.\n"
#~ msgstr ""
#~ "\n"
#~ "Great news! The project initiator, %(sender_name)s, assigned the task "
#~ "'%(task_title)s' to you.\n"
#~ "\n"
#~ "Good luck taking on the task and feel free to keep everyone updated on "
#~ "the progress.\n"

#~ msgid ""
#~ "\n"
#~ "\n"
#~ "        Hello %(receiver_name)s,\n"
#~ "        <br><br>\n"
#~ "        Good news! %(sender_name)s applied for your task\n"
#~ "        <i>%(task_title)s</i>.\n"
#~ "        <br><br>\n"
#~ "    "
#~ msgstr ""
#~ "\n"
#~ "\n"
#~ "        Hello %(receiver_name)s,\n"
#~ "        <br><br>\n"
#~ "        Good news! %(sender_name)s applied for your task\n"
#~ "        <i>%(task_title)s</i>.\n"
#~ "        <br><br>\n"
#~ "    "

#~ msgid ""
#~ "\n"
#~ "            %(sender_name)s replied with the following motivation to your "
#~ "task:\n"
#~ "            <br>\n"
#~ "        "
#~ msgstr ""
#~ "\n"
#~ "            %(sender_name)s replied with the following motivation to your "
#~ "task:\n"
#~ "            <br>\n"
#~ "        "

#~ msgid ""
#~ "\n"
#~ "        Please accept or reject this application, he or she will receive "
#~ "an\n"
#~ "        email when you have confirmed the status.\n"
#~ "    "
#~ msgstr ""
#~ "\n"
#~ "        Please accept or reject this application, he or she will receive "
#~ "an\n"
#~ "        email when you have confirmed the status.\n"
#~ "    "

#~ msgid ""
#~ "\n"
#~ "\n"
#~ "Hello %(receiver_name)s,\n"
#~ "\n"
#~ "Good news! %(sender_name)s applied for your task '%(task_title)s'.\n"
#~ msgstr ""
#~ "\n"
#~ "\n"
#~ "Hello %(receiver_name)s,\n"
#~ "\n"
#~ "Good news! %(sender_name)s applied for your task '%(task_title)s'.\n"

#~ msgid ""
#~ "\n"
#~ "%(sender_name)s replied with the following motivation to your task:\n"
#~ msgstr ""
#~ "\n"
#~ "%(sender_name)s replied with the following motivation to your task:\n"

#~ msgid ""
#~ "\n"
#~ "Please accept or reject this application, he or she will receive an email "
#~ "when you have confirmed the status.\n"
#~ msgstr ""
#~ "\n"
#~ "Please accept or reject this application, he or she will receive an email "
#~ "when you have confirmed the status.\n"

#, fuzzy
#~| msgid ""
#~| "\n"
#~| "        Great news! The project initiator, %(sender_name)s, assigned the "
#~| "task\n"
#~| "        <i>%(task_title)s</i> to you.\n"
#~| "        <br><br>\n"
#~| "        Good luck taking on the task and feel free to keep everyone "
#~| "updated on\n"
#~| "        the progress.\n"
#~| "    "
#~ msgid ""
#~ "\n"
#~ "        %(sender_name)s has joined your task\n"
#~ "        <i>%(task_title)s</i>!\n"
#~ "        <br><br>\n"
#~ "        Give your new task member a warm welcome.\n"
#~ "    "
#~ msgstr ""
#~ "\n"
#~ "        Great news! The project initiator, %(sender_name)s, assigned the "
#~ "task\n"
#~ "        <i>%(task_title)s</i> to you.\n"
#~ "        <br><br>\n"
#~ "        Good luck taking on the task and feel free to keep everyone "
#~ "updated on\n"
#~ "        the progress.\n"
#~ "    "

#, fuzzy
#~| msgid ""
#~| "\n"
#~| "\n"
#~| "        Hello %(receiver_name)s,\n"
#~| "        <br><br>\n"
#~| "        Oh no, %(sender_name)s withdrew from the task <i>%(task_title)s</"
#~| "i>\n"
#~| "        <br><br>\n"
#~| "        The task is open again for new volunteers to apply.\n"
#~| "    "
#~ msgid ""
#~ "\n"
#~ "\n"
#~ "        Hi %(receiver_name)s,\n"
#~ "        <br><br>\n"
#~ "        The project owner %(sender_name)s marked the task\n"
#~ "        <i>%(task_title)s</i> as realized.\n"
#~ "        <br><br>\n"
#~ "        You've spent %(time_spent)s hours on this project.\n"
#~ "        <br><br>\n"
#~ "    "
#~ msgstr ""
#~ "\n"
#~ "\n"
#~ "        Hello %(receiver_name)s,\n"
#~ "        <br><br>\n"
#~ "        Oh no, %(sender_name)s withdrew from the task <i>%(task_title)s</"
#~ "i>\n"
#~ "        <br><br>\n"
#~ "        The task is open again for new volunteers to apply.\n"
#~ "    "

#~ msgid ""
#~ "\n"
#~ "        <a href=\"%(link)s\">Please take a moment to fill in a survey "
#~ "about the impact you created<a/>\n"
#~ "        "
#~ msgstr ""
#~ "\n"
#~ "        <a href=\"%(link)s\">Please take a moment to fill in a survey "
#~ "about the impact you created<a/>\n"
#~ "        "

#, fuzzy
#~| msgid ""
#~| "\n"
#~| "\t\n"
#~| "Hello %(receiver_name)s,\n"
#~| "\n"
#~| "Oh no, %(sender_name)s withdrew from the task '%(task_title)s'\n"
#~| "\n"
#~| "The task is open again for new volunteers to apply.\n"
#~ msgid ""
#~ "\n"
#~ "\n"
#~ "Hi %(receiver_name)s,\n"
#~ "\n"
#~ "The project owner %(sender_name)s marked the task '%(task_title)s' as "
#~ "realized.\n"
#~ "\n"
#~ "You've spent %(time_spent)s hours on this project.\n"
#~ msgstr ""
#~ "\n"
#~ "\t\n"
#~ "Hello %(receiver_name)s,\n"
#~ "\n"
#~ "Oh no, %(sender_name)s withdrew from the task '%(task_title)s'\n"
#~ "\n"
#~ "The task is open again for new volunteers to apply.\n"

#~ msgid ""
#~ "\n"
#~ "Please take a moment to fill in a survey about the impact you created; "
#~ "%(link)s\n"
#~ msgstr ""
#~ "\n"
#~ "Please take a moment to fill in a survey about the impact you created; "
#~ "%(link)s\n"

#~ msgid ""
#~ "\n"
#~ "Unfortunately you weren't selected for the task '%(task_title)s'\n"
#~ "\n"
#~ "No worries, have a look at some similar tasks that need your skills.\n"
#~ msgstr ""
#~ "\n"
#~ "Unfortunately you weren't selected for the task '%(task_title)s'\n"
#~ "\n"
#~ "No worries, have a look at some similar tasks that need your skills.\n"

#~ msgid ""
#~ "\n"
#~ "\n"
#~ "        Hello %(receiver_name)s,\n"
#~ "        <br><br>\n"
#~ "        Oh no, %(sender_name)s withdrew from the task <i>%(task_title)s</"
#~ "i>\n"
#~ "        <br><br>\n"
#~ "        The task is open again for new volunteers to apply.\n"
#~ "    "
#~ msgstr ""
#~ "\n"
#~ "\n"
#~ "        Hello %(receiver_name)s,\n"
#~ "        <br><br>\n"
#~ "        Oh no, %(sender_name)s withdrew from the task <i>%(task_title)s</"
#~ "i>\n"
#~ "        <br><br>\n"
#~ "        The task is open again for new volunteers to apply.\n"
#~ "    "

#~ msgid ""
#~ "\n"
#~ "\t\n"
#~ "Hello %(receiver_name)s,\n"
#~ "\n"
#~ "Oh no, %(sender_name)s withdrew from the task '%(task_title)s'\n"
#~ "\n"
#~ "The task is open again for new volunteers to apply.\n"
#~ msgstr ""
#~ "\n"
#~ "\t\n"
#~ "Hello %(receiver_name)s,\n"
#~ "\n"
#~ "Oh no, %(sender_name)s withdrew from the task '%(task_title)s'\n"
#~ "\n"
#~ "The task is open again for new volunteers to apply.\n"

#~ msgid ""
#~ "\n"
#~ "\n"
#~ "        Hello %(receiver_name)s,\n"
#~ "\n"
#~ "        The deadline of your task is reached.\n"
#~ "        <br><br>\n"
#~ "        Is your task realised? Please confirm the participants.\n"
#~ "        <br><br>\n"
#~ "        <a href=\"%(site)s%(task_link)s\">Confirm participants</a>\n"
#~ "        <br><br>\n"
#~ "        Too early to celebrate? By changing the deadline you can extend "
#~ "the task\n"
#~ "        period. You can also choose to close the task.\n"
#~ "    "
#~ msgstr ""
#~ "\n"
#~ "\n"
#~ "        Hello %(receiver_name)s,\n"
#~ "\n"
#~ "        The deadline of your task is reached.\n"
#~ "        <br><br>\n"
#~ "        Is your task realised? Please confirm the participants.\n"
#~ "        <br><br>\n"
#~ "        <a href=\"%(site)s%(task_link)s\">Confirm participants</a>\n"
#~ "        <br><br>\n"
#~ "        Too early to celebrate? By changing the deadline you can extend "
#~ "the task\n"
#~ "        period. You can also choose to close the task.\n"
#~ "    "

#~ msgid ""
#~ "\n"
#~ "\n"
#~ "Hello %(receiver_name)s,\n"
#~ "\n"
#~ "The deadline of your task is reached.\n"
#~ "\n"
#~ "Is your task realised? Please confirm the participants.\n"
#~ "\n"
#~ "Confirm participants at %(site)s%(task_link)s\n"
#~ "\n"
#~ "Too early to celebrate? By changing the deadline you can extend the task "
#~ "period. You can also choose to close the task. \n"
#~ msgstr ""
#~ "\n"
#~ "\n"
#~ "Hello %(receiver_name)s,\n"
#~ "\n"
#~ "The deadline of your task is reached.\n"
#~ "\n"
#~ "Is your task realised? Please confirm the participants.\n"
#~ "\n"
#~ "Confirm participants at %(site)s%(task_link)s\n"
#~ "\n"
#~ "Too early to celebrate? By changing the deadline you can extend the task "
#~ "period. You can also choose to close the task. \n"

#~ msgid ""
#~ "\n"
#~ "\n"
#~ "        Thanks %(first_name)s, for co-financing this project. The project "
#~ "initiator %(initiator_name)s has received an email with your pledge.\n"
#~ "        "
#~ msgstr ""
#~ "\n"
#~ "\n"
#~ "        Thanks %(first_name)s, for co-financing this project. The project "
#~ "initiator %(initiator_name)s has received an email with your pledge.\n"
#~ "        "

#~ msgid ""
#~ "\n"
#~ "\n"
#~ "        Thanks %(first_name)s, for your donation! Be sure to follow the "
#~ "project page for the latest updates on the project.\n"
#~ "        Give some extra support and share this project with your "
#~ "network.\n"
#~ "        "
#~ msgstr ""
#~ "\n"
#~ "\n"
#~ "        Thanks %(first_name)s, for your donation! Be sure to follow the "
#~ "project page for the latest updates on the project.\n"
#~ "        Give some extra support and share this project with your "
#~ "network.\n"
#~ "        "

#, fuzzy
#~| msgid ""
#~| "\n"
#~| "\n"
#~| "        Thanks %(first_name)s, for co-financing this project. The "
#~| "project initiator %(initiator_name)s has received an email with your "
#~| "pledge.\n"
#~| "        "
#~ msgid ""
#~ "\n"
#~ "\n"
#~ "Thanks %(first_name)s, for co-financing this project. The project "
#~ "initiator %(initiator_name)s has received an email with your pledge.\n"
#~ msgstr ""
#~ "\n"
#~ "\n"
#~ "        Thanks %(first_name)s, for co-financing this project. The project "
#~ "initiator %(initiator_name)s has received an email with your pledge.\n"
#~ "        "

#, fuzzy
#~| msgid ""
#~| "\n"
#~| "\n"
#~| "        Thanks %(first_name)s, for your donation! Be sure to follow the "
#~| "project page for the latest updates on the project.\n"
#~| "        Give some extra support and share this project with your "
#~| "network.\n"
#~| "        "
#~ msgid ""
#~ "\n"
#~ "Thanks %(first_name)s, for your donation! Be sure to follow the project "
#~ "page for the latest updates on the project.\n"
#~ "Give some extra support and share this project with your network.\n"
#~ msgstr ""
#~ "\n"
#~ "\n"
#~ "        Thanks %(first_name)s, for your donation! Be sure to follow the "
#~ "project page for the latest updates on the project.\n"
#~ "        Give some extra support and share this project with your "
#~ "network.\n"
#~ "        "

#~ msgid ""
#~ "\n"
#~ "\n"
#~ "        Hello %(first_name)s, you've just received an invoiced donation "
#~ "by %(donor_name)s. The amount will be transfered directly to your bank "
#~ "account by %(donor_name)s. If not, please contact the user via "
#~ "%(admin_email)s.\n"
#~ "        "
#~ msgstr ""
#~ "\n"
#~ "\n"
#~ "        Hello %(first_name)s, you've just received an invoiced donation "
#~ "by %(donor_name)s. The amount will be transfered directly to your bank "
#~ "account by %(donor_name)s. If not, please contact the user via "
#~ "%(admin_email)s.\n"
#~ "        "

#~ msgid ""
#~ "\n"
#~ "\n"
#~ "        Hello %(first_name)s, you received a donation from "
#~ "%(donor_name)s. Quickly thank your supporter by posting a personal "
#~ "message on your project page.\n"
#~ "        "
#~ msgstr ""
#~ "\n"
#~ "\n"
#~ "        Hello %(first_name)s, you received a donation from "
#~ "%(donor_name)s. Quickly thank your supporter by posting a personal "
#~ "message on your project page.\n"
#~ "        "

#~ msgid ""
#~ "\n"
#~ "\n"
#~ "        Hello %(first_name)s, you received a donation from "
#~ "%(donor_name)s. Quickly thank your supporter by posting a personal "
#~ "message on your <a href=\"%(site)s%(link)s\" class=\"action\">fundraiser "
#~ "page</a>.\n"
#~ "        "
#~ msgstr ""
#~ "\n"
#~ "\n"
#~ "        Hello %(first_name)s, you received a donation from "
#~ "%(donor_name)s. Quickly thank your supporter by posting a personal "
#~ "message on your <a href=\"%(site)s%(link)s\" class=\"action\">fundraiser "
#~ "page</a>.\n"
#~ "        "

#~ msgid ""
#~ "\n"
#~ "\n"
#~ "        Hello %(first_name)s, you received a donation from "
#~ "%(donor_name)s. Quickly thank your supporter by posting a personal "
#~ "message on your fundraiser page: %(site)s%(link)s.\n"
#~ "        "
#~ msgstr ""
#~ "\n"
#~ "\n"
#~ "        Hello %(first_name)s, you received a donation from "
#~ "%(donor_name)s. Quickly thank your supporter by posting a personal "
#~ "message on your fundraiser page: %(site)s%(link)s.\n"
#~ "        "

#~ msgid ""
#~ "\n"
#~ "        The deadline to apply for your task \"%(title)s\" has been "
#~ "reached.\n"
#~ "        <br><br>\n"
#~ "\n"
#~ "        You successfully reached the requested number of task members. "
#~ "The task has been set to 'full'. \n"
#~ "        <br><br> \n"
#~ "        This is a good moment to update your project followers. \n"
#~ "    "
#~ msgstr ""
#~ "\n"
#~ "        The deadline to apply for your task \"%(title)s\" has been "
#~ "reached.\n"
#~ "        <br><br>\n"
#~ "\n"
#~ "        You successfully reached the requested number of task members. "
#~ "The task has been set to 'full'. \n"
#~ "        <br><br> \n"
#~ "        This is a good moment to update your project followers. \n"
#~ "    "

#~ msgid ""
#~ "\n"
#~ "        To record the impact we have with our projects, your input is "
#~ "extremely important.\n"
#~ "        <br><br>\n"
#~ "        Please help us by filling out our 1 minute <a href=\"%(link)s"
#~ "\">survey</a>\n"
#~ "        "
#~ msgstr ""
#~ "\n"
#~ "        To record the impact we have with our projects, your input is "
#~ "extremely important.\n"
#~ "        <br><br>\n"
#~ "        Please help us by filling out our 1 minute <a href=\"%(link)s"
#~ "\">survey</a>\n"
#~ "        "

#~ msgid ""
#~ "\n"
#~ "To record the impact we have with our projects, your input is extremely "
#~ "important.\n"
#~ "\n"
#~ "Please help us by filling out our 1 minute survey:\n"
#~ "%(link)s\n"
#~ msgstr ""
#~ "\n"
#~ "To record the impact we have with our projects, your input is extremely "
#~ "important.\n"
#~ "\n"
#~ "Please help us by filling out our 1 minute survey:\n"
#~ "%(link)s\n"

#~ msgid ""
#~ "\n"
#~ "        To record the impact we have with our projects, your input is "
#~ "extremely important.\n"
#~ "        <br><br>\n"
#~ "        Please help us by filling out our 1 minute <a href=\"%(link)s"
#~ "\">survey</a>.\n"
#~ "        "
#~ msgstr ""
#~ "\n"
#~ "        To record the impact we have with our projects, your input is "
#~ "extremely important.\n"
#~ "        <br><br>\n"
#~ "        Please help us by filling out our 1 minute <a href=\"%(link)s"
#~ "\">survey</a>.\n"
#~ "        "

#~ msgid ""
#~ "\n"
#~ "\n"
#~ "Hi %(receiver_name)s,\n"
#~ "\n"
#~ "Congratulations! Your project \"%(title)s\" has been realised! It's time "
#~ "to\n"
#~ "celebrate!\n"
#~ "\n"
#~ "Why don't you share this success with your supporters.\n"
#~ msgstr ""
#~ "\n"
#~ "\n"
#~ "Hi %(receiver_name)s,\n"
#~ "\n"
#~ "Congratulations! Your project \"%(title)s\" has been realised! It's time "
#~ "to\n"
#~ "celebrate!\n"
#~ "\n"
#~ "Why don't you share this success with your supporters.\n"

#~ msgid ""
#~ "\n"
#~ "To record the impact we have with our projects, your input is extremely "
#~ "important.\n"
#~ "Please help us by filling out our 1 minute survey:\n"
#~ "%(link)s\n"
#~ msgstr ""
#~ "\n"
#~ "To record the impact we have with our projects, your input is extremely "
#~ "important.\n"
#~ "Please help us by filling out our 1 minute survey:\n"
#~ "%(link)s\n"

#~ msgid ""
#~ "\n"
#~ "\n"
#~ "        Hi %(receiver_name)s,\n"
#~ "        <br><br>\n"
#~ "        The deadline of your project \"%(title)s\" has expired!<br>\n"
#~ "        <br>\n"
#~ "        Don't wait any longer. Let your supporters know about your next "
#~ "steps.\n"
#~ "        <br>\n"
#~ "    "
#~ msgstr ""
#~ "\n"
#~ "\n"
#~ "        Hi %(receiver_name)s,\n"
#~ "        <br><br>\n"
#~ "        The deadline of your project \"%(title)s\" has expired!<br>\n"
#~ "        <br>\n"
#~ "        Don't wait any longer. Let your supporters know about your next "
#~ "steps.\n"
#~ "        <br>\n"
#~ "    "

#~ msgid ""
#~ "\n"
#~ "\n"
#~ "Hi %(receiver_name)s,\n"
#~ "\n"
#~ "The deadline of your project \"%(title)s\" has expired!\n"
#~ "\n"
#~ "Don't wait any longer. Let your supporters know about your next steps.\n"
#~ msgstr ""
#~ "\n"
#~ "\n"
#~ "Hi %(receiver_name)s,\n"
#~ "\n"
#~ "The deadline of your project \"%(title)s\" has expired!\n"
#~ "\n"
#~ "Don't wait any longer. Let your supporters know about your next steps.\n"

#~ msgid ""
#~ "\n"
#~ "\n"
#~ "Hi %(receiver_name)s,\n"
#~ "\n"
#~ "You are assigned as %(role_name)s for %(title)s.\n"
#~ "If you have any questions please contact %(admin_email)s\n"
#~ "\n"
#~ msgstr ""
#~ "\n"
#~ "\n"
#~ "Hi %(receiver_name)s,\n"
#~ "\n"
#~ "You are assigned as %(role_name)s for %(title)s.\n"
#~ "If you have any questions please contact %(admin_email)s\n"
#~ "\n"

#~ msgid ""
#~ "\n"
#~ "        Hi,<br/>\n"
#~ "        <br/>\n"
#~ " \n"
#~ "        Thank you for submitting your project request. You're almost "
#~ "done. Before we can process your submission, we need you to confirm your "
#~ "email address by clicking on the link below.    \n"
#~ "\n"
#~ "        <a href=\"%(tokenurl)s\">Activation link</a>\n"
#~ "\n"
#~ "        <br/><br/>\n"
#~ "        Thanks,<br/>\n"
#~ "        <br/>\n"
#~ "        \n"
#~ "        The platform team\n"
#~ "    "
#~ msgstr ""
#~ "\n"
#~ "        Hi,<br/>\n"
#~ "        <br/>\n"
#~ " \n"
#~ "        Thank you for submitting your project request. You're almost "
#~ "done. Before we can process your submission, we need you to confirm your "
#~ "email address by clicking on the link below.    \n"
#~ "\n"
#~ "        <a href=\"%(tokenurl)s\">Activation link</a>\n"
#~ "\n"
#~ "        <br/><br/>\n"
#~ "        Thanks,<br/>\n"
#~ "        <br/>\n"
#~ "        \n"
#~ "        The platform team\n"
#~ "    "

#~ msgid ""
#~ "\n"
#~ "\n"
#~ "        Hello %(receiver_name)s\n"
#~ "        <br><br>\n"
#~ "        The date of task \"%(title)s\" has changed.<br>\n"
#~ "        Original date: %(original_date)s New date: %(date)s\n"
#~ "\n"
#~ "        If you can't make it to the new date, you can withdraw from the "
#~ "task.\n"
#~ "    "
#~ msgstr ""
#~ "\n"
#~ "\n"
#~ "        Hello %(receiver_name)s\n"
#~ "        <br><br>\n"
#~ "        The date of task \"%(title)s\" has changed.<br>\n"
#~ "        Original date: %(original_date)s New date: %(date)s\n"
#~ "\n"
#~ "        If you can't make it to the new date, you can withdraw from the "
#~ "task.\n"
#~ "    "

#~ msgid ""
#~ "\n"
#~ "\n"
#~ "Hello %(receiver_name)s\n"
#~ "\n"
#~ "The date of task \"%(title)s\" has changed.<br>\n"
#~ "Original date: %(original_date)s New date: %(date)s\n"
#~ "\n"
#~ "If you can't make it to the new date, you can withdraw from the task.\n"
#~ "\n"
#~ msgstr ""
#~ "\n"
#~ "\n"
#~ "Hello %(receiver_name)s\n"
#~ "\n"
#~ "The date of task \"%(title)s\" has changed.<br>\n"
#~ "Original date: %(original_date)s New date: %(date)s\n"
#~ "\n"
#~ "If you can't make it to the new date, you can withdraw from the task.\n"
#~ "\n"

#~ msgid ""
#~ "\n"
#~ "Hello %(receiver_name)s\n"
#~ msgstr ""
#~ "\n"
#~ "Hello %(receiver_name)s\n"

#~ msgid ""
#~ "\n"
#~ "        The deadline to apply for your task '%(title)s' has been "
#~ "reached.\n"
#~ "        Unfortunately no candidates have applied and the task is set to "
#~ "'closed'. \n"
#~ "        <br><br>\n"
#~ "        You can change the date to apply if you want to look for more "
#~ "candidates. \n"
#~ "        You can also change the date of your task to ensure you get "
#~ "enough task members on board.\n"
#~ "    "
#~ msgstr ""
#~ "\n"
#~ "        The deadline to apply for your task '%(title)s' has been "
#~ "reached.\n"
#~ "        Unfortunately no candidates have applied and the task is set to "
#~ "'closed'. \n"
#~ "        <br><br>\n"
#~ "        You can change the date to apply if you want to look for more "
#~ "candidates. \n"
#~ "        You can also change the date of your task to ensure you get "
#~ "enough task members on board.\n"
#~ "    "

#~ msgid ""
#~ "\n"
#~ "The deadline to apply for your task '%(title)s' has been reached.\n"
#~ "Unfortunately no candidates have applied and the task is set to "
#~ "'closed'. \n"
#~ "\n"
#~ "You can change the date to apply if you want to look for more "
#~ "candidates. \n"
#~ "You can also change the date of your task to ensure you get enough task "
#~ "members on board.\n"
#~ msgstr ""
#~ "\n"
#~ "The deadline to apply for your task '%(title)s' has been reached.\n"
#~ "Unfortunately no candidates have applied and the task is set to "
#~ "'closed'. \n"
#~ "\n"
#~ "You can change the date to apply if you want to look for more "
#~ "candidates. \n"
#~ "You can also change the date of your task to ensure you get enough task "
#~ "members on board.\n"

#~ msgid ""
#~ "\n"
#~ "        The deadline to apply for your task \"%(title)s\" has been "
#~ "reached.\n"
#~ "        <br><br>\n"
#~ "        %(people_applied)s candidates applied to your task. Your task has "
#~ "been set to 'full'. \n"
#~ "        <br><br>\n"
#~ "        You still have to accept your candidates.\n"
#~ "        <br><br>\n"
#~ "        If you didn't find the right candidates for your task you can <a "
#~ "href=\"%(site)s%(edit_link)s\">change the date to apply</a> and look for "
#~ "other candidates. \n"
#~ "    "
#~ msgstr ""
#~ "\n"
#~ "        The deadline to apply for your task \"%(title)s\" has been "
#~ "reached.\n"
#~ "        <br><br>\n"
#~ "        %(people_applied)s candidates applied to your task. Your task has "
#~ "been set to 'full'. \n"
#~ "        <br><br>\n"
#~ "        You still have to accept your candidates.\n"
#~ "        <br><br>\n"
#~ "        If you didn't find the right candidates for your task you can <a "
#~ "href=\"%(site)s%(edit_link)s\">change the date to apply</a> and look for "
#~ "other candidates. \n"
#~ "    "

#~ msgid ""
#~ "\n"
#~ "The deadline to apply for your task \"%(title)s\" has been reached.\n"
#~ "\n"
#~ "%(people_applied)s candidates applied to your task. Your task has been "
#~ "set to 'full'. You still have to accept your candidates.\n"
#~ msgstr ""
#~ "\n"
#~ "The deadline to apply for your task \"%(title)s\" has been reached.\n"
#~ "\n"
#~ "%(people_applied)s candidates applied to your task. Your task has been "
#~ "set to 'full'. You still have to accept your candidates.\n"

#~ msgid ""
#~ "\n"
#~ "        The deadline to apply for your task \"%(title)s\" has been "
#~ "reached.\n"
#~ "        <br><br>\n"
#~ "        Your task didn’t get all the task members you requested. The task "
#~ "has been set to 'full' with the %(people_applied)s candidates that "
#~ "applied. If your task requires more task \n"
#~ "        members, you can change the date to apply.\n"
#~ "        <br><br>\n"
#~ "        Note: You have to <a href=\"%(site)s%(link)s\">accept</a> "
#~ "candidates before they become task members\n"
#~ "    "
#~ msgstr ""
#~ "\n"
#~ "        The deadline to apply for your task \"%(title)s\" has been "
#~ "reached.\n"
#~ "        <br><br>\n"
#~ "        Your task didn’t get all the task members you requested. The task "
#~ "has been set to 'full' with the %(people_applied)s candidates that "
#~ "applied. If your task requires more task \n"
#~ "        members, you can change the date to apply.\n"
#~ "        <br><br>\n"
#~ "        Note: You have to <a href=\"%(site)s%(link)s\">accept</a> "
#~ "candidates before they become task members\n"
#~ "    "

#~ msgid ""
#~ "\n"
#~ "The deadline to apply for your task \"%(title)s\" has been reached.\n"
#~ "\n"
#~ "Your task didn’t get all the task members you requested. The task has "
#~ "been set to 'full' with the %(people_applied)s candidates that applied. "
#~ "If your task requires more task \n"
#~ "members, you can change the date to apply.\n"
#~ "\n"
#~ "Note: You have to accept candidates before they become task members\n"
#~ msgstr ""
#~ "\n"
#~ "The deadline to apply for your task \"%(title)s\" has been reached.\n"
#~ "\n"
#~ "Your task didn’t get all the task members you requested. The task has "
#~ "been set to 'full' with the %(people_applied)s candidates that applied. "
#~ "If your task requires more task \n"
#~ "members, you can change the date to apply.\n"
#~ "\n"
#~ "Note: You have to accept candidates before they become task members\n"

#~ msgid ""
#~ "\n"
#~ "The deadline to apply for your task \"%(title)s\" has been reached.\n"
#~ "\n"
#~ "You successfully reached the requested number of task members. The task "
#~ "has been set to 'full'. This is a good moment to update your project "
#~ "followers.\n"
#~ msgstr ""
#~ "\n"
#~ "The deadline to apply for your task \"%(title)s\" has been reached.\n"
#~ "\n"
#~ "You successfully reached the requested number of task members. The task "
#~ "has been set to 'full'. This is a good moment to update your project "
#~ "followers.\n"

#~ msgid ""
#~ "\n"
#~ "        The deadline to apply for your task \"%(title)s\" has been "
#~ "reached.\n"
#~ "        <br><br>\n"
#~ "        %(people_applied)s candidates applied to your task. Your task has "
#~ "been set to 'running'. \n"
#~ "        <br><br>\n"
#~ "        You still have to accept your candidates.\n"
#~ "        <br><br>\n"
#~ "        If you didn't find the right candidates for your task you can <a "
#~ "href=\"%(site)s%(edit_link)s\">change the date to apply</a> and look for "
#~ "other candidates. \n"
#~ "    "
#~ msgstr ""
#~ "\n"
#~ "        The deadline to apply for your task \"%(title)s\" has been "
#~ "reached.\n"
#~ "        <br><br>\n"
#~ "        %(people_applied)s candidates applied to your task. Your task has "
#~ "been set to 'running'. \n"
#~ "        <br><br>\n"
#~ "        You still have to accept your candidates.\n"
#~ "        <br><br>\n"
#~ "        If you didn't find the right candidates for your task you can <a "
#~ "href=\"%(site)s%(edit_link)s\">change the date to apply</a> and look for "
#~ "other candidates. \n"
#~ "    "

#~ msgid ""
#~ "\n"
#~ "The deadline to apply for your task \"%(title)s\" has been reached.\n"
#~ "\n"
#~ "%(people_applied)s candidates applied to your task. Your task has been "
#~ "set to 'running'. You still have to accept your candidates.\n"
#~ msgstr ""
#~ "\n"
#~ "The deadline to apply for your task \"%(title)s\" has been reached.\n"
#~ "\n"
#~ "%(people_applied)s candidates applied to your task. Your task has been "
#~ "set to 'running'. You still have to accept your candidates.\n"

#~ msgid ""
#~ "\n"
#~ "        The deadline to apply for your task \"%(title)s\" has been "
#~ "reached.\n"
#~ "        <br><br>\n"
#~ "        Your task didn’t get all the task members you requested. The task "
#~ "has been set to 'running' with the %(people_applied)s candidates that "
#~ "applied. If your task requires more task \n"
#~ "        members, you can change the date to apply.\n"
#~ "        <br><br>\n"
#~ "        Note: You have to <a href=\"%(site)s%(link)s\">accept</a> "
#~ "candidates before they become task members\n"
#~ "    "
#~ msgstr ""
#~ "\n"
#~ "        The deadline to apply for your task \"%(title)s\" has been "
#~ "reached.\n"
#~ "        <br><br>\n"
#~ "        Your task didn’t get all the task members you requested. The task "
#~ "has been set to 'running' with the %(people_applied)s candidates that "
#~ "applied. If your task requires more task \n"
#~ "        members, you can change the date to apply.\n"
#~ "        <br><br>\n"
#~ "        Note: You have to <a href=\"%(site)s%(link)s\">accept</a> "
#~ "candidates before they become task members\n"
#~ "    "

#~ msgid ""
#~ "\n"
#~ "The deadline to apply for your task \"%(title)s\" has been reached.\n"
#~ "\n"
#~ "Your task didn’t get all the task members you requested. The task has "
#~ "been set to 'running' with the %(people_applied)s candidates that "
#~ "applied. If your task requires more task \n"
#~ "members, you can change the date to apply.\n"
#~ "\n"
#~ "Note: You have to accept candidates before they become task members\n"
#~ msgstr ""
#~ "\n"
#~ "The deadline to apply for your task \"%(title)s\" has been reached.\n"
#~ "\n"
#~ "Your task didn’t get all the task members you requested. The task has "
#~ "been set to 'running' with the %(people_applied)s candidates that "
#~ "applied. If your task requires more task \n"
#~ "members, you can change the date to apply.\n"
#~ "\n"
#~ "Note: You have to accept candidates before they become task members\n"

#~ msgid ""
#~ "\n"
#~ "        The deadline to apply for your task \"%(title)s\" has been "
#~ "reached.\n"
#~ "        <br><br>\n"
#~ "\n"
#~ "        You successfully reached the requested number of task members. "
#~ "The task has been set to 'running'. \n"
#~ "        <br><br> \n"
#~ "        This is a good moment to update your project followers. \n"
#~ "    "
#~ msgstr ""
#~ "\n"
#~ "        The deadline to apply for your task \"%(title)s\" has been "
#~ "reached.\n"
#~ "        <br><br>\n"
#~ "\n"
#~ "        You successfully reached the requested number of task members. "
#~ "The task has been set to 'running'. \n"
#~ "        <br><br> \n"
#~ "        This is a good moment to update your project followers. \n"
#~ "    "

#~ msgid ""
#~ "\n"
#~ "The deadline to apply for your task \"%(title)s\" has been reached.\n"
#~ "\n"
#~ "You successfully reached the requested number of task members. The task "
#~ "has been set to 'running'. This is a good moment to update your project "
#~ "followers.\n"
#~ msgstr ""
#~ "\n"
#~ "The deadline to apply for your task \"%(title)s\" has been reached.\n"
#~ "\n"
#~ "You successfully reached the requested number of task members. The task "
#~ "has been set to 'running'. This is a good moment to update your project "
#~ "followers.\n"

#~ msgid ""
#~ "\n"
#~ "\n"
#~ "Hello %(receiver_name)s\n"
#~ "\n"
#~ "The scheduled date of your task \"%(title)s\" has been reached.\n"
#~ "No candidates have been accepted, therefore the task is set to closed.\n"
#~ "\n"
#~ "Please confirm the candidates to set your task to realised.\n"
#~ msgstr ""
#~ "\n"
#~ "\n"
#~ "Hello %(receiver_name)s\n"
#~ "\n"
#~ "The scheduled date of your task \"%(title)s\" has been reached.\n"
#~ "No candidates have been accepted, therefore the task is set to closed.\n"
#~ "\n"
#~ "Please confirm the candidates to set your task to realised.\n"

#, fuzzy
#~| msgid ""
#~| "\n"
#~| "\n"
#~| "        Hello %(receiver_name)s\n"
#~| "        <br><br>\n"
#~| "        Hopefully your task \"%(title)s\" was a great success! \n"
#~| "        Make sure that all participants are marked as confirmed so we "
#~| "can show the results of your project.\n"
#~| "    "
#~ msgid ""
#~ "\n"
#~ "\n"
#~ "        Hello %(receiver_name)s\n"
#~ "        <br><br>\n"
#~ "        You've set your task \"%(title)s\" to realised.<br>\n"
#~ "        Please be sure to confirm all participants.\n"
#~ "    "
#~ msgstr ""
#~ "\n"
#~ "\n"
#~ "        Hello %(receiver_name)s\n"
#~ "        <br><br>\n"
#~ "        Hopefully your task \"%(title)s\" was a great success! \n"
#~ "        Make sure that all participants are marked as confirmed so we can "
#~ "show the results of your project.\n"
#~ "    "

#, fuzzy
#~| msgid ""
#~| "\n"
#~| "\n"
#~| "Hello %(receiver_name)s\n"
#~| "\n"
#~| "You've set your task \"%(title)s\" to realised.\n"
#~| "Please be sure to confirm all participants.\n"
#~ msgid ""
#~ "\n"
#~ "\n"
#~ "Hello %(receiver_name)s\n"
#~ "\n"
#~ "You've set your task \"%(title)s\" to realised.\n"
#~ "Please be sure to confirm all participants.\n"
#~ msgstr ""
#~ "\n"
#~ "\n"
#~ "Hello %(receiver_name)s\n"
#~ "\n"
#~ "You've set your task \"%(title)s\" to realised.\n"
#~ "Please be sure to confirm all participants.\n"

#~ msgid ""
#~ "\n"
#~ "\n"
#~ "        Hello %(receiver_name)s\n"
#~ "        <br><br>\n"
#~ "        Hopefully your task \"%(title)s\" was a great success! \n"
#~ "        Make sure that all participants are marked as confirmed so we can "
#~ "show the results of your project.\n"
#~ "    "
#~ msgstr ""
#~ "\n"
#~ "\n"
#~ "        Hello %(receiver_name)s\n"
#~ "        <br><br>\n"
#~ "        Hopefully your task \"%(title)s\" was a great success! \n"
#~ "        Make sure that all participants are marked as confirmed so we can "
#~ "show the results of your project.\n"
#~ "    "

#~ msgid ""
#~ "\n"
#~ "\n"
#~ "Hello %(receiver_name)s\n"
#~ "\n"
#~ "Hopefully your task \"%(title)s\" was a great success! \n"
#~ "Make sure that all participants are marked as confirmed so we can show "
#~ "the results of your project.\n"
#~ msgstr ""
#~ "\n"
#~ "\n"
#~ "Hello %(receiver_name)s\n"
#~ "\n"
#~ "Hopefully your task \"%(title)s\" was a great success! \n"
#~ "Make sure that all participants are marked as confirmed so we can show "
#~ "the results of your project.\n"

#~ msgid ""
#~ "\n"
#~ "\n"
#~ "        Hello %(receiver_name)s\n"
#~ "        <br><br>\n"
#~ "        In case it slipped your mind. Please confirm the participants who "
#~ "executed \"%(title)s\" so we can show the results of your project.\n"
#~ "    "
#~ msgstr ""
#~ "\n"
#~ "\n"
#~ "        Hello %(receiver_name)s\n"
#~ "        <br><br>\n"
#~ "        In case it slipped your mind. Please confirm the participants who "
#~ "executed \"%(title)s\" so we can show the results of your project.\n"
#~ "    "

#~ msgid ""
#~ "\n"
#~ "\n"
#~ "Hello %(receiver_name)s\n"
#~ "\n"
#~ "In case it slipped your mind. Please confirm the participants who "
#~ "executed \"%(title)s\" so we can show the results of your project.\n"
#~ msgstr ""
#~ "\n"
#~ "\n"
#~ "Hello %(receiver_name)s\n"
#~ "\n"
#~ "In case it slipped your mind. Please confirm the participants who "
#~ "executed \"%(title)s\" so we can show the results of your project.\n"

#~ msgid ""
#~ "\n"
#~ "        Hi %(receiver_first_name)s,<br/>\n"
#~ "        <br/>\n"
#~ "\n"
#~ "        Thanks for you monthly do-good donation. You're contribution "
#~ "makes a\n"
#~ "        world of difference.\n"
#~ "        <br/>\n"
#~ "\n"
#~ "        On %(date)s you contributed %(amount)s. Below you'll find an\n"
#~ "        overview of the project(s) you supported. <br/><br/>\n"
#~ "\n"
#~ "    "
#~ msgstr ""
#~ "\n"
#~ "        Hi %(receiver_first_name)s,<br/>\n"
#~ "        <br/>\n"
#~ "\n"
#~ "        Thanks for you monthly do-good donation. You're contribution "
#~ "makes a\n"
#~ "        world of difference.\n"
#~ "        <br/>\n"
#~ "\n"
#~ "        On %(date)s you contributed %(amount)s. Below you'll find an\n"
#~ "        overview of the project(s) you supported. <br/><br/>\n"
#~ "\n"
#~ "    "

#~ msgid ""
#~ "\n"
#~ "        <br/><br/>\n"
#~ "        Thanks to your support we were able to realize so many projects.\n"
#~ "    "
#~ msgstr ""
#~ "\n"
#~ "        <br/><br/>\n"
#~ "        Thanks to your support we were able to realize so many projects.\n"
#~ "    "

#~ msgid ""
#~ "\n"
#~ "Hi %(receiver_first_name)s,\n"
#~ "\n"
#~ "Thanks for you monthly do-good donation. You're contribution makes a "
#~ "world of difference. \n"
#~ "\n"
#~ "On %(date)s you contributed %(amount)s. Below you'll find an overview of "
#~ "the project(s) you supported. \n"
#~ "\n"
#~ msgstr ""
#~ "\n"
#~ "Hi %(receiver_first_name)s,\n"
#~ "\n"
#~ "Thanks for you monthly do-good donation. You're contribution makes a "
#~ "world of difference. \n"
#~ "\n"
#~ "On %(date)s you contributed %(amount)s. Below you'll find an overview of "
#~ "the project(s) you supported. \n"
#~ "\n"

#~ msgid ""
#~ "\n"
#~ "Thanks to your support we were able to realize so many projects.\n"
#~ msgstr ""
#~ "\n"
#~ "Thanks to your support we were able to realize so many projects.\n"

#~ msgid ""
#~ "\n"
#~ "        Hi %(receiver_first_name)s,<br/>\n"
#~ "        <br/>\n"
#~ "\n"
#~ "        Great news! Thanks to your support\n"
#~ "        <a href=\"%(site)s%(link)s\">%(project)s</a>\n"
#~ "        is now fully funded and ready for take off.<br/><br/>\n"
#~ "\n"
#~ "        Let's do some more good! Choose a new project you'd like to "
#~ "support or\n"
#~ "        make it easy on yourself and let us equally divide your monthly "
#~ "donation\n"
#~ "        on the three most likely to be fully funded projects.<br/><br/>\n"
#~ "\n"
#~ "        Thanks for you loyal support!\n"
#~ "        <br/><br/>\n"
#~ "    "
#~ msgstr ""
#~ "\n"
#~ "        Hi %(receiver_first_name)s,<br/>\n"
#~ "        <br/>\n"
#~ "\n"
#~ "        Great news! Thanks to your support\n"
#~ "        <a href=\"%(site)s%(link)s\">%(project)s</a>\n"
#~ "        is now fully funded and ready for take off.<br/><br/>\n"
#~ "\n"
#~ "        Let's do some more good! Choose a new project you'd like to "
#~ "support or\n"
#~ "        make it easy on yourself and let us equally divide your monthly "
#~ "donation\n"
#~ "        on the three most likely to be fully funded projects.<br/><br/>\n"
#~ "\n"
#~ "        Thanks for you loyal support!\n"
#~ "        <br/><br/>\n"
#~ "    "

#~ msgid ""
#~ "\n"
#~ "Hi %(receiver_first_name)s,\n"
#~ "\n"
#~ "Great news! Thanks to your support %(project)s is now fully funded and "
#~ "ready for take off.\n"
#~ "\n"
#~ "%(site)s%(link)s\n"
#~ "\n"
#~ "Let's do some more good! Choose a new project you'd like to support or "
#~ "make it easy on yourself and let us equally divide your monthly donation "
#~ "on the three most likely to be fully funded projects.\n"
#~ "\n"
#~ "Thanks for you loyal support! \n"
#~ msgstr ""
#~ "\n"
#~ "Hi %(receiver_first_name)s,\n"
#~ "\n"
#~ "Great news! Thanks to your support %(project)s is now fully funded and "
#~ "ready for take off.\n"
#~ "\n"
#~ "%(site)s%(link)s\n"
#~ "\n"
#~ "Let's do some more good! Choose a new project you'd like to support or "
#~ "make it easy on yourself and let us equally divide your monthly donation "
#~ "on the three most likely to be fully funded projects.\n"
#~ "\n"
#~ "Thanks for you loyal support! \n"

#~ msgid ""
#~ "Book date when the bank transaction was confirmed and the payout has been "
#~ "set to completed."
#~ msgstr ""
#~ "Book date when the bank transaction was confirmed and the payout has been "
#~ "set to completed."

#~ msgid ""
#~ "If a payout is protected, the amounts can only be updated via journals."
#~ msgstr ""
#~ "If a payout is protected, the amounts can only be updated via journals."

#~ msgid ""
#~ "Status change of '%(payout)s' on %(created)s from %(old_status)s to "
#~ "%(new_status)s"
#~ msgstr ""
#~ "Status change of '%(payout)s' on %(created)s from %(old_status)s to "
#~ "%(new_status)s"

#~ msgid ""
#~ "Set either this value or inclusive VAT, make sure recalculate afterwards."
#~ msgstr ""
#~ "Set either this value or inclusive VAT, make sure recalculate afterwards."

#~ msgid ""
#~ "Set either this value or exclusive VAT, make sure recalculate afterwards."
#~ msgstr ""
#~ "Set either this value or exclusive VAT, make sure recalculate afterwards."

#~ msgid ""
#~ "The next payout period should start the day after the end of the previous "
#~ "period."
#~ msgstr ""
#~ "The next payout period should start the day after the end of the previous "
#~ "period."

#~ msgid ""
#~ "\n"
#~ "        Support even more by sharing the project with your network\n"
#~ "    "
#~ msgstr ""
#~ "\n"
#~ "        Support even more by sharing the project with your network\n"
#~ "    "

#~ msgid ""
#~ "Raw passwords are not stored, so there is no way to see this user's "
#~ "password, but you can change the password using <a href=\"../password/"
#~ "\">this form</a>."
#~ msgstr ""
#~ "Raw passwords are not stored, so there is no way to see this user's "
#~ "password, but you can change the password using <a href=\"../password/"
#~ "\">this form</a>."

#~ msgid ""
#~ "{0} new records have been imported, {1} have been already imported and "
#~ "have been ignored."
#~ msgstr ""
#~ "{0} new records have been imported, {1} have been already imported and "
#~ "have been ignored."<|MERGE_RESOLUTION|>--- conflicted
+++ resolved
@@ -3,11 +3,7 @@
 "Project-Id-Version: bluebottle\n"
 "Report-Msgid-Bugs-To: \n"
 "POT-Creation-Date: 2022-04-05 14:15+0200\n"
-<<<<<<< HEAD
 "PO-Revision-Date: 2022-03-29 13:25\n"
-=======
-"PO-Revision-Date: 2022-04-05 12:41\n"
->>>>>>> ca3e98b3
 "Last-Translator: \n"
 "Language-Team: French\n"
 "Language: fr\n"
@@ -247,15 +243,8 @@
 msgstr "Définissez la date de la présentation."
 
 #: bluebottle/activities/effects.py:64
-<<<<<<< HEAD
-#, fuzzy
-#| msgid "Create a donation"
 msgid "Create a team"
-msgstr "Créer un don"
-=======
-msgid "Create a team"
-msgstr ""
->>>>>>> ca3e98b3
+msgstr ""
 
 #: bluebottle/activities/forms.py:6 build/lib/bluebottle/activities/forms.py:6
 msgid "Send impact reminder message"
@@ -414,11 +403,7 @@
 
 #: bluebottle/activities/models.py:28
 msgid "Individuals"
-<<<<<<< HEAD
-msgstr ""
-=======
 msgstr "Individus"
->>>>>>> ca3e98b3
 
 #: bluebottle/activities/models.py:32
 #: build/lib/bluebottle/activities/models.py:27
@@ -476,21 +461,12 @@
 msgstr "Limace"
 
 #: bluebottle/activities/models.py:66
-<<<<<<< HEAD
-#, fuzzy
-#| msgid "Team activities"
-=======
->>>>>>> ca3e98b3
 msgid "Team activity"
 msgstr "Activités d'équipe"
 
 #: bluebottle/activities/models.py:71
 msgid "Is this activity open for individuals or can only teams sign up?"
-<<<<<<< HEAD
-msgstr ""
-=======
 msgstr "Cette activité est-elle ouverte aux personnes ou les équipes peuvent-elles seulement s'inscrire ?"
->>>>>>> ca3e98b3
 
 #: bluebottle/activities/models.py:76 bluebottle/categories/models.py:34
 #: bluebottle/initiatives/models.py:94
@@ -617,20 +593,13 @@
 msgstr "Effort"
 
 #: bluebottle/activities/models.py:277
-<<<<<<< HEAD
-#, fuzzy
-#| msgid "Teams"
 msgid "Team"
-msgstr "Équipes"
-=======
-msgid "Team"
-msgstr ""
->>>>>>> ca3e98b3
+msgstr "Équipe"
 
 #: bluebottle/activities/models.py:286
 #, python-brace-format
 msgid "{name}'s team"
-msgstr ""
+msgstr "Équipe {name}"
 
 #: bluebottle/activities/states.py:9 bluebottle/initiatives/states.py:13
 #: bluebottle/time_based/states.py:145 bluebottle/utils/transitions.py:10
@@ -716,7 +685,6 @@
 
 #: bluebottle/activities/states.py:36
 #: build/lib/bluebottle/activities/states.py:36
-<<<<<<< HEAD
 msgid ""
 "The activity has been removed. The activity does not appear on the platform "
 "and does not count in the report. The activity cannot be edited by an "
@@ -725,10 +693,6 @@
 "L'activité a été supprimée. L'activité n'apparaît pas sur la plateforme et "
 "ne compte pas dans le rapport. L'activité ne peut pas être modifiée par un "
 "gestionnaire d'activités."
-=======
-msgid "The activity has been removed. The activity does not appear on the platform and does not count in the report. The activity cannot be edited by an activity manager."
-msgstr "L'activité a été supprimée. L'activité n'apparaît pas sur la plateforme et ne compte pas dans le rapport. L'activité ne peut pas être modifiée par un gestionnaire d'activités."
->>>>>>> ca3e98b3
 
 #: bluebottle/activities/states.py:42 bluebottle/activities/states.py:360
 #: bluebottle/funding/states.py:22 bluebottle/initiatives/states.py:36
@@ -1098,28 +1062,6 @@
 msgstr "L'organisateur est toujours occupé à mettre en place l'activité."
 
 #: bluebottle/activities/states.py:357
-<<<<<<< HEAD
-#, fuzzy
-#| msgid "Create effort contribution"
-msgid "The team is open for contributors"
-msgstr "Créer une contribution d'effort"
-
-#: bluebottle/activities/states.py:362
-#, fuzzy
-#| msgid ""
-#| "The participant (temporarily) stopped. Contributions will no longer be "
-#| "created."
-msgid "The team is cancelled. Contributors can no longer register"
-msgstr ""
-"Le participant (temporairement) s'est arrêté. Les contributions ne seront "
-"plus créées."
-
-#: bluebottle/activities/states.py:386
-#, fuzzy
-#| msgid "canceled"
-msgid "cancel"
-msgstr "annulé"
-=======
 msgid "The team is open for contributors"
 msgstr ""
 
@@ -1130,22 +1072,14 @@
 #: bluebottle/activities/states.py:386
 msgid "cancel"
 msgstr ""
->>>>>>> ca3e98b3
 
 #: bluebottle/activities/states.py:387
 msgid "The team is cancelled. Contributors can no longer apply"
 msgstr ""
 
 #: bluebottle/activities/states.py:395
-<<<<<<< HEAD
-#, fuzzy
-#| msgid "Reopen"
 msgid "reopen"
-msgstr "Rouvrir"
-=======
-msgid "reopen"
-msgstr ""
->>>>>>> ca3e98b3
+msgstr ""
 
 #: bluebottle/activities/states.py:396
 msgid "The team is opened. Contributors can apply again"
@@ -1244,25 +1178,12 @@
 msgstr "montant"
 
 #: bluebottle/activities/templates/admin/create_team.html:3
-<<<<<<< HEAD
-#, fuzzy
-#| msgid "Create the payout"
-msgid "Create team"
-msgstr "Créer le paiement"
-
-#: bluebottle/activities/templates/admin/create_team.html:6
-msgid ""
-"\n"
-"    Create a team for the contributor. Make the user the owner of the team, "
-"and allow him/her to invite other users.\n"
-=======
 msgid "Create team"
 msgstr ""
 
 #: bluebottle/activities/templates/admin/create_team.html:6
 msgid "\n"
 "    Create a team for the contributor. Make the user the owner of the team, and allow him/her to invite other users.\n"
->>>>>>> ca3e98b3
 msgstr ""
 
 #: bluebottle/activities/templates/admin/validation_steps.html:4
@@ -4463,15 +4384,8 @@
 msgstr "Comptes simples KYC"
 
 #: bluebottle/funding/models.py:731
-<<<<<<< HEAD
-#, fuzzy
-#| msgid "Create a donation"
-msgid "Hide names from all donations"
-msgstr "Créer un don"
-=======
 msgid "Hide names from all donations"
 msgstr "Masquer les noms de tous les dons"
->>>>>>> ca3e98b3
 
 #: bluebottle/funding/models.py:734 build/lib/bluebottle/funding/models.py:731
 msgid "Allow guests to donate rewards"
@@ -6399,24 +6313,6 @@
 msgstr "Étapes pour terminer l'initiative"
 
 #: bluebottle/initiatives/admin.py:265
-<<<<<<< HEAD
-#, fuzzy
-#| msgid "Activity slots"
-msgid "Activity types"
-msgstr "Emplacements d'activité"
-
-#: bluebottle/initiatives/admin.py:270
-#, fuzzy
-#| msgid "Enable search filters"
-msgid "Search filters"
-msgstr "Activer les filtres de recherche"
-
-#: bluebottle/initiatives/admin.py:276
-#, fuzzy
-#| msgid "Optional"
-msgid "Options"
-msgstr "Optionnel"
-=======
 msgid "Activity types"
 msgstr "Types d'activités"
 
@@ -6427,7 +6323,6 @@
 #: bluebottle/initiatives/admin.py:276
 msgid "Options"
 msgstr ""
->>>>>>> ca3e98b3
 
 #: bluebottle/initiatives/dashboard.py:11
 #: build/lib/bluebottle/initiatives/dashboard.py:11
@@ -6687,11 +6582,7 @@
 
 #: bluebottle/initiatives/models.py:280
 msgid "Enable team activities where teams sign-up instead of individuals."
-<<<<<<< HEAD
-msgstr ""
-=======
 msgstr "Activer les activités d'équipe où les équipes s'inscrivent au lieu d'individus."
->>>>>>> ca3e98b3
 
 #: bluebottle/initiatives/models.py:284
 msgid ""
@@ -8160,51 +8051,24 @@
 msgstr "Domaines Email"
 
 #: bluebottle/segments/models.py:103 build/lib/bluebottle/segments/models.py:85
-<<<<<<< HEAD
-msgid ""
-"Users with email addresses for this domain are automatically added to this "
-"segment."
-msgstr ""
-"Les utilisateurs ayant des adresses e-mail pour ce domaine sont "
-"automatiquement ajoutés à ce segment."
-=======
 msgid "Users with email addresses for this domain are automatically added to this segment."
 msgstr "Les utilisateurs ayant des adresses e-mail pour ce domaine sont automatiquement ajoutés à ce segment."
->>>>>>> ca3e98b3
 
 #: bluebottle/segments/models.py:107 build/lib/bluebottle/segments/models.py:89
 msgid "Slogan"
 msgstr "Slogan"
 
 #: bluebottle/segments/models.py:109 build/lib/bluebottle/segments/models.py:91
-<<<<<<< HEAD
-msgid ""
-"A short sentence to explain your segment. This sentence is directly visible "
-"on the page."
-msgstr ""
-"Une courte phrase pour expliquer votre segment. Cette phrase est directement "
-"visible sur la page."
-=======
 msgid "A short sentence to explain your segment. This sentence is directly visible on the page."
 msgstr "Une courte phrase pour expliquer votre segment. Cette phrase est directement visible sur la page."
->>>>>>> ca3e98b3
 
 #: bluebottle/segments/models.py:114 build/lib/bluebottle/segments/models.py:96
 msgid "Story"
 msgstr "Story"
 
 #: bluebottle/segments/models.py:116 build/lib/bluebottle/segments/models.py:98
-<<<<<<< HEAD
-msgid ""
-"A more detailed story for your segment. This story can be accessed via a "
-"link on the page."
-msgstr ""
-"Une histoire plus détaillée pour votre segment. Cette histoire peut être "
-"consultée via un lien sur la page."
-=======
 msgid "A more detailed story for your segment. This story can be accessed via a link on the page."
 msgstr "Une histoire plus détaillée pour votre segment. Cette histoire peut être consultée via un lien sur la page."
->>>>>>> ca3e98b3
 
 #: bluebottle/segments/models.py:123
 #: build/lib/bluebottle/segments/models.py:105
@@ -8240,17 +8104,8 @@
 
 #: bluebottle/segments/models.py:157
 #: build/lib/bluebottle/segments/models.py:139
-<<<<<<< HEAD
-msgid ""
-"Closed segments will only be accessible to members that belong to this "
-"segment."
-msgstr ""
-"Les segments fermés ne seront accessibles qu'aux membres qui appartiennent à "
-"ce segment."
-=======
 msgid "Closed segments will only be accessible to members that belong to this segment."
 msgstr "Les segments fermés ne seront accessibles qu'aux membres qui appartiennent à ce segment."
->>>>>>> ca3e98b3
 
 #: bluebottle/segments/templates/segments/admin/required_segment_types.html:10
 msgid "no segment types are marked as required"
