msgid ""
msgstr ""
"Project-Id-Version: bluebottle\n"
"Report-Msgid-Bugs-To: \n"
"POT-Creation-Date: 2021-11-29 16:43+0100\n"
"PO-Revision-Date: 2021-11-26 10:20\n"
"Last-Translator: \n"
"Language-Team: French\n"
"Language: fr\n"
"MIME-Version: 1.0\n"
"Content-Type: text/plain; charset=UTF-8\n"
"Content-Transfer-Encoding: 8bit\n"
"X-Generator: Poedit 2.0.7\n"
"Plural-Forms: nplurals=2; plural=(n > 1);\n"
"X-Crowdin-Project: bluebottle\n"
"X-Crowdin-Project-ID: 457932\n"
"X-Crowdin-Language: fr\n"
"X-Crowdin-File: /master/locale/en/LC_MESSAGES/django.po\n"
"X-Crowdin-File-ID: 233\n"

#: bluebottle/activities/admin.py:57 bluebottle/activities/admin.py:483
#: bluebottle/activities/admin.py:570 bluebottle/contact/models.py:24
#: bluebottle/fsm/admin.py:235 bluebottle/fsm/admin.py:243
#: bluebottle/utils/models.py:168
msgid "status"
msgstr "statuts"

#: bluebottle/activities/admin.py:67 bluebottle/collect/admin.py:44
#: bluebottle/collect/admin.py:45
msgid "Edit contributor"
msgstr "Modifier le contributeur"

#: bluebottle/activities/admin.py:119 bluebottle/activities/admin.py:217
#: bluebottle/funding_stripe/admin.py:130
#: bluebottle/funding_stripe/admin.py:193 bluebottle/initiatives/admin.py:205
msgid "Details"
msgstr "Détails du produit"

#: bluebottle/activities/admin.py:123 bluebottle/activities/admin.py:221
#: bluebottle/activities/admin.py:375 bluebottle/funding/admin.py:401
#: bluebottle/funding/admin.py:546 bluebottle/funding/admin.py:709
#: bluebottle/funding_stripe/admin.py:163 bluebottle/initiatives/admin.py:226
#: bluebottle/time_based/admin.py:403 bluebottle/time_based/admin.py:728
msgid "Super admin"
msgstr "Super administrateur"

#: bluebottle/activities/admin.py:135 bluebottle/activities/models.py:110
#: bluebottle/collect/admin.py:109 bluebottle/funding/models.py:318
#: bluebottle/time_based/admin.py:486
msgid "Activity"
msgstr "Activité"

#: bluebottle/activities/admin.py:181
msgid "Contributor"
msgstr "Contributeur"

#: bluebottle/activities/admin.py:358 bluebottle/initiatives/models.py:144
msgid "Initiative"
msgstr "Initiative"

#: bluebottle/activities/admin.py:365 bluebottle/activities/admin.py:542
#: bluebottle/activities/models.py:50 bluebottle/geo/models.py:169
#: bluebottle/initiatives/admin.py:157 bluebottle/initiatives/models.py:112
msgid "office"
msgstr "bureau"

#: bluebottle/activities/admin.py:369 bluebottle/time_based/admin.py:398
#: bluebottle/time_based/admin.py:723
msgid "Detail"
msgstr "Détail"

#: bluebottle/activities/admin.py:370 bluebottle/activities/models.py:58
#: bluebottle/cms/models.py:48 bluebottle/funding/models.py:316
#: bluebottle/initiatives/admin.py:206
msgid "Description"
msgstr "Libellé"

#: bluebottle/activities/admin.py:371 bluebottle/funding/filters.py:11
#: bluebottle/initiatives/admin.py:217 bluebottle/initiatives/models.py:263
#: bluebottle/pages/admin.py:142 bluebottle/quotes/admin.py:59
#: bluebottle/time_based/admin.py:399 bluebottle/time_based/admin.py:724
msgid "Status"
msgstr "Statut"

#: bluebottle/activities/admin.py:388 bluebottle/cms/models.py:267
#: bluebottle/settings/admin_dashboard.py:202
#: bluebottle/statistics/models.py:43
msgid "Statistics"
msgstr "Statistiques"

#: bluebottle/activities/admin.py:397 bluebottle/initiatives/admin.py:249
#: bluebottle/time_based/admin.py:365
msgid "{} is required"
msgstr "{} est requis"

#: bluebottle/activities/admin.py:402
msgid "The initiative is not approved"
msgstr "L'initiative n'est pas approuvée"

#: bluebottle/activities/admin.py:409 bluebottle/time_based/admin.py:374
msgid "Validation"
msgstr "Validation"

#: bluebottle/activities/admin.py:438
#, python-brace-format
msgid "User {name} will receive a message."
msgstr "L'utilisateur {name} recevra un message."

#: bluebottle/activities/admin.py:444
msgid "impact reminder"
msgstr "Rappel d'impact"

#: bluebottle/activities/admin.py:456
msgid "Send reminder message"
msgstr "Envoyer un message de rappel"

#: bluebottle/activities/admin.py:459
msgid "Impact Reminder"
msgstr "Rappel d'impact"

#: bluebottle/activities/admin.py:465
msgid "Request the activity manager to fill in the impact of this activity."
msgstr ""
"Demandez au gestionnaire d'activité de remplir l'impact de cette activité."

#: bluebottle/activities/admin.py:495
msgid "edit"
msgstr "éditer"

#: bluebottle/activities/admin.py:557 bluebottle/initiatives/admin.py:240
msgid "Show on site"
msgstr "Afficher sur le site"

#: bluebottle/activities/admin.py:580
msgid "Edit activity"
msgstr "Modifier l'activité"

#: bluebottle/activities/dashboard.py:11
msgid "Recently submitted activities"
msgstr "Activités récemment soumises"

#: bluebottle/activities/effects.py:21
msgid "Create organizer"
msgstr "Créer un organisateur"

#: bluebottle/activities/effects.py:41 bluebottle/deeds/effects.py:39
msgid "Create effort contribution"
msgstr "Créer une contribution d'effort"

#: bluebottle/activities/effects.py:55
msgid "Set the contribution date."
msgstr "Définissez la date de la présentation."

#: bluebottle/activities/forms.py:6
msgid "Send impact reminder message"
msgstr "Envoyer un message de rappel d'impact"

#: bluebottle/activities/messages.py:15 bluebottle/activities/messages.py:31
#: bluebottle/activities/messages.py:45
#, python-brace-format
msgctxt "email"
msgid "You have a new post on '{title}'"
msgstr "Vous avez un nouveau message sur '{title}'"

#: bluebottle/activities/messages.py:37
#: bluebottle/activities/templates/mails/messages/activity_wallpost_owner_reaction.html:14
#: bluebottle/activities/templates/mails/messages/activity_wallpost_reaction.html:14
#: bluebottle/initiatives/templates/mails/messages/initiative_wallpost_owner_reaction.html:14
#: bluebottle/initiatives/templates/mails/messages/initiative_wallpost_reaction.html:14
msgctxt "email"
msgid "View response"
msgstr "Voir la réponse"

#: bluebottle/activities/messages.py:61
#, python-brace-format
msgctxt "email"
msgid "Update from '{title}'"
msgstr "Mise à jour depuis '{title}'"

#: bluebottle/activities/messages.py:88 bluebottle/collect/messages.py:56
#: bluebottle/deeds/messages.py:56 bluebottle/time_based/messages.py:215
#: bluebottle/time_based/messages.py:239 bluebottle/time_based/messages.py:261
#: bluebottle/time_based/messages.py:474 bluebottle/time_based/messages.py:496
#: bluebottle/time_based/messages.py:521
msgctxt "email"
msgid "Open your activity"
msgstr "Ouvrez votre activité"

#: bluebottle/activities/messages.py:102
#, python-brace-format
msgctxt "email"
msgid "Please share the impact results for your activity \"{title}\"."
msgstr ""
"Veuillez partager les résultats d'impact de votre activité \"{title}\"."

#: bluebottle/activities/messages.py:116
#, python-brace-format
msgctxt "email"
msgid "Your activity \"{title}\" has succeeded 🎉"
msgstr "Votre activité \"{title}\" a réussi 🎉"

#: bluebottle/activities/messages.py:124
#, python-brace-format
msgctxt "email"
msgid "The activity \"{title}\" has been restored"
msgstr "L'activité \"{title}\" a été restaurée"

#: bluebottle/activities/messages.py:132
#, python-brace-format
msgctxt "email"
msgid "Your activity \"{title}\" has been rejected"
msgstr "Votre activité \"{title}\" a été rejetée"

#: bluebottle/activities/messages.py:140
#, python-brace-format
msgctxt "email"
msgid "Your activity \"{title}\" has been cancelled"
msgstr "Votre activité \"{title}\" a été annulée"

#: bluebottle/activities/messages.py:148
#, python-brace-format
msgctxt "email"
msgid "The registration deadline for your activity \"{title}\" has expired"
msgstr "La date limite d'inscription pour votre activité \"{title}\" a expiré"

#: bluebottle/activities/messages.py:164
#, python-brace-format
msgctxt "email"
msgid "You have withdrawn from the activity \"{title}\""
msgstr "Vous avez retiré de l'activité \"{title}\""

#: bluebottle/activities/messages.py:178
#, python-brace-format
msgctxt "email"
msgid ""
"{first_name}, there are {count} activities on {site_name} matching your "
"profile"
msgstr ""
"{first_name}, il y a {count} activités sur {site_name} correspondant à votre "
"profil"

#: bluebottle/activities/messages.py:190
msgctxt "email"
msgid "View more activities"
msgstr "Voir plus d'activités"

#: bluebottle/activities/messages.py:220
msgctxt "email"
msgid "Multiple locations"
msgstr "Emplacements multiples"

#: bluebottle/activities/messages.py:223
msgctxt "email"
msgid "Mutliple time slots"
msgstr "Emplacements horaires mutliples"

#: bluebottle/activities/messages.py:234
msgctxt "email"
msgid "Starts immediately"
msgstr "Commence immédiatement"

#: bluebottle/activities/messages.py:237 bluebottle/activities/messages.py:253
msgctxt "email"
msgid "runs indefinitely"
msgstr "fonctionne indéfiniment"

#: bluebottle/activities/messages.py:252
msgctxt "email"
msgid "starts immediately"
msgstr "démarre immédiatement"

#: bluebottle/activities/models.py:27
msgid "activity manager"
msgstr "Gestionnaire d'activités"

#: bluebottle/activities/models.py:33
msgid "Highlight this activity to show it on homepage"
msgstr "Surligner cette activité pour l'afficher sur la page d'accueil"

#: bluebottle/activities/models.py:38
msgid "transition date"
msgstr "date de transition"

#: bluebottle/activities/models.py:39
msgid "Date of the last transition."
msgstr "Date de la dernière transition."

#: bluebottle/activities/models.py:51
msgid ""
"Office is set on activity level because the initiative is set to 'global' or "
"no initiative has been specified."
msgstr ""
"L'Office est défini au niveau de l'activité parce que l'initiative est "
"définie sur \"globale\" ou qu'aucune initiative n'a été spécifiée."

#: bluebottle/activities/models.py:55 bluebottle/cms/models.py:46
#: bluebottle/cms/models.py:107 bluebottle/cms/models.py:132
#: bluebottle/cms/models.py:366 bluebottle/funding/models.py:315
#: bluebottle/news/models.py:21 bluebottle/pages/models.py:202
#: bluebottle/slides/models.py:36 bluebottle/statistics/models.py:206
msgid "Title"
msgstr "Titre de la page"

#: bluebottle/activities/models.py:56 bluebottle/cms/models.py:47
#: bluebottle/news/models.py:22 bluebottle/pages/models.py:203
#: bluebottle/slides/models.py:27
msgid "Slug"
msgstr "Limace"

#: bluebottle/activities/models.py:64 bluebottle/categories/models.py:34
#: bluebottle/initiatives/models.py:95
msgid "video"
msgstr "Vidéo"

#: bluebottle/activities/models.py:70
msgid ""
"Do you have a video pitch or a short movie that explains your activity? "
"Cool! We can't wait to see it! You can paste the link to YouTube or Vimeo "
"video here"
msgstr ""
"Vous avez un pitch vidéo ou un court métrage qui explique votre activité? "
"Nous avons hâte de le voir ! Vous pouvez coller le lien vers la vidéo "
"YouTube ou Vimeo ici"

#: bluebottle/activities/models.py:77 bluebottle/members/models.py:154
msgid "Segment"
msgstr "Segment"

#: bluebottle/activities/models.py:111
#: bluebottle/bluebottle_dashboard/templates/admin/base.html:52
#: bluebottle/cms/content_plugins.py:68 bluebottle/cms/models.py:290
msgid "Activities"
msgstr "Activités"

#: bluebottle/activities/models.py:118 bluebottle/initiatives/models.py:163
#: bluebottle/slides/models.py:96
msgid "-empty-"
msgstr "-vide-"

#: bluebottle/activities/models.py:172
msgid "user"
msgstr "utilisateur"

#: bluebottle/activities/models.py:185
msgid "Contribution"
msgstr "Contribution"

#: bluebottle/activities/models.py:186 bluebottle/activities/models.py:242
#: bluebottle/funding/models.py:546 bluebottle/time_based/models.py:657
msgid "Contributions"
msgstr "Contributions"

#: bluebottle/activities/models.py:191
msgid "Guest"
msgstr "Invité"

#: bluebottle/activities/models.py:197
msgid "Activity owner"
msgstr "Propriétaire de l'activité"

#: bluebottle/activities/models.py:198
msgid "Activity owners"
msgstr "Propriétaires de l'activité"

#: bluebottle/activities/models.py:208
msgid "start"
msgstr "Début"

#: bluebottle/activities/models.py:209
msgid "end"
msgstr "fin"

#: bluebottle/activities/models.py:221 bluebottle/activities/models.py:225
msgid "Contribution amount"
msgstr "Montant de la contribution"

#: bluebottle/activities/models.py:222
msgid "Contribution amounts"
msgstr "Montant de la contribution"

#: bluebottle/activities/models.py:231
msgid "Activity Organizer"
msgstr "Organisateur d'activité"

#: bluebottle/activities/models.py:232
msgid "Deed particpant"
msgstr "Pantalon de Propriété"

#: bluebottle/activities/models.py:235 bluebottle/time_based/models.py:641
msgid "Contribution type"
msgstr "Type de contribution"

#: bluebottle/activities/models.py:241
msgid "Effort"
msgstr "Effort"

#: bluebottle/activities/states.py:9 bluebottle/initiatives/states.py:13
#: bluebottle/time_based/states.py:145 bluebottle/utils/transitions.py:10
msgid "draft"
msgstr "brouillon"

#: bluebottle/activities/states.py:11
msgid ""
"The activity has been created, but not yet completed. An activity manager is "
"still editing the activity."
msgstr ""
"L'activité a été créée, mais pas encore terminée. Un gestionnaire d'activité "
"est toujours en train de modifier l'activité."

#: bluebottle/activities/states.py:14 bluebottle/initiatives/states.py:18
#: bluebottle/utils/transitions.py:11
msgid "submitted"
msgstr "Soumis"

#: bluebottle/activities/states.py:16
msgid ""
"The activity is ready to go online once the initiative has been approved."
msgstr ""
"L'activité est prête à être mise en ligne une fois que l'initiative a été "
"approuvée."

#: bluebottle/activities/states.py:19 bluebottle/initiatives/states.py:23
#: bluebottle/utils/transitions.py:12
msgid "needs work"
msgstr "a besoin de travail"

#: bluebottle/activities/states.py:21
msgid ""
"The activity has been submitted but needs adjustments in order to be "
"approved."
msgstr ""
"L'activité a été soumise mais nécessite des ajustements pour être approuvée."

#: bluebottle/activities/states.py:24 bluebottle/funding/states.py:488
#: bluebottle/funding/states.py:542 bluebottle/initiatives/states.py:28
msgid "rejected"
msgstr "rejetée"

#: bluebottle/activities/states.py:27
msgid ""
"The activity does not fit the programme or does not comply with the rules. "
"The activity does not appear on the platform, but counts in the report. The "
"activity cannot be edited by an activity manager."
msgstr ""
"L'activité ne correspond pas au programme ou ne respecte pas les règles. "
"L'activité n'apparaît pas sur la plateforme, mais compte dans le rapport. "
"L'activité ne peut pas être éditée par un gestionnaire d'activités."

#: bluebottle/activities/states.py:33 bluebottle/bb_accounts/models.py:125
#: bluebottle/initiatives/states.py:44 bluebottle/wallposts/models.py:58
#: bluebottle/wallposts/models.py:207 bluebottle/wallposts/models.py:304
msgid "deleted"
msgstr "Supprimé"

#: bluebottle/activities/states.py:36
msgid ""
"The activity has been removed. The activity does not appear on the platform "
"and does not count in the report. The activity cannot be edited by an "
"activity manager."
msgstr ""
"L'activité a été supprimée. L'activité n'apparaît pas sur la plateforme et "
"ne compte pas dans le rapport. L'activité ne peut pas être modifiée par un "
"gestionnaire d'activités."

#: bluebottle/activities/states.py:42 bluebottle/funding/states.py:22
#: bluebottle/initiatives/states.py:36 bluebottle/time_based/states.py:175
#: bluebottle/time_based/states.py:306 bluebottle/time_based/states.py:470
msgid "cancelled"
msgstr "Annulé"

#: bluebottle/activities/states.py:45
msgid ""
"The activity is not executed. The activity does not appear on the platform, "
"but counts in the report. The activity cannot be edited by an activity "
"manager."
msgstr ""
"L'activité n'est pas exécutée. L'activité n'apparaît pas sur la plateforme, "
"mais compte dans le rapport. L'activité ne peut pas être modifiée par un "
"gestionnaire d'activités."

#: bluebottle/activities/states.py:51
#: bluebottle/common/templates/widget/widget.html:43
msgid "expired"
msgstr "a expiré"

#: bluebottle/activities/states.py:54
msgid ""
"The activity has ended, but did have any contributions . The activity does "
"not appear on the platform, but counts in the report. The activity cannot be "
"edited by an activity manager."
msgstr ""
"L'activité est terminée, mais a eu des contributions . L'activité n'apparaît "
"pas sur la plateforme, mais compte dans le rapport. L'activité ne peut pas "
"être éditée par un gestionnaire d'activités."

#: bluebottle/activities/states.py:59 bluebottle/time_based/states.py:151
msgid "open"
msgstr "Ouvert"

#: bluebottle/activities/states.py:61
msgid "The activity is accepting new contributions."
msgstr "L'activité accepte de nouvelles contributions."

#: bluebottle/activities/states.py:64 bluebottle/activities/states.py:243
#: bluebottle/activities/states.py:277 bluebottle/activities/states.py:307
#: bluebottle/funding/states.py:300 bluebottle/funding/states.py:402
#: bluebottle/time_based/states.py:455
msgid "succeeded"
msgstr "Réussi"

#: bluebottle/activities/states.py:66
msgid "The activity has ended successfully."
msgstr "L'activité s'est terminée avec succès."

#: bluebottle/activities/states.py:109
msgid "Create"
msgstr "Créer"

#: bluebottle/activities/states.py:110
msgid "The acivity will be created."
msgstr "L'acivité sera créée."

#: bluebottle/activities/states.py:119
msgid "The acivity will be submitted for review."
msgstr "L'acivité sera soumise pour examen."

#: bluebottle/activities/states.py:121 bluebottle/activities/states.py:149
#: bluebottle/funding/states.py:574 bluebottle/initiatives/states.py:92
msgid "Submit"
msgstr "Soumettre"

#: bluebottle/activities/states.py:128 bluebottle/funding/states.py:123
#: bluebottle/funding/states.py:511 bluebottle/funding/states.py:591
#: bluebottle/funding/states.py:629 bluebottle/funding_stripe/states.py:111
#: bluebottle/initiatives/states.py:127 bluebottle/time_based/states.py:372
msgid "Reject"
msgstr "Refuser"

#: bluebottle/activities/states.py:130
msgid ""
"Reject the activity if it does not fit the programme or if it does not "
"comply with the rules. An activity manager can no longer edit the activity "
"and it will no longer be visible on the platform. The activity will still be "
"visible in the back office and will continue to count in the reporting."
msgstr ""
"Rejetez l'activité si elle ne correspond pas au programme ou si elle ne "
"respecte pas les règles. Un gestionnaire d'activité ne peut plus modifier "
"l'activité et ne sera plus visible sur la plateforme. L'activité sera "
"toujours visible dans l'arrière-guichet et continuera à compter dans le "
"rapport."

#: bluebottle/activities/states.py:147
msgid "Submit the activity for approval."
msgstr "Soumettre l'activité pour approbation."

#: bluebottle/activities/states.py:160 bluebottle/funding/states.py:71
#: bluebottle/funding/states.py:422 bluebottle/initiatives/states.py:101
msgid "Approve"
msgstr "Approuver"

#: bluebottle/activities/states.py:164
msgid ""
"The activity will be visible in the frontend and people can apply to the "
"activity."
msgstr ""
"L'activité sera visible dans le frontend et les personnes peuvent "
"s'appliquer à l'activité."

#: bluebottle/activities/states.py:175 bluebottle/collect/states.py:80
#: bluebottle/deeds/states.py:78 bluebottle/funding/states.py:88
#: bluebottle/initiatives/states.py:139 bluebottle/time_based/states.py:88
#: bluebottle/time_based/states.py:210
msgid "Cancel"
msgstr "Abandonner"

#: bluebottle/activities/states.py:177 bluebottle/collect/states.py:83
#: bluebottle/deeds/states.py:81 bluebottle/time_based/states.py:90
msgid ""
"Cancel if the activity will not be executed. An activity manager can no "
"longer edit the activity and it will no longer be visible on the platform. "
"The activity will still be visible in the back office and will continue to "
"count in the reporting."
msgstr ""
"Annuler si l'activité ne sera pas exécutée. Un gestionnaire d'activité ne "
"peut plus modifier l'activité et ne sera plus visible sur la plateforme. "
"L'activité sera toujours visible dans l'arrière-guichet et continuera à "
"compter dans le rapport."

#: bluebottle/activities/states.py:194 bluebottle/initiatives/states.py:164
msgid "Restore"
msgstr "Restaurer"

#: bluebottle/activities/states.py:196
msgid ""
"The activity status is changed to 'Needs work'. An manager of the activity "
"has to enter a new date and can make changes. The activity will then be "
"reopened to participants."
msgstr ""
"Le statut de l'activité est changé à 'Besoin de travail'. Un gestionnaire de "
"l'activité doit entrer une nouvelle date et peut apporter des modifications. "
"L’activité sera ensuite rouverte aux participants."

#: bluebottle/activities/states.py:207 bluebottle/collect/states.py:34
#: bluebottle/deeds/states.py:32 bluebottle/funding/states.py:142
msgid "Expire"
msgstr "Expire"

#: bluebottle/activities/states.py:209 bluebottle/deeds/states.py:34
msgid ""
"The activity will be cancelled because no one has signed up for the "
"registration deadline."
msgstr ""
"L'activité sera annulée car personne ne s'est inscrit à la date limite "
"d'inscription."

#: bluebottle/activities/states.py:217
#: bluebottle/bluebottle_dashboard/templates/admin/submit_line.html:6
#: bluebottle/initiatives/states.py:150
msgid "Delete"
msgstr "Supprimez"

#: bluebottle/activities/states.py:222
msgid ""
"Delete the activity if you do not want it to be included in the report. The "
"activity will no longer be visible on the platform, but will still be "
"available in the back office."
msgstr ""
"Supprimez l'activité si vous ne voulez pas qu'elle soit incluse dans le "
"rapport. L'activité ne sera plus visible sur la plateforme, mais sera "
"toujours disponible dans le back-office."

#: bluebottle/activities/states.py:231 bluebottle/collect/states.py:24
#: bluebottle/collect/states.py:138 bluebottle/deeds/states.py:22
#: bluebottle/deeds/states.py:136 bluebottle/funding/states.py:174
#: bluebottle/funding/states.py:250 bluebottle/funding/states.py:345
#: bluebottle/funding/states.py:456 bluebottle/funding_stripe/states.py:47
#: bluebottle/time_based/states.py:73 bluebottle/time_based/states.py:122
msgid "Succeed"
msgstr "Réussi"

#: bluebottle/activities/states.py:238 bluebottle/activities/states.py:272
#: bluebottle/funding/states.py:290 bluebottle/funding/states.py:382
#: bluebottle/funding/states.py:527
msgid "new"
msgstr "Nouveau"

#: bluebottle/activities/states.py:240 bluebottle/activities/states.py:274
msgid "The user started a contribution"
msgstr "L'utilisateur a commencé une contribution"

#: bluebottle/activities/states.py:245 bluebottle/activities/states.py:279
#: bluebottle/time_based/states.py:457
msgid "The contribution was successful."
msgstr "La contribution a été couronnée de succès."

#: bluebottle/activities/states.py:248 bluebottle/activities/states.py:282
#: bluebottle/funding/states.py:305 bluebottle/funding/states.py:407
msgid "failed"
msgstr "a échoué"

#: bluebottle/activities/states.py:250 bluebottle/activities/states.py:284
msgid "The contribution failed."
msgstr "La contribution a échoué."

#: bluebottle/activities/states.py:259 bluebottle/activities/states.py:293
#: bluebottle/collect/states.py:131 bluebottle/deeds/states.py:129
msgid "initiate"
msgstr "initier"

#: bluebottle/activities/states.py:260 bluebottle/activities/states.py:294
#: bluebottle/collect/states.py:132 bluebottle/deeds/states.py:130
msgid "The contribution was created."
msgstr "La contribution a été créée."

#: bluebottle/activities/states.py:265 bluebottle/activities/states.py:300
#: bluebottle/activities/states.py:333
msgid "fail"
msgstr "échouer"

#: bluebottle/activities/states.py:266 bluebottle/activities/states.py:301
msgid "The contribution failed. It will not be visible in reports."
msgstr "La contribution a échoué. Elle ne sera pas visible dans les rapports."

#: bluebottle/activities/states.py:308
msgid "The contribution succeeded. It will be visible in reports."
msgstr "La contribution a réussi, elle sera visible dans les rapports."

#: bluebottle/activities/states.py:314 bluebottle/activities/states.py:342
msgid "reset"
msgstr "reset"

#: bluebottle/activities/states.py:315
msgid "The contribution is reset."
msgstr "La contribution est réinitialisée."

#: bluebottle/activities/states.py:327 bluebottle/collect/states.py:45
#: bluebottle/deeds/states.py:43
msgid "succeed"
msgstr "succédez"

#: bluebottle/activities/states.py:328
msgid "The organizer was successful in setting up the activity."
msgstr "L'organisateur a réussi à mettre en place l'activité."

#: bluebottle/activities/states.py:334
msgid "The organizer failed to set up the activity."
msgstr "L'organisateur n'a pas réussi à configurer l'activité."

#: bluebottle/activities/states.py:343
msgid "The organizer is still busy setting up the activity."
msgstr "L'organisateur est toujours occupé à mettre en place l'activité."

#: bluebottle/activities/templates/admin/activities/send_impact_reminder_message.html:5
#: bluebottle/members/templates/admin/members/login_as.html:5
#: bluebottle/members/templates/admin/members/password_reset.html:5
#: bluebottle/members/templates/admin/members/resend_welcome_mail.html:5
msgid "Are you sure you want to: "
msgstr "Êtes-vous sûr de vouloir : "

#: bluebottle/activities/templates/admin/activities/send_impact_reminder_message.html:9
msgid "Send impact reminder message to"
msgstr "Envoyer un message de rappel d'impact à"

#: bluebottle/activities/templates/admin/activities/set_contribution_date.html:2
#: bluebottle/funding/templates/admin/set_contribution_date.html:2
msgid "Set contribution date"
msgstr "Définir la date de présentation"

#: bluebottle/activities/templates/admin/activities/set_contribution_date.html:5
msgid "Set the contribution date for"
msgstr "Définir la date de présentation pour"

#: bluebottle/activities/templates/admin/activities/set_contribution_date.html:8
#: bluebottle/funding/templates/admin/remove_donation_wallpost_effect.html:8
#: bluebottle/funding/templates/admin/set_contribution_date.html:10
#, python-format
msgid ""
"\n"
"        and %(extra)s other donations\n"
"        "
msgstr ""
"\n"
"        et %(extra)s autres dons\n"
"        "

#: bluebottle/activities/templates/admin/activities/set_contribution_date.html:12
#: bluebottle/funding/templates/admin/set_contribution_date.html:14
#: bluebottle/funding/templates/admin/set_date_effect.html:14
msgid "to now"
msgstr "jusqu'à maintenant"

#: bluebottle/activities/templates/admin/activities_paginated.html:17
msgid "Change"
msgstr "Changement"

#: bluebottle/activities/templates/admin/activities_paginated.html:19
#: bluebottle/cms/templates/admin/edit_inline/stacked-nested.html:10
msgid "View on site"
msgstr "Voir sur le site"

#: bluebottle/activities/templates/admin/activity-stats.html:5
msgid "count"
msgstr "compte"

#: bluebottle/activities/templates/admin/activity-stats.html:11
msgid "committed"
msgstr "validé"

#: bluebottle/activities/templates/admin/activity-stats.html:18
msgid "hours"
msgstr "heures"

#: bluebottle/activities/templates/admin/activity-stats.html:23
msgid "committed hours"
msgstr "heures engagées"

#: bluebottle/activities/templates/admin/activity-stats.html:29
#: bluebottle/funding/models.py:398
msgid "amount"
msgstr "montant"

#: bluebottle/activities/templates/admin/validation_steps.html:4
msgid "Steps to complete activity"
msgstr "Étapes pour terminer l'activité"

#: bluebottle/activities/templates/admin/validation_steps.html:7
msgid ""
"\n"
"                The activity is not yet ready to be approved.\n"
"                Make sure all steps are completed first.\n"
"            "
msgstr ""
"\n"
"                L'activité n'est pas encore prête à être approuvée.\n"
"                Assurez-vous que toutes les étapes soient accomplies "
"d'abord.\n"
"            "

#: bluebottle/activities/templates/mails/messages/activity_base.html:6
#, python-format
msgctxt "email"
msgid "Hi %(recipient_name)s,"
msgstr "Hi %(recipient_name)s,"

#: bluebottle/activities/templates/mails/messages/activity_cancelled.html:6
#, python-format
msgctxt "email"
msgid "Unfortunately your activity \"%(title)s\" has been cancelled."
msgstr "Malheureusement, votre activité \"%(title)s\" a été annulée."

#: bluebottle/activities/templates/mails/messages/activity_cancelled.html:10
#: bluebottle/activities/templates/mails/messages/activity_rejected.html:10
#: bluebottle/activities/templates/mails/messages/activity_restored.html:14
#: bluebottle/time_based/templates/mails/messages/participant_added_owner.html:10
#: bluebottle/time_based/templates/mails/messages/participant_removed_owner.html:10
msgctxt "email"
msgid ""
"If you have any questions, you can contact the platform manager by replying "
"to this email."
msgstr ""
"Si vous avez des questions, vous pouvez contacter le responsable de la "
"plateforme en répondant à cet e-mail."

#: bluebottle/activities/templates/mails/messages/activity_expired.html:6
#, python-format
msgctxt "email"
msgid ""
"Unfortunately, nobody applied to your activity \"%(title)s\" before the "
"deadline to apply. That’s why we have cancelled your activity."
msgstr ""
"Malheureusement, personne n'a postulé à votre activité \"%(title)s\" avant "
"la date limite pour postuler. C'est pourquoi nous avons annulé votre "
"activité."

#: bluebottle/activities/templates/mails/messages/activity_expired.html:10
msgctxt "email"
msgid "Don’t worry, you can always create a new activity and try again."
msgstr ""
"Ne vous inquiétez pas, vous pouvez toujours créer une nouvelle activité et "
"réessayer."

#: bluebottle/activities/templates/mails/messages/activity_expired.html:14
msgctxt "email"
msgid ""
"Need some tips to make your activity stand out? Reach out to the platform "
"manager by replying to this email."
msgstr ""
"Besoin de conseils pour que votre activité se démarque ? Contactez le "
"gestionnaire de la plateforme en répondant à cet e-mail."

#: bluebottle/activities/templates/mails/messages/activity_impact_reminder.html:6
msgctxt "email"
msgid ""
"We are very curious to know what impact you managed to make with your "
"activity. Please share your results via your activity page."
msgstr ""
"Nous sommes très curieux de savoir quel impact vous avez réussi à faire avec "
"votre activité. Veuillez partager vos résultats via votre page d'activité."

#: bluebottle/activities/templates/mails/messages/activity_rejected.html:6
#, python-format
msgctxt "email"
msgid "Unfortunately your activity \"%(title)s\" has been rejected."
msgstr "Malheureusement, votre activité \"%(title)s\" a été rejetée."

#: bluebottle/activities/templates/mails/messages/activity_restored.html:6
#, python-format
msgctxt "email"
msgid "Your activity \"%(title)s\" has been restored."
msgstr "Votre activité \"%(title)s\" a été restaurée."

#: bluebottle/activities/templates/mails/messages/activity_restored.html:10
msgctxt "email"
msgid ""
"Head over to your activity page to see what you need to do to open up your "
"activity for registrations again."
msgstr ""
"Rendez-vous sur votre page d'activité pour voir ce que vous devez faire pour "
"ouvrir votre activité pour vous inscrire à nouveau."

#: bluebottle/activities/templates/mails/messages/activity_succeeded.html:6
#, python-format
msgctxt "email"
msgid ""
"You did it! Your activity \"%(title)s\" has succeeded, that calls for a "
"celebration!"
msgstr ""
"Vous avez réussi ! Votre activité \"%(title)s\" a réussi, cela nécessite une "
"célébration !"

#: bluebottle/activities/templates/mails/messages/activity_succeeded.html:11
msgctxt "email"
msgid ""
"Head over to your activity page and enter the impact your activity made, so "
"that everybody can see how effective your activity was."
msgstr ""
"Rendez-vous sur votre page d'activité et entrez l'impact de votre activité, "
"afin que tout le monde puisse voir l'efficacité de votre activité."

#: bluebottle/activities/templates/mails/messages/activity_succeeded.html:17
msgctxt "email"
msgid "And don’t forget to thank your awesome participants for their support."
msgstr "Et n’oubliez pas de remercier vos participants pour leur soutien."

#: bluebottle/activities/templates/mails/messages/activity_succeeded_manually.html:6
#, python-format
msgctxt "email"
msgid ""
"You did it! The activity \"%(title)s\" has succeeded, that calls for a "
"celebration!"
msgstr ""
"Vous avez réussi ! L'activité \"%(title)s\" a réussi, cela nécessite une "
"célébration !"

#: bluebottle/activities/templates/mails/messages/activity_succeeded_manually.html:10
msgctxt "email"
msgid "Share your experience on the activity page."
msgstr "Partagez votre expérience sur la page d'activité."

#: bluebottle/activities/templates/mails/messages/activity_wallpost_follower.html:5
#: bluebottle/initiatives/templates/mails/messages/initiative_wallpost_follower.html:5
#, python-format
msgctxt "email"
msgid ""
"\n"
"        Hi %(recipient_name)s,\n"
"        <br><br>\n"
"        %(author_name)s posted an update to %(title)s:\n"
"        <br>\n"
"        '%(text)s'\n"
"\n"
"    "
msgstr ""
"\n"
"        Bonjour %(recipient_name)s,\n"
"        <br><br>\n"
"        %(author_name)s a posté une mise à jour sur %(title)s:\n"
"        <br>\n"
"        '%(text)s'\n"
"\n"
"    "

#: bluebottle/activities/templates/mails/messages/activity_wallpost_follower.html:17
#: bluebottle/initiatives/templates/mails/messages/initiative_wallpost_follower.html:17
msgctxt "email"
msgid "View update"
msgstr "Voir la mise à jour"

#: bluebottle/activities/templates/mails/messages/activity_wallpost_follower.html:21
#, python-format
msgctxt "email"
msgid ""
"\n"
"        <p>\n"
"            You received this email because you support %(title)s.\n"
"            Don't want to receive activity updates anymore?\n"
"        </p>\n"
"        <p>\n"
"            <a href=\"%(site)s/member/profile\">\n"
"                Unsubscribe\n"
"            </a> via your account page\n"
"        </p>\n"
"    "
msgstr ""
"\n"
"        <p>\n"
"            Vous avez reçu cet e-mail parce que vous soutenez %(title)s.\n"
"            Vous ne souhaitez plus recevoir de mises à jour d'activité ?\n"
"        </p>\n"
"        <p>\n"
"            <a href=\"%(site)s/member/profile\">\n"
"                Désabonnez-vous\n"
"            </a> via votre page de compte\n"
"        </p>\n"
"    "

#: bluebottle/activities/templates/mails/messages/activity_wallpost_owner.html:5
#: bluebottle/initiatives/templates/mails/messages/initiative_wallpost_owner.html:5
#, python-format
msgctxt "email"
msgid ""
"\n"
"        Hi %(recipient_name)s,\n"
"\n"
"        %(author_name)s posted a comment to '%(title)s'.\n"
"\n"
"    "
msgstr ""
"\n"
"        Bonjour %(recipient_name)s,\n"
"\n"
"        %(author_name)s a posté un commentaire à '%(title)s'.\n"
"\n"
"    "

#: bluebottle/activities/templates/mails/messages/activity_wallpost_owner.html:15
#: bluebottle/initiatives/templates/mails/messages/initiative_wallpost_owner.html:15
#: bluebottle/wallposts/templates/project_wallpost_new.mail.html:16
#: bluebottle/wallposts/templates/project_wallpost_reaction_new.mail.html:16
#: bluebottle/wallposts/templates/project_wallpost_reaction_project.mail.html:16
#: bluebottle/wallposts/templates/project_wallpost_reaction_same_wallpost.mail.html:16
#: bluebottle/wallposts/templates/task_wallpost_new.mail.html:16
#: bluebottle/wallposts/templates/task_wallpost_reaction_new.mail.html:16
#: bluebottle/wallposts/templates/task_wallpost_reaction_task.mail.html:16
msgctxt "email"
msgid "View comment"
msgstr "Voir le commentaire"

#: bluebottle/activities/templates/mails/messages/activity_wallpost_owner_reaction.html:5
#: bluebottle/initiatives/templates/mails/messages/initiative_wallpost_owner_reaction.html:5
#, python-format
msgctxt "email"
msgid ""
"\n"
"        Hi %(recipient_name)s,\n"
"        <br><br>\n"
"        %(author_name)s responded to a comment on '%(title)s'.\n"
"    "
msgstr ""
"\n"
"        Bonjour %(recipient_name)s,\n"
"        <br><br>\n"
"        %(author_name)s a répondu à un commentaire sur '%(title)s'.\n"
"    "

#: bluebottle/activities/templates/mails/messages/activity_wallpost_reaction.html:5
#: bluebottle/initiatives/templates/mails/messages/initiative_wallpost_reaction.html:5
#, python-format
msgctxt "email"
msgid ""
"\n"
"        Hi %(recipient_name)s,\n"
"        <br><br>\n"
"        %(author_name)s responded to your update on '%(title)s'.\n"
"    "
msgstr ""
"\n"
"        Bonjour %(recipient_name)s,\n"
"        <br><br>\n"
"        %(author_name)s a répondu à votre mise à jour le '%(title)s'.\n"
"    "

#: bluebottle/activities/templates/mails/messages/matching_activities.html:6
#, python-format
msgctxt "email"
msgid ""
"\n"
"            There are tons of cool activities on %(site_name)s that are "
"making a positive impact. \n"
"\n"
"            We have selected %(count)s activities that match with your "
"profile. Join us!\n"
"        "
msgstr ""
"\n"
"            Il y a des tonnes d'activités froides sur %(site_name)s qui ont "
"un impact positif. \n"
"\n"
"            Nous avons sélectionné %(count)s activités qui correspondent à "
"votre profil. Rejoignez-nous\n"
"        "

#: bluebottle/activities/templates/mails/messages/matching_activities.html:16
msgid "Complete your profile"
msgstr "Complétez votre profil"

#: bluebottle/activities/templates/mails/messages/matching_activities.html:18
msgid ", so that we can select even more relevant activities for you."
msgstr ""
", afin que nous puissions choisir des activités encore plus pertinentes pour "
"vous."

#: bluebottle/activities/templates/mails/messages/matching_activities.html:43
msgid "Online / Remote"
msgstr "En ligne / à distance"

#: bluebottle/activities/templates/mails/messages/matching_activities.html:72
msgid "No specific skill needed"
msgstr "Aucune compétence spécifique nécessaire"

#: bluebottle/activities/templates/mails/messages/matching_activities.html:95
msgid "Don't want to receive this monthly update anymore? Unsubscribe"
msgstr ""
"Vous ne voulez plus recevoir cette mise à jour mensuelle ? Désabonnez-vous"

#: bluebottle/activities/templates/mails/messages/matching_activities.html:96
msgid "via your profile page."
msgstr "via votre page de profil."

#: bluebottle/activities/templates/mails/messages/participant_withdrew_confirmation.html:4
#, fuzzy, python-format
#| msgctxt "email"
#| msgid ""
#| "\n"
#| "<p>You have withdrawn from an activity on <b>%(site_name)s</b></p>\n"
#| "\n"
#| "<h4>%(title)s</h4>\n"
msgctxt "email"
msgid ""
"\n"
"<p>You have withdrawn from an activity on <b>%(site_name)s</b></p>\n"
"\n"
"<p>\n"
"    <b>%(title)s</b>\n"
"</p>\n"
msgstr ""
"\n"
"<p>Vous avez retiré d'une activité sur <b>%(site_name)s</b></p>\n"
"\n"
"<h4>%(title)s</h4>\n"

#: bluebottle/activities/utils.py:278 bluebottle/activities/utils.py:279
msgid "Description is required"
msgstr "La description est requise"

#: bluebottle/analytics/models.py:12
msgid "Corporate"
msgstr "Entreprise"

#: bluebottle/analytics/models.py:13
msgid "Programs"
msgstr "Programmes"

#: bluebottle/analytics/models.py:14
msgid "Civic"
msgstr "Civic"

#: bluebottle/analytics/models.py:17
msgid "Fiscal year offset"
msgstr "Décalage de l'exercice fiscal"

#: bluebottle/analytics/models.py:18
msgid "This could be used in reporting."
msgstr "Ceci peut être utilisé dans les rapports."

#: bluebottle/analytics/models.py:21
msgid "User base"
msgstr "Base d'utilisateurs"

#: bluebottle/analytics/models.py:22
msgid "Number of employees or number of users that could access the platform."
msgstr ""
"Nombre d'employés ou de nombre d'utilisateurs pouvant accéder à la "
"plateforme."

#: bluebottle/analytics/models.py:27 bluebottle/members/admin.py:311
msgid "Engagement"
msgstr "Engagement"

#: bluebottle/analytics/models.py:29
msgid ""
"Target for the number of people contributing to an activity or starting an "
"activity per year."
msgstr ""

#: bluebottle/analytics/models.py:36
msgid "platform type"
msgstr "type de plateforme"

#: bluebottle/analytics/models.py:43 bluebottle/analytics/models.py:44
msgid "reporting platform settings"
msgstr "paramètres de la plateforme de rapport"

#: bluebottle/auth/templates/admin/auth/user/add_form.html:6
msgid ""
"First, enter basic details. Then, you'll be able to edit more user options."
msgstr ""
"Tout d'abord, entrez les informations de base. Ensuite, vous serez en mesure "
"de modifier plus d'options utilisateur."

#: bluebottle/auth/templates/admin/auth/user/add_form.html:8
msgid "Enter name and email."
msgstr "Entrez le nom et l'email."

#: bluebottle/auth/templates/registration/password_reset_complete.html:6
#: bluebottle/fsm/templates/admin/change_effects_confirmation.html:15
#: bluebottle/notifications/templates/admin/change_confirmation.html:14
#: bluebottle/utils/templates/admin/confirmation.html:9
msgid "Home"
msgstr "Domicile"

#: bluebottle/auth/templates/registration/password_reset_complete.html:7
msgid "Password reset"
msgstr "Réinitialisation du mot de passe"

#: bluebottle/auth/templates/registration/password_reset_complete.html:11
#: bluebottle/auth/templates/registration/password_reset_complete.html:15
msgid "Password reset complete"
msgstr "Réinitialisation du mot de passe terminée"

#: bluebottle/auth/templates/registration/password_reset_complete.html:17
msgid "Your password has been set.  You may go ahead and log in now."
msgstr ""
"Votre mot de passe a été défini. Vous pouvez maintenant vous connecter."

#: bluebottle/auth/templates/registration/password_reset_complete.html:19
msgid "Log in"
msgstr "Se connecter"

#: bluebottle/auth/templates/registration/password_reset_email.html:2
#, python-format
msgid ""
"You're receiving this email because you requested a password reset for your "
"user account at %(site_name)s."
msgstr ""
"Vous recevez cet e-mail parce que vous avez demandé une réinitialisation du "
"mot de passe pour votre compte utilisateur sur %(site_name)s."

#: bluebottle/auth/templates/registration/password_reset_email.html:4
msgid "Please go to the following page and choose a new password:"
msgstr "Veuillez aller à la page suivante et choisir un nouveau mot de passe :"

#: bluebottle/auth/templates/registration/password_reset_email.html:8
msgid "Your username, in case you've forgotten:"
msgstr "Votre nom d'utilisateur, au cas où vous l'auriez oublié:"

#: bluebottle/auth/templates/registration/password_reset_email.html:10
msgid "Thanks for using our site!"
msgstr "Merci d'utiliser notre site!"

#: bluebottle/auth/templates/registration/password_reset_email.html:12
#, python-format
msgid "The %(site_name)s team"
msgstr "L'équipe %(site_name)s"

#: bluebottle/auth/views.py:45
msgid "No result for token"
msgstr "Aucun résultat pour le jeton"

#: bluebottle/auth/views.py:66
msgid ""
"This user account is disabled, please contact us if you want to re-activate."
msgstr ""
"Ce compte d'utilisateur est désactivé, veuillez nous contacter si vous "
"souhaitez le réactiver."

#: bluebottle/bb_accounts/models.py:97
msgid "Male"
msgstr "Homme"

#: bluebottle/bb_accounts/models.py:98
msgid "Female"
msgstr "Femme"

#: bluebottle/bb_accounts/models.py:101
msgid "Person"
msgstr "Personne"

#: bluebottle/bb_accounts/models.py:102
msgid "Company"
msgstr "Entreprise"

#: bluebottle/bb_accounts/models.py:103
msgid "Foundation"
msgstr "Fondation"

#: bluebottle/bb_accounts/models.py:104
msgid "School"
msgstr "École"

#: bluebottle/bb_accounts/models.py:105
msgid "Club / association"
msgstr "Club / association"

#: bluebottle/bb_accounts/models.py:107 bluebottle/members/admin.py:151
msgid "email address"
msgstr "adresse e-mail"

#: bluebottle/bb_accounts/models.py:108
msgid "username"
msgstr "nom d'utilisateur"

#: bluebottle/bb_accounts/models.py:110
msgid "staff status"
msgstr "statut du personnel"

#: bluebottle/bb_accounts/models.py:112
msgid "Designates whether the user can log into this admin site."
msgstr "Indique si l'utilisateur peut se connecter à ce site d'administration."

#: bluebottle/bb_accounts/models.py:113 bluebottle/impact/models.py:40
msgid "active"
msgstr "Actif"

#: bluebottle/bb_accounts/models.py:115
msgid ""
"Designates whether this user should be treated as active. Unselect this "
"instead of deleting accounts."
msgstr ""
"Indique si cet utilisateur doit être traité comme actif. Désélectionnez ceci "
"au lieu de supprimer des comptes."

#: bluebottle/bb_accounts/models.py:120
msgid "date joined"
msgstr "date de connexion"

#: bluebottle/bb_accounts/models.py:122 bluebottle/clients/models.py:13
#: bluebottle/organizations/models.py:26 bluebottle/organizations/models.py:77
#: bluebottle/terms/models.py:14 bluebottle/wallposts/models.py:56
#: bluebottle/wallposts/models.py:303
msgid "updated"
msgstr "Mis à jour"

#: bluebottle/bb_accounts/models.py:124
msgid "Last Seen"
msgstr "Dernière vue"

#: bluebottle/bb_accounts/models.py:127
msgid "Member Type"
msgstr "Type de membre"

#: bluebottle/bb_accounts/models.py:129
msgid "first name"
msgstr "prénom"

#: bluebottle/bb_accounts/models.py:130
msgid "last name"
msgstr "nom de famille"

#: bluebottle/bb_accounts/models.py:133
msgid "Office"
msgstr "Bureau"

#: bluebottle/bb_accounts/models.py:137
msgid "phone number"
msgstr "Numéro de téléphone"

#: bluebottle/bb_accounts/models.py:138
msgid "gender"
msgstr "Sexe"

#: bluebottle/bb_accounts/models.py:139
msgid "birthdate"
msgstr "date de naissance"

#: bluebottle/bb_accounts/models.py:140
msgid "about me"
msgstr "à propos de moi"

#: bluebottle/bb_accounts/models.py:143
msgid "picture"
msgstr "photo"

#: bluebottle/bb_accounts/models.py:154
msgid "Co-financer"
msgstr "Co-financeur"

#: bluebottle/bb_accounts/models.py:156
msgid ""
"Donations by co-financers are shown in a separate list on the project page. "
"These donation will always be visible."
msgstr ""
"Les dons des cofinanceurs sont affichés dans une liste séparée sur la page "
"du projet. Ces dons seront toujours visibles."

#: bluebottle/bb_accounts/models.py:159
msgid "Can pledge"
msgstr "Vous pouvez promettre"

#: bluebottle/bb_accounts/models.py:161
msgid "User can create a pledge donation."
msgstr "L'utilisateur peut créer un don."

#: bluebottle/bb_accounts/models.py:165
msgid "primary language"
msgstr "langue principale"

#: bluebottle/bb_accounts/models.py:168
msgid "Language used for website and emails."
msgstr "Langue utilisée pour les sites Web et les e-mails."

#: bluebottle/bb_accounts/models.py:170
msgid "share time and knowledge"
msgstr "partager le temps et les connaissances"

#: bluebottle/bb_accounts/models.py:171
msgid "share money"
msgstr "partager de l'argent"

#: bluebottle/bb_accounts/models.py:172
msgid "newsletter"
msgstr "Newsletter"

#: bluebottle/bb_accounts/models.py:172
msgid "Subscribe to newsletter."
msgstr "S'abonner à la newsletter."

#: bluebottle/bb_accounts/models.py:174
msgid "Updates"
msgstr "Mises à jour"

#: bluebottle/bb_accounts/models.py:175
msgid "Updates from initiatives and activities that this person follows"
msgstr "Mises à jour des initiatives et des activités que cette personne suit"

#: bluebottle/bb_accounts/models.py:179
msgid "Submitted initiatives"
msgstr "Initiatives soumises"

#: bluebottle/bb_accounts/models.py:180
msgid ""
"Staff member receives a notification when an initiative is submitted an "
"ready to be reviewed."
msgstr ""
"Le membre du personnel reçoit une notification lorsqu'une initiative est "
"soumise et prête à être examinée."

#: bluebottle/bb_accounts/models.py:184 bluebottle/organizations/models.py:32
msgid "website"
msgstr "site web"

#: bluebottle/bb_accounts/models.py:185
msgid "facebook profile"
msgstr "Profil Facebook"

#: bluebottle/bb_accounts/models.py:186
msgid "twitter profile"
msgstr "Profil Twitter"

#: bluebottle/bb_accounts/models.py:187
msgid "skype profile"
msgstr "profil skype"

#: bluebottle/bb_accounts/models.py:192
msgid ""
"Users that are connected to a partner organisation will skip the "
"organisation step in initiative create."
msgstr ""
"Les utilisateurs qui sont connectés à une organisation partenaire sauteront "
"l'étape d'organisation dans la création d'initiative."

#: bluebottle/bb_accounts/models.py:195
msgid "Partner organisation"
msgstr "Organisation partenaire"

#: bluebottle/bb_accounts/models.py:199
msgid "Is anonymized"
msgstr "Est anonyme"

#: bluebottle/bb_accounts/models.py:200
msgid "Welcome email is sent"
msgstr "L'e-mail de bienvenue est envoyé"

#: bluebottle/bb_accounts/models.py:210
msgid "member"
msgstr "membre"

#: bluebottle/bb_accounts/models.py:211
msgid "members"
msgstr "membres"

#: bluebottle/bb_accounts/templates/bb_accounts/password_reset_email.html:5
#, python-format
msgid ""
"\n"
"\n"
"        Hello,\n"
"        <br><br>\n"
"        Seems you've requested a password reset for %(site_name)s.\n"
"        <br><br>\n"
"        <small>If you haven't requested a reset of your password, you can "
"ignore\n"
"            this email.\n"
"        </small>\n"
"    "
msgstr ""
"\n"
"\n"
"        Bonjour,\n"
"        <br><br>\n"
"        Il semble que vous ayez demandé une réinitialisation du mot de passe "
"pour %(site_name)s.\n"
"        <br><br>\n"
"        <small>Si vous n'avez pas demandé de réinitialisation de votre mot "
"de passe, vous pouvez ignorer\n"
"            ce courriel.\n"
"        </small>\n"
"    "

#: bluebottle/bb_accounts/templates/bb_accounts/password_reset_email.html:19
msgctxt "email"
msgid "Reset password"
msgstr "Réinitialiser le mot de passe"

#: bluebottle/bb_accounts/templates/bb_accounts/password_reset_subject.txt:2
#, python-format
msgid "Password reset for %(site_name)s"
msgstr "Réinitialisation du mot de passe pour %(site_name)s"

#: bluebottle/bb_accounts/views.py:221
msgid "The link to activate your account has already been used."
msgstr "Le lien pour activer votre compte a déjà été utilisé."

#: bluebottle/bb_accounts/views.py:225
msgid "The link to activate your account has expired. Please sign up again."
msgstr "Le lien pour activer votre compte a expiré. Veuillez vous réinscrire."

#: bluebottle/bb_accounts/views.py:227
msgid "Something went wrong on our side. Please sign up again."
msgstr "Quelque chose s'est mal passé de notre côté. Veuillez vous réinscrire."

#: bluebottle/bb_follow/templates/bb_follow/mails/wallpost_mail.mail.html:5
#, python-format
msgid ""
"\n"
"\n"
"        Hello %(first_name)s,\n"
"        <br><br>\n"
"        %(author)s added a new post on a %(follow_object)s you follow:\n"
"        <br><br>\n"
"        <i>%(wallpost_text)s...</i>\n"
"    "
msgstr ""
"\n"
"\n"
"        Bonjour %(first_name)s,\n"
"        <br><br><br>\n"
"        %(author)s a ajouté un nouveau message sur un %(follow_object)s que "
"vous suivez :\n"
"        <br><br>\n"
"        <i>%(wallpost_text)s. .</i>\n"
"    "

#: bluebottle/bb_follow/templates/bb_follow/mails/wallpost_mail.mail.html:18
msgctxt "email"
msgid "View full update"
msgstr "Voir la mise à jour complète"

#: bluebottle/bb_follow/templates/bb_follow/mails/wallpost_mail.mail.html:22
#, python-format
msgid ""
"\n"
"        <p>\n"
"            You received this email because you support %(title)s.\n"
"            Don't want to receive initiative updates anymore?\n"
"        </p>\n"
"        <p>\n"
"            <a href=\"%(site)s%(unsubscribe_link)s\">\n"
"                Unsubscribe\n"
"            </a> via your account page\n"
"        </p>\n"
"    "
msgstr ""
"\n"
"        <p>\n"
"            Vous avez reçu cet e-mail parce que vous soutenez %(title)s.\n"
"            Vous ne voulez plus recevoir de mises à jour d'initiative ?\n"
"        </p>\n"
"        <p>\n"
"            <a href=\"%(site)s%(unsubscribe_link)s\">\n"
"                Désabonnez-vous\n"
"            </a> via votre page de compte\n"
"        </p>\n"
"    "

#: bluebottle/bb_projects/migrations/0007_auto_20180319_1536.py:41
msgid "Refunded"
msgstr "Remboursé"

#: bluebottle/bb_projects/migrations/0007_auto_20180319_1536.py:42
msgid "The project was refunded"
msgstr "Le projet a été remboursé"

#: bluebottle/bluebottle_dashboard/dashboard.py:45
msgid "Recent Actions"
msgstr "Actions récentes"

#: bluebottle/bluebottle_dashboard/dashboard.py:54
msgid "Export metrics"
msgstr "Exporter les métriques"

#: bluebottle/bluebottle_dashboard/dashboard.py:59
msgid "Export Metrics"
msgstr "Exporter les métriques"

#: bluebottle/bluebottle_dashboard/templates/admin/base.html:14
msgid "Welcome,"
msgstr "Bienvenue,"

#: bluebottle/bluebottle_dashboard/templates/admin/base.html:40
#: bluebottle/settings/admin_dashboard.py:144 bluebottle/settings/base.py:668
msgid "Users"
msgstr "Utilisateurs"

#: bluebottle/bluebottle_dashboard/templates/admin/base.html:46
#: bluebottle/initiatives/admin.py:276 bluebottle/initiatives/models.py:145
#: bluebottle/members/admin.py:457 bluebottle/settings/admin_dashboard.py:11
#: bluebottle/settings/base.py:693
msgid "Initiatives"
msgstr "Initiatives"

#: bluebottle/bluebottle_dashboard/templates/admin/base.html:58
msgid "Support Centre"
msgstr "Centre de support"

#: bluebottle/bluebottle_dashboard/templates/admin/locked_out.html:18
msgid ""
"\n"
"      We detected an abnormal amount of failed login attempts. Please verify "
"you are not a script.\n"
"  "
msgstr ""
"\n"
"      Nous avons détecté un nombre anormal de tentatives de connexion "
"échouées. Veuillez vérifier que vous n'êtes pas un script.\n"
"  "

#: bluebottle/bluebottle_dashboard/templates/admin/login.html:21
#: bluebottle/exports/templates/exportdb/base.html:25
msgid "Please correct the error below."
msgstr "Veuillez corriger l'erreur ci-dessous."

#: bluebottle/bluebottle_dashboard/templates/admin/login.html:21
#: bluebottle/exports/templates/exportdb/base.html:25
msgid "Please correct the errors below."
msgstr "Veuillez corriger les erreurs ci-dessous."

#: bluebottle/bluebottle_dashboard/templates/admin/login.html:37
#, python-format
msgid ""
"You are authenticated as %(username)s, but are not authorized to access this "
"page. Would you like to login to a different account?"
msgstr ""
"Vous êtes authentifié en tant que %(username)s, mais vous n'êtes pas "
"autorisé à accéder à cette page. Souhaitez-vous vous connecter à un autre "
"compte ?"

#: bluebottle/bluebottle_dashboard/templates/admin/login.html:57
msgid "Forgotten your password or username?"
msgstr "Vous avez oublié votre mot de passe ou votre nom d'utilisateur ?"

#: bluebottle/bluebottle_dashboard/templates/admin/login.html:61
msgid "Log in with password"
msgstr "Se connecter avec un mot de passe"

#: bluebottle/bluebottle_dashboard/templates/admin/search_form.html:7
msgid "Search"
msgstr "Chercher"

<<<<<<< HEAD
#: bluebottle/bluebottle_dashboard/templates/admin/search_form.html:10
#, fuzzy, python-format
#| msgid ""
#| "\n"
#| "            %(counter)s result"
#| msgid_plural ""
#| "%(counter)s results\n"
#| "        "
msgid "%(counter)s result"
msgid_plural "%(counter)s results"
msgstr[0] ""
"\n"
"            %(counter)s résultat"
msgstr[1] ""
"%(counter)s résultats\n"
"        "

#: bluebottle/bluebottle_dashboard/templates/admin/search_form.html:13
=======
#: bluebottle/bluebottle_dashboard/templates/admin/search_form.html:15
>>>>>>> b009bab3
#, python-format
msgid ""
"\n"
"                    %(full_result_count)s total\n"
"                "
msgstr ""
"\n"
"                    %(full_result_count)s au total\n"
"                "

#: bluebottle/bluebottle_dashboard/templates/admin/search_form.html:18
msgid "Show all"
msgstr "Tout afficher"

#: bluebottle/bluebottle_dashboard/templates/admin/submit_line.html:3
msgid "Save"
msgstr "Enregistrer"

#: bluebottle/bluebottle_dashboard/templates/admin/submit_line.html:8
msgid "Duplicate"
msgstr "Duplicate"

#: bluebottle/bluebottle_dashboard/templates/admin/submit_line.html:9
msgid "Save and add another"
msgstr "Enregistrer et ajouter un autre"

#: bluebottle/bluebottle_dashboard/templates/admin/submit_line.html:10
msgid "Save and continue editing"
msgstr "Enregistrer et continuer l'édition"

#: bluebottle/categories/admin.py:44
msgid "initiatives"
msgstr "initiatives"

#: bluebottle/categories/models.py:19 bluebottle/geo/models.py:131
#: bluebottle/impact/models.py:35 bluebottle/initiatives/models.py:81
#: bluebottle/initiatives/models.py:327 bluebottle/organizations/models.py:22
#: bluebottle/segments/models.py:11
msgid "slug"
msgstr "Slug"

#: bluebottle/categories/models.py:22 bluebottle/categories/models.py:119
#: bluebottle/geo/models.py:157
msgid "image"
msgstr "image"

#: bluebottle/categories/models.py:24
msgid "Category image"
msgstr "Image de la catégorie"

#: bluebottle/categories/models.py:43 bluebottle/slides/models.py:69
msgid ""
"This video will autoplay at the background. Allowed types are mp4, ogg, 3gp, "
"avi, mov and webm. File should be smaller then 10MB."
msgstr ""
"Cette vidéo sera lue automatiquement en arrière-plan. Les types autorisés "
"sont mp4, ogg, 3gp, avi, mov et webm. Le fichier doit être plus petit que 10 "
"Mo."

#: bluebottle/categories/models.py:49 bluebottle/organizations/models.py:34
msgid "logo"
msgstr "Logo"

#: bluebottle/categories/models.py:51
msgid "Category Logo image"
msgstr "Image du logo de la catégorie"

#: bluebottle/categories/models.py:62 bluebottle/collect/models.py:25
#: bluebottle/geo/models.py:59 bluebottle/geo/models.py:72
#: bluebottle/geo/models.py:87 bluebottle/geo/models.py:116
#: bluebottle/geo/models.py:130 bluebottle/impact/models.py:47
#: bluebottle/initiatives/models.py:331 bluebottle/looker/models.py:13
#: bluebottle/offices/models.py:8 bluebottle/offices/models.py:21
#: bluebottle/organizations/models.py:21 bluebottle/organizations/models.py:69
#: bluebottle/segments/models.py:10 bluebottle/segments/models.py:41
#: bluebottle/time_based/models.py:673
msgid "name"
msgstr "Nom"

#: bluebottle/categories/models.py:63 bluebottle/categories/models.py:98
#: bluebottle/funding/models.py:363 bluebottle/funding/models.py:394
#: bluebottle/geo/models.py:117 bluebottle/geo/models.py:155
#: bluebottle/initiatives/models.py:332 bluebottle/offices/models.py:9
#: bluebottle/offices/models.py:22 bluebottle/organizations/models.py:23
#: bluebottle/time_based/models.py:674
msgid "description"
msgstr "Libellé"

#: bluebottle/categories/models.py:67
msgid "category"
msgstr "Catégorie"

#: bluebottle/categories/models.py:68
msgid "categories"
msgstr "Catégories"

#: bluebottle/categories/models.py:93 bluebottle/funding/models.py:393
#: bluebottle/initiatives/models.py:29 bluebottle/pages/models.py:60
#: bluebottle/time_based/models.py:226
msgid "title"
msgstr "Titre:"

#: bluebottle/categories/models.py:95 bluebottle/categories/models.py:102
#, python-format
msgid "Max: %(chars)s characters."
msgstr "Max: %(chars)s caractères."

#: bluebottle/categories/models.py:105
msgid "link name"
msgstr "nom du lien"

#: bluebottle/categories/models.py:108
msgid "Read more"
msgstr "En savoir plus"

#: bluebottle/categories/models.py:109
#, python-format
msgid ""
"The link will only be displayed if an URL is provided. Max: %(chars)s "
"characters."
msgstr ""
"Le lien ne sera affiché que si une URL est fournie. Max: %(chars)s "
"caractères."

#: bluebottle/categories/models.py:113
msgid "link url"
msgstr "URL du lien"

#: bluebottle/categories/models.py:124
msgid "Accepted file format: .jpg, .jpeg & .png"
msgstr "Format de fichier accepté : .jpg, .jpeg & .png"

#: bluebottle/categories/models.py:128
#, python-format
msgid ""
"Setting a video url will replace the image. Only YouTube or Vimeo videos are "
"accepted. Max: %(chars)s characters."
msgstr ""
"Définir une url vidéo remplacera l'image. Seules les vidéos YouTube ou Vimeo "
"sont acceptées. Max: %(chars)s caractères."

#: bluebottle/categories/models.py:133
msgid "content block"
msgstr "bloc de contenu"

#: bluebottle/categories/models.py:134
msgid "content blocks"
msgstr "blocs de contenu"

#: bluebottle/clients/models.py:12 bluebottle/files/models.py:23
#: bluebottle/organizations/models.py:25 bluebottle/organizations/models.py:76
#: bluebottle/terms/models.py:13 bluebottle/wallposts/models.py:55
#: bluebottle/wallposts/models.py:302
msgid "created"
msgstr "créé"

#: bluebottle/clients/templates/rest_framework/base.html:127
msgid "Filters"
msgstr "Filtres"

#: bluebottle/cms/admin.py:75
msgid "Edit this group"
msgstr "Modifier ce groupe"

#: bluebottle/cms/admin.py:77
msgid "First save to edit this group"
msgstr "Première sauvegarde pour modifier ce groupe"

#: bluebottle/cms/content_plugins.py:46
#: bluebottle/settings/admin_dashboard.py:183
msgid "Content"
msgstr "Contenus"

#: bluebottle/cms/content_plugins.py:53 bluebottle/cms/content_plugins.py:59
#: bluebottle/cms/content_plugins.py:86
msgid "Stats"
msgstr "Stats"

#: bluebottle/cms/content_plugins.py:61 bluebottle/cms/content_plugins.py:93
#: bluebottle/cms/content_plugins.py:100 bluebottle/cms/content_plugins.py:107
#: bluebottle/cms/content_plugins.py:114 bluebottle/cms/content_plugins.py:121
#: bluebottle/cms/content_plugins.py:128 bluebottle/cms/content_plugins.py:135
#: bluebottle/settings/admin_dashboard.py:197
msgid "Homepage"
msgstr "Page d'accueil"

#: bluebottle/cms/content_plugins.py:74
msgid "Results"
msgstr "Résultats"

#: bluebottle/cms/content_plugins.py:80 bluebottle/cms/models.py:310
msgid "Projects"
msgstr "Projets"

#: bluebottle/cms/models.py:24
msgid "Header image"
msgstr "Image de l'en-tête"

#: bluebottle/cms/models.py:76
msgid "A dot separated app name and permission codename."
msgstr ""
"Un nom d'application séparé par des points et un nom de code d'autorisation."

#: bluebottle/cms/models.py:78
msgid "Should the permission be present or not to access the link?"
msgstr "La permission doit-elle être présente ou non pour accéder au lien?"

#: bluebottle/cms/models.py:90
msgid "Site links"
msgstr "Liens du site"

#: bluebottle/cms/models.py:98 bluebottle/members/admin.py:269
msgid "Main"
msgstr "Principal"

#: bluebottle/cms/models.py:99
msgid "About"
msgstr "À propos de"

#: bluebottle/cms/models.py:100 bluebottle/geo/admin.py:90
#: bluebottle/geo/admin.py:126
msgid "Info"
msgstr "Infos"

#: bluebottle/cms/models.py:101
msgid "Discover"
msgstr "Découvrir"

#: bluebottle/cms/models.py:102
msgid "Social"
msgstr "Réseaux sociaux"

#: bluebottle/cms/models.py:116
msgid "Page"
msgstr "Page"

#: bluebottle/cms/models.py:117
msgid "Initiative Search"
msgstr "Recherche d'initiative"

#: bluebottle/cms/models.py:118
msgid "Initiative Start"
msgstr "Début de l'initiative"

#: bluebottle/cms/models.py:119
msgid "Initiative Create"
msgstr "Création d'initiative"

#: bluebottle/cms/models.py:120
msgid "Initiative Detail"
msgstr "Détail de l'initiative"

#: bluebottle/cms/models.py:121
msgid "Activities Search"
msgstr "Recherche d'activités"

#: bluebottle/cms/models.py:122
msgid "Project"
msgstr "Projet"

#: bluebottle/cms/models.py:123 bluebottle/impact/models.py:22
msgid "Task"
msgstr "Tâche"

#: bluebottle/cms/models.py:124
msgid "Fundraiser"
msgstr "Collecte de fonds"

#: bluebottle/cms/models.py:125
msgid "Results Page"
msgstr "Page de résultats"

#: bluebottle/cms/models.py:126 bluebottle/settings/admin_dashboard.py:192
msgid "News"
msgstr "Actualités"

#: bluebottle/cms/models.py:133
msgid "Component"
msgstr "Composant"

#: bluebottle/cms/models.py:135
msgid "Component ID"
msgstr "ID du composant"

#: bluebottle/cms/models.py:136
msgid "External Link"
msgstr "Lien externe"

#: bluebottle/cms/models.py:146
msgid "If you use Page you should also set the page slug as the component id."
msgstr ""
"Si vous utilisez Page, vous devriez également définir le slug de page comme "
"l'identifiant du composant."

#: bluebottle/cms/models.py:151
msgid "Page with this slug does not exist for this language."
msgstr "La page avec ce slug n'existe pas pour cette langue."

#: bluebottle/cms/models.py:158
msgid "Manual input"
msgstr "Saisie manuelle"

#: bluebottle/cms/models.py:159 bluebottle/statistics/models.py:74
#: bluebottle/statistics/models.py:199
msgid "People involved"
msgstr "Personnes impliquées"

#: bluebottle/cms/models.py:160 bluebottle/deeds/admin.py:62
#: bluebottle/deeds/models.py:111 bluebottle/statistics/models.py:75
#: bluebottle/statistics/models.py:200 bluebottle/time_based/admin.py:89
#: bluebottle/time_based/admin.py:97 bluebottle/time_based/admin.py:225
#: bluebottle/time_based/admin.py:300 bluebottle/time_based/admin.py:316
#: models.py:204
msgid "Participants"
msgstr "Participants"

#: bluebottle/cms/models.py:162 bluebottle/statistics/models.py:77
msgid "Activities succeeded"
msgstr "Activités réussies"

#: bluebottle/cms/models.py:163
msgid "Tasks succeeded"
msgstr "Tâches réussies"

#: bluebottle/cms/models.py:164
msgid "Events succeeded"
msgstr "Évènements réussis"

#: bluebottle/cms/models.py:165
msgid "Funding activities succeeded"
msgstr "Financement des activités réussi"

#: bluebottle/cms/models.py:167
msgid "Task applicants"
msgstr "Candidats de la tâche"

#: bluebottle/cms/models.py:168
msgid "Event participants"
msgstr "Participants à l'événement"

#: bluebottle/cms/models.py:170
msgid "Tasks online"
msgstr "Tâches en ligne"

#: bluebottle/cms/models.py:171
msgid "Events online"
msgstr "Événements en ligne"

#: bluebottle/cms/models.py:172 bluebottle/statistics/models.py:86
msgid "Funding activities online"
msgstr "Financement des activités en ligne"

#: bluebottle/cms/models.py:174 bluebottle/funding/admin.py:210
#: bluebottle/funding/models.py:533 bluebottle/statistics/models.py:88
msgid "Donations"
msgstr "Dons"

#: bluebottle/cms/models.py:175 bluebottle/statistics/models.py:89
#: bluebottle/statistics/models.py:193
msgid "Donated total"
msgstr "Total des dons"

#: bluebottle/cms/models.py:176 bluebottle/statistics/models.py:90
#: bluebottle/statistics/models.py:194
msgid "Pledged total"
msgstr "Total promis"

#: bluebottle/cms/models.py:177 bluebottle/statistics/models.py:91
msgid "Amount matched"
msgstr "Montant correspondant"

#: bluebottle/cms/models.py:178 bluebottle/statistics/models.py:92
msgid "Activities Online"
msgstr "Activités en ligne"

#: bluebottle/cms/models.py:179
msgid "Votes casts"
msgstr "Votes exprimés"

#: bluebottle/cms/models.py:180 bluebottle/statistics/models.py:93
msgid "Time spent"
msgstr "Temps passé"

#: bluebottle/cms/models.py:181 bluebottle/statistics/models.py:95
#: bluebottle/statistics/models.py:204
msgid "Number of members"
msgstr "Nombre de membres"

#: bluebottle/cms/models.py:189
msgid "Use this for 'manual' input or the override the calculated value."
msgstr ""
"Utilisez ceci pour l'entrée 'manuel' ou pour remplacer la valeur calculée."

#: bluebottle/cms/models.py:207 bluebottle/cms/models.py:369
#: bluebottle/cms/models.py:423 bluebottle/cms/models.py:489
#: bluebottle/cms/models.py:526 bluebottle/pages/models.py:111
#: bluebottle/pages/models.py:166 bluebottle/slides/models.py:39
msgid "Image"
msgstr "Image"

#: bluebottle/cms/models.py:235
msgid "Quotes"
msgstr "Devis"

#: bluebottle/cms/models.py:251
msgid "Platform Statistics"
msgstr "Statistiques de la plateforme"

#: bluebottle/cms/models.py:277
msgid "Find more activities"
msgstr "Trouver plus d'activités"

#: bluebottle/cms/models.py:300 bluebottle/cms/models.py:444
msgid "Start your own project"
msgstr "Démarrez votre propre projet"

#: bluebottle/cms/models.py:329
msgid "Share Results"
msgstr "Partager les résultats"

#: bluebottle/cms/models.py:340
msgid "Projects Map"
msgstr "Carte des projets"

#: bluebottle/cms/models.py:354
msgid "Supporter total"
msgstr "Total des Supporter"

#: bluebottle/cms/models.py:363 bluebottle/slides/models.py:32
msgid "Tab text"
msgstr "Tab text"

#: bluebottle/cms/models.py:364 bluebottle/slides/models.py:33
msgid "This is shown on tabs beneath the banner."
msgstr "Ceci est affiché sur les onglets sous la bannière."

#: bluebottle/cms/models.py:367 bluebottle/slides/models.py:37
msgid "Body text"
msgstr "Corps du texte"

#: bluebottle/cms/models.py:380 bluebottle/slides/models.py:50
msgid "Background image"
msgstr "Image d'arrière-plan"

#: bluebottle/cms/models.py:391 bluebottle/slides/models.py:74
msgid "Video url"
msgstr "Url de la vidéo"

#: bluebottle/cms/models.py:394 bluebottle/slides/models.py:78
msgid "Link text"
msgstr "Texte du lien"

#: bluebottle/cms/models.py:395 bluebottle/slides/models.py:79
msgid "This is the text on the button inside the banner."
msgstr "Ceci est le texte du bouton à l'intérieur de la bannière."

#: bluebottle/cms/models.py:399 bluebottle/slides/models.py:81
msgid "Link url"
msgstr "URL du lien"

#: bluebottle/cms/models.py:400 bluebottle/slides/models.py:82
msgid "This is the link for the button inside the banner."
msgstr "Ceci est le lien pour le bouton à l'intérieur de la bannière."

#: bluebottle/cms/models.py:414
msgid "Slides"
msgstr "Diapositives"

#: bluebottle/cms/models.py:433
msgid "Header"
msgstr "En-tête"

#: bluebottle/cms/models.py:434
msgid "Text"
msgstr "Texte du texte"

#: bluebottle/cms/models.py:452 bluebottle/cms/models.py:455
msgid "Steps"
msgstr "Étapes"

#: bluebottle/cms/models.py:468 bluebottle/cms/models.py:471
msgid "Locations"
msgstr "Emplacements"

#: bluebottle/cms/models.py:480 bluebottle/cms/models.py:483
msgid "Categories"
msgstr "Catégories"

#: bluebottle/cms/models.py:517 bluebottle/cms/models.py:520
msgid "Logos"
msgstr "Logos"

#: bluebottle/cms/models.py:551 bluebottle/cms/models.py:554
msgid "Links"
msgstr "Liens"

#: bluebottle/cms/models.py:570 bluebottle/cms/models.py:573
msgid "Welcome"
msgstr "Bienvenue"

#: bluebottle/cms/models.py:620
msgid "Slug of the start initiative page"
msgstr "Slug de la page d'initiative de démarrage"

#: bluebottle/cms/models.py:626 bluebottle/cms/models.py:627
msgid "site platform settings"
msgstr "paramètres de la plateforme du site"

#: bluebottle/cms/templates/admin/edit_inline/stacked-nested.html:85
#, python-format
msgid "Add another %(verbose_name)s"
msgstr "Ajouter un autre %(verbose_name)s"

#: bluebottle/cms/templates/admin/edit_inline/stacked-nested.html:88
#: bluebottle/collect/states.py:175 bluebottle/deeds/states.py:173
#: bluebottle/time_based/states.py:383 bluebottle/time_based/states.py:521
msgid "Remove"
msgstr "Retirer"

#: bluebottle/collect/admin.py:67
msgid "Contributors"
msgstr ""

#: bluebottle/collect/effects.py:27
msgid "Create collect contribution"
msgstr ""

#: bluebottle/collect/effects.py:49
msgid "Create overall contributor"
msgstr ""

#: bluebottle/collect/messages.py:9 bluebottle/deeds/messages.py:9
#, python-brace-format
msgctxt "email"
msgid "The date for the activity \"{title}\" has changed"
msgstr "La date pour l'activité \"{title}\" a été modifiée"

#: bluebottle/collect/messages.py:21 bluebottle/deeds/messages.py:21
msgctxt "email"
msgid "Today"
msgstr "Aujourd'hui"

#: bluebottle/collect/messages.py:26 bluebottle/deeds/messages.py:26
#, fuzzy
#| msgctxt "email"
#| msgid "runs indefinitely"
msgctxt "email"
msgid "Runs indefinitely"
msgstr "fonctionne indéfiniment"

#: bluebottle/collect/messages.py:33 bluebottle/collect/messages.py:77
#: bluebottle/deeds/messages.py:33 bluebottle/deeds/messages.py:77
#: bluebottle/time_based/messages.py:80 bluebottle/time_based/messages.py:123
#: bluebottle/time_based/messages.py:146 bluebottle/time_based/messages.py:169
#: bluebottle/time_based/messages.py:192 bluebottle/time_based/messages.py:283
#: bluebottle/time_based/messages.py:306 bluebottle/time_based/messages.py:329
#: bluebottle/time_based/messages.py:368 bluebottle/time_based/messages.py:389
#: bluebottle/time_based/messages.py:452
msgctxt "email"
msgid "View activity"
msgstr "Voir l'activité"

#: bluebottle/collect/messages.py:44 bluebottle/deeds/messages.py:44
#, python-brace-format
msgctxt "email"
msgid "Your activity \"{title}\" will start tomorrow!"
msgstr "Votre activité \"{title}\" commencera demain !"

#: bluebottle/collect/messages.py:67 bluebottle/deeds/messages.py:67
#: bluebottle/time_based/messages.py:294
#, python-brace-format
msgctxt "email"
msgid "You have joined the activity \"{title}\""
msgstr "Vous avez rejoint l'activité \"{title}\""

#: bluebottle/collect/models.py:18 bluebottle/initiatives/models.py:328
#: bluebottle/time_based/models.py:670
msgid "disabled"
msgstr "désactivée"

#: bluebottle/collect/models.py:20
msgid "Disable this item so it cannot be selected when creating an activity."
msgstr ""

#: bluebottle/collect/models.py:26
msgid "The item to be collected (E.g. Bicycles, Clothing, Groceries, …)"
msgstr ""

#: bluebottle/collect/models.py:30 bluebottle/impact/models.py:52
msgid "unit"
msgstr "unité"

#: bluebottle/collect/models.py:32
msgid ""
"The unit in which you want to count the item (E.g. Bicycle, Bag of clothing, "
"Crate of groceries, …)"
msgstr ""

#: bluebottle/collect/models.py:38
msgid "unit plural"
msgstr ""

#: bluebottle/collect/models.py:40
msgid ""
"The unit in which you want to count the item (E.g. Bicycles, Bags of "
"clothing, Crates of groceries, …)"
msgstr ""

#: bluebottle/collect/models.py:51
msgid "items"
msgstr ""

#: bluebottle/collect/models.py:52
msgid "item"
msgstr ""

#: bluebottle/collect/models.py:68 bluebottle/time_based/models.py:50
#: bluebottle/time_based/models.py:320 bluebottle/time_based/models.py:403
#: models.py:33
msgid "location hint"
msgstr "indice de localisation"

#: bluebottle/collect/models.py:82
msgid "Collect Campaign"
msgstr ""

#: bluebottle/collect/models.py:83
msgid "Collect Campaigns"
msgstr ""

#: bluebottle/collect/models.py:109 bluebottle/collect/views.py:179
#, python-brace-format
msgid ""
"\n"
"Collecting {type}"
msgstr ""

#: bluebottle/collect/models.py:145
msgid "Collect contributor"
msgstr ""

#: bluebottle/collect/models.py:146
msgid "Collect contributors"
msgstr ""

#: bluebottle/collect/models.py:174
msgid "Collect contribution"
msgstr ""

#: bluebottle/collect/models.py:175
msgid "Collect contributions"
msgstr ""

#: bluebottle/collect/periodic_tasks.py:37
#: bluebottle/deeds/periodic_tasks.py:37
msgid "Start the activity when the start date has passed"
msgstr "Démarrer l'activité lorsque la date de début est passée"

#: bluebottle/collect/periodic_tasks.py:54
#: bluebottle/deeds/periodic_tasks.py:54
msgid "Finish the activity when the start date has passed"
msgstr "Terminer l'activité lorsque la date de début est passée"

#: bluebottle/collect/periodic_tasks.py:72
#: bluebottle/deeds/periodic_tasks.py:72
msgid "Send a reminder a day before the activity."
msgstr "Envoyer un rappel un jour avant l'activité."

#: bluebottle/collect/states.py:36
msgid "The activity will be cancelled because no one has signed up."
msgstr ""

#: bluebottle/collect/states.py:48 bluebottle/deeds/states.py:46
msgid "Succeed the activity."
msgstr "Activité réussie."

#: bluebottle/collect/states.py:57 bluebottle/collect/states.py:64
#: bluebottle/deeds/states.py:55 bluebottle/deeds/states.py:62
#: bluebottle/time_based/states.py:57 bluebottle/time_based/states.py:219
msgid "Reopen"
msgstr "Rouvrir"

#: bluebottle/collect/states.py:58 bluebottle/deeds/states.py:56
msgid "Reopen the activity."
msgstr "Rouvrir l'activité."

#: bluebottle/collect/states.py:68
msgid ""
"Manually reopen the activity. This will unset the end date if the date is in "
"the past. People can contribute again."
msgstr ""

#: bluebottle/collect/states.py:96
msgid "Cancelled"
msgstr ""

#: bluebottle/collect/states.py:98
msgid "This person has cancelled."
msgstr ""

#: bluebottle/collect/states.py:101 bluebottle/deeds/states.py:99
msgid "Removed"
msgstr "Supprimé"

#: bluebottle/collect/states.py:103 bluebottle/deeds/states.py:101
msgid "This person has been removed from the activity."
msgstr "Cette personne a été retirée de l'activité."

#: bluebottle/collect/states.py:106
msgid "Contributing"
msgstr ""

#: bluebottle/collect/states.py:108
msgid "This person has been signed up for the activity."
msgstr ""

#: bluebottle/collect/states.py:145 bluebottle/deeds/states.py:143
msgid "Re-accept"
msgstr "Ré-accepter"

#: bluebottle/collect/states.py:152 bluebottle/deeds/states.py:150
#: bluebottle/time_based/states.py:395 bluebottle/time_based/states.py:530
msgid "Withdraw"
msgstr "Retirer"

#: bluebottle/collect/states.py:153
msgid "Cancel your contribution to this activity."
msgstr ""

#: bluebottle/collect/states.py:162 bluebottle/deeds/states.py:160
#: bluebottle/time_based/states.py:406 bluebottle/time_based/states.py:540
msgid "Reapply"
msgstr "Réappliquer"

#: bluebottle/collect/states.py:163
msgid "User re-applies after previously cancelling."
msgstr ""

#: bluebottle/collect/states.py:176
msgid "Remove contributor from the activity."
msgstr ""

#: bluebottle/collect/states.py:184 bluebottle/deeds/states.py:182
msgid "Re-Accept"
msgstr "Reprendre"

#: bluebottle/collect/states.py:185 bluebottle/deeds/states.py:183
msgid "User is re-accepted after previously withdrawing."
msgstr "L'utilisateur est ré-accepté après le retrait préalable."

#: bluebottle/collect/templates/mails/messages/collect_activity_date_changed.html:5
#: bluebottle/deeds/templates/mails/messages/deed_date_changed.html:5
#, python-format
msgctxt "email"
msgid ""
"The start and/or end date of the activity \"%(title)s\", in which you are "
"participating, has changed."
msgstr ""
"La date de début et/ou de fin de l'activité \"%(title)s\", à laquelle vous "
"participez, a changé."

#: bluebottle/collect/templates/mails/messages/collect_activity_date_changed.html:8
#: bluebottle/deeds/templates/mails/messages/deed_date_changed.html:8
#, python-format
msgctxt "email"
msgid "Start: %(start)s"
msgstr "Début : %(start)s"

#: bluebottle/collect/templates/mails/messages/collect_activity_date_changed.html:9
#: bluebottle/deeds/templates/mails/messages/deed_date_changed.html:9
#, python-format
msgctxt "email"
msgid "End: %(end)s"
msgstr "Fin : %(end)s"

#: bluebottle/collect/templates/mails/messages/collect_activity_date_changed.html:12
#: bluebottle/deeds/templates/mails/messages/deed_date_changed.html:12
msgctxt "email"
msgid "Head over to the activity page for more information."
msgstr "Rendez-vous sur la page d'activité pour plus d'informations."

#: bluebottle/collect/templates/mails/messages/collect_activity_date_changed.html:15
#: bluebottle/deeds/templates/mails/messages/deed_date_changed.html:15
msgctxt "email"
msgid ""
"If you are unable to participate, please withdraw via the activity page so "
"that others can take your place."
msgstr ""
"Si vous ne pouvez pas participer, veuillez vous retirer via la page "
"d'activité afin que d'autres personnes puissent prendre votre place."

#: bluebottle/collect/templates/mails/messages/collect_activity_reminder.html:5
#: bluebottle/deeds/templates/mails/messages/deed_reminder.html:5
#, python-format
msgctxt "email"
msgid "Tomorrow is the big day on which your activity \"%(title)s\" starts!"
msgstr "Demain est le grand jour où votre activité \"%(title)s\" commence !"

#: bluebottle/collect/templates/mails/messages/collect_activity_reminder.html:8
msgctxt "email"
msgid ""
"This is a good time to send your participants a motivational message to make "
"your activity a success. Send a message to all your participants via the "
"update wall on your activity page."
msgstr ""

#: bluebottle/collect/templates/mails/messages/collect_participant_joined.html:5
#: bluebottle/deeds/templates/mails/messages/deed_participant_joined.html:5
#, python-format
msgctxt "email"
msgid "You joined an activity on <b>%(site_name)s</b>"
msgstr "Vous avez rejoint une activité le <b>%(site_name)s</b>"

#: bluebottle/common/templates/404.html:6
#: bluebottle/common/templates/404.html:10
msgid "Page not found"
msgstr "Page introuvable"

#: bluebottle/common/templates/404.html:12
msgid "The requested page could not be found on this website."
msgstr "La page demandée est introuvable sur ce site."

#: bluebottle/common/templates/404.html:15
#, python-format
msgid ""
"Click <a href=\"%(home_url)s\">here</a> to return to\n"
"            the homepage."
msgstr ""
"Cliquez <a href=\"%(home_url)s\">ici</a> pour retourner à\n"
"            la page d'accueil."

#: bluebottle/common/templates/500.html:6
#: bluebottle/common/templates/500.html:9
msgid "Internal server error"
msgstr "Erreur interne du serveur"

#: bluebottle/common/templates/500.html:10
msgid ""
"There was an error while trying to serve the requested page. Please try "
"again. If the error persists, please contact the webmaster about it. In any "
"case, we have been notified of this error."
msgstr ""
"Il y a eu une erreur en essayant de servir la page demandée. Veuillez "
"réessayer. Si l'erreur persiste, veuillez contacter le webmestre à ce sujet. "
"Dans tous les cas, nous avons été informés de cette erreur."

#: bluebottle/common/templates/500.html:13
#, python-format
msgid ""
"If you need\n"
"            assistance, you may reference this error as\n"
"            <strong>%(error_id)s</strong>."
msgstr ""
"Si vous avez besoin de\n"
"            de l'aide, vous pouvez référencer cette erreur comme\n"
"            <strong>%(error_id)s</strong>."

#: bluebottle/common/templates/admin/base_site.html:4
msgid "Django site admin"
msgstr "Django site admin"

#: bluebottle/common/templates/widget/widget.html:22
msgid "By"
msgstr "Par"

#: bluebottle/common/templates/widget/widget.html:42
msgid "raised"
msgstr "soulevée"

#: bluebottle/common/templates/widget/widget.html:43
msgid "days left"
msgstr "jours restants"

#: bluebottle/common/templates/widget/widget.html:43
msgid "funded"
msgstr "financé"

#: bluebottle/common/templates/widget/widget.html:49
msgid "Go to project"
msgstr "Aller au projet"

#: bluebottle/common/templates/widget/widget.html:57
msgid "Powered by"
msgstr "Propulsé par"

#: bluebottle/contact/models.py:20
msgid "New"
msgstr "Nouveau"

#: bluebottle/contact/models.py:21
msgid "In progress"
msgstr "En cours"

#: bluebottle/contact/models.py:22
msgid "Closed"
msgstr "Fermé"

#: bluebottle/contact/models.py:29 bluebottle/utils/models.py:183
#: bluebottle/wallposts/models.py:40 bluebottle/wallposts/models.py:212
#: bluebottle/wallposts/models.py:285
msgid "author"
msgstr "auteur·rice"

#: bluebottle/contact/models.py:31
#: bluebottle/organizations/templates/admin/merge_preview.html:11
#: bluebottle/statistics/models.py:50 bluebottle/statistics/models.py:98
msgid "Name"
msgstr "Nom"

#: bluebottle/contact/models.py:32 bluebottle/notifications/models.py:58
#: bluebottle/organizations/templates/admin/merge_preview.html:12
msgid "Email"
msgstr "Courriel"

#: bluebottle/contact/models.py:33 bluebottle/notifications/models.py:92
msgid "Message"
msgstr "Message"

#: bluebottle/contact/models.py:35 bluebottle/statistics/models.py:219
#: bluebottle/utils/models.py:187
msgid "creation date"
msgstr "date de création"

#: bluebottle/contact/models.py:36 bluebottle/statistics/models.py:220
#: bluebottle/utils/models.py:188
msgid "last modification"
msgstr "dernière modification"

#: bluebottle/contentplugins/content_plugins.py:18
#: bluebottle/pages/content_plugins.py:12
#: bluebottle/pages/content_plugins.py:19
#: bluebottle/pages/content_plugins.py:26
#: bluebottle/pages/content_plugins.py:33
#: bluebottle/pages/content_plugins.py:40
msgid "Multimedia"
msgstr "Multimédia"

#: bluebottle/contentplugins/models.py:25
msgid "Float left"
msgstr "Flottant à gauche"

#: bluebottle/contentplugins/models.py:26
msgid "Center"
msgstr "Centrer"

#: bluebottle/contentplugins/models.py:27
msgid "Float right"
msgstr "Flotter à droite"

#: bluebottle/contentplugins/models.py:30
#: bluebottle/contentplugins/models.py:43
msgid "Picture"
msgstr "Image"

#: bluebottle/contentplugins/models.py:39
msgid "Align"
msgstr "Align"

#: bluebottle/contentplugins/models.py:44
msgid "Pictures"
msgstr "Images"

#: bluebottle/deeds/admin.py:40 bluebottle/deeds/admin.py:41
#: bluebottle/time_based/admin.py:82
msgid "Edit participant"
msgstr "Modifier un participant"

#: bluebottle/deeds/models.py:23
msgid "The number of users you want to participate."
msgstr "Le nombre d'utilisateurs que vous souhaitez participer."

#: bluebottle/deeds/models.py:33 bluebottle/initiatives/models.py:251
msgid "Deed"
msgstr "Acte"

#: bluebottle/deeds/models.py:34 bluebottle/settings/admin_dashboard.py:97
msgid "Deeds"
msgstr "Actes"

#: bluebottle/deeds/models.py:110 bluebottle/time_based/admin.py:88
#: bluebottle/time_based/admin.py:96 bluebottle/time_based/admin.py:315
#: models.py:203
msgid "Participant"
msgstr "Participant"

#: bluebottle/deeds/states.py:66
msgid ""
"Manually reopen the activity. This will unset the end date if the date is in "
"the past. People can sign up again for the task."
msgstr ""
"Rouvrir manuellement l'activité. Cela va annuler la date de fin si la date "
"est dans le passé. Les personnes peuvent s'inscrire à nouveau pour la tâche."

#: bluebottle/deeds/states.py:94 bluebottle/time_based/states.py:301
#: bluebottle/time_based/states.py:465
msgid "withdrawn"
msgstr "retirée"

#: bluebottle/deeds/states.py:96
msgid "This person has withdrawn."
msgstr "Cette personne s'est retirée."

#: bluebottle/deeds/states.py:104 bluebottle/time_based/admin.py:593
msgid "Participating"
msgstr "Participant"

#: bluebottle/deeds/states.py:106
msgid ""
"This person has been signed up for the activity and was accepted "
"automatically."
msgstr ""
"Cette personne a été inscrite à l'activité et a été acceptée automatiquement."

#: bluebottle/deeds/states.py:151
msgid "Stop your participation in the activity."
msgstr "Arrêtez votre participation à l'activité."

#: bluebottle/deeds/states.py:161
msgid "User re-applies after previously withdrawing."
msgstr "L'utilisateur applique à nouveau après le retrait préalable."

#: bluebottle/deeds/states.py:174
msgid "Remove participant from the activity."
msgstr "Retirer un participant de l'activité."

#: bluebottle/deeds/templates/mails/messages/deed_participant_joined.html:14
#, python-format
msgctxt "email"
msgid "Starts on %(start)s"
msgstr "Commence le %(start)s"

#: bluebottle/deeds/templates/mails/messages/deed_participant_joined.html:17
#, python-format
msgctxt "email"
msgid "Ends on %(end)s"
msgstr "Se termine le %(end)s"

#: bluebottle/deeds/templates/mails/messages/deed_participant_joined.html:26
#: bluebottle/time_based/templates/mails/messages/changed_multiple_dates.html:29
#: bluebottle/time_based/templates/mails/messages/participant_applied.html:28
#: bluebottle/time_based/templates/mails/messages/participant_changed.html:20
#: bluebottle/time_based/templates/mails/messages/participant_joined.html:28
msgctxt "email"
msgid ""
"\n"
"                If you are unable to participate, please withdraw via the "
"activity page so that others can take your place.\n"
"            "
msgstr ""
"\n"
"                Si vous ne pouvez pas participer, veuillez vous retirer via "
"la page d'activité pour que d'autres puissent prendre votre place.\n"
"            "

#: bluebottle/deeds/templates/mails/messages/deed_reminder.html:8
msgctxt "email"
msgid ""
"Help your participants to start tomorrow fully motivated. Send them a "
"message via the 'update wall' on the activity page."
msgstr ""
"Aidez vos participants à commencer demain pleinement motivés. Envoyez-leur "
"un message via le 'mur de mise à jour' sur la page d'activité."

#: bluebottle/deeds/validators.py:9
msgid "The end date should be after the start date"
msgstr "La date de fin doit être supérieure à la date de début"

#: bluebottle/exports/apps.py:7
msgid "Export db"
msgstr "Exporter la db"

#: bluebottle/exports/forms.py:8
msgid "from date"
msgstr "à partir de la date"

#: bluebottle/exports/forms.py:10
msgid "to date"
msgstr "à ce jour"

#: bluebottle/exports/forms.py:19
msgid "The to date must be later than the from date"
msgstr "La date de fin doit être supérieure à la date de début"

#: bluebottle/exports/forms.py:25
#, python-format
msgid "The delta between from and to date is limited to %d days"
msgstr "Le delta entre de et de date est limité à %d jours"

#: bluebottle/exports/templates/exportdb/base.html:33
#: bluebottle/members/admin.py:344
msgid "Extra fields"
msgstr "Champs supplémentaires"

#: bluebottle/exports/templates/exportdb/base.html:60
msgid "Confirm export"
msgstr "Confirmer l'export"

#: bluebottle/exports/templates/exportdb/base.html:63
msgid "The following object types will be exported"
msgstr "Les types d’objets suivants seront exportés"

#: bluebottle/exports/templates/exportdb/base.html:76
msgid "Confirm"
msgstr "Valider"

#: bluebottle/exports/templates/exportdb/in_progress.html:22
msgid "Export in progress"
msgstr "Exportation en cours"

#: bluebottle/exports/templates/exportdb/in_progress.html:25
msgid "The following object types are being exported"
msgstr "Les types d’objets suivants sont en cours d’exportation"

#: bluebottle/exports/templates/exportdb/in_progress.html:40
msgid "Download export file"
msgstr "Télécharger le fichier d'exportation"

#: bluebottle/exports/views.py:73
msgid "Export database"
msgstr "Exporter la base de données"

#: bluebottle/files/models.py:25 bluebottle/files/models.py:74
msgid "file"
msgstr "fichier"

#: bluebottle/files/models.py:37 bluebottle/initiatives/models.py:35
#: bluebottle/organizations/models.py:29 bluebottle/organizations/models.py:73
msgid "owner"
msgstr "Propriétaire"

#: bluebottle/files/models.py:41
msgid "used"
msgstr "utilisé"

#: bluebottle/files/validators.py:9
msgid "Videos larger then 10MB will slow down the page too much."
msgstr "Les vidéos de plus de 10 Mo ralentiront la page trop."

#: bluebottle/follow/effects.py:23
#, python-brace-format
msgid "Follow {activity} by {user}"
msgstr "Suivre {activity} par {user}"

#: bluebottle/follow/effects.py:42
#, python-brace-format
msgid "Unfollow {activity} by {user}"
msgstr "Ne plus suivre {activity} par {user}"

#: bluebottle/follow/templates/admin/follow_effect.html:2
msgid "Follow the activity"
msgstr "Suivre l'activité"

#: bluebottle/follow/templates/admin/follow_effect.html:7
#, python-format
msgid ""
"\n"
"        and %(extra)s other users \n"
"        "
msgstr ""
"\n"
"        et %(extra)s autres utilisateurs \n"
"        "

#: bluebottle/follow/templates/admin/follow_effect.html:11
msgid "will start following the activity."
msgstr "commencera à suivre l'activité."

#: bluebottle/fsm/admin.py:86
msgid "perform changes"
msgstr "effectuer des modifications"

#: bluebottle/fsm/admin.py:90
msgid "Are you sure"
msgstr "Etes vous sûr"

#: bluebottle/fsm/effects.py:58
msgid "Change the status"
msgstr "Changer le statut"

#: bluebottle/fsm/effects.py:96 bluebottle/fsm/effects.py:113
#, python-brace-format
msgid "{transition} {object}"
msgstr "{transition} {object}"

#: bluebottle/fsm/effects.py:104
msgid "{}: {}"
msgstr "{}: {}"

#: bluebottle/fsm/effects.py:108
#, python-brace-format
msgid "{transition} {object} if {conditions}"
msgstr "{transition} {object} si {conditions}"

#: bluebottle/fsm/effects.py:176
#, python-brace-format
msgid "{transition} related {object}"
msgstr "{transition} lié à {object}"

#: bluebottle/fsm/effects.py:186
#, python-brace-format
msgid "{transition} related {object} if {conditions}"
msgstr "{transition} a lié {object} si {conditions}"

#: bluebottle/fsm/forms.py:37
msgid ""
"Careful! This will change the status without triggering any side effects!"
msgstr ""
"Attention ! Cela changera le statut sans déclencher d'effets secondaires !"

#: bluebottle/fsm/forms.py:50
msgid "Transitions"
msgstr "Transitions"

#: bluebottle/fsm/periodic_tasks.py:34
msgid "Periodic task"
msgstr "Tâche périodique"

#: bluebottle/fsm/state.py:54
msgid "Conditions not met for transition"
msgstr "Conditions non remplies pour la transition"

#: bluebottle/fsm/state.py:61 bluebottle/fsm/state.py:70
msgid "Cannot transition from {} to {}"
msgstr "Impossible de passer de {} à {}"

#: bluebottle/fsm/state.py:113
msgid "You are not allowed to perform this transition"
msgstr "Vous n'êtes pas autorisé à effectuer cette transition"

#: bluebottle/fsm/templates/admin/change_effects_confirmation.html:18
msgid "Confirm side effects"
msgstr "Confirmer les effets secondaires"

#: bluebottle/fsm/templates/admin/change_effects_confirmation.html:23
msgid "Confirm action"
msgstr "Confirmer l'action"

#: bluebottle/fsm/templates/admin/change_effects_confirmation.html:26
#, python-format
msgid ""
"You are about to transition \"%(obj)s\" to <b>%(transition_target)s</b>."
msgstr ""
"Vous êtes sur le point de passer \"%(obj)s\" à <b>%(transition_target)s</b>."

#: bluebottle/fsm/templates/admin/change_effects_confirmation.html:35
#, python-format
msgid "You are about to <b>%(action_text)s</b> for <b>%(obj)s</b>."
msgstr "Vous êtes sur le point de <b>%(action_text)s</b> pour <b>%(obj)s</b>."

#: bluebottle/fsm/templates/admin/change_effects_confirmation.html:40
msgid "That will have these effects:"
msgstr "Cela aura ces effets:"

#: bluebottle/fsm/templates/admin/change_effects_confirmation.html:62
#: bluebottle/notifications/templates/admin/change_confirmation.html:46
#: bluebottle/utils/forms.py:64
msgid "Send messages"
msgstr "Envoyer des messages"

#: bluebottle/fsm/templates/admin/change_effects_confirmation.html:69
#: bluebottle/notifications/templates/admin/change_confirmation.html:53
msgid "Yes, I'm sure"
msgstr "Oui, je suis sûr"

#: bluebottle/fsm/templates/admin/change_effects_confirmation.html:70
#: bluebottle/notifications/templates/admin/change_confirmation.html:54
#: bluebottle/utils/templates/admin/confirmation.html:25
#: bluebottle/utils/templates/admin/transition_confirmation.html:42
msgid "No, take me back"
msgstr "Non, ramenez-moi"

#: bluebottle/fsm/templates/admin/transition_effect.html:8
#, python-format
msgid ""
"\n"
"            and %(extra)s other %(model_name)s\n"
"        "
msgstr ""
"\n"
"            et %(extra)s autres %(model_name)s\n"
"        "

#: bluebottle/fsm/templates/admin/transition_effect.html:13
#, python-format
msgid ""
"\n"
"        is set to <b>%(name)s</b>\n"
"    "
msgid_plural ""
"\n"
"        are set to <b>%(name)s</b>\n"
"    "
msgstr[0] ""
"\n"
"        est réglé sur <b>%(name)s</b>\n"
"    "
msgstr[1] ""
"\n"
"        sont réglés sur <b>%(name)s</b>\n"
"    "

#: bluebottle/fsm/templates/admin/transitions.html:12
msgid "No transitions possible"
msgstr "Aucune transition possible"

#: bluebottle/fsm/triggers.py:49
msgid "Model has been changed"
msgstr "Le modèle a été modifié"

#: bluebottle/fsm/triggers.py:74
msgid "{} has been changed"
msgstr "{} a été modifié"

#: bluebottle/fsm/triggers.py:77
msgid "Object has been changed"
msgstr "L'objet a été modifié"

#: bluebottle/fsm/triggers.py:83
msgid "Model has been deleted"
msgstr "Le modèle a été supprimé"

#: bluebottle/fsm/triggers.py:109
msgid "Model has changed status"
msgstr "Le modèle a changé de statut"

#: bluebottle/funding/admin.py:59
msgid "Payment"
msgstr "Paiement"

#: bluebottle/funding/admin.py:87 bluebottle/funding/filters.py:39
#: bluebottle/funding_stripe/templates/admin/funding_stripe/stripebankaccount/detail_fields.html:13
msgid "Currency"
msgstr "Devise"

#: bluebottle/funding/admin.py:169
#, python-format
msgid "%% donated"
msgstr "%% donné"

#: bluebottle/funding/admin.py:176
msgid "% matching"
msgstr "% correspondants"

#: bluebottle/funding/admin.py:180
msgid "amount donated + matched"
msgstr "montant donné + correspondance"

#: bluebottle/funding/admin.py:184
msgid "amount donated"
msgstr "montant donné"

#: bluebottle/funding/admin.py:209
msgid "donations"
msgstr "dons"

#: bluebottle/funding/admin.py:299 bluebottle/funding/models.py:314
#: bluebottle/funding/templates/dashboard/payouts_ready_for_approval.html:14
msgid "Amount"
msgstr "Montant"

#: bluebottle/funding/admin.py:304
msgid "Payout amount"
msgstr "Montant du paiement"

#: bluebottle/funding/admin.py:316
msgid "User"
msgstr "Utilisateur"

#: bluebottle/funding/admin.py:383
msgid "Sync donation with payment."
msgstr "Synchroniser le don avec le paiement."

#: bluebottle/funding/admin.py:397 bluebottle/funding/admin.py:542
#: bluebottle/funding/admin.py:705 bluebottle/funding_stripe/admin.py:159
msgid "Basic"
msgstr "Basique"

#: bluebottle/funding/admin.py:528 bluebottle/members/admin.py:456
#: bluebottle/members/admin.py:471 bluebottle/members/admin.py:486
#: bluebottle/members/admin.py:499 bluebottle/members/admin.py:514
msgid "None"
msgstr "Aucun"

#: bluebottle/funding/admin.py:530 bluebottle/settings/base.py:865
msgid "Funding activities"
msgstr "Activités de financement"

#: bluebottle/funding/dashboard.py:11
msgid "Recently submitted funding activities"
msgstr "Activités de financement récemment soumises"

#: bluebottle/funding/dashboard.py:23
msgid "Payouts ready for approval"
msgstr "Paiements prêts à être approuvés"

#: bluebottle/funding/dashboard.py:35
msgid "Bank account lists"
msgstr "Listes de comptes bancaires"

#: bluebottle/funding/dashboard.py:41
msgid "Bank Accounts"
msgstr "Comptes bancaires"

#: bluebottle/funding/dashboard.py:52
msgid "Payment lists"
msgstr "Listes de paiement"

#: bluebottle/funding/dashboard.py:58
msgid "Payments"
msgstr "Paiements"

#: bluebottle/funding/effects.py:20
#: bluebottle/funding/templates/admin/generate_payout_effect.html:2
msgid "Generate payouts"
msgstr "Générer des paiements"

#: bluebottle/funding/effects.py:28
msgid "Generate payouts, so that payouts can be approved"
msgstr "Générer des paiements, afin que les paiements puissent être approuvés"

#: bluebottle/funding/effects.py:34
#: bluebottle/funding/templates/admin/delete_payout_effect.html:2
msgid "Delete payouts"
msgstr "Supprimer les paiements"

#: bluebottle/funding/effects.py:41
msgid "Delete all related payouts"
msgstr "Supprimer tous les paiements connexes"

#: bluebottle/funding/effects.py:47
msgid "Update amounts"
msgstr "Mettre à jour les montants"

#: bluebottle/funding/effects.py:55
#: bluebottle/funding/templates/admin/update_amount_effect.html:2
msgid "Update total amounts"
msgstr "Mettre à jour les montants totaux"

#: bluebottle/funding/effects.py:61 bluebottle/funding/effects.py:72
msgid "Update contribution value"
msgstr "Mettre à jour la valeur de la contribution"

#: bluebottle/funding/effects.py:78 bluebottle/funding/effects.py:86
msgid "Remove donation from payout"
msgstr "Retirer le don du paiement"

#: bluebottle/funding/effects.py:92
#: bluebottle/funding/templates/admin/set_deadline_effect.html:2
msgid "Set deadline"
msgstr "Définir la date limite"

#: bluebottle/funding/effects.py:110
msgid "Set deadline according to the duration"
msgstr "Définir la date limite en fonction de la durée"

#: bluebottle/funding/effects.py:116 bluebottle/funding/forms.py:6
msgid "Refund payment"
msgstr "Remboursement du paiement"

#: bluebottle/funding/effects.py:124
msgid "Request refund payment at PSP"
msgstr "Demander un remboursement sur PSP"

#: bluebottle/funding/effects.py:130
msgid "Create wallpost"
msgstr "Créer un fond d'écran"

#: bluebottle/funding/effects.py:144
msgid "Generate wallpost for donation"
msgstr "Générer des fonds d'écran pour le don"

#: bluebottle/funding/effects.py:150
msgid "Delete wallpost"
msgstr "Supprimer le fond d'écran"

#: bluebottle/funding/effects.py:160
msgid "Delete wallpost for donation"
msgstr "Supprimer le wallpost pour le don"

#: bluebottle/funding/effects.py:166
msgid "Submit activities"
msgstr "Soumettre des activités"

#: bluebottle/funding/effects.py:179
#: bluebottle/funding/templates/admin/submit_connected_activities_effect.html:2
msgid "Submit connected activities"
msgstr "Soumettre les activités connectées"

#: bluebottle/funding/effects.py:185
#: bluebottle/funding/templates/admin/delete_uploaded_document_effect.html:2
msgid "Delete uploaded document"
msgstr "Supprimer le document téléchargé"

#: bluebottle/funding/effects.py:194
msgid "Delete verification documents, since they are no longer needed"
msgstr ""
"Supprimer les documents de vérification, car ils ne sont plus nécessaires"

#: bluebottle/funding/effects.py:201
msgid "Trigger payout"
msgstr "Déclencher le paiement"

#: bluebottle/funding/effects.py:209
msgid "Trigger payout at the PSP"
msgstr "Déclencher le paiement à la PSP"

#: bluebottle/funding/effects.py:216
#: bluebottle/funding/templates/admin/set_date_effect.html:2
msgid "Set date"
msgstr "Définir la date"

#: bluebottle/funding/effects.py:225
msgid "Set {} to current date"
msgstr "Définir {} à la date actuelle"

#: bluebottle/funding/effects.py:247
msgid "Clear payout event dates"
msgstr "Effacer les dates de paiement"

#: bluebottle/funding/effects.py:264
msgid "Create a donation"
msgstr "Créer un don"

#: bluebottle/funding/filters.py:17 bluebottle/funding/filters.py:44
#: bluebottle/time_based/admin.py:416 bluebottle/time_based/admin.py:442
#: bluebottle/time_based/models.py:140
msgid "All"
msgstr "Tous"

#: bluebottle/funding/filters.py:62
msgid "Pledged"
msgstr "Engagement"

#: bluebottle/funding/filters.py:69
msgid "Any"
msgstr "N'importe quel"

#: bluebottle/funding/filters.py:70
msgid "Pledged donations"
msgstr "Dons promis"

#: bluebottle/funding/filters.py:71
msgid "Paid donations"
msgstr "Dons payés"

#: bluebottle/funding/messages.py:9
msgid "You have a new donation!💰"
msgstr "Vous avez un nouveau don!💰"

#: bluebottle/funding/messages.py:18
msgid "Thanks for your donation!"
msgstr "Merci pour votre don!"

#: bluebottle/funding/messages.py:34 bluebottle/funding/messages.py:50
#, python-brace-format
msgid "Your donation for the campaign \"{title}\" will be refunded"
msgstr "Votre don pour la campagne \"{title}\" sera remboursé"

#: bluebottle/funding/messages.py:66
msgid "Your crowdfunding campaign deadline passed"
msgstr ""
"La date limite de votre campagne de financement participatif a été dépassée"

#: bluebottle/funding/messages.py:75
#, python-brace-format
msgid "Your campaign \"{title}\" has been successfully completed! 🎉"
msgstr "Votre campagne \"{title}\" a été complétée avec succès ! 🎉"

#: bluebottle/funding/messages.py:88
msgid "Your crowdfunding campaign has been rejected."
msgstr "Votre campagne de financement participatif a été rejetée."

#: bluebottle/funding/messages.py:97
msgid "Your crowdfunding campaign has expired"
msgstr "Votre campagne de financement participatif a expiré"

#: bluebottle/funding/messages.py:110
#, python-brace-format
msgid "The donations received for your campaign \"{title}\" will be refunded"
msgstr "Les dons reçus pour votre campagne \"{title}\" seront remboursés"

#: bluebottle/funding/messages.py:124
#, python-brace-format
msgid "Your campaign \"{title}\" is approved and is now open for donations 💸"
msgstr ""
"Votre campagne \"{title}\" est approuvée et est maintenant ouverte pour les "
"dons 💸"

#: bluebottle/funding/messages.py:138
#, python-brace-format
msgid "Your campaign \"{title}\" is open for new donations 💸"
msgstr "Votre campagne \"{title}\" est ouverte pour de nouveaux dons 💸"

#: bluebottle/funding/messages.py:151
#, python-brace-format
msgid "Your campaign \"{title}\" has been cancelled"
msgstr "Votre campagne \"{title}\" a été annulée"

#: bluebottle/funding/messages.py:164
msgid "Your identity verification could not be verified!"
msgstr "Votre vérification d'identité n'a pas pu être vérifiée !"

#: bluebottle/funding/messages.py:177
msgid "Your identity has been verified"
msgstr "Votre identité a été vérifiée"

#: bluebottle/funding/models.py:53
msgid "Payment currency"
msgstr "Devise de paiement"

#: bluebottle/funding/models.py:54
msgid "Payment currencies"
msgstr "Devises de paiement"

#: bluebottle/funding/models.py:128 bluebottle/funding/models.py:399
msgid "deadline"
msgstr "date limite"

#: bluebottle/funding/models.py:131
msgid ""
"If you enter a deadline, leave the duration field empty. This will override "
"the duration."
msgstr ""
"Si vous entrez un délai, laissez le champ de durée vide. Cela remplacera la "
"durée."

#: bluebottle/funding/models.py:135 bluebottle/time_based/models.py:301
#: models.py:39
msgid "duration"
msgstr "durée"

#: bluebottle/funding/models.py:138
msgid ""
"If you enter a duration, leave the deadline field empty for it to be "
"automatically calculated."
msgstr ""
"Si vous entrez une durée, laissez le champ de date limite vide pour qu'il "
"soit calculé automatiquement."

#: bluebottle/funding/models.py:146 bluebottle/funding/models.py:445
#: bluebottle/funding/states.py:397
msgid "started"
msgstr "démarré"

#: bluebottle/funding/models.py:170 bluebottle/impact/models.py:26
#: bluebottle/initiatives/models.py:248
#: bluebottle/settings/admin_dashboard.py:113
msgid "Funding"
msgstr "Financement"

#: bluebottle/funding/models.py:171
msgid "Funding Activities"
msgstr "Financement des activités"

#: bluebottle/funding/models.py:321
msgid "Limit"
msgstr "Limite"

#: bluebottle/funding/models.py:324
msgid "How many of this rewards are available"
msgstr "Combien de ces récompenses sont disponibles"

#: bluebottle/funding/models.py:342
msgid "Gift"
msgstr "Cadeau"

#: bluebottle/funding/models.py:343
msgid "Gifts"
msgstr "Cadeaux"

#: bluebottle/funding/models.py:350
msgid "Not allowed to delete a reward with successful donations."
msgstr "Non autorisé à supprimer une récompense avec des dons réussis."

#: bluebottle/funding/models.py:374
msgid "budget line"
msgstr "ligne budgétaire"

#: bluebottle/funding/models.py:375
msgid "budget lines"
msgstr "lignes budgétaires"

#: bluebottle/funding/models.py:388 bluebottle/funding/models.py:435
#: bluebottle/impact/models.py:106
msgid "activity"
msgstr "Activité"

#: bluebottle/funding/models.py:427
msgid "fundraiser"
msgstr "collecteur de fonds"

#: bluebottle/funding/models.py:428
msgid "fundraisers"
msgstr "fundraisers"

#: bluebottle/funding/models.py:444 bluebottle/funding/states.py:387
#: bluebottle/initiatives/states.py:50 bluebottle/utils/transitions.py:13
msgid "approved"
msgstr "approuvé"

#: bluebottle/funding/models.py:446
msgid "completed"
msgstr "Terminé"

#: bluebottle/funding/models.py:486
msgid "payout"
msgstr "paiement"

#: bluebottle/funding/models.py:487
msgid "payouts"
msgstr "paiements"

#: bluebottle/funding/models.py:490
msgid "Payout"
msgstr "Paiement"

#: bluebottle/funding/models.py:505
msgid "Fake name"
msgstr "Faux nom"

#: bluebottle/funding/models.py:506
msgid "Override donor name / Name for guest donation"
msgstr ""
"Remplacer le nom du donneur / le nom du donneur pour le don d'un invité"

#: bluebottle/funding/models.py:507
msgid "anonymous"
msgstr "anonyme"

#: bluebottle/funding/models.py:532 bluebottle/funding/models.py:545
msgid "Donation"
msgstr "Faire un don"

#: bluebottle/funding/models.py:645 bluebottle/wallposts/models.py:59
#: bluebottle/wallposts/models.py:208 bluebottle/wallposts/models.py:305
msgid "IP address"
msgstr "Adresse IP"

#: bluebottle/funding/models.py:652
msgid "Plain KYC account"
msgstr "Compte Plain KYC"

#: bluebottle/funding/models.py:653
msgid "Plain KYC accounts"
msgstr "Comptes simples KYC"

#: bluebottle/funding/models.py:731
msgid "Allow guests to donate rewards"
msgstr "Autoriser les invités à donner des récompenses"

#: bluebottle/funding/models.py:735 bluebottle/funding/models.py:736
msgid "funding settings"
msgstr "paramètres de financement"

#: bluebottle/funding/periodic_tasks.py:49
msgid "Campaign deadline has passed."
msgstr "La date limite de la campagne est dépassée."

#: bluebottle/funding/serializers.py:56
msgid "Currency does not match any of the activities currencies"
msgstr "La devise ne correspond à aucune des devises des activités"

#: bluebottle/funding/serializers.py:312
msgid "Pledge"
msgstr "Engagement"

#: bluebottle/funding/serializers.py:338
msgid "The selected reward is not related to this activity"
msgstr "La récompense sélectionnée n'est pas liée à cette activité"

#: bluebottle/funding/serializers.py:354
msgid "The amount must be higher or equal to the amount of the reward."
msgstr "Le montant doit être supérieur ou égal au montant de la récompense."

#: bluebottle/funding/serializers.py:362
msgid "User can only be set, not changed."
msgstr "L'utilisateur ne peut être défini, pas modifié."

#: bluebottle/funding/states.py:12
msgid "partially funded"
msgstr "partiellement financé"

#: bluebottle/funding/states.py:14
msgid ""
"The campaign has ended and received donations but didn't reach the target."
msgstr "La campagne a pris fin et reçu des dons mais n'a pas atteint la cible."

#: bluebottle/funding/states.py:17 bluebottle/funding/states.py:230
#: bluebottle/funding/states.py:310
msgid "refunded"
msgstr "remboursé"

#: bluebottle/funding/states.py:19
msgid "The campaign has ended and all donations have been refunded."
msgstr "La campagne est terminée et tous les dons ont été remboursés."

#: bluebottle/funding/states.py:24
msgid "The activity has ended without any donations."
msgstr "L'activité s'est terminée sans aucun don."

#: bluebottle/funding/states.py:73
msgid "The campaign will be visible in the frontend and people can donate."
msgstr ""
"La campagne sera visible dans le frontend et les gens peuvent faire un don."

#: bluebottle/funding/states.py:90
msgid ""
"Cancel if the campaign will not be executed. The activity manager will not "
"be able to edit the campaign and it won't show up on the search page in the "
"front end. The campaign will still be available in the back office and "
"appear in your reporting."
msgstr ""
"Annuler si la campagne ne sera pas exécutée. Le gestionnaire d'activité ne "
"sera pas en mesure de modifier la campagne et il n'apparaîtra pas sur la "
"page de recherche dans le front-end. La campagne sera toujours disponible "
"dans le back-office et apparaîtra dans votre rapport."

#: bluebottle/funding/states.py:106 bluebottle/initiatives/states.py:112
msgid "Needs work"
msgstr "Besoin de travail"

#: bluebottle/funding/states.py:108
msgid ""
"The status of the campaign will be set to 'Needs work'. The activity manager "
"can edit and resubmit the campaign. Don't forget to inform the activity "
"manager of the necessary adjustments."
msgstr ""
"Le statut de la campagne sera réglé sur \"Besoin de travail\". Le "
"gestionnaire d'activité peut modifier et soumettre à nouveau la campagne. "
"N'oubliez pas d'informer le gestionnaire d'activité des ajustements "
"nécessaires."

#: bluebottle/funding/states.py:125
msgid ""
"Reject in case this campaign doesn't fit your program or the rules of the "
"game. The activity manager will not be able to edit the campaign and it "
"won't show up on the search page in the front end. The campaign will still "
"be available in the back office and appear in your reporting."
msgstr ""
"Rejetez au cas où cette campagne ne correspond pas à votre programme ou aux "
"règles du jeu. Le gestionnaire d'activité ne sera pas en mesure de modifier "
"la campagne et il n'apparaîtra pas sur la page de recherche dans le front-"
"end. La campagne sera toujours disponible dans le back-office et apparaîtra "
"dans votre rapport."

#: bluebottle/funding/states.py:144
msgid ""
"The campaign didn't receive any donations before the deadline and is "
"cancelled."
msgstr "La campagne n'a pas reçu de dons avant la date limite et est annulée."

#: bluebottle/funding/states.py:158
msgid "Extend"
msgstr "Étendre"

#: bluebottle/funding/states.py:160
msgid "The campaign will be extended and can receive more donations."
msgstr "La campagne sera prolongée et pourra recevoir plus de dons."

#: bluebottle/funding/states.py:176
msgid ""
"The campaign ends and received donations can be payed out. Triggered when "
"the deadline passes."
msgstr ""
"La campagne se termine et les dons reçus peuvent être payés. Déclenchés "
"quand la date limite est dépassée."

#: bluebottle/funding/states.py:188
msgid "Recalculate"
msgstr "Recalculer"

#: bluebottle/funding/states.py:190
msgid ""
"The amount of donations received has changed and the payouts will be "
"recalculated."
msgstr "Le montant des dons reçus a changé et les paiements seront recalculés."

#: bluebottle/funding/states.py:204
msgid "Partial"
msgstr "Partiellement"

#: bluebottle/funding/states.py:205
msgid "The campaign ends but the target isn't reached."
msgstr "La campagne se termine mais la cible n'est pas atteinte."

#: bluebottle/funding/states.py:215 bluebottle/funding/states.py:272
#: bluebottle/funding/states.py:373
msgid "Refund"
msgstr "Remboursement"

#: bluebottle/funding/states.py:217
msgid ""
"The campaign will be refunded and all donations will be returned to the "
"donors."
msgstr ""
"La campagne sera remboursée et tous les dons seront restitués aux donateurs."

#: bluebottle/funding/states.py:232
msgid "The contribution was refunded."
msgstr "La contribution a été remboursée."

#: bluebottle/funding/states.py:235
msgid "activity refunded"
msgstr "activité remboursée"

#: bluebottle/funding/states.py:237
msgid "The contribution was refunded because the activity refunded."
msgstr ""
"La contribution a été remboursée parce que l'activité a été remboursée."

#: bluebottle/funding/states.py:251
msgid "The donation has been completed"
msgstr "Le don a été complété"

#: bluebottle/funding/states.py:261 bluebottle/funding/states.py:353
#: bluebottle/funding/states.py:464
msgid "Fail"
msgstr "Échoué"

#: bluebottle/funding/states.py:262
msgid "The donation failed."
msgstr "Le don a échoué."

#: bluebottle/funding/states.py:273
msgid "Refund this donation."
msgstr "Rembourser ce don."

#: bluebottle/funding/states.py:280
msgid "Activity refund"
msgstr "Remboursement d'activité"

#: bluebottle/funding/states.py:282
msgid "Refund the donation, because the entire activity will be refunded."
msgstr "Remboursez le don, car toute l'activité sera remboursée."

#: bluebottle/funding/states.py:292
msgid "Payment was started."
msgstr "Le paiement a été démarré."

#: bluebottle/funding/states.py:295 bluebottle/funding/states.py:532
#: bluebottle/time_based/states.py:286
msgid "pending"
msgstr "en attente"

#: bluebottle/funding/states.py:297
msgid "Payment is authorised and will probably succeed shortly."
msgstr "Le paiement est autorisé et sera probablement couronné de succès."

#: bluebottle/funding/states.py:302
msgid "Payment is successful."
msgstr "Paiement réussi."

#: bluebottle/funding/states.py:307 bluebottle/funding/states.py:354
msgid "Payment failed."
msgstr "Le paiement a échoué."

#: bluebottle/funding/states.py:312 bluebottle/funding/states.py:374
msgid "Payment was refunded."
msgstr "Le paiement a été remboursé."

#: bluebottle/funding/states.py:315
msgid "refund requested"
msgstr "remboursement demandé"

#: bluebottle/funding/states.py:317
msgid ""
"Platform requested the payment to be refunded. Waiting for payment provider "
"the confirm the refund"
msgstr ""
"La plateforme a demandé le remboursement du paiement. En attente du "
"fournisseur de paiement, confirmez le remboursement"

#: bluebottle/funding/states.py:330 bluebottle/funding/states.py:415
#: bluebottle/funding/states.py:496 bluebottle/funding/states.py:567
#: bluebottle/funding_stripe/states.py:101 bluebottle/time_based/states.py:183
#: bluebottle/time_based/states.py:341 bluebottle/time_based/states.py:505
msgid "Initiate"
msgstr "Lancer"

#: bluebottle/funding/states.py:331
msgid "Payment started."
msgstr "Paiement démarré."

#: bluebottle/funding/states.py:337
msgid "Authorise"
msgstr "Autorise"

#: bluebottle/funding/states.py:338
msgid "Payment has been authorized."
msgstr "Le paiement est autorisé."

#: bluebottle/funding/states.py:346
msgid "Payment has been completed."
msgstr "Le paiement a été effectué."

#: bluebottle/funding/states.py:361 bluebottle/funding_pledge/states.py:17
msgid "Request refund"
msgstr "Demande de remboursement"

#: bluebottle/funding/states.py:362
msgid "Request to refund the payment."
msgstr "Demande de remboursement du paiement."

#: bluebottle/funding/states.py:384
msgid "Payout has been created"
msgstr "Le paiement a été créé"

#: bluebottle/funding/states.py:389
msgid "Payout has been approved and send to the payout app."
msgstr "Le paiement a été approuvé et envoyé à l'application de paiement."

#: bluebottle/funding/states.py:392
msgid "scheduled"
msgstr "programmé"

#: bluebottle/funding/states.py:394
msgid "Payout has been received by the payout app."
msgstr "Le paiement a été reçu par l'application de paiement."

#: bluebottle/funding/states.py:399
msgid "Payout was started."
msgstr "Le paiement a été démarré."

#: bluebottle/funding/states.py:404
msgid "Payout was completed successfully."
msgstr "Le paiement a été effectué avec succès."

#: bluebottle/funding/states.py:409
msgid "Payout failed."
msgstr "Échec du paiement."

#: bluebottle/funding/states.py:416
msgid "Create the payout"
msgstr "Créer le paiement"

#: bluebottle/funding/states.py:424
msgid "Approve the payout so it will be scheduled for execution."
msgstr "Approuver le paiement afin qu'il soit programmé pour l'exécution."

#: bluebottle/funding/states.py:431
msgid "Schedule"
msgstr "Planifier"

#: bluebottle/funding/states.py:432
msgid "Schedule payout. Triggered by payout app."
msgstr "Planifier le paiement. Déclenché par l'application de paiement."

#: bluebottle/funding/states.py:439 bluebottle/initiatives/states.py:85
#: bluebottle/time_based/states.py:248 bluebottle/time_based/states.py:440
msgid "Start"
msgstr "Début"

#: bluebottle/funding/states.py:440
msgid "Start payout. Triggered by payout app."
msgstr "Commencer le paiement. Déclenché par l'application de paiement."

#: bluebottle/funding/states.py:447
msgid "Reset"
msgstr "Reset"

#: bluebottle/funding/states.py:448
msgid ""
"Payout was rejected by the payout app. Adjust information as needed an "
"approve the payout again."
msgstr ""
"Le paiement a été rejeté par l'application de paiement. Ajustez les "
"informations au besoin pour approuver de nouveau le paiement."

#: bluebottle/funding/states.py:457
msgid "Payout was successful. Triggered by payout app."
msgstr "Paiement réussi. Déclenché par l'application de paiement."

#: bluebottle/funding/states.py:465
msgid "Payout was not successful. Contact support to resolve the issue."
msgstr ""
"Le paiement n'a pas réussi. Contactez le support technique pour résoudre le "
"problème."

#: bluebottle/funding/states.py:473 bluebottle/funding/states.py:537
msgid "verified"
msgstr "vérifié"

#: bluebottle/funding/states.py:475
msgid "Bank account is verified"
msgstr "Le compte bancaire est vérifié"

#: bluebottle/funding/states.py:478 bluebottle/funding/states.py:547
msgid "incomplete"
msgstr "incomplet"

#: bluebottle/funding/states.py:480
msgid "Bank account details are missing or incorrect"
msgstr "Les coordonnées bancaires sont manquantes ou incorrectes"

#: bluebottle/funding/states.py:483
msgid "unverified"
msgstr "non vérifié"

#: bluebottle/funding/states.py:485
msgid "Bank account still needs to be verified"
msgstr "Le compte bancaire doit encore être vérifié"

#: bluebottle/funding/states.py:490
msgid "Bank account is rejected"
msgstr "Le compte bancaire est rejeté"

#: bluebottle/funding/states.py:497 bluebottle/funding_stripe/states.py:102
msgid "Bank account details are entered."
msgstr "Les coordonnées bancaires sont saisies."

#: bluebottle/funding/states.py:503
msgid "Request changes"
msgstr "Demander des modifications"

#: bluebottle/funding/states.py:504
msgid "Bank account is missing details"
msgstr "Les coordonnées bancaires sont manquantes"

#: bluebottle/funding/states.py:512 bluebottle/funding_stripe/states.py:112
msgid "Reject bank account"
msgstr "Refuser le compte bancaire"

#: bluebottle/funding/states.py:519 bluebottle/funding/states.py:582
#: bluebottle/funding/states.py:617 bluebottle/funding_stripe/states.py:123
msgid "Verify"
msgstr "Vérifier"

#: bluebottle/funding/states.py:520 bluebottle/funding_stripe/states.py:124
msgid "Verify that the bank account is complete."
msgstr "Vérifiez que le compte bancaire est complet."

#: bluebottle/funding/states.py:529
msgid "Payout account was created."
msgstr "Le compte de paiement a été créé."

#: bluebottle/funding/states.py:534
msgid "Payout account is pending verification."
msgstr "Le compte de paiement est en attente de vérification."

#: bluebottle/funding/states.py:539
msgid "Payout account has been verified."
msgstr "Le compte de paiement a été vérifié."

#: bluebottle/funding/states.py:544
msgid "Payout account was rejected."
msgstr "Le compte de paiement a été rejeté."

#: bluebottle/funding/states.py:549
msgid "Payout account is missing information or documents."
msgstr "Le compte de paiement manque d'informations ou de documents."

#: bluebottle/funding/states.py:568
msgid "Payout account has been created"
msgstr "Le compte de paiement a été créé"

#: bluebottle/funding/states.py:575
msgid "Submit payout account for review."
msgstr "Soumettre un compte de paiement pour vérification."

#: bluebottle/funding/states.py:583
msgid "Verify the payout account."
msgstr "Vérifiez le compte de paiement."

#: bluebottle/funding/states.py:592
msgid "Reject the payout account."
msgstr "Refuser le compte de paiement."

#: bluebottle/funding/states.py:599
msgid "Set incomplete"
msgstr "Paramétrage incomplet"

#: bluebottle/funding/states.py:601
msgid ""
"Mark the payout account as incomplete. The initiator will have to add more "
"information."
msgstr ""
"Marquer le compte de paiement comme incomplet. L'initiateur devra ajouter "
"plus d'informations."

#: bluebottle/funding/states.py:618
msgid ""
"Verify the KYC account. You will hereby confirm that you verified the users "
"identity."
msgstr ""
"Vérifiez le compte KYC. Vous confirmerez par la présente que vous avez "
"vérifié l'identité des utilisateurs."

#: bluebottle/funding/states.py:630
msgid ""
"Reject the payout account. The uploaded ID scan will be removed with this "
"step."
msgstr ""
"Refuser le compte de paiement. Le scan d'ID téléchargé sera supprimé avec "
"cette étape."

#: bluebottle/funding/templates/admin/delete_payout_effect.html:5
msgid "Delete payouts for"
msgstr "Supprimer les paiements pour"

#: bluebottle/funding/templates/admin/delete_payout_effect.html:8
#: bluebottle/funding/templates/admin/generate_payout_effect.html:8
#: bluebottle/funding/templates/admin/set_deadline_effect.html:8
#: bluebottle/funding/templates/admin/update_amount_effect.html:8
#, python-format
msgid ""
"\n"
"        and %(extra)s other campaigns \n"
"        "
msgstr ""
"\n"
"        et %(extra)s autres campagnes \n"
"        "

#: bluebottle/funding/templates/admin/delete_uploaded_document_effect.html:5
msgid "Delete the uploaded document for "
msgstr "Supprimer le document téléchargé pour "

#: bluebottle/funding/templates/admin/delete_uploaded_document_effect.html:8
#: bluebottle/funding/templates/admin/set_date_effect.html:10
#: bluebottle/funding/templates/admin/submit_connected_activities_effect.html:8
#, python-format
msgid ""
"\n"
"        and %(extra)s other payout accounts\n"
"        "
msgstr ""
"\n"
"        et %(extra)s autres comptes de paiement\n"
"        "

#: bluebottle/funding/templates/admin/delete_uploaded_document_effect.html:14
msgid ""
"After reviewing, we do not keep the document, in order to best protect the "
"users' privacy"
msgstr ""
"Après vérification, nous ne conservons pas le document afin de protéger au "
"mieux la vie privée des utilisateurs"

#: bluebottle/funding/templates/admin/delete_uploaded_document_effect.html:18
msgid "Make sure you remove the document from your computer too!"
msgstr "Assurez-vous également de retirer le document de votre ordinateur !"

#: bluebottle/funding/templates/admin/document_button.html:3
msgid "View document"
msgstr "Voir le document"

#: bluebottle/funding/templates/admin/document_button.html:7
msgid ""
"Click to review the uploaded ID scan. This will open in a new browser tab."
msgstr ""
"Cliquez pour consulter le scan de l'ID téléchargé. Cela s'ouvrira dans un "
"nouvel onglet du navigateur."

#: bluebottle/funding/templates/admin/execute_refund_effect.html:2
msgid "Request a refund"
msgstr "Demander un remboursement"

#: bluebottle/funding/templates/admin/execute_refund_effect.html:5
msgid "Request a refund at the PSP for"
msgstr "Demander un remboursement à la PSP pour"

#: bluebottle/funding/templates/admin/execute_refund_effect.html:8
#, python-format
msgid ""
"\n"
"        and %(extra)s other donations \n"
"        "
msgstr ""
"\n"
"        et %(extra)s autres dons \n"
"        "

#: bluebottle/funding/templates/admin/execute_refund_effect.html:13
msgid ""
"It will most likely take a couple of days for the PSP to handle the request, "
"after which the donation will be marked as \"refunded\""
msgstr ""
"Il faudra très probablement quelques jours à la PSP pour traiter la demande, "
"après quoi le don sera marqué comme « remboursé »"

#: bluebottle/funding/templates/admin/funding/payment/change_form.html:8
#: bluebottle/funding/templates/admin/funding/payment/change_form.html:14
#: bluebottle/funding_stripe/templates/admin/funding_stripe/stripepayoutaccount/change_form.html:7
msgid "Check status"
msgstr "Vérifier le statut"

#: bluebottle/funding/templates/admin/generate_donation_wallpost_effect.html:3
msgid "Generate a donation wallpost"
msgstr "Générer un wallpost de don"

#: bluebottle/funding/templates/admin/generate_donation_wallpost_effect.html:6
msgid "Generate a donation wallpost for "
msgstr "Générer un fond de don pour "

#: bluebottle/funding/templates/admin/generate_donation_wallpost_effect.html:9
#, python-format
msgid ""
"\n"
"        and %(extra)s other donations.\n"
"        "
msgstr ""
"\n"
"        et %(extra)s autres dons.\n"
"        "

#: bluebottle/funding/templates/admin/generate_payout_effect.html:5
msgid "Generate payouts for"
msgstr "Générer des paiements pour"

#: bluebottle/funding/templates/admin/remove_donation_wallpost_effect.html:2
msgid "Remove donation wallpost"
msgstr "Supprimer le wallpost de don"

#: bluebottle/funding/templates/admin/remove_donation_wallpost_effect.html:5
msgid "Remove the donation wallpost for "
msgstr "Retirer la pochette de don pour "

#: bluebottle/funding/templates/admin/set_contribution_date.html:5
msgid ""
"\n"
"        Set the contribution date for\n"
"    "
msgstr ""
"\n"
"        Définit la date de présentation pour\n"
"    "

#: bluebottle/funding/templates/admin/set_date_effect.html:5
msgid ""
"\n"
"        Set the field \"{field}\" of  \n"
"    {"
msgstr ""
"\n"
"        Définit le champ \"{field}\" de  \n"
"{"

#: bluebottle/funding/templates/admin/set_deadline_effect.html:5
msgid "Calculate and save the deadline for "
msgstr "Calculer et enregistrer la date limite pour "

#: bluebottle/funding/templates/admin/submit_connected_activities_effect.html:5
msgid "Submit all activities related to "
msgstr "Soumettre toutes les activités liées à "

#: bluebottle/funding/templates/admin/submit_payout_effect.html:2
msgid "Submit payout"
msgstr "Envoyer un paiement"

#: bluebottle/funding/templates/admin/submit_payout_effect.html:5
msgid "Submit "
msgstr "Soumettre "

#: bluebottle/funding/templates/admin/submit_payout_effect.html:8
#, python-format
msgid ""
"\n"
"        and %(extra)s other payouts\n"
"        "
msgstr ""
"\n"
"        et %(extra)s autres paiements\n"
"        "

#: bluebottle/funding/templates/admin/submit_payout_effect.html:12
msgid "for processing by GoodUp support."
msgstr "pour le traitement par le support de GoodUp."

#: bluebottle/funding/templates/admin/update_amount_effect.html:5
msgid "Update total amounts for"
msgstr "Mettre à jour les montants totaux pour"

#: bluebottle/funding/templates/dashboard/recent_funding.html:14
msgid "Target"
msgstr "Target"

#: bluebottle/funding/templates/dashboard/recent_funding.html:16
msgid "Deadline"
msgstr "Date limite"

#: bluebottle/funding/templates/mails/messages/donation_activity_refunded_donor.html:7
#, python-format
msgctxt "email"
msgid ""
"\n"
"            Hi %(recipient_name)s,\n"
"            <br><br>\n"
"            Unfortunately, the campaign \"%(title)s\" did not reach its "
"goal. Therefore, all donations will be fully refunded within 10 days.\n"
"            <br><br>\n"
"            If you have any questions, you can contact the platform manager "
"by replying to this email.\n"
"        "
msgstr ""
"\n"
"            Bonjour %(recipient_name)s,\n"
"            <br><br>\n"
"            Malheureusement, la campagne \"%(title)s\" n'a pas atteint son "
"but. Par conséquent, tous les dons seront entièrement remboursés dans un "
"délai de 10 jours.\n"
"            <br><br>\n"
"            Si vous avez des questions, vous pouvez contacter le "
"gestionnaire de la plateforme en répondant à cet e-mail.\n"
"        "

#: bluebottle/funding/templates/mails/messages/donation_refunded_donor.html:7
#, python-format
msgctxt "email"
msgid ""
"\n"
"            Hi %(recipient_name)s,<br/>\n"
"            Your donation to \"%(title)s\" will be fully refunded within 10 "
"days.\n"
"            Either you requested this refund or the campaign didn’t reach "
"its funding goal.\n"
"            If you have any questions about this refund, please contact "
"%(contact_email)s.\n"
"        "
msgstr ""
"\n"
"            Bonjour %(recipient_name)s,<br/>\n"
"            Votre don à \"%(title)s\" sera entièrement remboursé dans les 10 "
"jours.\n"
"            Soit vous avez demandé ce remboursement, soit la campagne n’a "
"pas atteint son objectif de financement.\n"
"            Si vous avez des questions à propos de ce remboursement, "
"veuillez contacter %(contact_email)s.\n"
"        "

#: bluebottle/funding/templates/mails/messages/donation_success_donor.html:7
#, python-format
msgctxt "email"
msgid ""
"\n"
"        Hi %(recipient_name)s,<br />\n"
"        Thanks for your donation! \n"
"        "
msgstr ""
"\n"
"        Hi %(recipient_name)s,<br />\n"
"        merci pour votre don! \n"
"        "

#: bluebottle/funding/templates/mails/messages/donation_success_donor.html:17
#, python-format
msgid ""
"\n"
"                <strong>Please transfer the amount of %(amount)s to "
"\"%(title)s\".</strong><br />\n"
"            "
msgstr ""
"\n"
"                <strong>Veuillez transférer le montant de %(amount)s à "
"\"%(title)s\".</strong><br />\n"
"            "

#: bluebottle/funding/templates/mails/messages/donation_success_donor.html:24
msgid "Give some extra support and share this campaign with your network."
msgstr ""
"Offrez un soutien supplémentaire et partagez cette campagne avec votre "
"réseau. "

#: bluebottle/funding/templates/mails/messages/donation_success_donor.html:29
msgid "Share on facebook"
msgstr "Partager sur Facebook"

#: bluebottle/funding/templates/mails/messages/donation_success_donor.html:34
msgid "Share on Twitter"
msgstr "Partager sur Twitter"

#: bluebottle/funding/templates/mails/messages/donation_success_owner.html:5
#, python-format
msgctxt "email"
msgid ""
"\n"
"Hi %(recipient_name)s,\n"
"<br><br>\n"
"Nice! You just received a new donation. Why not head over to your campaign "
"page and say thanks?\n"
msgstr ""
"\n"
"Bonjour %(recipient_name)s,\n"
"<br><br>\n"
"Bravo ! Vous venez de recevoir un nouveau don. Pourquoi ne pas vous rendre "
"sur votre page de campagne et dire merci?\n"

#: bluebottle/funding/templates/mails/messages/donation_success_owner.html:17
#: bluebottle/funding/templates/mails/messages/funding_approved.html:18
#: bluebottle/funding/templates/mails/messages/funding_cancelled.html:18
#: bluebottle/funding/templates/mails/messages/funding_extended.html:19
#: bluebottle/funding/templates/mails/messages/funding_partially_funded.html:17
#: bluebottle/funding/templates/mails/messages/funding_realised_owner.html:31
#: bluebottle/funding/templates/mails/messages/funding_refunded.html:18
msgctxt "email"
msgid "Go to campaign"
msgstr "Aller à la campagne"

#: bluebottle/funding/templates/mails/messages/funding_approved.html:7
#, python-format
msgctxt "email"
msgid ""
"\n"
"            Hi %(recipient_name)s,\n"
"            <br><br>\n"
"            Congratulations! Your campaign “%(title)s” has been approved. "
"This means that your campaign is open for donations.\n"
"            <br><br>\n"
"            Share your campaign to attract donations!\n"
"        "
msgstr ""
"\n"
"            Bonjour %(recipient_name)s,\n"
"            <br><br>\n"
"            Félicitations ! Votre campagne «%(title)s» a été approuvée. Cela "
"signifie que votre campagne est ouverte aux dons.\n"
"            <br><br>\n"
"            Partagez votre campagne pour attirer des dons!\n"
"        "

#: bluebottle/funding/templates/mails/messages/funding_cancelled.html:7
#, python-format
msgctxt "email"
msgid ""
"\n"
"            Hi %(recipient_name)s,\n"
"            <br><br>\n"
"            Unfortunately your campaign “%(title)s” has been cancelled.\n"
"            <br><br>\n"
"            If you have any questions, you can contact the platform manager "
"by replying to this email.\n"
"        "
msgstr ""
"\n"
"            Bonjour %(recipient_name)s,\n"
"            <br><br>\n"
"            Malheureusement, votre campagne «%(title)s» a été annulée.\n"
"            <br><br>\n"
"            Si vous avez des questions, vous pouvez contacter le "
"gestionnaire de la plateforme en répondant à cet e-mail.\n"
"        "

#: bluebottle/funding/templates/mails/messages/funding_expired.html:7
#, python-format
msgctxt "email"
msgid ""
"\n"
"            Hi %(recipient_name)s,<br/>\n"
"            Unfortunately, the platform manager closed your crowdfunding "
"campaign <i>%(title)s</i>.\n"
"            Didn’t expect this? Reach out to your platform manager to find "
"out why.\n"
"        "
msgstr ""
"\n"
"            Bonjour %(recipient_name)s,<br/>\n"
"            Malheureusement, le gestionnaire de la plateforme a fermé votre "
"campagne de crowdfunding <i>%(title)s</i>.\n"
"            Vous ne vous y attendiez pas? Contactez votre gestionnaire de "
"plateforme pour savoir pourquoi.\n"
"        "

#: bluebottle/funding/templates/mails/messages/funding_extended.html:7
#, python-format
msgctxt "email"
msgid ""
"\n"
"            Hi %(recipient_name)s,\n"
"            <br><br>\n"
"            The deadline for your campaign “%(title)s” has been extended. "
"This means that your campaign is open for new donations.\n"
"            <br><br>\n"
"            Share your campaign to attract new donations!\n"
"\n"
"        "
msgstr ""
"\n"
"            Bonjour %(recipient_name)s,\n"
"            <br><br>\n"
"            La date limite pour votre campagne «%(title)s» a été prolongée. "
"Cela signifie que votre campagne est ouverte pour de nouveaux dons.\n"
"            <br><br>\n"
"            Partagez votre campagne pour attirer de nouveaux dons !\n"
"\n"
"        "

#: bluebottle/funding/templates/mails/messages/funding_partially_funded.html:7
#, python-format
msgctxt "email"
msgid ""
"\n"
"            Hi %(recipient_name)s,<br/>\n"
"            Your funding deadline for <i>%(title)s\"</i> passed. "
"Unfortunately, you didn’t reach your funding goal within the deadline.\n"
"            We will send you a follow-up email with more information soon.\n"
"        "
msgstr ""
"\n"
"            Bonjour %(recipient_name)s,<br/>\n"
"            La date limite de votre financement pour <i>%(title)s\"</i> est "
"dépassée. Malheureusement, vous n'avez pas atteint votre objectif de "
"financement dans les délais.\n"
"            Nous vous enverrons bientôt un e-mail de suivi avec plus "
"d'informations.\n"
"        "

#: bluebottle/funding/templates/mails/messages/funding_realised_owner.html:8
#, python-format
msgctxt "email"
msgid ""
"\n"
"  Hi %(recipient_name)s,\n"
"  <br><br>\n"
"  Congratulations, your funding deadline for \"%(title)s\" has passed and "
"you've successfully reached your funding goal!<br>\n"
"  Head over to your campaign page and:<br>\n"
"  <ol>\n"
"      <li>Enter the impact the campaign made, so that everybody can see how "
"effective your campaign was.</li>\n"
"      <li>Thank your awesome backers for their donations and support. </li>\n"
"  </ol>\n"
msgstr ""
"\n"
"  Bonjour %(recipient_name)s,\n"
"  <br><br>\n"
"  Félicitations, votre date limite de financement pour «%(title)s» est "
"dépassée et vous avez atteint votre objectif de financement!<br>\n"
"  Rendez-vous sur votre page de campagne et :<br>\n"
"  <ol>\n"
"      <li>Entrez l'impact de la campagne effectuée. pour que tout le monde "
"puisse voir à quel point votre campagne était efficace.</li>\n"
"      <li>Merci à vos donateurs pour leurs dons et leur soutien. </li>\n"
"  </ol>\n"

#: bluebottle/funding/templates/mails/messages/funding_realised_owner.html:19
#, python-format
msgctxt "email"
msgid ""
"\n"
"    Hi %(recipient_name)s,\n"
"    <br><br>\n"
"    Congratulations, your funding deadline for \"%(title)s\" has passed and "
"you've successfully reached your funding goal!<br>\n"
"    Head over to your campaign page and thank your awesome backers for their "
"donations and support.<br>\n"
msgstr ""
"\n"
"    Bonjour %(recipient_name)s,\n"
"    <br><br>\n"
"    Félicitations, votre date limite de financement pour «%(title)s» est "
"dépassée et vous avez atteint votre objectif de financement!<br>\n"
"    Rendez-vous sur votre page de campagne et merci à vos incroyables "
"donateurs pour leurs dons et leur soutien.<br>\n"

#: bluebottle/funding/templates/mails/messages/funding_refunded.html:7
#, python-format
msgctxt "email"
msgid ""
"\n"
"            Hi %(recipient_name)s,\n"
"            <br><br>\n"
"            All donations received for your campaign \"%(title)s\" will be "
"refunded to the donors.\n"
"            <br><br>\n"
"            If you have any questions, you can contact the platform manager "
"by replying to this email.\n"
"        "
msgstr ""
"\n"
"            Bonjour %(recipient_name)s,\n"
"            <br><br>\n"
"            Tous les dons reçus pour votre campagne \"%(title)s\" seront "
"remboursés aux donateurs.\n"
"            <br><br>\n"
"            Si vous avez des questions, vous pouvez contacter le "
"gestionnaire de la plateforme en répondant à cet e-mail.\n"
"        "

#: bluebottle/funding/templates/mails/messages/funding_rejected.html:7
#, python-format
msgctxt "email"
msgid ""
"\n"
"            Hi %(recipient_name)s,<br/>\n"
"\n"
"            Unfortunately your campaign “%(title)s” has been cancelled.<br>\n"
"\n"
"            Didn’t expect this? Reach out to your platform manager to find "
"out why.\n"
"        "
msgstr ""
"\n"
"            Bonjour %(recipient_name)s,<br/>\n"
"\n"
"            Malheureusement, votre campagne “%(title)s” a été annulée.<br>\n"
"\n"
"            Vous ne vous attendiez pas à cela ? Contactez votre gestionnaire "
"de plateforme pour savoir pourquoi.\n"
"        "

#: bluebottle/funding/templates/mails/messages/partials/donation_receipt.html:5
#: bluebottle/wallposts/models.py:79
msgid "Donor"
msgstr "Donateur"

#: bluebottle/funding/templates/mails/messages/partials/donation_receipt.html:16
msgid "Anonymous"
msgstr "Anonyme"

#: bluebottle/funding/templates/mails/messages/partials/donation_receipt.html:30
#: bluebottle/initiatives/models.py:258 bluebottle/terms/models.py:43
#: bluebottle/time_based/admin.py:411
msgid "Date"
msgstr "Date"

#: bluebottle/funding/templates/mails/messages/partials/donation_receipt.html:34
msgid "Order"
msgstr "Commandes"

#: bluebottle/funding/templates/mails/messages/partials/donation_receipt.html:38
msgid "Initiator"
msgstr "Initiateur"

#: bluebottle/funding/templates/mails/messages/partials/donation_receipt.html:43
#: bluebottle/initiatives/admin.py:211
msgid "Organization"
msgstr "Organisation"

#: bluebottle/funding/templates/mails/messages/payout_account_rejected.html:7
#, python-format
msgctxt "email"
msgid ""
"\n"
"            Hi %(recipient_name)s,<br/>\n"
"            <br/>\n"
"            We have received some feedback on your identity verification. "
"<br/>\n"
"            Please check out the comments and make the appropriate "
"changes. \n"
"            <br/><br/>\n"
"            When you’re ready, you can submit your identity verification "
"again and we’ll make sure it’s reviewed.\n"
"        "
msgstr ""
"\n"
"            Bonjour %(recipient_name)s,<br/>\n"
"            <br/>\n"
"            Nous avons reçu quelques commentaires sur la vérification de "
"votre identité. <br/>\n"
"            Veuillez consulter les commentaires et apporter les changements "
"appropriés. \n"
"            <br/><br/>\n"
"            Lorsque vous êtes prêt, vous pouvez soumettre à nouveau votre "
"vérification d'identité et nous nous assurerons qu'elle sera examinée.\n"
"        "

#: bluebottle/funding/templates/mails/messages/payout_account_rejected.html:17
msgctxt "email"
msgid ""
"\n"
"            If you fail to complete your identity verification we won't be "
"able to payout your crowdfunding campaign.\n"
"            All donations will be returned to your supporters!\n"
"        "
msgstr ""
"\n"
"            Si vous ne parvenez pas à compléter votre vérification "
"d'identité, nous ne pourrons pas rembourser votre campagne de financement "
"participatif.\n"
"            Tous les dons seront retournés à vos supporters!\n"
"        "

#: bluebottle/funding/templates/mails/messages/payout_account_rejected.html:26
msgctxt "email"
msgid "Update your data"
msgstr "Mettre à jour vos données"

#: bluebottle/funding/templates/mails/messages/payout_account_verified.html:7
#, python-format
msgctxt "email"
msgid ""
"\n"
"            Hi %(recipient_name)s,<br/>\n"
"           \n"
"            Good news! Your identity is verified and you're all good to go.\n"
"\n"
"            If you filled out the entire creation flow, your crowdfunding "
"campaign will be submitted for review. \n"
"            Didn't complete your campaign yet? Go to %(site_name)s and enter "
"the last details.\n"
"        "
msgstr ""
"\n"
"            Bonjour %(recipient_name)s,<br/>\n"
"           \n"
"            Bonne nouvelle ! Votre identité est vérifiée et vous êtes prêt à "
"partir.\n"
"\n"
"            Si vous avez rempli la totalité du flux de création, votre "
"campagne de financement participatif sera soumise pour examen. \n"
"            Vous n'avez pas encore terminé votre campagne ? Allez sur "
"%(site_name)s et entrez les dernières informations.\n"
"        "

#: bluebottle/funding/templates/mails/messages/payout_account_verified.html:20
msgctxt "email"
msgid "Go to your activity"
msgstr "Accéder à votre activité"

#: bluebottle/funding/templates/mails/messages/support_payout_account_rejected.html:7
#, python-format
msgctxt "email"
msgid ""
"\n"
"            Hi support,<br/>\n"
"            <br/>\n"
"            We have received some feedback on identity verification "
"%(full_name)s (%(email)s).\n"
"            Please check out the comments and make the appropriate "
"changes. \n"
"            <br/><br/>\n"
"            They should submit their identity verification again as soon as "
"possible.\n"
"        "
msgstr ""
"\n"
"            Bonjour soutien,<br/>\n"
"            <br/>\n"
"            Nous avons reçu quelques commentaires sur la vérification "
"d'identité %(full_name)s (%(email)s).\n"
"            Veuillez consulter les commentaires et apporter les changements "
"appropriés. \n"
"            <br/><br/>\n"
"            Ils doivent soumettre à nouveau leur vérification d'identité dès "
"que possible.\n"
"        "

#: bluebottle/funding/templates/mails/messages/support_payout_account_rejected.html:19
#: bluebottle/funding/templates/mails/messages/support_payout_account_rejected.txt:17
msgctxt "email"
msgid "Make sure the initiator updates their data soonest!"
msgstr ""
"Assurez-vous que l'initiateur met à jour leurs données le plus rapidement "
"possible !"

#: bluebottle/funding/templates/mails/messages/support_payout_account_rejected.txt:6
#, python-format
msgctxt "email"
msgid ""
"\n"
"Hi support,\n"
"\n"
"We have received some feedback on identity verification %(full_name)s "
"(%(email)s).\n"
"Please check out the comments and make the appropriate changes.\n"
"\n"
"They should submit their identity verification again as soon as possible.\n"
"\n"
msgstr ""
"\n"
"Bonjour,\n"
"\n"
"Nous avons reçu quelques commentaires sur la vérification d'identité "
"%(full_name)s (%(email)s).\n"
"Veuillez consulter les commentaires et apporter les changements appropriés.\n"
"\n"
"Ils doivent remettre leur vérification d'identité dès que possible.\n"
"\n"

#: bluebottle/funding/validators.py:14
msgid "Make sure your payout account is verified"
msgstr "Assurez-vous que votre compte de paiement est vérifié"

#: bluebottle/funding/validators.py:23
msgid "Make sure deadline is in the future"
msgstr "Assurez-vous que la date limite est dans le futur"

#: bluebottle/funding/validators.py:36
msgid "Please specify a budget"
msgstr "Veuillez spécifier un budget"

#: bluebottle/funding/validators.py:45
msgid "Please specify a target"
msgstr "Veuillez spécifier une cible"

#: bluebottle/funding_flutterwave/models.py:155
msgid "flutterwave account"
msgstr "compte flutterwave"

#: bluebottle/funding_flutterwave/models.py:157
msgid "account holder name"
msgstr "nom du titulaire du compte"

#: bluebottle/funding_flutterwave/models.py:159
msgid "bank country code"
msgstr "code du pays de la banque"

#: bluebottle/funding_flutterwave/models.py:161
msgid "bank"
msgstr "banque"

#: bluebottle/funding_flutterwave/models.py:163
msgid "account number"
msgstr "numéro de compte"

#: bluebottle/funding_flutterwave/models.py:166
msgid "Flutterwave bank account"
msgstr "Compte bancaire Flutterwave"

#: bluebottle/funding_flutterwave/models.py:167
msgid "Flutterwave bank accounts"
msgstr "Comptes bancaires Flutterwave"

#: bluebottle/funding_lipisha/models.py:17
msgid "Business Number"
msgstr "Numéro d'entreprise"

#: bluebottle/funding_lipisha/models.py:81
msgid "Lipisha bank account"
msgstr "Compte bancaire Lipisha"

#: bluebottle/funding_lipisha/models.py:82
msgid "Lipisha bank accounts"
msgstr "Comptes bancaires Lipisha"

#: bluebottle/funding_pledge/admin.py:23
msgid "No settings are required for this payment provider"
msgstr "Aucun paramètre n'est requis pour ce fournisseur de paiement"

#: bluebottle/funding_pledge/models.py:32
#: bluebottle/funding_stripe/templates/admin/funding_stripe/stripebankaccount/detail_fields.html:4
msgid "Account holder name"
msgstr "Nom du titulaire du compte"

#: bluebottle/funding_pledge/models.py:34
msgid "Account holder address"
msgstr "Adresse du titulaire du compte"

#: bluebottle/funding_pledge/models.py:36
msgid "Account holder postal code"
msgstr "Code postal du titulaire du compte"

#: bluebottle/funding_pledge/models.py:38
msgid "Account holder city"
msgstr "Ville du titulaire du compte"

#: bluebottle/funding_pledge/models.py:41
msgid "Account holder country"
msgstr "Pays du titulaire du compte"

#: bluebottle/funding_pledge/models.py:48
#: bluebottle/funding_stripe/templates/admin/funding_stripe/stripebankaccount/detail_fields.html:10
msgid "Account number"
msgstr "Numéro de compte"

#: bluebottle/funding_pledge/models.py:51
msgid "Account details"
msgstr "Détails du compte"

#: bluebottle/funding_pledge/models.py:55
msgid "Account bank country"
msgstr "Pays du compte bancaire"

#: bluebottle/funding_pledge/models.py:65
msgid "Pledge bank account"
msgstr "Compte bancaire de gage"

#: bluebottle/funding_pledge/models.py:66
msgid "Pledge bank accounts"
msgstr "Engagez-vous sur des comptes bancaires"

#: bluebottle/funding_stripe/admin.py:111
msgid "Check status at Stripe"
msgstr "Vérifier le statut de Stripe"

#: bluebottle/funding_stripe/admin.py:122
msgid "Pending verification"
msgstr "En attente de vérification"

#: bluebottle/funding_stripe/admin.py:129
msgid "All info missing"
msgstr "Toutes les informations sont manquantes"

#: bluebottle/funding_stripe/admin.py:141
msgid "This is only visible for superadmin accounts."
msgstr "Ceci n'est visible que pour les comptes super-administrateurs."

#: bluebottle/funding_stripe/admin.py:143
msgid "Stripe link"
msgstr "Stripe link"

#: bluebottle/funding_stripe/models.py:218
#: bluebottle/funding_stripe/models.py:264
msgid "Credit card"
msgstr "Carte de crédit"

#: bluebottle/funding_stripe/models.py:225
#: bluebottle/funding_stripe/models.py:266
msgid "Bancontact"
msgstr "Bancontact"

#: bluebottle/funding_stripe/models.py:232
#: bluebottle/funding_stripe/models.py:265
msgid "iDEAL"
msgstr "iDEAL"

#: bluebottle/funding_stripe/models.py:239
#: bluebottle/funding_stripe/models.py:267
msgid "Direct debit"
msgstr "Débit direct"

#: bluebottle/funding_stripe/models.py:302
msgid "Starts with 'acct_...'"
msgstr "Commence par 'acct_...'"

#: bluebottle/funding_stripe/models.py:571
msgid "stripe payout account"
msgstr "compte de paiement Stripe"

#: bluebottle/funding_stripe/models.py:572
msgid "stripe payout accounts"
msgstr "rayer les comptes de paiement"

#: bluebottle/funding_stripe/models.py:583
msgid "Starts with 'ba_...'"
msgstr "Commence par 'ba_...'"

#: bluebottle/funding_stripe/models.py:629
msgid "Stripe external account"
msgstr "Compte externe Stripe"

#: bluebottle/funding_stripe/models.py:630
msgid "Stripe exterrnal account"
msgstr "Compte Stripe external"

#: bluebottle/funding_stripe/states.py:17
msgid "charged"
msgstr "facturé"

#: bluebottle/funding_stripe/states.py:18
msgid "canceled"
msgstr "annulé"

#: bluebottle/funding_stripe/states.py:19
msgid "disputed"
msgstr "contesté"

#: bluebottle/funding_stripe/states.py:33
msgid "Authorize"
msgstr "Autoriser"

#: bluebottle/funding_stripe/states.py:57
msgid "Charge"
msgstr "Charger"

#: bluebottle/funding_stripe/states.py:65
msgid "Canceled"
msgstr "Annulé"

#: bluebottle/funding_stripe/states.py:78
msgid "Dispute"
msgstr "Contestation"

#: bluebottle/funding_stripe/templates/admin/funding_stripe/stripebankaccount/detail_fields.html:7
msgid "Bank name"
msgstr "Nom de la banque"

#: bluebottle/funding_stripe/templates/admin/funding_stripe/stripebankaccount/detail_fields.html:16
#: bluebottle/initiatives/admin.py:55 bluebottle/initiatives/models.py:257
#: bluebottle/initiatives/models.py:268
msgid "Country"
msgstr "Pays"

#: bluebottle/funding_stripe/templates/admin/funding_stripe/stripepayoutaccount/detail_fields.html:4
msgid "First name"
msgstr "Prénom"

#: bluebottle/funding_stripe/templates/admin/funding_stripe/stripepayoutaccount/detail_fields.html:7
msgid "Last name"
msgstr "Nom de famille"

#: bluebottle/funding_stripe/templates/admin/funding_stripe/stripepayoutaccount/missing_fields.html:2
msgid "Missing fields"
msgstr "Champs manquants"

#: bluebottle/funding_telesom/models.py:74
msgid "Telesom bank account"
msgstr "Compte bancaire Telesom"

#: bluebottle/funding_telesom/models.py:75
msgid "Telesom bank accounts"
msgstr "Comptes bancaires Telesom"

#: bluebottle/funding_vitepay/models.py:67
msgid "Vitepay bank account"
msgstr "Compte bancaire Vitepay"

#: bluebottle/funding_vitepay/models.py:68
msgid "Vitepay bank accounts"
msgstr "Comptes bancaires Vitepay"

#: bluebottle/funding_vitepay/utils.py:33
#, python-brace-format
msgid "payment for {activity_title} on {tenant_name}"
msgstr "paiement pour {activity_title} le {tenant_name}"

#: bluebottle/geo/admin.py:16
msgid "Location"
msgstr "Localisation"

#: bluebottle/geo/admin.py:27
msgid "My location ({})"
msgstr "Ma position ({})"

#: bluebottle/geo/admin.py:80
msgid "Office group"
msgstr "Groupe de bureau"

#: bluebottle/geo/admin.py:87
msgid "Office region"
msgstr "Région de bureau"

#: bluebottle/geo/admin.py:91 bluebottle/geo/admin.py:125
msgid "Map"
msgstr "Carte"

#: bluebottle/geo/models.py:34
msgid "numeric code"
msgstr "numeric code"

#: bluebottle/geo/models.py:38
msgid "ISO 3166-1 or M.49 numeric code"
msgstr "ISO 3166-1 or M.49 numeric code"

#: bluebottle/geo/models.py:63 bluebottle/geo/models.py:75
msgid "region"
msgstr "région"

#: bluebottle/geo/models.py:64
msgid "regions"
msgstr "régions"

#: bluebottle/geo/models.py:78 bluebottle/geo/models.py:90
msgid "sub region"
msgstr "sous-région"

#: bluebottle/geo/models.py:79
msgid "sub regions"
msgstr "sous-régions"

#: bluebottle/geo/models.py:92
msgid "alpha2 code"
msgstr "code alpha2"

#: bluebottle/geo/models.py:94
msgid "ISO 3166-1 alpha-2 code"
msgstr "ISO 3166-1 alpha-2 code"

#: bluebottle/geo/models.py:95
msgid "alpha3 code"
msgstr "code alpha3"

#: bluebottle/geo/models.py:97
msgid "ISO 3166-1 alpha-3 code"
msgstr "ISO 3166-1 alpha-3 code"

#: bluebottle/geo/models.py:100
msgid "ODA recipient"
msgstr "Destinataire de l'APD"

#: bluebottle/geo/models.py:101
msgid ""
"Whether a country is a recipient of Official DevelopmentAssistance from the "
"OECD's Development Assistance Committee."
msgstr ""
"Si un pays est un bénéficiaire de l'aide publique au développement du Comité "
"d'aide au développement de l'OCDE."

#: bluebottle/geo/models.py:110
msgid "country"
msgstr "Pays"

#: bluebottle/geo/models.py:111
msgid "countries"
msgstr "Pays"

#: bluebottle/geo/models.py:121 bluebottle/geo/models.py:137
msgid "location group"
msgstr "groupe de localisation"

#: bluebottle/geo/models.py:122
msgid "location groups"
msgstr "groupes de localisation"

#: bluebottle/geo/models.py:143 bluebottle/offices/models.py:31
msgid "office group"
msgstr "groupe de bureaux"

#: bluebottle/geo/models.py:144
msgid "The organisational group this office belongs too."
msgstr "Le groupe organisationnel de ce bureau appartient lui aussi."

#: bluebottle/geo/models.py:148
msgid "city"
msgstr "ville"

#: bluebottle/geo/models.py:151
msgid "The (geographic) country this office is located in."
msgstr "Le pays (géographique) dans lequel se trouve ce bureau."

#: bluebottle/geo/models.py:158
msgid "Office picture"
msgstr "Image Office"

#: bluebottle/geo/models.py:170
msgid "offices"
msgstr "bureaux"

#: bluebottle/geo/models.py:186 bluebottle/geo/models.py:220
msgid "Street Number"
msgstr "Numéro de rue"

#: bluebottle/geo/models.py:187 bluebottle/geo/models.py:221
msgid "Street"
msgstr "Rue"

#: bluebottle/geo/models.py:188 bluebottle/geo/models.py:222
msgid "Postal Code"
msgstr "Code postal"

#: bluebottle/geo/models.py:189 bluebottle/geo/models.py:223
msgid "Locality"
msgstr "Localité"

#: bluebottle/geo/models.py:190 bluebottle/geo/models.py:224
msgid "Province"
msgstr "Province"

#: bluebottle/geo/models.py:193 bluebottle/geo/models.py:227
msgid "Address"
msgstr "Adresses"

#: bluebottle/geo/validators.py:7
msgid "Enter 3 numeric characters."
msgstr "Entrez 3 caractères numériques."

#: bluebottle/geo/validators.py:10
msgid "Enter 2 capital letters."
msgstr "Entrez 2 lettres majuscules."

#: bluebottle/geo/validators.py:13
msgid "Enter 3 capital letters."
msgstr "Entrez 3 lettres majuscules."

#: bluebottle/impact/admin.py:17
msgid "Unit"
msgstr "Unité"

#: bluebottle/impact/effects.py:8 bluebottle/impact/effects.py:26
msgid "Update impact goals"
msgstr "Mettre à jour les objectifs d'impact"

#: bluebottle/impact/models.py:12
msgid "People"
msgstr "Personnes"

#: bluebottle/impact/models.py:13
msgid "Time"
msgstr "Date et heure"

#: bluebottle/impact/models.py:14
msgid "Money"
msgstr "Argent"

#: bluebottle/impact/models.py:15
msgid "Trees"
msgstr "Arbres"

#: bluebottle/impact/models.py:16
msgid "Animals"
msgstr "Animaux"

#: bluebottle/impact/models.py:17
msgid "Jobs"
msgstr "Tâches"

#: bluebottle/impact/models.py:18
msgid "C02"
msgstr "C02"

#: bluebottle/impact/models.py:19
msgid "Water"
msgstr "Eau"

#: bluebottle/impact/models.py:20
msgid "plastic"
msgstr "plastique"

#: bluebottle/impact/models.py:23
msgid "Task completed"
msgstr "Tâche terminée"

#: bluebottle/impact/models.py:24 models.py:98
msgid "Event"
msgstr "Evénement"

#: bluebottle/impact/models.py:25
msgid "Event completed"
msgstr "Événement terminé"

#: bluebottle/impact/models.py:27
msgid "Funding completed"
msgstr "Financement terminé"

#: bluebottle/impact/models.py:38
msgid "Do not change this field"
msgstr "Ne pas modifier ce champ"

#: bluebottle/impact/models.py:42 bluebottle/statistics/models.py:54
msgid "icon"
msgstr "icône"

#: bluebottle/impact/models.py:56
msgid "\"l\" or \"kg\". Leave this field blank if a unit is not applicable."
msgstr ""
"\"l\" ou \"kg\". Laissez ce champ vide si une unité n'est pas applicable."

#: bluebottle/impact/models.py:60
msgid "Formulate the goal \"Our goal is to...\""
msgstr "Formuler l'objectif \"Notre objectif est à...\""

#: bluebottle/impact/models.py:62
msgid "E.g. \"Save plastic\" or \"Reduce CO₂ emission\""
msgstr ""
"Par exemple \"Enregistrer le plastique\" ou \"Réduire les émissions de CO2\""

#: bluebottle/impact/models.py:65
msgid "Formulate the goal including the target “Our goal is to…”"
msgstr "Formez l'objectif y compris la cible « Notre objectif est de…»"

#: bluebottle/impact/models.py:75
msgid "Formulate the result in past tense"
msgstr "Formuler le résultat à la tension passée"

#: bluebottle/impact/models.py:77
msgid "E.g. \"Plastic saved\" or \"CO₂ emissions reduced\""
msgstr "Par exemple, \"Plastique économisée\" ou \"Émissions de CO2 réduites\""

#: bluebottle/impact/models.py:92
msgid "impact type"
msgstr "type d'impact"

#: bluebottle/impact/models.py:93
msgid "impact types"
msgstr "Types d'impact"

#: bluebottle/impact/models.py:99 bluebottle/looker/models.py:14
#: bluebottle/segments/models.py:50
msgid "type"
msgstr "Type de type"

#: bluebottle/impact/models.py:112
msgid "target"
msgstr "target"

#: bluebottle/impact/models.py:113
msgid "Set a target for the impact you expect to make"
msgstr "Définir un objectif pour l'impact que vous prévoyez de faire"

#: bluebottle/impact/models.py:119
msgid "realized from contributions"
msgstr "réalisé à partir de contributions"

#: bluebottle/impact/models.py:125
msgid "realized"
msgstr "réalisé"

#: bluebottle/impact/models.py:127
msgid "Enter your impact results here when the activity is finished"
msgstr "Entrez vos résultats d'impact ici lorsque l'activité est terminée"

#: bluebottle/impact/models.py:133
msgid "impact goal"
msgstr "objectif d'impact"

#: bluebottle/impact/models.py:134
msgid "impact goals"
msgstr "Objectifs d'impact"

#: bluebottle/initiatives/admin.py:31
msgid "Reviewer"
msgstr "Evaluateur"

#: bluebottle/initiatives/admin.py:39
msgid "My initiatives"
msgstr "Mes initiatives"

#: bluebottle/initiatives/admin.py:257
msgid "Steps to complete initiative"
msgstr "Étapes pour terminer l'initiative"

#: bluebottle/initiatives/dashboard.py:11
msgid "Recently submitted initiatives"
msgstr "Initiatives récemment soumises"

#: bluebottle/initiatives/dashboard.py:23
#, python-brace-format
msgid "Recently submitted initiatives for my office: {location}"
msgstr "Initiatives récemment soumises pour mon bureau: {location}"

#: bluebottle/initiatives/dashboard.py:43
#, python-brace-format
msgid "Recently submitted initiatives for my office group: {location}"
msgstr "Initiatives récemment soumises pour mon groupe de bureau: {location}"

#: bluebottle/initiatives/dashboard.py:67
#, python-brace-format
msgid "Recently submitted initiatives for my office region: {location}"
msgstr "Initiatives récemment soumises pour ma région de bureau: {location}"

#: bluebottle/initiatives/dashboard.py:90
msgid "Initiatives I'm reviewing"
msgstr "Initiatives que je revois"

#: bluebottle/initiatives/effects.py:9
msgid "Clear the location of the initiative when the application is global"
msgstr ""
"Effacer la localisation de l'initiative lorsque l'application est globale"

#: bluebottle/initiatives/effects.py:21
#: bluebottle/initiatives/templates/admin/remove_location.html:3
msgid "Remove location"
msgstr "Supprimer l'emplacement"

#: bluebottle/initiatives/messages.py:8
msgid "A new initiative is ready to be reviewed."
msgstr "Une nouvelle initiative est prête à être revue."

#: bluebottle/initiatives/messages.py:26
#, python-brace-format
msgid "Your initiative \"{title}\" has been approved!"
msgstr "Votre initiative \"{title}\" a été approuvée !"

#: bluebottle/initiatives/messages.py:38
#, python-brace-format
msgid "Your initiative \"{title}\" needs work"
msgstr "Votre initiative \"{title}\" a besoin de travail"

#: bluebottle/initiatives/messages.py:50
#, python-brace-format
msgid "Your initiative \"{title}\" has been rejected."
msgstr "Votre initiative \"{title}\" a été rejetée."

#: bluebottle/initiatives/messages.py:62
#, python-brace-format
msgid "The initiative \"{title}\" has been cancelled."
msgstr "L'initiative \"{title}\" a été annulée."

#: bluebottle/initiatives/messages.py:74
#, python-brace-format
msgid "You are assigned to review \"{title}\"."
msgstr "Vous êtes assigné à la revue \"{title}\"."

#: bluebottle/initiatives/messages.py:89 bluebottle/initiatives/messages.py:105
#: bluebottle/initiatives/messages.py:118
#, python-brace-format
msgid "You have a new post on '{title}'"
msgstr "Vous avez un nouveau message sur '{title}'"

#: bluebottle/initiatives/messages.py:134
#, python-brace-format
msgid "Update from '{title}'"
msgstr "Mise à jour depuis '{title}'"

#: bluebottle/initiatives/models.py:44
msgid "reviewer"
msgstr "évaluateur"

#: bluebottle/initiatives/models.py:53
msgid "co-initiator"
msgstr "co-initiateur"

#: bluebottle/initiatives/models.py:54
msgid ""
"The co-initiator can create and edit activities for this initiative, but "
"cannot edit the initiative itself."
msgstr ""
"Le co-initiateur peut créer et modifier des activités pour cette initiative, "
"mais ne peut pas modifier l'initiative elle-même."

#: bluebottle/initiatives/models.py:64
msgid "co-initiators"
msgstr "co-initiateurs"

#: bluebottle/initiatives/models.py:65
msgid ""
"Co-initiators can create and edit activities for this initiative, but cannot "
"edit the initiative itself."
msgstr ""
"Les co-initiateurs peuvent créer et modifier des activités pour cette "
"initiative, mais ne peuvent pas modifier l'initiative elle-même."

#: bluebottle/initiatives/models.py:71
msgid "promoter"
msgstr "promoteur"

#: bluebottle/initiatives/models.py:84
msgid "pitch"
msgstr "pas"

#: bluebottle/initiatives/models.py:84
msgid "Pitch your smart idea in one sentence"
msgstr "Pitch votre idée intelligente en une seule phrase"

#: bluebottle/initiatives/models.py:87
msgid "story"
msgstr "Histoire"

#: bluebottle/initiatives/models.py:101
msgid ""
"Do you have a video pitch or a short movie that explains your initiative? "
"Cool! We can't wait to see it! You can paste the link to YouTube or Vimeo "
"video here"
msgstr ""
"Vous avez un pitch vidéo ou un court métrage qui explique votre initiative? "
"Nous avons hâte de le voir ! Vous pouvez coller le lien vers la vidéo "
"YouTube ou Vimeo ici"

#: bluebottle/initiatives/models.py:108
msgid "Impact location"
msgstr "Emplacement de l'impact"

#: bluebottle/initiatives/models.py:116
msgid "is global"
msgstr "est global"

#: bluebottle/initiatives/models.py:118
msgid ""
"Global initiatives do not have a location. Instead the location is stored on "
"the respective activities."
msgstr ""
"Les initiatives mondiales n'ont pas de lieu et sont stockées dans les "
"activités respectives."

#: bluebottle/initiatives/models.py:135
msgid "Is open"
msgstr "Est ouvert"

#: bluebottle/initiatives/models.py:136
msgid "Any authenticated users can start an activity under this initiative."
msgstr ""
"N'importe quel utilisateur authentifié peut démarrer une activité dans le "
"cadre de cette initiative."

#: bluebottle/initiatives/models.py:249 bluebottle/time_based/models.py:456
msgid "Activity during a period"
msgstr "Activité pendant une période"

#: bluebottle/initiatives/models.py:250
msgid "Activity on a specific date"
msgstr "Activité à une date spécifique"

#: bluebottle/initiatives/models.py:252
msgid "Collect activity"
msgstr ""

#: bluebottle/initiatives/models.py:256 bluebottle/initiatives/models.py:267
#: bluebottle/settings/base.py:656 bluebottle/settings/base.py:680
#: bluebottle/settings/base.py:709 bluebottle/settings/base.py:750
#: bluebottle/settings/base.py:854
msgid "Office location"
msgstr "Lieu du bureau"

#: bluebottle/initiatives/models.py:259 bluebottle/time_based/models.py:684
msgid "Skill"
msgstr "Compétence"

#: bluebottle/initiatives/models.py:260 bluebottle/statistics/admin.py:77
#: bluebottle/statistics/models.py:208
msgid "Type"
msgstr "Type de texte"

#: bluebottle/initiatives/models.py:261 bluebottle/initiatives/models.py:269
msgid "Theme"
msgstr "Thème"

#: bluebottle/initiatives/models.py:262 bluebottle/initiatives/models.py:270
msgid "Category"
msgstr "Catégorie"

#: bluebottle/initiatives/models.py:264
msgid "Segments"
msgstr "Segments"

#: bluebottle/initiatives/models.py:273
msgid "E-mail"
msgstr "Courriel"

#: bluebottle/initiatives/models.py:274
msgid "Phone"
msgstr "Téléphone"

#: bluebottle/initiatives/models.py:285
msgid "Allow activity managers to indicate the impact they make."
msgstr ""
"Permettre aux gestionnaires d'activités d'indiquer l'impact qu'ils ont sur "
"eux."

#: bluebottle/initiatives/models.py:289
msgid "Allow admins to add (sub)regions to their offices."
msgstr ""
"Autoriser les administrateurs à ajouter des (sous-)régions à leurs bureaux."

#: bluebottle/initiatives/models.py:293
msgid "Enable date activities to have multiple slots."
msgstr "Activer les activités de date pour avoir plusieurs emplacements."

#: bluebottle/initiatives/models.py:297
msgid "Allow admins to open up initiatives for any user to add activities."
msgstr ""
"Permettre aux administrateurs d'ouvrir des initiatives pour n'importe quel "
"utilisateur d'ajouter des activités."

#: bluebottle/initiatives/models.py:301
msgid "Add a link to activities so managers van download a contributor list."
msgstr ""
"Ajouter un lien vers les activités pour que les gestionnaires téléchargent "
"une liste des contributeurs."

#: bluebottle/initiatives/models.py:305
msgid ""
"Send monthly updates with matching activities to users that are subscribed."
msgstr ""
"Envoyez des mises à jour mensuelles avec les activités correspondantes aux "
"utilisateurs qui sont abonnés."

#: bluebottle/initiatives/models.py:321 bluebottle/initiatives/models.py:322
msgid "initiative settings"
msgstr "paramètres d'initiative"

#: bluebottle/initiatives/models.py:345
msgid "theme"
msgstr "Thème"

#: bluebottle/initiatives/models.py:346
msgid "themes"
msgstr "thèmes"

#: bluebottle/initiatives/serializers.py:420
#: bluebottle/initiatives/serializers.py:437
msgid "Name is required"
msgstr "Le nom est requis"

#: bluebottle/initiatives/serializers.py:438
msgid "Email is required"
msgstr "L'e-mail est requis"

#: bluebottle/initiatives/states.py:15
msgid "The initiative has been created and is being worked on."
msgstr "L'initiative a été créée et est en cours d'élaboration."

#: bluebottle/initiatives/states.py:20
msgid "The initiative has been submitted and is ready to be reviewed."
msgstr "L'initiative a été soumise et est prête à être revue."

#: bluebottle/initiatives/states.py:25
msgid ""
"The initiative has been submitted but needs adjustments in order to be "
"approved."
msgstr ""
"L'initiative a été soumise, mais elle nécessite des ajustements pour être "
"approuvée."

#: bluebottle/initiatives/states.py:30
msgid ""
"The initiative doesn't fit the program or the rules of the game. The "
"initiative won't show up on the search page in the front end, but does count "
"in the reporting. The initiative cannot be edited by the initiator."
msgstr ""
"L'initiative ne correspond pas au programme ou aux règles du jeu. "
"L'initiative n'apparaîtra pas sur la page de recherche dans le front-end, "
"mais compte dans le rapport. L'initiative ne peut pas être éditée par "
"l'initiateur."

#: bluebottle/initiatives/states.py:38
msgid ""
"The initiative is not executed. The initiative won't show up on the search "
"page in the front end, but does count in the reporting. The initiative "
"cannot be edited by the initiator."
msgstr ""
"L'initiative n'est pas exécutée. L'initiative n'apparaîtra pas sur la page "
"de recherche dans le front-end, mais compte dans le rapport. L'initiative ne "
"peut pas être éditée par l'initiateur."

#: bluebottle/initiatives/states.py:46
msgid ""
"The initiative is not visible in the frontend and does not count in the "
"reporting. The initiative cannot be edited by the initiator."
msgstr ""
"L'initiative n'est pas visible dans le frontend et ne compte pas dans le "
"rapport. L'initiative ne peut pas être éditée par l'initiateur."

#: bluebottle/initiatives/states.py:52
msgid ""
"The initiative is visible in the frontend and completed activities are open "
"for contributions. All activities, except the crowdfunding campaigns, that "
"will be completed at a later stage, will also be automatically opened up for "
"contributions. The crowdfunding campaigns must be approved separately."
msgstr ""
"L'initiative est visible sur le frontend et les activités complétées sont "
"ouvertes aux contributions. Toutes les activités, à l'exception des "
"campagnes de financement participatif, qui seront terminées à un stade "
"ultérieur, seront également automatiquement ouvertes aux contributions. Les "
"campagnes de financement participatif doivent être approuvées séparément."

#: bluebottle/initiatives/states.py:86
msgid "The initiative will be created."
msgstr "L'initiative sera créée."

#: bluebottle/initiatives/states.py:93
msgid "The initiative will be submitted for review."
msgstr "L'initiative sera soumise pour examen."

#: bluebottle/initiatives/states.py:102
msgid ""
"The initiative will be visible in the frontend and all completed activities "
"will be open for contributions."
msgstr ""
"L'initiative sera visible sur le frontend et toutes les activités complétées "
"seront ouvertes aux contributions."

#: bluebottle/initiatives/states.py:113
msgid ""
"The status of the initiative is set to 'Needs work'. The initiator can edit "
"and resubmit the initiative. Don't forget to inform the initiator of the "
"necessary adjustments."
msgstr ""
"Le statut de l'initiative est défini sur \"Besoin de travail\". L'initiateur "
"peut modifier et soumettre à nouveau l'initiative. N'oubliez pas d'informer "
"l'initiateur des ajustements nécessaires."

#: bluebottle/initiatives/states.py:128
msgid ""
"Reject in case this initiative doesn't fit your program or the rules of the "
"game. The initiator will not be able to edit the initiative and it won't "
"show up on the search page in the front end. The initiative will still be "
"available in the back office and appear in your reporting. "
msgstr ""
"Rejetez au cas où cette initiative ne correspond pas à votre programme ou "
"aux règles du jeu. L'initiateur ne pourra pas modifier l'initiative et "
"n'apparaîtra pas sur la page de recherche dans le front-end. L'initiative "
"sera toujours disponible dans le back-office et apparaîtra dans votre "
"rapport. "

#: bluebottle/initiatives/states.py:140
msgid ""
"Cancel if the initiative will not be executed. The initiator will not be "
"able to edit the initiative and it won't show up on the search page in the "
"front end. The initiative will still be available in the back office and "
"appear in your reporting."
msgstr ""
"Annuler si l'initiative ne sera pas exécutée. L'initiateur ne pourra pas "
"modifier l'initiative et n'apparaîtra pas sur la page de recherche dans le "
"front-end. L'initiative sera toujours disponible dans le back-office et "
"apparaîtra dans votre rapport."

#: bluebottle/initiatives/states.py:151
msgid ""
"Delete the initiative if you don't want it to appear in your reporting. The "
"initiative will still be available in the back office."
msgstr ""
"Supprimez l'initiative si vous ne voulez pas qu'elle apparaisse dans votre "
"rapport. L'initiative sera toujours disponible dans le back-office."

#: bluebottle/initiatives/states.py:165
msgid ""
"The status of the initiative is set to 'needs work'. The initiator can edit "
"and submit the initiative again."
msgstr ""
"Le statut de l'initiative est défini sur \"nécessite du travail\". "
"L'initiateur peut modifier et soumettre l'initiative à nouveau."

#: bluebottle/initiatives/templates/admin/remove_location.html:6
msgid ""
"\n"
"    Remove the location from the initiative, because it is set to 'global'.\n"
msgstr ""
"\n"
"    Retirer l'emplacement de l'initiative, car il est réglé sur 'global'.\n"

#: bluebottle/initiatives/templates/dashboard/recent_initiatives.html:18
#: bluebottle/looker/templates/looker.html:19
msgid "Reviewer:"
msgstr "Reviewer :"

#: bluebottle/initiatives/templates/mails/messages/assigned_reviewer.html:5
#, python-format
msgctxt "email"
msgid ""
"\n"
"        Hi %(recipient_name)s,<br>\n"
"        You are assigned as reviewer for <i>%(title)s</i>.\n"
"        If you have any questions please contact %(contact_email)s\n"
"    "
msgstr ""
"\n"
"        Bonjour %(recipient_name)s,<br>\n"
"        Vous êtes assigné en tant que réviseur pour <i>%(title)s</i>.\n"
"        Si vous avez des questions, veuillez contacter %(contact_email)s\n"
"    "

#: bluebottle/initiatives/templates/mails/messages/assigned_reviewer.html:14
#: bluebottle/initiatives/templates/mails/messages/initiative_approved_owner.html:15
#: bluebottle/initiatives/templates/mails/messages/initiative_cancelled_owner.html:13
#: bluebottle/initiatives/templates/mails/messages/initiative_rejected_owner.html:13
msgctxt "email"
msgid "View initiative"
msgstr "Voir l'initiative"

#: bluebottle/initiatives/templates/mails/messages/initiative_approved_owner.html:5
#, python-format
msgctxt "email"
msgid ""
"\n"
"        Hi %(recipient_name)s,<br>\n"
"        Good news, your initiative <i>%(title)s</i> has been approved!\n"
"        People can now join your activities. No activities yet? This is the "
"perfect\n"
"        moment to create one (or two), so people can help you reach your "
"initiative’s goal.\n"
"    "
msgstr ""
"\n"
"        Bonjour %(recipient_name)s,<br>\n"
"        Bonne nouvelle votre initiative <i>%(title)s</i> a été approuvée !\n"
"        Les gens peuvent maintenant se joindre à vos activités. Aucune "
"activité pour le moment ? C'est le moment idéal\n"
"        pour en créer un (ou deux), afin que les gens puissent vous aider à "
"atteindre l’objectif de votre initiative.\n"
"    "

#: bluebottle/initiatives/templates/mails/messages/initiative_cancelled_owner.html:5
#, python-format
msgctxt "email"
msgid ""
"\n"
"        Hi %(recipient_name)s,<br>\n"
"        Unfortunately, the initiative \"%(title)s\" has been cancelled.\n"
"    "
msgstr ""
"\n"
"        Bonjour %(recipient_name)s,<br>\n"
"        Malheureusement, l'initiative \"%(title)s\" a été annulée.\n"
"    "

#: bluebottle/initiatives/templates/mails/messages/initiative_rejected_owner.html:5
#, python-format
msgctxt "email"
msgid ""
"\n"
"        Hi %(recipient_name)s,<br>\n"
"        Unfortunately, your initiative \"%(title)s\" has been rejected.\n"
"    "
msgstr ""
"\n"
"        Bonjour %(recipient_name)s,<br>\n"
"        Malheureusement, votre initiative \"%(title)s\" a été rejetée.\n"
"    "

#: bluebottle/initiatives/templates/mails/messages/initiative_submitted_staff.html:5
#, python-format
msgctxt "email"
msgid ""
"\n"
"        Hi %(recipient_name)s,<br>\n"
"        The initiative <i>%(title)s</i> has been submitted by "
"%(initiator_name)s and is waiting for a review.\n"
"    "
msgstr ""
"\n"
"        Bonjour %(recipient_name)s,<br>\n"
"        L'initiative <i>%(title)s</i> a été soumise par %(initiator_name)s "
"et attend une révision.\n"
"    "

#: bluebottle/initiatives/templates/mails/messages/initiative_submitted_staff.html:13
msgctxt "email"
msgid "View the initiative"
msgstr "Voir l'initiative"

#: bluebottle/initiatives/templates/mails/messages/initiative_wallpost_follower.html:21
#, python-format
msgctxt "email"
msgid ""
"\n"
"        <p>\n"
"            You received this email because you support %(title)s.\n"
"            Don't want to receive initiative updates anymore?\n"
"        </p>\n"
"        <p>\n"
"            <a href=\"%(site)s/member/profile\">\n"
"                Unsubscribe\n"
"            </a> via your account page\n"
"        </p>\n"
"    "
msgstr ""
"\n"
"        <p>\n"
"            Vous avez reçu cet e-mail parce que vous soutenez %(title)s.\n"
"            Vous ne voulez plus recevoir de mises à jour d'initiative ?\n"
"        </p>\n"
"        <p>\n"
"            <a href=\"%(site)s/member/profile\">\n"
"                Désabonnez-vous\n"
"            </a> via votre page de compte\n"
"        </p>\n"
"    "

#: bluebottle/initiatives/validators.py:9
msgid "The title must be unique"
msgstr "Le titre doit être unique"

#: bluebottle/looker/dashboard.py:10
msgid "Analytics"
msgstr "Analyses"

#: bluebottle/looker/models.py:9
msgid "Dashboard"
msgstr "Tableau de bord"

#: bluebottle/looker/models.py:10
msgid "Look"
msgstr "Regarder"

#: bluebottle/looker/models.py:11
msgid "Space"
msgstr "Espace libre"

#: bluebottle/looker/models.py:15
msgid "Looker Id"
msgstr "Id du Looker"

#: bluebottle/mails/models.py:23 bluebottle/mails/models.py:24
msgid "mail platform settings"
msgstr "paramètres de la plateforme de messagerie"

#: bluebottle/members/admin.py:90
msgid "A user with that email already exists."
msgstr "Un utilisateur avec cette adresse e-mail existe déjà."

#: bluebottle/members/admin.py:92
msgid "Email address"
msgstr "Adresse e-mail"

#: bluebottle/members/admin.py:93 bluebottle/members/admin.py:152
msgid "A valid, unique email address."
msgstr "Une adresse email valide et unique."

#: bluebottle/members/admin.py:95 bluebottle/segments/models.py:14
msgid "Is active"
msgstr "Est actif"

#: bluebottle/members/admin.py:233
msgid "Deleted"
msgstr "Supprimé"

#: bluebottle/members/admin.py:290
msgid "Profile"
msgstr "Profil"

#: bluebottle/members/admin.py:298
msgid "Permissions"
msgstr "Permissions"

#: bluebottle/members/admin.py:318
msgid "Notifications"
msgstr "Notifications"

#: bluebottle/members/admin.py:472
msgid "Activity on a date participation"
msgstr "Activité sur une participation à une date"

#: bluebottle/members/admin.py:487
msgid "Activity during a date participation"
msgstr "Activité lors de la participation à une date"

#: bluebottle/members/admin.py:500
msgid "Funding donations"
msgstr "Dons de financement"

#: bluebottle/members/admin.py:515
msgid "Deed participation"
msgstr "Participation au Deed"

#: bluebottle/members/admin.py:521
msgid "Following"
msgstr "Abonnements"

#: bluebottle/members/admin.py:529
msgid "Send reset password mail"
msgstr "Envoyer un mail de réinitialisation du mot de passe"

#: bluebottle/members/admin.py:536
msgid "Resend welcome email"
msgstr "Renvoyer l'e-mail de bienvenue"

#: bluebottle/members/admin.py:547
msgid "accounts"
msgstr "Comptes"

#: bluebottle/members/admin.py:549
msgid "KYC accounts"
msgstr "Comptes KYC"

#: bluebottle/members/admin.py:601
#, python-brace-format
msgid "User {name} will receive an email to reset password."
msgstr ""
"L'utilisateur {name} recevra un e-mail pour réinitialiser le mot de passe."

#: bluebottle/members/admin.py:616
#, python-brace-format
msgid "User {name} will receive an welcome email."
msgstr "L'utilisateur {name} recevra un e-mail de bienvenue."

#: bluebottle/members/admin.py:637
msgid "Login as user"
msgstr "Se connecter en tant qu'utilisateur"

#: bluebottle/members/admin.py:639 bluebottle/members/forms.py:6
#: bluebottle/members/templates/admin/members/login_as.html:9
msgid "Login as"
msgstr "Se connecter en tant que"

#: bluebottle/members/dashboard.py:12
msgid "Recently joined users"
msgstr "Utilisateurs récemment inscrits"

#: bluebottle/members/forms.py:10
msgid "Send password reset mail"
msgstr "Envoyer un mail de réinitialisation du mot de passe"

#: bluebottle/members/forms.py:14
msgid "Send welcome email"
msgstr "Envoyer un e-mail de bienvenue"

#: bluebottle/members/messages.py:8
#, python-brace-format
msgid "Welcome to {site_name}!"
msgstr "Bienvenue sur {site_name}!"

#: bluebottle/members/messages.py:16
#, python-brace-format
msgid "Activate your account for {site_name}"
msgstr "Activez votre compte pour {site_name}"

#: bluebottle/members/models.py:48
msgid "Email/password combination"
msgstr "Combinaison E-mail/mot de passe"

#: bluebottle/members/models.py:49
msgid "Company SSO"
msgstr "SSO de la société"

#: bluebottle/members/models.py:53
msgid "Require login before accessing the platform"
msgstr "Exiger une connexion avant d'accéder à la plateforme"

#: bluebottle/members/models.py:57
msgid "Require verifying the user's email before signup"
msgstr "Exiger la vérification de l'email de l'utilisateur avant de s'inscrire"

#: bluebottle/members/models.py:61
msgid "Domain that all email should belong to"
msgstr "Domaine auquel tous les e-mails devraient appartenir"

#: bluebottle/members/models.py:66
msgid "Limit user session to browser session"
msgstr "Limiter la session utilisateur à la session du navigateur"

#: bluebottle/members/models.py:70
msgid "Require users to consent to cookies"
msgstr "Exiger que les utilisateurs consentent aux cookies"

#: bluebottle/members/models.py:74
msgid "Link more information about the platforms policy"
msgstr "Lier plus d'informations sur la politique de plates-formes"

#: bluebottle/members/models.py:90
msgid "Show gender question in profile form"
msgstr "Afficher la question du genre dans le formulaire de profil"

#: bluebottle/members/models.py:95
msgid "Show birthdate question in profile form"
msgstr ""
"Afficher la question de la date de naissance dans le formulaire de profil"

#: bluebottle/members/models.py:100
msgid "Show address question in profile form"
msgstr "Afficher la question de l'adresse dans le formulaire de profil"

#: bluebottle/members/models.py:105
msgid "Enable segments for users e.g. department or job title."
msgstr ""
"Activer les segments pour les utilisateurs, par exemple le service ou le "
"titre du poste."

#: bluebottle/members/models.py:110
msgid ""
"Create new segments when a user logs in. Leave unchecked if only priorly "
"specified ones should be used."
msgstr ""
"Créer de nouveaux segments lorsqu'un utilisateur se connecte. Laisser "
"décoché si seulement ceux préalablement spécifiés doivent être utilisés."

#: bluebottle/members/models.py:116
msgid ""
"The number of days after which user data should be anonymised. 0 for no "
"anonymisation"
msgstr ""
"Le nombre de jours après lesquels les données de l'utilisateur doivent être "
"anonymisées. 0 pour aucune anonymisation"

#: bluebottle/members/models.py:120 bluebottle/members/models.py:121
msgid "member platform settings"
msgstr "paramètres de la plateforme des membres"

#: bluebottle/members/models.py:126
msgid "Was verified for voting by recaptcha."
msgstr "A été vérifié pour le vote par recaptcha."

#: bluebottle/members/models.py:128
msgid "Matching"
msgstr "Correspondance"

#: bluebottle/members/models.py:130
msgid "Monthly overview of activities that match this person's profile"
msgstr ""
"Aperçu mensuel des activités qui correspondent au profil de cette personne"

#: bluebottle/members/models.py:133 bluebottle/token_auth/tests/models.py:12
msgid "remote_id"
msgstr "id distant"

#: bluebottle/members/models.py:137
msgid "Last Logout"
msgstr "Dernière déconnexion"

#: bluebottle/members/models.py:140
msgid "external SCIM id"
msgstr "id SCIM externe"

#: bluebottle/members/models.py:149
msgid "When the user updated their matching preferences."
msgstr "Quand l'utilisateur a mis à jour ses préférences de correspondance."

#: bluebottle/members/models.py:224
msgid "User activity"
msgstr "Activité de l'utilisateur"

#: bluebottle/members/models.py:225
msgid "User activities"
msgstr "Activités de l'utilisateur"

#: bluebottle/members/serializers.py:53
msgid "User account is disabled."
msgstr "Compte utilisateur désactivé."

#: bluebottle/members/serializers.py:63
msgid "Unable to log in with provided credentials."
msgstr "Impossible de se connecter avec les identifiants fournis."

#: bluebottle/members/serializers.py:66
#, python-brace-format
msgid "Must include \"{username_field}\" and \"password\"."
msgstr "Doit inclure \"{username_field}\" et \"password\"."

#: bluebottle/members/serializers.py:439
msgid "email_confirmation"
msgstr "Email de confirmation"

#: bluebottle/members/serializers.py:483
msgid "Email confirmation mismatch"
msgstr "Incompatibilité de la confirmation de l'e-mail"

#: bluebottle/members/serializers.py:490
msgid "Signup requires a confirmation token"
msgstr "L'inscription nécessite un jeton de confirmation"

#: bluebottle/members/serializers.py:552
msgid "The two password fields didn't match."
msgstr "Les deux champs de mot de passe ne correspondent pas."

#: bluebottle/members/templates/admin/members/password_reset.html:9
msgid "Send reset password mail to"
msgstr "Envoyer un mail de réinitialisation du mot de passe à"

#: bluebottle/members/templates/admin/members/resend_welcome_mail.html:9
msgid "Resend welcome mail to"
msgstr "Renvoyer le mail de bienvenue à"

#: bluebottle/members/templates/mails/messages/account_activation.html:8
#, python-format
msgid ""
"\n"
"<h1>Welcome %(first_name)s</h1>\n"
"<p class=\"lead\">You’re now officially part of the %(site_name)s community. "
"Connect, share and work with others on initiatives that you care about.</p>\n"
msgstr ""
"\n"
"<h1>Bienvenue %(first_name)s</h1>\n"
"<p class=\"lead\">Vous faites désormais officiellement partie de la "
"communauté %(site_name)s . Connectez-vous, partagez et travaillez avec "
"d'autres sur des initiatives qui vous intéressent.</p>\n"

#: bluebottle/members/templates/mails/messages/account_activation.html:12
#, python-format
msgid ""
"\n"
"<p>If you have any questions please don’t hesitate to contact "
"%(contact_email)s</p>\n"
msgstr ""
"\n"
"<p>Si vous avez des questions, n'hésitez pas à contacter %(contact_email)s</"
"p>\n"

#: bluebottle/members/templates/mails/messages/account_activation.html:21
msgctxt "email"
msgid "Set password"
msgstr "Définir le mot de passe"

#: bluebottle/members/templates/mails/messages/account_activation.html:24
msgctxt "email"
msgid "Take me there"
msgstr "Emmenez-moi là"

#: bluebottle/members/templates/mails/messages/sign_up_token.html:5
msgid ""
"\n"
"Click the link below to create a password and activate your account. <br>\n"
"\n"
"The link will expire in 2 hours.\n"
msgstr ""
"\n"
"Cliquez sur le lien ci-dessous pour créer un mot de passe et activer votre "
"compte. <br>\n"
"\n"
"Le lien expirera dans 2 heures.\n"

#: bluebottle/members/templates/mails/messages/sign_up_token.html:14
msgctxt "email"
msgid "Create your password"
msgstr "Créez votre mot de passe"

#: bluebottle/news/admin.py:24 bluebottle/pages/admin.py:40
#: bluebottle/quotes/admin.py:22 bluebottle/slides/admin.py:34
msgid "Publication settings"
msgstr "Paramètres de publication"

#: bluebottle/news/admin.py:40 bluebottle/pages/admin.py:50
msgid "Online"
msgstr "En ligne"

#: bluebottle/news/admin.py:41 bluebottle/pages/admin.py:51
msgid "Offline"
msgstr "Hors ligne"

#: bluebottle/news/admin.py:42 bluebottle/pages/admin.py:52
msgid "Is this item currently visible online or not."
msgstr "Est-ce que cet élément est actuellement visible en ligne ou non."

#: bluebottle/news/admin.py:106 bluebottle/pages/admin.py:154
#: bluebottle/slides/admin.py:106
msgid "Mark selected entries as published"
msgstr "Marquer les entrées sélectionnées comme publiées"

#: bluebottle/news/models.py:26
msgid "Main image"
msgstr "Image principale"

#: bluebottle/news/models.py:27
msgid "Shows at the top of your post."
msgstr "Montre en haut de votre message."

#: bluebottle/news/models.py:37 bluebottle/pages/models.py:212
#: bluebottle/quotes/models.py:22 bluebottle/slides/models.py:29
#: bluebottle/statistics/models.py:223
msgid "language"
msgstr "Langue"

#: bluebottle/news/models.py:51
msgid "Allow comments"
msgstr "Autoriser les commentaires"

#: bluebottle/news/models.py:63
msgid "news item"
msgstr "article d'actualité"

#: bluebottle/news/models.py:64
msgid "news items"
msgstr "actualités"

#: bluebottle/news/templates/admin/blogs/change_form.html:5
#: bluebottle/news/templates/admin/blogs/change_form.html:47
#: bluebottle/slides/templates/admin/banners/change_form.html:6
#: bluebottle/slides/templates/admin/banners/change_form.html:73
msgid "Preview"
msgstr "Aperçu"

#: bluebottle/news/templates/admin/blogs/change_form.html:101
msgid "Internal CMS error: failed to fetch preview data!"
msgstr ""
"Erreur CMS interne : impossible de récupérer les données de prévisualisation!"

#: bluebottle/news/templates/admin/blogs/change_form.html:119
#: bluebottle/slides/templates/admin/banners/change_form.html:130
msgid "Publish"
msgstr "Publier"

#: bluebottle/news/templates/admin/blogs/change_form.html:120
#: bluebottle/slides/templates/admin/banners/change_form.html:131
msgid "Publish and add another"
msgstr "Publier et en ajouter un autre"

#: bluebottle/news/templates/admin/blogs/change_form.html:121
#: bluebottle/slides/templates/admin/banners/change_form.html:132
msgid "Publish and continue editing"
msgstr "Publier et continuer à éditer"

#: bluebottle/news/templates/admin/blogs/preview_canvas.html:23
msgid "Blog post preview"
msgstr "Aperçu du billet de blog"

#: bluebottle/news/templates/admin/blogs/preview_canvas.html:24
msgid "now"
msgstr "maintenant"

#: bluebottle/notifications/admin.py:81
msgid "Are you sure?"
msgstr "Êtes-vous sûr(e) ?"

#: bluebottle/notifications/admin.py:146
msgid "URL of the platform"
msgstr "URL de la plateforme"

#: bluebottle/notifications/admin.py:147
msgid "Name of the platform"
msgstr "Nom de la plateforme"

#: bluebottle/notifications/admin.py:148
msgid "First name of the recipient"
msgstr "Prénom du destinataire"

#: bluebottle/notifications/admin.py:149
msgid "Contact email of platform"
msgstr "E-mail de contact de la plateforme"

#: bluebottle/notifications/effects.py:11
#: bluebottle/notifications/templates/admin/notification_effect.html:2
msgid "Send email"
msgstr "Envoyer un e-mail"

#: bluebottle/notifications/effects.py:39
#, python-brace-format
msgid "(and {number} more)"
msgstr "(et {number} de plus)"

#: bluebottle/notifications/effects.py:45
msgid "related users"
msgstr "utilisateurs associés"

#: bluebottle/notifications/effects.py:49
#, python-brace-format
msgid "Message {subject} to {recipients}"
msgstr "Envoyer un message à {subject} à {recipients}"

#: bluebottle/notifications/effects.py:59
#, python-brace-format
msgid "Message <em>{subject}</em> to {recipients}"
msgstr "Message <em>{subject}</em> à {recipients}"

#: bluebottle/notifications/effects.py:91
msgid "to {}"
msgstr "à {}"

#: bluebottle/notifications/models.py:51
msgid "Twitter"
msgstr "Twitter"

#: bluebottle/notifications/models.py:52
msgid "Facebook"
msgstr "Facebook"

#: bluebottle/notifications/models.py:53
msgid "Facebook at Work"
msgstr "Facebook au travail"

#: bluebottle/notifications/models.py:54
msgid "LinkedIn"
msgstr "LinkedIn"

#: bluebottle/notifications/models.py:55
msgid "Whatsapp"
msgstr "WhatsApp"

#: bluebottle/notifications/models.py:56
msgid "Yammer"
msgstr "Yammer"

#: bluebottle/notifications/models.py:57
msgid "Teams"
msgstr "Équipes"

#: bluebottle/notifications/models.py:70 bluebottle/notifications/models.py:71
msgid "notification settings"
msgstr "paramètres de notification"

#: bluebottle/notifications/models.py:88
msgid "Member activated"
msgstr "Membre activé"

#: bluebottle/notifications/models.py:96
#: bluebottle/notifications/templates/admin/notifications/preview.html:3
msgid "Subject"
msgstr "Sujet"

#: bluebottle/notifications/models.py:97
msgid "Body (html)"
msgstr "Corps (html)"

#: bluebottle/notifications/models.py:98
msgid "Body (text)"
msgstr "Corps (texte)"

#: bluebottle/notifications/templates/admin/change_confirmation.html:17
msgid "Delete multiple objects"
msgstr "Supprimer plusieurs objets"

#: bluebottle/notifications/templates/admin/change_confirmation.html:22
#, python-format
msgid "Are you sure you want to make these changes to %(obj)s?"
msgstr "Êtes-vous sûr de vouloir apporter ces modifications à %(obj)s?"

#: bluebottle/notifications/templates/admin/change_confirmation.html:24
#, python-format
msgid ""
"\n"
"            This will send out %(message_count)s email(s).\n"
"        "
msgstr ""
"\n"
"            Ceci enverra %(message_count)s email(s).\n"
"        "

#: bluebottle/notifications/templates/admin/change_confirmation.html:47
#: bluebottle/utils/forms.py:65
msgid ""
"Should messages be send or should we transition without notifying users?"
msgstr ""
"Devrions-nous envoyer des messages ou devrons-nous effectuer une transition "
"sans en aviser les utilisateurs ?"

#: bluebottle/notifications/templates/admin/notification_effect.html:8
#, python-format
msgid ""
"\n"
"            To \"%(recipient)s\"\n"
"        "
msgstr ""
"\n"
"            A \"%(recipient)s\"\n"
"        "

#: bluebottle/notifications/templates/admin/notification_effect.html:13
#, python-format
msgid ""
"\n"
"                and %(extra)s others \n"
"            "
msgstr ""
"\n"
"                et %(extra)s autres \n"
"            "

#: bluebottle/notifications/templates/admin/notifications/placeholders.html:2
msgid "You can use these placeholders in subject or body"
msgstr "Vous pouvez utiliser ces espaces réservés dans le sujet ou le corps"

#: bluebottle/notifications/templates/admin/notifications/preview.html:2
msgid "Message to"
msgstr "Message à"

#: bluebottle/notifications/templates/mails/test_messages/test_message.html:5
#, python-format
msgid ""
"\n"
"Hi %(receiver_name)s,<br>\n"
"This is a test message!\n"
msgstr ""
"\n"
"Bonjour %(receiver_name)s,<br>\n"
"Ceci est un message de test !\n"

#: bluebottle/notifications/templates/mails/test_messages/test_message.txt:5
#, python-format
msgid ""
"\n"
"Hi %(receiver_name)s,\n"
"This is a test message!\n"
msgstr ""
"\n"
"Bonjour %(receiver_name)s,\n"
"Ceci est un message de test !\n"

#: bluebottle/offices/admin.py:78 bluebottle/offices/models.py:32
msgid "office groups"
msgstr "groupes de bureaux"

#: bluebottle/offices/models.py:13 bluebottle/offices/models.py:25
msgid "office region"
msgstr "région du bureau"

#: bluebottle/offices/models.py:14
msgid "office regions"
msgstr "régions de bureau"

#: bluebottle/organizations/models.py:36
msgid "Partner Organization Logo"
msgstr "Logo de l'organisation partenaire"

#: bluebottle/organizations/models.py:61
msgid "partner organization"
msgstr "organisation partenaire"

#: bluebottle/organizations/models.py:62
msgid "partner organizations"
msgstr "organisations partenaires"

#: bluebottle/organizations/models.py:70
msgid "email"
msgstr "Email"

#: bluebottle/organizations/models.py:71
msgid "phone"
msgstr "Téléphone"

#: bluebottle/organizations/models.py:82
msgid "Partner Organization Contact"
msgstr "Contact de l'organisation partenaire"

#: bluebottle/organizations/models.py:83
msgid "Partner Organization Contacts"
msgstr "Contacts de l'organisation partenaire"

#: bluebottle/organizations/templates/admin/merge_preview.html:6
msgid "Please pick the organisation you want to keep"
msgstr "Veuillez choisir l'organisation que vous souhaitez conserver"

#: bluebottle/organizations/templates/admin/merge_preview.html:13
msgid "Website"
msgstr "Site Web"

#: bluebottle/organizations/templates/admin/merge_preview.html:14
msgid "Phone Number"
msgstr "Numéro de téléphone"

#: bluebottle/organizations/templates/admin/merge_preview.html:36
msgid "Merge"
msgstr "Fusionner"

#: bluebottle/pages/models.py:29
msgid "Link title"
msgstr "Titre du lien"

#: bluebottle/pages/models.py:31 bluebottle/pages/models.py:53
#: bluebottle/pages/models.py:54
msgid "Document"
msgstr "Document"

#: bluebottle/pages/models.py:59
msgid "link"
msgstr "lien"

#: bluebottle/pages/models.py:66
msgid "Call to action"
msgstr "Appel à l'action"

#: bluebottle/pages/models.py:67
msgid "Call to actions"
msgstr "Appeler aux actions"

#: bluebottle/pages/models.py:74
msgid "text left"
msgstr "texte restant"

#: bluebottle/pages/models.py:76
msgid "text right"
msgstr "texte à droite"

#: bluebottle/pages/models.py:82 bluebottle/pages/models.py:83
msgid "Text in columns"
msgstr "Texte dans les colonnes"

#: bluebottle/pages/models.py:108 bluebottle/pages/models.py:163
msgid "text"
msgstr "texte"

#: bluebottle/pages/models.py:122
msgid "Left"
msgstr "Gauche"

#: bluebottle/pages/models.py:123
msgid "Right"
msgstr "Droite"

#: bluebottle/pages/models.py:127
msgid "2:1 (Text twice as wide)"
msgstr "2:1 (Texte deux fois plus large)"

#: bluebottle/pages/models.py:128
msgid "1:1 (Equal width)"
msgstr "1:1 Largeur de l'équateur)"

#: bluebottle/pages/models.py:129
msgid "1:2 (Image twice as wide)"
msgstr "1:2 (Image deux fois plus large)"

#: bluebottle/pages/models.py:132
msgid "Picture placement"
msgstr "Placement de l'image"

#: bluebottle/pages/models.py:133
msgid "Picture / Text ratio"
msgstr "Ratio image / texte"

#: bluebottle/pages/models.py:145 bluebottle/pages/models.py:146
msgid "Picture + Text"
msgstr "Image + Texte"

#: bluebottle/pages/models.py:179 bluebottle/pages/models.py:180
msgid "Text + Round Image"
msgstr "Texte + Image ronde"

#: bluebottle/pages/models.py:199 bluebottle/quotes/models.py:18
#: bluebottle/slides/models.py:24 bluebottle/utils/models.py:161
msgid "Published"
msgstr "Publié"

#: bluebottle/pages/models.py:200 bluebottle/quotes/models.py:19
#: bluebottle/slides/models.py:25 bluebottle/utils/models.py:162
msgid "Draft"
msgstr "Brouillon"

#: bluebottle/pages/models.py:205
msgid "Page without sub-navigation"
msgstr "Page sans sous-navigation"

#: bluebottle/pages/models.py:207
msgid "Show this page in full width and hide the sub-navigation"
msgstr "Afficher cette page en pleine largeur et masquer la sous-navigation"

#: bluebottle/projects/models.py:19
msgid "project image"
msgstr "image du projet"

#: bluebottle/projects/models.py:20
msgid "project images"
msgstr "images du projet"

#: bluebottle/quotes/models.py:26
msgid "Quoted member"
msgstr "Membre cité"

#: bluebottle/redirects/models.py:8
msgid "redirect from"
msgstr "rediriger depuis"

#: bluebottle/redirects/models.py:9
msgid ""
"This should be an absolute path, excluding the domain name. Example: '/"
"events/search/'."
msgstr ""
"Ce devrait être un chemin absolu, en excluant le nom de domaine. Exemple: '/"
"events/search/'."

#: bluebottle/redirects/models.py:12
msgid "redirect to"
msgstr "rediriger vers"

#: bluebottle/redirects/models.py:13
msgid ""
"This can be either an absolute path (as above) or a full URL starting with "
"'http://'."
msgstr ""
"Cela peut être soit un chemin absolu (comme ci-dessus) soit une URL complète "
"commençant par 'http://'."

#: bluebottle/redirects/models.py:16
msgid "Match using regular expressions"
msgstr "Faire correspondre en utilisant des expressions régulières"

#: bluebottle/redirects/models.py:17
msgid ""
"If checked, the redirect-from and redirect-to fields will also be processed "
"using regular expressions when matching incoming requests.<br>Example: "
"<strong>/projects/.* -> /#!/projects</strong> will redirect everyone "
"visiting a page starting with /projects/<br>Example: <strong>/projects/(.*) -"
"> /#!/projects/$1</strong> will turn /projects/myproject into /#!/projects/"
"myproject<br><br>Invalid regular expressions will be ignored."
msgstr ""
"Si coché, les champs de redirection et de redirection seront également "
"traités en utilisant des expressions régulières lors des requêtes entrantes."
"<br>Exemple: <strong>/projects/. -> /#!/projects</strong> redirigera tous "
"ceux qui visitent une page commençant par /projects/<br>Exemple : <strong>/"
"projects/(. ) -> /#!/projects/$1</strong> transformera /projects/myproject "
"en /#!/projects/myproject<br><br>Les expressions régulières non valides "
"seront ignorées."

#: bluebottle/redirects/models.py:28
msgid "Fallback redirect"
msgstr "Redirection de secours"

#: bluebottle/redirects/models.py:29
msgid ""
"This redirect is only matched after all other redirects have failed to match."
"<br>This allows us to define a general 'catch-all' that is only used as a "
"fallback after more specific redirects have been attempted."
msgstr ""
"Cette redirection n'est appariée que lorsque toutes les autres redirections "
"n'ont pas réussi à correspondre.<br>Cela nous permet de définir un \"catch-"
"all\" général qui n'est utilisé comme repli qu'après que des redirections "
"plus spécifiques ont été tentées."

#: bluebottle/redirects/models.py:36
msgid "Is incremented each time a visitor hits this redirect"
msgstr "Est incrémenté à chaque fois qu'un visiteur accède à cette redirection"

#: bluebottle/redirects/models.py:39
msgid "redirect"
msgstr "rediriger"

#: bluebottle/redirects/models.py:40
msgid "redirects"
msgstr "redirige"

#: bluebottle/scim/forms.py:6
msgid "Reset token?!"
msgstr "Reset token?!"

#: bluebottle/scim/models.py:10
msgid "Bearer Token"
msgstr "Jeton de Porteur"

#: bluebottle/scim/models.py:19 bluebottle/scim/models.py:20
msgid "scim platform settings"
msgstr "Paramètres de la plateforme de scim"

#: bluebottle/scim/serializers.py:26
msgid "Not a valid email value."
msgstr "Ce n'est pas une valeur d'email valide."

#: bluebottle/scim/serializers.py:27
msgid "This field may not be blank."
msgstr "Ce champ ne peut pas être vide."

#: bluebottle/scim/serializers.py:28
#, python-brace-format
msgid "Ensure this field has no more than {max_length} characters."
msgstr ""
"Assurez-vous que ce champ ne contient pas plus de {max_length} caractères."

#: bluebottle/scim/serializers.py:29
#, python-brace-format
msgid "Ensure this field has at least {min_length} characters."
msgstr "Assurez-vous que ce champ a au moins {min_length} caractères."

#: bluebottle/scim/templates/admin/reset_token_confirmation.html:5
msgid "Are you sure you want to reset the scim token?"
msgstr "Êtes-vous sûr de vouloir réinitialiser le jeton de scim ?"

#: bluebottle/scim/templates/admin/scim/scimplatformsettings/change_form.html:7
msgid "Reset token"
msgstr "Reset token"

#: bluebottle/segments/admin.py:24
msgid "Number of segments"
msgstr "Nombre de segments"

#: bluebottle/segments/models.py:18
msgid "Editable in user profile"
msgstr "Modifiable dans le profil utilisateur"

#: bluebottle/segments/models.py:22
msgid "Enable search filters."
msgstr "Activer les filtres de recherche."

#: bluebottle/settings/admin_dashboard.py:56
msgid "Time Based"
msgstr "Basé sur le temps"

#: bluebottle/settings/admin_dashboard.py:79
msgid "Collect"
msgstr ""

#: bluebottle/settings/admin_dashboard.py:164
msgid "Offices"
msgstr "Bureaux"

#: bluebottle/settings/admin_dashboard.py:212
msgid "Result page"
msgstr "Page de résultat"

#: bluebottle/settings/admin_dashboard.py:217
msgid "Header & footer"
msgstr "En-tête & pied de page"

#: bluebottle/settings/admin_dashboard.py:222
msgid "Email templates"
msgstr "Modèles d'e-mail"

#: bluebottle/settings/admin_dashboard.py:235
msgid "Media wall posts"
msgstr "Potets du mur de média"

#: bluebottle/settings/admin_dashboard.py:246
msgid "Reporting"
msgstr "Rapports"

#: bluebottle/settings/admin_dashboard.py:252 bluebottle/utils/models.py:150
msgid "Settings"
msgstr "Réglages"

#: bluebottle/settings/admin_dashboard.py:298
msgid "Manage Reporting"
msgstr "Gérer les rapports"

#: bluebottle/settings/base.py:722 bluebottle/time_based/models.py:457
msgid "Activities during a period"
msgstr "Activités pendant une période"

#: bluebottle/settings/base.py:737
msgid "Participants over a period"
msgstr "Participants sur une période"

#: bluebottle/settings/base.py:759 bluebottle/time_based/models.py:181
msgid "Activities on a date"
msgstr "Activités à une date"

#: bluebottle/settings/base.py:781
msgid "Activity slots"
msgstr "Emplacements d'activité"

#: bluebottle/settings/base.py:796 bluebottle/time_based/models.py:537
msgid "Participants on a date"
msgstr "Participants à une date"

#: bluebottle/settings/base.py:815 bluebottle/time_based/models.py:612
msgid "Slot participants"
msgstr "Participants au créneau"

#: bluebottle/settings/base.py:841
msgid "Time contributions"
msgstr "Contributions de temps"

#: bluebottle/settings/base.py:889
msgid "Funding contributors"
msgstr "Contributeurs de financement"

#: bluebottle/settings/base.py:909
msgid "Deed activities"
msgstr "Activités de propriété"

#: bluebottle/settings/base.py:924
msgid "Deed participants"
msgstr "Participants au titre de propriété"

#: bluebottle/settings/base.py:948
msgid "Effort contributions"
msgstr "Contributions d'effort"

#: bluebottle/settings/base.py:969
msgid "Collection campaigns"
msgstr ""

#: bluebottle/settings/base.py:984
msgid "Collection contributors"
msgstr ""

#: bluebottle/settings/local.py:8
msgid "Dutch"
msgstr "Néerlandais"

#: bluebottle/settings/local.py:9 tenants/2scale/settings.py:33
#: tenants/scale/settings.py:33
msgid "French"
msgstr "Français"

#: bluebottle/settings/local.py:10 tenants/2scale/settings.py:32
#: tenants/action-against-corona/settings.py:30
#: tenants/boost-your-business/settings.py:32 tenants/mars/settings.py:31
#: tenants/scale/settings.py:32
msgid "English"
msgstr "Anglais"

#: bluebottle/settings/local.py:11
msgid "Portugese"
msgstr "Portugese"

#: bluebottle/settings/local.py:12
msgid "Spanish"
msgstr "Espagnol"

#: bluebottle/settings/local.py:13
msgid "German"
msgstr "Allemand"

#: bluebottle/slides/admin.py:29
msgid "Contents"
msgstr "Contenus"

#: bluebottle/slides/models.py:61
msgid "Video"
msgstr "Vidéo"

#: bluebottle/slides/models.py:84
msgid "Style"
msgstr "Style"

#: bluebottle/slides/models.py:85
msgid "Styling class name"
msgstr "Style du nom de la classe"

#: bluebottle/statistics/models.py:25 bluebottle/statistics/models.py:217
msgid "Should this be shown or hidden."
msgstr "Devrait être affiché ou masqué."

#: bluebottle/statistics/models.py:29
msgid "Order in which metrics are shown."
msgstr "Ordre dans lequel les mesures sont affichées."

#: bluebottle/statistics/models.py:42
msgid "Statistic"
msgstr "Statistique"

#: bluebottle/statistics/models.py:68
msgid "Custom statistic"
msgstr "Statistiques personnalisées"

#: bluebottle/statistics/models.py:69
msgid "Custom statistics"
msgstr "Statistiques personnalisées"

#: bluebottle/statistics/models.py:78
msgid "Time based activities succeeded"
msgstr "Activités basées sur le temps réussies"

#: bluebottle/statistics/models.py:79
msgid "Crowdfunding campaigns succeeded"
msgstr "Les campagnes de financement participatif ont réussi"

#: bluebottle/statistics/models.py:80
msgid "Deeds succeeded"
msgstr "Les actions ont réussi"

#: bluebottle/statistics/models.py:82
msgid "Activity Participants"
msgstr "Participants à l'activité"

#: bluebottle/statistics/models.py:84
msgid "Time based activities online"
msgstr "Activités basées sur le temps en ligne"

#: bluebottle/statistics/models.py:85
msgid "Deeds online"
msgstr "Actes en ligne"

#: bluebottle/statistics/models.py:94
msgid "Deeds done"
msgstr "Actes terminés"

#: bluebottle/statistics/models.py:103
msgid "query"
msgstr "Requête"

#: bluebottle/statistics/models.py:152
msgid "Engagement statistic"
msgstr "Statistiques d'engagement"

#: bluebottle/statistics/models.py:153
msgid "Engagement statistics"
msgstr "Statistiques d'engagement"

#: bluebottle/statistics/models.py:183
msgid "Impact statistic"
msgstr "Statistiques d'impact"

#: bluebottle/statistics/models.py:184
msgid "Impact statistics"
msgstr "Statistiques d'impact"

#: bluebottle/statistics/models.py:192
msgid "Manual"
msgstr "Manuelle"

#: bluebottle/statistics/models.py:196
msgid "Tasks realized"
msgstr "Tâches réalisées"

#: bluebottle/statistics/models.py:197
msgid "Taskmembers"
msgstr "Membres de la tâche"

#: bluebottle/statistics/models.py:202
msgid "Amount Matched"
msgstr "Montant correspondant"

#: bluebottle/statistics/models.py:203
msgid "Number of votes cast"
msgstr "Nombre de votes exprimés"

#: bluebottle/statistics/models.py:214
msgid "This overwrites the calculated value, if available"
msgstr "Ceci écrase la valeur calculée, si disponible"

#: bluebottle/statistics/templates/admin/impact/select_icon_option.html:11
msgid "Default"
msgstr "Par défaut"

#: bluebottle/terms/models.py:26
msgid "Terms"
msgstr "Conditions générales de vente"

#: bluebottle/terms/models.py:27
msgid "Term"
msgstr "Condition"

#: bluebottle/terms/models.py:56
msgid "Terms agreement"
msgstr "Contrat d'utilisation"

#: bluebottle/terms/models.py:57
msgid "Term agreements"
msgstr "Contrats à terme"

#: bluebottle/time_based/admin.py:50
msgid "First complete and submit the activity before managing participants."
msgstr ""
"Complétez d'abord l'activité et soumettez celle-ci avant de gérer les "
"participants."

#: bluebottle/time_based/admin.py:144 bluebottle/time_based/admin.py:292
#, python-brace-format
msgid "{duration} per {time_unit}"
msgstr "{duration} par {time_unit}"

#: bluebottle/time_based/admin.py:148 bluebottle/time_based/admin.py:296
#: bluebottle/time_based/admin.py:356
msgid "Duration"
msgstr "Durée"

#: bluebottle/time_based/admin.py:195
msgid "Timezone"
msgstr "Timezone"

#: bluebottle/time_based/admin.py:221
msgid "Slots"
msgstr "Emplacements"

#: bluebottle/time_based/admin.py:286
msgid "indefinitely"
msgstr "indéfiniment"

#: bluebottle/time_based/admin.py:327
msgid "Registered"
msgstr "Enregistré"

#: bluebottle/time_based/admin.py:417
msgid "Upcoming"
msgstr "À venir"

#: bluebottle/time_based/admin.py:418
msgid "Passed"
msgstr "Réussi"

#: bluebottle/time_based/admin.py:437
msgid "Slot required"
msgstr "Emplacement requis"

#: bluebottle/time_based/admin.py:443 bluebottle/time_based/admin.py:498
#: bluebottle/time_based/admin.py:499
msgid "Required"
msgstr "Requis"

#: bluebottle/time_based/admin.py:444 bluebottle/time_based/admin.py:497
msgid "Optional"
msgstr "Optionnel"

#: bluebottle/time_based/admin.py:493
msgid "Accepted participants"
msgstr "Participants acceptés"

#: bluebottle/time_based/admin.py:509
#, python-brace-format
msgid ""
"Local time in \"{location}\" is {local_time}. This is {offset} hours "
"{relation} compared to the standard platform timezone ({current_timezone})."
msgstr ""
"L'heure locale dans \"{location}\" est {local_time}. Il s'agit de {offset} "
"heures {relation} par rapport au fuseau horaire de la plate-forme standard "
"({current_timezone})."

#: bluebottle/time_based/admin.py:516
msgid "later"
msgstr "plus tard"

#: bluebottle/time_based/admin.py:516
msgid "earlier"
msgstr "plus tôt"

#: bluebottle/time_based/admin.py:562
msgid "Edit duration"
msgstr "Modifier la durée"

#: bluebottle/time_based/admin.py:578
msgid "Total contributed"
msgstr "Total des contributions"

#: bluebottle/time_based/admin.py:606 bluebottle/time_based/models.py:362
msgid "Slot"
msgstr "Emplacement"

#: bluebottle/time_based/admin.py:672 bluebottle/time_based/models.py:365
#: bluebottle/time_based/models.py:496
msgid "slot"
msgstr "emplacement"

#: bluebottle/time_based/admin.py:673 bluebottle/time_based/models.py:366
#: bluebottle/time_based/models.py:497
msgid "slots"
msgstr "créneaux"

#: bluebottle/time_based/admin.py:755
msgid "users"
msgstr "utilisateurs"

#: bluebottle/time_based/admin.py:757
msgid "Users with this skill"
msgstr "Utilisateurs avec cette compétence"

#: bluebottle/time_based/effects.py:14 bluebottle/time_based/effects.py:50
#: bluebottle/time_based/effects.py:78 bluebottle/time_based/effects.py:114
msgid "Create contribution"
msgstr "Créer une présentation"

#: bluebottle/time_based/effects.py:33
msgid "Create preparation time contribution"
msgstr "Créer une présentation du temps de préparation"

#: bluebottle/time_based/effects.py:70
msgid "Create overall contribution"
msgstr "Créer une contribution globale"

#: bluebottle/time_based/effects.py:122
#: bluebottle/time_based/templates/admin/set_end_date.html:2
msgid "End the activity"
msgstr "Mettre fin à l'activité"

#: bluebottle/time_based/effects.py:130
msgid "Clear the deadline of the activity"
msgstr "Effacer la date limite de l'activité"

#: bluebottle/time_based/effects.py:221 bluebottle/time_based/effects.py:241
msgid "Add participants to all slots if slot selection is set to \"all\""
msgstr ""
"Ajouter des participants à tous les créneaux si la sélection des créneaux "
"est définie à \"tous\""

#: bluebottle/time_based/effects.py:283
#, python-brace-format
msgid "Unlock unfilled slots for {activity}"
msgstr "Débloquer les emplacements non remplis pour {activity}"

#: bluebottle/time_based/effects.py:315
#, python-brace-format
msgid "Lock filled slots for {activity}"
msgstr "Verrouiller les emplacements remplis pour {activity}"

#: bluebottle/time_based/effects.py:339 bluebottle/time_based/effects.py:360
#, python-brace-format
msgid "Reset slot selection to \"all\" for {activity}"
msgstr "Réinitialiser la sélection de l'emplacement à \"all\" pour {activity}"

#: bluebottle/time_based/messages.py:70
#, python-brace-format
msgctxt "email"
msgid "The deadline for your activity \"{title}\" changed"
msgstr "La date limite pour votre activité \"{title}\" a été modifiée"

#: bluebottle/time_based/messages.py:93
#, python-brace-format
msgctxt "emai"
msgid "on {start}"
msgstr "le {start}"

#: bluebottle/time_based/messages.py:96
msgctxt "emai"
msgid "immediately"
msgstr "immédiatement"

#: bluebottle/time_based/messages.py:100
#, python-brace-format
msgctxt "emai"
msgid "ends on {end}"
msgstr "se termine le {end}"

#: bluebottle/time_based/messages.py:103
msgctxt "emai"
msgid "runs indefinitely"
msgstr "fonctionne indéfiniment"

#: bluebottle/time_based/messages.py:112
#, python-brace-format
msgctxt "email"
msgid "The activity \"{title}\" will take place in a few days!"
msgstr "L'activité \"{title}\" aura lieu dans quelques jours !"

#: bluebottle/time_based/messages.py:136 bluebottle/time_based/messages.py:159
#, python-brace-format
msgctxt "email"
msgid "The details of activity \"{title}\" have changed"
msgstr "Les détails de l'activité \"{title}\" ont été modifiés"

#: bluebottle/time_based/messages.py:182
#, python-brace-format
msgctxt "email"
msgid "The activity \"{title}\" has succeeded 🎉"
msgstr "L'activité \"{title}\" a réussi 🎉"

#: bluebottle/time_based/messages.py:205
#, python-brace-format
msgctxt "email"
msgid "You have been added to the activity \"{title}\" 🎉"
msgstr "Vous avez été ajouté à l'activité \"{title}\" 🎉"

#: bluebottle/time_based/messages.py:229
#, python-brace-format
msgctxt "email"
msgid "You have a new participant for your activity \"{title}\" 🎉"
msgstr "Vous avez un nouveau participant pour votre activité \"{title}\" 🎉"

#: bluebottle/time_based/messages.py:250
#, python-brace-format
msgctxt "email"
msgid "A new participant has joined your activity \"{title}\" 🎉"
msgstr "Un nouveau participant a rejoint votre activité \"{title}\" 🎉"

#: bluebottle/time_based/messages.py:317
#, python-brace-format
msgctxt "email"
msgid "You have changed your application on the activity \"{title}\""
msgstr "Vous avez changé votre candidature sur l'activité \"{title}\""

#: bluebottle/time_based/messages.py:357
#, python-brace-format
msgctxt "email"
msgid "You have applied to the activity \"{title}\""
msgstr "Vous avez postulé à l'activité \"{title}\""

#: bluebottle/time_based/messages.py:379
#, python-brace-format
msgctxt "email"
msgid "You have been selected for the activity \"{title}\" 🎉"
msgstr "Vous avez été sélectionné pour l'activité \"{title}\" 🎉"

#: bluebottle/time_based/messages.py:400
#, python-brace-format
msgctxt "email"
msgid "You have not been selected for the activity \"{title}\""
msgstr "Vous n'avez pas été sélectionné pour l'activité \"{title}\""

#: bluebottle/time_based/messages.py:410 bluebottle/time_based/messages.py:431
msgctxt "email"
msgid "View all activities"
msgstr "Voir toutes les activités"

#: bluebottle/time_based/messages.py:421
#, python-brace-format
msgctxt "email"
msgid "You have been removed as participant for the activity \"{title}\""
msgstr ""
"Vous avez été supprimé en tant que participant pour l'activité \"{title}\""

#: bluebottle/time_based/messages.py:442
#, python-brace-format
msgctxt "email"
msgid "Your contribution to the activity \"{title}\" is successful 🎉"
msgstr "Votre contribution à l'activité \"{title}\" est réussie 🎉"

#: bluebottle/time_based/messages.py:463
#, python-brace-format
msgctxt "email"
msgid "A participant has withdrawn from your activity \"{title}\""
msgstr "Un participant s'est retiré de votre activité \"{title}\""

#: bluebottle/time_based/messages.py:485
#, python-brace-format
msgctxt "email"
msgid "A participant has been added to your activity \"{title}\" 🎉"
msgstr "Un participant a été ajouté à votre activité \"{title}\" 🎉"

#: bluebottle/time_based/messages.py:510
#, python-brace-format
msgctxt "email"
msgid "A participant has been removed from your activity \"{title}\""
msgstr "Un participant a été retiré de votre activité \"{title}\""

#: bluebottle/time_based/models.py:37 bluebottle/time_based/models.py:229
#: models.py:28
msgid "attendee limit"
msgstr "limite de participants"

#: bluebottle/time_based/models.py:40 bluebottle/time_based/models.py:303
#: bluebottle/time_based/models.py:398 models.py:30
msgid "is online"
msgstr "est en ligne"

#: bluebottle/time_based/models.py:47 bluebottle/time_based/models.py:315
#: bluebottle/time_based/models.py:400 models.py:31
msgid "location"
msgstr "Localisation"

#: bluebottle/time_based/models.py:55
msgid "registration deadline"
msgstr "date limite d'inscription"

#: bluebottle/time_based/models.py:62
msgid "skill"
msgstr "Compétence"

#: bluebottle/time_based/models.py:68
msgid "review participants"
msgstr "évaluer les participants"

#: bluebottle/time_based/models.py:71
msgid "Preparation time"
msgstr "Temps de préparation"

#: bluebottle/time_based/models.py:141
msgid "Free"
msgstr "Gratuit"

#: bluebottle/time_based/models.py:147
msgid "Slot selection"
msgstr "Sélection d'emplacement"

#: bluebottle/time_based/models.py:149
msgid ""
"All: Participant will join all time slots. Free: Participant can pick any "
"number of slots to join."
msgstr ""
"Tout: Le participant se joindra à tous les créneaux horaires. Gratuit : le "
"participant peut choisir n'importe quel nombre de créneaux à rejoindre."

#: bluebottle/time_based/models.py:159 bluebottle/time_based/models.py:309
msgid "online meeting link"
msgstr "lien de réunion en ligne"

#: bluebottle/time_based/models.py:180
msgid "Activity on a date"
msgstr "Activité sur une date"

#: bluebottle/time_based/models.py:258 bluebottle/time_based/views.py:370
#: bluebottle/time_based/views.py:411 models.py:148
#, python-brace-format
msgid ""
"\n"
"Join: {url}"
msgstr ""
"\n"
"Rejoignez: {url}"

#: bluebottle/time_based/models.py:300 bluebottle/time_based/models.py:492
#: models.py:38
msgid "start date and time"
msgstr "date et heure de début"

#: bluebottle/time_based/models.py:385
msgid "in total"
msgstr "au total"

#: bluebottle/time_based/models.py:386
msgid "per day"
msgstr "par jour"

#: bluebottle/time_based/models.py:387
msgid "per week"
msgstr "par semaine"

#: bluebottle/time_based/models.py:388
msgid "per month"
msgstr "par mois"

#: bluebottle/time_based/models.py:406
msgid "Start date"
msgstr "Date de début"

#: bluebottle/time_based/models.py:412
msgid "End date"
msgstr "Date de fin"

#: bluebottle/time_based/models.py:418
msgid "Time per period"
msgstr "Temps par période"

#: bluebottle/time_based/models.py:424
msgid "period"
msgstr "Période"

#: bluebottle/time_based/models.py:444 models.py:34
msgid "Online Meeting URL"
msgstr "URL de la réunion en ligne"

#: bluebottle/time_based/models.py:493 models.py:40
msgid "end date and time"
msgstr "date et heure de fin"

#: bluebottle/time_based/models.py:536
msgid "Participant on a date"
msgstr "Participant à une date"

#: bluebottle/time_based/models.py:561
msgid "Participant during a period"
msgstr "Participant pendant une période"

#: bluebottle/time_based/models.py:562
msgid "Participants during a period"
msgstr "Participants pendant une période"

#: bluebottle/time_based/models.py:611
msgid "Slot participant"
msgstr "Slot participant"

#: bluebottle/time_based/models.py:631
msgid "activity on a date"
msgstr "activité sur une date"

#: bluebottle/time_based/models.py:632
msgid "activity over a period"
msgstr "activité sur une période"

#: bluebottle/time_based/models.py:633
msgid "preparation"
msgstr "Préparation"

#: bluebottle/time_based/models.py:638
msgid "value"
msgstr "valeur"

#: bluebottle/time_based/models.py:656
msgid "Time contribution"
msgstr "Contribution de temps"

#: bluebottle/time_based/models.py:660
#, python-brace-format
msgid "Contribution {name} {date}"
msgstr "Contribution {name} {date}"

#: bluebottle/time_based/models.py:667
msgid "expertise based"
msgstr "basé sur l'expertise"

#: bluebottle/time_based/models.py:668
msgid "Is this skill expertise based, or could anyone do it?"
msgstr ""
"Cette expertise est-elle basée sur des compétences ou pourrait-elle le "
"faire ?"

#: bluebottle/time_based/models.py:685
msgid "Skills"
msgstr "Compétences"

#: bluebottle/time_based/periodic_tasks.py:39
msgid "Lock an activity when the registration date has passed."
msgstr "Verrouiller une activité lorsque la date d'inscription est dépassée."

#: bluebottle/time_based/periodic_tasks.py:60
msgid "Finish an activity when deadline has passed."
msgstr "Terminer une activité lorsque la date limite est dépassée."

#: bluebottle/time_based/periodic_tasks.py:84
msgid "Create a new contribution for participant"
msgstr "Créer une nouvelle présentation pour le participant"

#: bluebottle/time_based/periodic_tasks.py:100
msgid "Start the slot."
msgstr "Démarrez l'emplacement."

#: bluebottle/time_based/periodic_tasks.py:116
msgid "Finish a slot when end time has passed."
msgstr "Terminer un créneau lorsque l'heure de fin est passée."

#: bluebottle/time_based/periodic_tasks.py:133
msgid "Finish an activity when end time has passed."
msgstr "Terminer une activité lorsque l'heure de fin est passée."

#: bluebottle/time_based/periodic_tasks.py:160
msgid "Send a reminder five days before the activity."
msgstr "Envoyer un rappel cinq jours avant l'activité."

#: bluebottle/time_based/states.py:17 bluebottle/time_based/states.py:157
msgid "full"
msgstr "plein"

#: bluebottle/time_based/states.py:19 bluebottle/time_based/states.py:159
msgid ""
"The number of people needed is reached and people can no longer register."
msgstr ""
"Le nombre de personnes nécessaires est atteint et les gens ne peuvent plus "
"s'inscrire."

#: bluebottle/time_based/states.py:28 bluebottle/time_based/states.py:228
msgid "Lock"
msgstr "Verrouiller"

#: bluebottle/time_based/states.py:30
msgid ""
"People can no longer join the event. Triggered when the attendee limit is "
"reached."
msgstr ""
"Les gens ne peuvent plus rejoindre l'événement. Déclenché lorsque la limite "
"des participants est atteinte."

#: bluebottle/time_based/states.py:37 bluebottle/time_based/states.py:47
#: bluebottle/time_based/states.py:238
msgid "Unlock"
msgstr "Déverrouiller"

#: bluebottle/time_based/states.py:39
msgid ""
"People can now join again. Triggered when the attendee number drops between "
"the limit."
msgstr ""
"Les personnes peuvent maintenant rejoindre à nouveau. Déclenché lorsque le "
"nombre de participants diminue entre la limite."

#: bluebottle/time_based/states.py:49 bluebottle/time_based/states.py:61
msgid ""
"The number of participants has fallen below the required number. People can "
"sign up again for the task."
msgstr ""
"Le nombre de participants est inférieur au nombre requis. Les gens peuvent "
"s'inscrire à nouveau pour la tâche."

#: bluebottle/time_based/states.py:75
msgid ""
"The activity ends and people can no longer register. Participants will keep "
"their spent hours, but will no longer be allocated new hours."
msgstr ""
"L'activité se termine et les gens ne peuvent plus s'inscrire. Les "
"participants garderont leurs heures de travail mais ne seront plus alloués "
"de nouvelles heures."

#: bluebottle/time_based/states.py:105 bluebottle/time_based/states.py:134
#: bluebottle/time_based/states.py:266
msgid "Reschedule"
msgstr "Replanifier"

#: bluebottle/time_based/states.py:109
msgid "The activity is reopened because the start date changed."
msgstr "L'activité est rouverte parce que la date de début a changé."

#: bluebottle/time_based/states.py:136
msgid ""
"The date of the activity has been changed to a date in the future. The "
"status of the activity will be recalculated."
msgstr ""
"La date de l'activité a été changée à une date dans le futur. Le statut de "
"l'activité sera recalculé."

#: bluebottle/time_based/states.py:147
msgid "The slot is incomplete."
msgstr "L'emplacement est incomplet."

#: bluebottle/time_based/states.py:153
msgid "The slot is accepting new participants."
msgstr "Le créneau accepte de nouveaux participants."

#: bluebottle/time_based/states.py:163
msgid "running"
msgstr "en cours d'exécution"

#: bluebottle/time_based/states.py:165 bluebottle/time_based/states.py:250
msgid "The slot is currently taking place."
msgstr "Le créneau a actuellement lieu."

#: bluebottle/time_based/states.py:169
msgid "finished"
msgstr "Terminé"

#: bluebottle/time_based/states.py:171
msgid "The slot has ended."
msgstr "Le créneau est terminé."

#: bluebottle/time_based/states.py:177
msgid "The slot is cancelled."
msgstr "Le créneau est annulé."

#: bluebottle/time_based/states.py:185
msgid "The slot was created."
msgstr "Le créneau a été créé."

#: bluebottle/time_based/states.py:192
msgid "Complete"
msgstr "Complete"

#: bluebottle/time_based/states.py:194
msgid "The slot was completed."
msgstr "Le créneau a été terminé."

#: bluebottle/time_based/states.py:201
msgid "Mark incomplete"
msgstr "Marquer comme incomplet"

#: bluebottle/time_based/states.py:203
msgid "The slot was made incomplete."
msgstr "Le slot a été rendu incomplet."

#: bluebottle/time_based/states.py:212
msgid ""
"Cancel the slot. People can no longer apply. Contributions are not counted "
"anymore."
msgstr ""
"Annuler l'emplacement. Les gens ne peuvent plus s'inscrire. Les "
"contributions ne sont plus comptées."

#: bluebottle/time_based/states.py:221
msgid ""
"Reopen a cancelled slot. People can apply again. Contributions are counted "
"again"
msgstr ""
"Rouvrir une place annulée. Les gens peuvent postuler à nouveau. Les "
"contributions sont comptées à nouveau"

#: bluebottle/time_based/states.py:230
msgid ""
"People can no longer join the slot. Triggered when the attendee limit is "
"reached."
msgstr ""
"Les personnes ne peuvent plus rejoindre l'emplacement. Déclenché lorsque la "
"limite de participants est atteinte."

#: bluebottle/time_based/states.py:240
msgid ""
"The number of participants has fallen below the required number. People can "
"sign up again for the slot."
msgstr ""
"Le nombre de participants est tombé en dessous du nombre requis. Les gens "
"peuvent s'inscrire à nouveau pour le créneau."

#: bluebottle/time_based/states.py:256
msgid "Finish"
msgstr "Terminer"

#: bluebottle/time_based/states.py:258
msgid "The slot has ended. Triggered when slot has ended."
msgstr "L'emplacement est terminé. Déclenché quand l'emplacement est terminé."

#: bluebottle/time_based/states.py:268
msgid "Reopen the slot. Triggered when start of the slot is changed."
msgstr "Rouvrir l'emplacement. Déclenché au début de l'emplacement est changé."

#: bluebottle/time_based/states.py:288
msgid "This person has applied and must be reviewed."
msgstr "Cette personne a postulé et doit être examinée."

#: bluebottle/time_based/states.py:291
msgid "participating"
msgstr "Participant"

#: bluebottle/time_based/states.py:293
msgid "This person takes part in the activity."
msgstr "Cette personne participe à l'activité."

#: bluebottle/time_based/states.py:296 bluebottle/time_based/states.py:460
msgid "removed"
msgstr "enlevé"

#: bluebottle/time_based/states.py:298
msgid ""
"This person's contribution is removed and the spent hours are reset to zero."
msgstr ""
"La contribution de cette personne est supprimée et les heures passées sont "
"réinitialisées à zéro."

#: bluebottle/time_based/states.py:303
msgid "This person has withdrawn. Spent hours are retained."
msgstr "Cette personne s'est retirée. Les heures passées sont conservées."

#: bluebottle/time_based/states.py:308
msgid ""
"The activity has been cancelled. This person's contribution is removed and "
"the spent hours are reset to zero."
msgstr ""
"L'activité a été annulée. La contribution de cette personne est supprimée et "
"les heures passées sont réinitialisées à zéro."

#: bluebottle/time_based/states.py:342
msgid "User applied to join the task."
msgstr "L'utilisateur a postulé pour rejoindre la tâche."

#: bluebottle/time_based/states.py:351 bluebottle/time_based/states.py:512
msgid "Accept"
msgstr "Accepter"

#: bluebottle/time_based/states.py:352
msgid "Accept this person as a participant to the Activity."
msgstr "Accepter cette personne en tant que participant à l'Activité."

#: bluebottle/time_based/states.py:362
msgid "Add"
msgstr "Ajouter"

#: bluebottle/time_based/states.py:363
msgid "Add this person as a participant to the activity."
msgstr "Ajouter cette personne en tant que participant à l'activité."

#: bluebottle/time_based/states.py:373
msgid "Reject this person as a participant in the activity."
msgstr "Rejeter cette personne en tant que participant à l'activité."

#: bluebottle/time_based/states.py:384
msgid "Remove this person as a participant from the activity."
msgstr "Retirer cette personne en tant que participant de l'activité."

#: bluebottle/time_based/states.py:396
msgid ""
"Stop your participation in the activity. Any hours spent will be kept, but "
"no new hours will be allocated."
msgstr ""
"Arrêtez votre participation à l'activité. Toutes les heures passées seront "
"conservées, mais aucune nouvelle heure ne sera allouée."

#: bluebottle/time_based/states.py:407
msgid "User re-applies for the task after previously withdrawing."
msgstr ""
"L'utilisateur demande à nouveau pour la tâche après le retrait préalable."

#: bluebottle/time_based/states.py:422
msgid "stopped"
msgstr "arrêtée"

#: bluebottle/time_based/states.py:424
msgid ""
"The participant (temporarily) stopped. Contributions will no longer be "
"created."
msgstr ""
"Le participant (temporairement) s'est arrêté. Les contributions ne seront "
"plus créées."

#: bluebottle/time_based/states.py:430
msgid "Stop"
msgstr "Arrêter"

#: bluebottle/time_based/states.py:432
msgid "Participant stopped contributing."
msgstr "Le participant a cessé de contribuer."

#: bluebottle/time_based/states.py:442
msgid "Participant started contributing again."
msgstr "Le participant a commencé à contribuer à nouveau."

#: bluebottle/time_based/states.py:450
msgid "registered"
msgstr "Inscrit"

#: bluebottle/time_based/states.py:452
msgid "This person registered to this slot."
msgstr "Cette personne s'est inscrite à ce créneau."

#: bluebottle/time_based/states.py:462
msgid "This person no longer takes part in this slot."
msgstr "Cette personne ne participe plus à ce créneau."

#: bluebottle/time_based/states.py:467
msgid "This person has withdrawn from this slot. Spent hours are retained."
msgstr ""
"Cette personne s'est retirée de cette créneau. Les heures passées sont "
"conservées."

#: bluebottle/time_based/states.py:472
msgid ""
"The slot has been cancelled. This person's contribution is removed and the "
"spent hours are reset to zero."
msgstr ""
"Le créneau a été annulé. La contribution de cette personne est supprimée et "
"les heures passées sont réinitialisées à zéro."

#: bluebottle/time_based/states.py:506
msgid "User registered to join the slot."
msgstr "Utilisateur enregistré pour rejoindre le créneau."

#: bluebottle/time_based/states.py:513
msgid "Accept the previously person as a participant to the slot."
msgstr "Accepter la personne précédente en tant que participant à la créneau."

#: bluebottle/time_based/states.py:522
msgid "Remove this person as a participant from the slot."
msgstr "Retirer cette personne en tant que participant de l'emplacement."

#: bluebottle/time_based/states.py:531
msgid "Stop your participation in the slot."
msgstr "Arrêtez votre participation au créneau."

#: bluebottle/time_based/states.py:541
msgid "User re-applies to the slot after previously withdrawing."
msgstr ""
"L'utilisateur applique à nouveau le créneau après le retrait préalable."

#: bluebottle/time_based/templates/admin/clear_deadline.html:2
msgid "Clear the deadline"
msgstr "Effacer la date limite"

#: bluebottle/time_based/templates/admin/clear_deadline.html:5
msgid ""
"\n"
"    Clear the deadline of the activity, so that it has to be set to a new "
"value in the future.\n"
msgstr ""
"\n"
"    Effacer le délai de l'activité, pour qu'il doive être fixé à une "
"nouvelle valeur à l'avenir.\n"

#: bluebottle/time_based/templates/admin/clear_start.html:3
msgid "Clear the start"
msgstr "Effacer le début"

#: bluebottle/time_based/templates/admin/clear_start.html:6
msgid ""
"\n"
"    Clear the start date of the activity, so that it has to be set to a new "
"value in the future.\n"
msgstr ""
"\n"
"    Effacer la date de début de l'activité, de sorte qu'elle doit être "
"définie à une nouvelle valeur dans le futur.\n"

#: bluebottle/time_based/templates/admin/create_period_time_contribution.html:2
#: bluebottle/time_based/templates/admin/create_slot_time_contribution.html:2
msgid "Create a time contribution"
msgstr "Créer une présentation de l'heure"

#: bluebottle/time_based/templates/admin/create_period_time_contribution.html:5
#, python-format
msgid ""
"\n"
"    Create a time contribution for \"%(instance.activity)s\"\n"
msgstr ""
"\n"
"    Créer une contribution de temps pour \"%(instance.activity)s\"\n"

#: bluebottle/time_based/templates/admin/create_period_time_contribution.html:10
#: bluebottle/time_based/templates/admin/create_preparation_time_contribution.html:10
#: bluebottle/time_based/templates/admin/create_slot_time_contribution.html:10
#: bluebottle/time_based/templates/admin/delete_preparation_time_contribution.html:10
#, python-format
msgid ""
"\n"
"        and %(count)s others\n"
"    "
msgstr ""
"\n"
"        et %(count)s autres\n"
"    "

#: bluebottle/time_based/templates/admin/create_period_time_contribution.html:14
#, python-format
msgid ""
"\n"
"with a duration of %(duration)s.\n"
msgstr ""
"\n"
"à une durée de %(duration)s.\n"

#: bluebottle/time_based/templates/admin/create_preparation_time_contribution.html:2
msgid "Create a preparation time contribution"
msgstr "Créer une contribution de temps de préparation"

#: bluebottle/time_based/templates/admin/create_preparation_time_contribution.html:5
#, python-format
msgid ""
"\n"
"    Create a preparation time contribution for %(participant)s\n"
msgstr ""
"\n"
"    Créer une contribution de temps de préparation pour %(participant)s\n"

#: bluebottle/time_based/templates/admin/create_slot_participants_for_participant.html:2
#: bluebottle/time_based/templates/admin/create_slot_participants_for_slot.html:2
msgid "Add participant to all slots"
msgstr "Ajouter un participant à tous les emplacements"

#: bluebottle/time_based/templates/admin/create_slot_participants_for_participant.html:5
#, python-format
msgid ""
"\n"
"    Add the new participant to all %(slot_count)s the slots of the "
"activity.\n"
msgstr ""
"\n"
"    Ajouter le nouveau participant à tous les %(slot_count)s emplacements de "
"l'activité.\n"

#: bluebottle/time_based/templates/admin/create_slot_participants_for_slot.html:6
#, python-format
msgid ""
"\n"
"        Add all %(participant_count)s accepted participants to %(instance)s\n"
"    "
msgstr ""
"\n"
"        Ajouter tous les %(participant_count)s participants acceptés à "
"%(instance)s\n"
"    "

#: bluebottle/time_based/templates/admin/create_slot_participants_for_slot.html:10
#, python-format
msgid ""
"\n"
"        Add the accepted participant to %(instance)s\n"
"    "
msgstr ""
"\n"
"        Ajouter le participant accepté à %(instance)s\n"
"    "

#: bluebottle/time_based/templates/admin/create_slot_time_contribution.html:5
#, python-format
msgid ""
"\n"
"    Create a time contribution for \"%(activity)s\"\n"
msgstr ""
"\n"
"    Créer une contribution de temps pour \"%(activity)s\"\n"

#: bluebottle/time_based/templates/admin/delete_preparation_time_contribution.html:2
msgid "Delete the preparation time contribution"
msgstr "Supprimer la présentation du temps de préparation"

#: bluebottle/time_based/templates/admin/delete_preparation_time_contribution.html:5
#, python-format
msgid ""
"\n"
"    Delete the preparation time contribution for \"%(activity)s\"\n"
msgstr ""
"\n"
"    Supprimer la contribution de temps de préparation pour \"%(activity)s\"\n"

#: bluebottle/time_based/templates/admin/lock_activity_slots.html:2
msgid "Lock activity slots"
msgstr "Verrouiller les emplacements d'activité"

#: bluebottle/time_based/templates/admin/lock_activity_slots.html:5
msgid ""
"\n"
"    Lock the slots that will be filled by this participant\n"
msgstr ""
"\n"
"    Verrouiller les emplacements qui seront remplis par ce participant\n"

#: bluebottle/time_based/templates/admin/reset_slot_selection.html:2
msgid "Reset slot selection to 'all'"
msgstr "Réinitialiser la sélection des emplacements à 'all'"

#: bluebottle/time_based/templates/admin/reset_slot_selection.html:5
msgid ""
"\n"
"    Reset slot selection to \"all\" because there is only 1 slot left\n"
msgstr ""
"\n"
"    Réinitialiser la sélection de l'emplacement à \"all\" car il n'y a que 1 "
"emplacement restant\n"

#: bluebottle/time_based/templates/admin/set_end_date.html:5
msgid ""
"\n"
"    Set the deadline to today.\n"
msgstr ""
"\n"
"    Échéance fixée à aujourd'hui.\n"

#: bluebottle/time_based/templates/admin/transition_durations.html:8
#, python-format
msgid ""
"\n"
"            and %(extra)s others\n"
"        "
msgstr ""
"\n"
"            et %(extra)s autres\n"
"        "

#: bluebottle/time_based/templates/admin/unlock_activity_slots.html:2
msgid "Unlock activity slots"
msgstr "Débloquer les emplacements d'activité"

#: bluebottle/time_based/templates/admin/unlock_activity_slots.html:5
msgid ""
"\n"
"    Unlock the slots that will have spots available by removing this "
"participant\n"
msgstr ""
"\n"
"    Débloquez les emplacements qui auront des places disponibles en retirant "
"ce participant\n"

#: bluebottle/time_based/templates/admin/unset_capacity.html:2
msgid "Unset capacity"
msgstr "Supprimer la capacité"

#: bluebottle/time_based/templates/admin/unset_capacity.html:5
msgid ""
"\n"
"    Unset the capacity because participants are now free to choose the "
"slots.\n"
msgstr ""
"\n"
"    Dédéfinir la capacité car les participants sont maintenant libres de "
"choisir les créneaux horaires.\n"

#: bluebottle/time_based/templates/mails/messages/changed_multiple_dates.html:5
#, python-format
msgctxt "email"
msgid ""
"\n"
"Some details of activity \"%(title)s\" have changed.\n"
msgstr ""
"\n"
"Quelques détails de l'activité \"%(title)s\" ont changés.\n"

#: bluebottle/time_based/templates/mails/messages/changed_multiple_dates.html:11
msgctxt "email"
msgid ""
"\n"
"These are all the time slots that you participate in:\n"
msgstr ""
"\n"
"Ce sont tous les créneaux de temps que vous participez dans:\n"

#: bluebottle/time_based/templates/mails/messages/changed_multiple_dates.html:19
#: bluebottle/time_based/templates/mails/messages/changed_single_date.html:17
#: bluebottle/time_based/templates/mails/messages/reminder_single_date.html:17
msgctxt "email"
msgid ""
"\n"
"Read the latest updates on the activity page.\n"
msgstr ""
"\n"
"Lire les dernières mises à jour sur la page d'activité.\n"

#: bluebottle/time_based/templates/mails/messages/changed_single_date.html:5
#, python-format
msgctxt "email"
msgid ""
"\n"
"The activity \"%(title)s\" has changed:\n"
msgstr ""
"\n"
"L'activité \"%(title)s\" a changé :\n"

#: bluebottle/time_based/templates/mails/messages/changed_single_date.html:23
#: bluebottle/time_based/templates/mails/messages/reminder_single_date.html:23
msgctxt "email"
msgid ""
"\n"
"If you are unable to participate, please withdraw via the activity page so "
"that others can take your place.\n"
msgstr ""
"\n"
"Si vous ne pouvez pas participer, veuillez vous retirer via la page "
"d'activité pour que d'autres puissent prendre votre place.\n"

#: bluebottle/time_based/templates/mails/messages/deadline_changed.html:5
#, python-format
msgctxt "email"
msgid ""
"\n"
"<p>The date of the activity \"%(title)s\" has changed.</p>\n"
"\n"
"<p>The activity starts %(start)s and %(end)s.</p>\n"
"\n"
"<p>If you are unable to participate, please withdraw via the activity page "
"so that others can take your place.</p>\n"
msgstr ""
"\n"
"<p>La date de l'activité \"%(title)s\" a changé.</p>\n"
"\n"
"<p>L'activité commence %(start)s et %(end)s.</p>\n"
"\n"
"<p>Si vous n'êtes pas en mesure de participer, veuillez vous retirer via la "
"page d'activité afin que d'autres puissent prendre votre place.</p>\n"

#: bluebottle/time_based/templates/mails/messages/new_participant.html:4
#, fuzzy, python-format
#| msgctxt "email"
#| msgid ""
#| "\n"
#| "<p>%(applicant_name)s applied to your activity \"%(title)s\"!</p>\n"
#| "\n"
#| "<p>Give the new participant a warm welcome.</p>\n"
msgctxt "email"
msgid ""
"\n"
"<p>%(applicant_name)s has joined your activity \"%(title)s\"!</p>\n"
"\n"
"<p>Give the new participant a warm welcome.</p>\n"
msgstr ""
"\n"
"<p>%(applicant_name)s a appliqué à votre activité \"%(title)s\" !</p>\n"
"\n"
"<p>Donner un accueil chaleureux au nouveau participant.</p>\n"

#: bluebottle/time_based/templates/mails/messages/partial/period.html:4
#, python-format
msgctxt "email"
msgid ""
"\n"
"            Start: %(start)s.\n"
"        "
msgstr ""
"\n"
"            Début : %(start)s.\n"
"        "

#: bluebottle/time_based/templates/mails/messages/partial/period.html:8
msgctxt "email"
msgid ""
"\n"
"            You can start right away.\n"
"        "
msgstr ""
"\n"
"            Vous pouvez commencer immédiatement.\n"
"        "

#: bluebottle/time_based/templates/mails/messages/partial/period.html:14
#, python-format
msgctxt "email"
msgid ""
"\n"
"            End: %(end)s.\n"
"        "
msgstr ""
"\n"
"            Fin : %(end)s.\n"
"        "

#: bluebottle/time_based/templates/mails/messages/partial/period.html:18
msgctxt "email"
msgid ""
"\n"
"            This activity runs indefinitely.\n"
"        "
msgstr ""
"\n"
"            Cette activité se déroule indéfiniment.\n"
"        "

#: bluebottle/time_based/templates/mails/messages/partial/slots.html:8
msgid "Changed"
msgstr "Modifié"

#: bluebottle/time_based/templates/mails/messages/partial/slots.html:16
msgid "Meeting link"
msgstr "Lien vers la réunion"

#: bluebottle/time_based/templates/mails/messages/partial/slots.html:19
msgid "Anywhere/Online"
msgstr "Partout en ligne"

#: bluebottle/time_based/templates/mails/messages/partial/slots.html:34
msgid ""
"Go to the activity page to see the times in your own timezone and add them "
"to your calendar."
msgstr ""
"Allez sur la page d'activité pour voir les heures dans votre propre fuseau "
"horaire et ajoutez-les à votre calendrier."

#: bluebottle/time_based/templates/mails/messages/participant_accepted.html:5
#, python-format
msgctxt "email"
msgid ""
"\n"
"        <p>Good news, you have been accepted for the activity \"%(title)s\"!"
"</p>\n"
"\n"
"        <p>%(manager)s, the activity manager, will follow-up with more info "
"soon.</p>\n"
"    "
msgstr ""
"\n"
"        <p>Bonne nouvelle, vous avez été accepté pour l'activité \"%(title)s"
"\" !</p>\n"
"\n"
"        <p>%(manager)s, le gestionnaire d'activités, suivra bientôt avec "
"plus d'informations.</p>\n"
"    "

#: bluebottle/time_based/templates/mails/messages/participant_added.html:4
#, python-format
msgctxt "email"
msgid ""
"\n"
"<p>You have been added to the activity \"%(title)s\" as a participant.</p>\n"
"\n"
"<p>Head over to the activity page for more information.</p>\n"
"\n"
"<p>If you are unable to participate, please withdraw via the activity page "
"so that others can take your place.</p>\n"
msgstr ""
"\n"
"<p>Vous avez été ajouté à l'activité \"%(title)s\" en tant que participant.</"
"p>\n"
"\n"
"<p>Rendez-vous sur la page d'activité pour plus d'informations.</p>\n"
"\n"
"<p>Si vous ne pouvez pas participer, veuillez vous retirer via la page "
"d'activité pour que d'autres puissent prendre votre place.</p>\n"

#: bluebottle/time_based/templates/mails/messages/participant_added_owner.html:6
#, python-format
msgctxt "email"
msgid "%(participant_name)s has been added to your activity \"%(title)s\"!"
msgstr "%(participant_name)s a été ajouté à votre activité \"%(title)s \" !"

#: bluebottle/time_based/templates/mails/messages/participant_applied.html:6
#, python-format
msgctxt "email"
msgid ""
"\n"
"            You applied to an activity on <b>%(site_name)s!</b>\n"
"        "
msgstr ""
"\n"
"            Vous avez appliqué à une activité sur <b>%(site_name)s!</b>\n"
"        "

#: bluebottle/time_based/templates/mails/messages/participant_applied.html:17
msgctxt "email"
msgid ""
"\n"
"                You will receive a notification by email when the activity "
"manager accepts your application.\n"
"            "
msgstr ""
"\n"
"                Vous recevrez une notification par e-mail lorsque le "
"gestionnaire d'activité acceptera votre application.\n"
"            "

#: bluebottle/time_based/templates/mails/messages/participant_base.html:5
#, python-format
msgctxt "email"
msgid ""
"\n"
"        <p>Hi %(recipient_name)s,</p>\n"
"    "
msgstr ""
"\n"
"        <p>Hi %(recipient_name)s,</p>\n"
"    "

#: bluebottle/time_based/templates/mails/messages/participant_changed.html:6
#, python-format
msgctxt "email"
msgid ""
"\n"
"            You adjusted your participation for an activity on <b>"
"%(site_name)s</b>.\n"
"        "
msgstr ""
"\n"
"            Vous avez ajusté votre participation pour une activité le <b>"
"%(site_name)s</b>.\n"
"        "

#: bluebottle/time_based/templates/mails/messages/participant_created.html:4
#, python-format
msgctxt "email"
msgid ""
"\n"
"<p>%(applicant_name)s applied to your activity \"%(title)s\".<p>\n"
"\n"
"<p>Review the application and decide if this person is the right fit.</p>\n"
msgstr ""
"\n"
"<p>%(applicant_name)s appliqué à votre activité \"%(title)s\".<p>\n"
"\n"
"<p>Examinez la demande et décidez si cette personne est la bonne.</p>\n"

#: bluebottle/time_based/templates/mails/messages/participant_finished.html:4
#, python-format
msgctxt "email"
msgid ""
"\n"
"<p>\n"
"    Congratulations! Your contribution to the activity \"%(title)s\" is "
"finished. Thank you for your participation. Together we have made the world "
"a bit more beautiful.\n"
"</p>\n"
"\n"
"<p>\n"
"Craving for more? Then be sure to check out the activity overview page.\n"
"</p>\n"
msgstr ""
"\n"
"<p>\n"
"    Félicitations ! Votre contribution à l'activité \"%(title)s\" est "
"terminée. Merci pour votre participation. Ensemble, nous avons rendu le "
"monde un peu plus belle.\n"
"</p>\n"
"\n"
"<p>\n"
"Vous voulez en savoir plus ? Alors n’oubliez pas de consulter la page "
"d’aperçu de l’activité.\n"
"</p>\n"

#: bluebottle/time_based/templates/mails/messages/participant_joined.html:6
#, python-format
msgctxt "email"
msgid ""
"\n"
"            You joined an activity on <b>%(site_name)s!</b>\n"
"        "
msgstr ""
"\n"
"            Vous avez rejoint une activité sur <b>%(site_name)s!</b>\n"
"        "

#: bluebottle/time_based/templates/mails/messages/participant_rejected.html:4
#, python-format
msgctxt "email"
msgid ""
"\n"
"<p>Unfortunately, you have not been selected for the activity ‘%(title)s’.</"
"p>\n"
"\n"
"<p>Don’t worry, there are more activities out there that need your help. "
"Head over to the activity overview page to see if there is something for you."
"</p>\n"
msgstr ""
"\n"
"<p>Malheureusement, vous n'avez pas été sélectionné pour l'activité "
"‘%(title)s’.</p>\n"
"\n"
"<p>Ne vous inquiétez pas, il y a d'autres activités qui ont besoin de votre "
"aide. Rendez-vous sur la page d'aperçu de l'activité pour voir s'il y a "
"quelque chose pour vous.</p>\n"

#: bluebottle/time_based/templates/mails/messages/participant_removed.html:4
#, python-format
msgctxt "email"
msgid ""
"\n"
"<p>You have been removed as participant for the activity \"%(title)s\".</p>\n"
"\n"
"<p>Don’t worry, there are more activities out there that need your help. "
"Head over to the activity overview page to see if there is something for you."
"</p>\n"
msgstr ""
"\n"
"<p>Vous avez été supprimé en tant que participant pour l'activité \"%(title)s"
"\".</p>\n"
"\n"
"<p>Ne vous inquiétez pas, il y a d'autres activités qui ont besoin de votre "
"aide. Rendez-vous sur la page d'aperçu de l'activité pour voir s'il y a "
"quelque chose pour vous.</p>\n"

#: bluebottle/time_based/templates/mails/messages/participant_removed_owner.html:6
#, python-format
msgctxt "email"
msgid "%(participant_name)s has been removed from your activity \"%(title)s\"."
msgstr "%(participant_name)s a été retiré de votre activité \"%(title)s\"."

#: bluebottle/time_based/templates/mails/messages/participant_withdrew.html:4
#, python-format
msgctxt "email"
msgid ""
"\n"
"<p>%(applicant_name)s has withdrawn from you activity \"%(title)s\"!</p>\n"
msgstr ""
"\n"
"<p>%(applicant_name)s a retiré de vous l'activité \"%(title)s\" !</p>\n"

#: bluebottle/time_based/templates/mails/messages/reminder_single_date.html:5
msgctxt "email"
msgid ""
"\n"
"The activity  is just a few days away!\n"
msgstr ""
"\n"
"L'activité est à quelques jours seulement !\n"

#: bluebottle/time_based/templates/mails/messages/slot_date_changed.html:5
#, python-format
msgctxt "email"
msgid ""
"\n"
"<p>The date and/or time of one of the slots of the activity \"%(title)s\" "
"has changed.</p>\n"
"\n"
"<p>The new date is %(date)s from %(start)s to %(end)s (%(tz)s).</p>\n"
"\n"
msgstr ""
"\n"
"<p>La date et/ou l'heure d'une des créneaux de l'activité \"%(title)s\" a "
"changé.</p>\n"
"\n"
"<p>La nouvelle date est %(date)s de %(start)s à %(end)s (%(tz)s).</p>\n"
"\n"

#: bluebottle/time_based/validators.py:10
msgid "Registration deadline should be before the start or end date"
msgstr ""
"La date limite d'inscription doit être avant la date de début ou de fin"

#: bluebottle/time_based/validators.py:38
msgid "All time slots should have all required fields filled out."
msgstr "Tous les créneaux horaires doivent avoir tous les champs obligatoires."

#: bluebottle/time_based/validators.py:47
msgid "Should have at least one time slot."
msgstr "Doit avoir au moins un créneau horaire."

#: bluebottle/utils/fields.py:211
msgid "This field is required"
msgstr "Ce champ est obligatoire"

#: bluebottle/utils/forms.py:59
msgid "Transition"
msgstr "Transition"

#: bluebottle/utils/models.py:172
msgid "publication date"
msgstr "date de publication"

#: bluebottle/utils/models.py:175
msgid "To go live, status must be 'Published'."
msgstr "Pour aller en vie, le statut doit être \"Publié\"."

#: bluebottle/utils/models.py:177
msgid "publication end date"
msgstr "date de fin de publication"

#: bluebottle/utils/models.py:279 bluebottle/utils/models.py:280
msgid "translation settings"
msgstr "paramètres de traduction"

#: bluebottle/utils/serializers.py:32
#, python-format
msgid "Ensure this value is less than or equal to %(limit_value)s."
msgstr ""
"Assurez-vous que cette valeur est inférieure ou égale à %(limit_value)s."

#: bluebottle/utils/serializers.py:38
#, python-format
msgid "Ensure this value is greater than or equal to %(limit_value)s."
msgstr ""
"Assurez-vous que cette valeur est supérieure ou égale à %(limit_value)s."

#: bluebottle/utils/serializers.py:44
#, python-brace-format
msgid "Ensure this amount is less than or equal to {max_amount}."
msgstr "Assurez-vous que ce montant est inférieur ou égal à {max_amount}."

#: bluebottle/utils/serializers.py:45
#, python-brace-format
msgid "Ensure this amount is greater than or equal to {min_amount}."
msgstr "Assurez-vous que ce montant est supérieur ou égal à {min_amount}."

#: bluebottle/utils/templates/admin/confirmation.html:23
msgid "Yes, I am sure"
msgstr "Oui, je suis sûr"

#: bluebottle/utils/templates/admin/labeled_date_hierarchy.html:6
msgid "Filter by"
msgstr "Filtrer par"

#: bluebottle/utils/templates/admin/transition_confirmation.html:12
#, python-format
msgid ""
"\n"
"                Are you sure you want to change status from <b>%(source)s</"
"b> to <b>%(target)s</b>?<br/>\n"
"            "
msgstr ""
"\n"
"                Êtes-vous sûr de vouloir changer le statut de <b>%(source)s</"
"b> à <b>%(target)s</b>?<br/>\n"
"            "

#: bluebottle/utils/templates/admin/transition_confirmation.html:17
msgid ""
"\n"
"                    This will have side effects:\n"
"                "
msgstr ""
"\n"
"                    Ceci aura des effets secondaires :\n"
"                "

#: bluebottle/utils/templates/admin/transition_confirmation.html:40
msgid " Yes, I am sure"
msgstr " Oui, je suis sûr"

#: bluebottle/utils/templates/utils/admin/total_amount_change_list.html:14
msgid "Total amount: "
msgstr "Montant total : "

#: bluebottle/utils/templates/utils/login_with.html:6
msgid "Redirecting..."
msgstr "Redirection en cours..."

#: bluebottle/utils/templates/utils/mails/share_flyer.mail.html:8
msgctxt "email"
msgid "Hi"
msgstr "Hi"

#: bluebottle/utils/templates/utils/mails/share_flyer.mail.html:9
msgctxt "email"
msgid " wants to share the following initiative with you:"
msgstr " veut partager l'initiative suivante avec vous:"

#: bluebottle/utils/templates/utils/mails/share_flyer.mail.html:44
msgctxt "email"
msgid "says:"
msgstr "dit:"

#: bluebottle/utils/templates/utils/mails/share_flyer.mail.html:53
msgctxt "email"
msgid "Reply"
msgstr "Répondre"

#: bluebottle/utils/templatetags/admin_extra.py:78
msgid "All dates"
msgstr "Toutes les dates"

#: bluebottle/utils/transitions.py:14
msgid "closed"
msgstr "fermée"

#: bluebottle/utils/validators.py:46
#, python-format
msgid ""
"File extension '%(extension)s' is not allowed. Allowed extensions are: "
"'%(allowed_extensions)s'."
msgstr ""
"L'extension de fichier '%(extension)s' n'est pas autorisée. Les extensions "
"autorisées sont: '%(allowed_extensions)s'."

#: bluebottle/utils/validators.py:95
#, python-format
msgid ""
"Mime type '%(mimetype)s' is not allowed. Allowed mime-types are: "
"'%(allowed_mimetypes)s'."
msgstr ""
"Le type Mime '%(mimetype)s' n'est pas autorisé. Les types mime autorisés "
"sont : '%(allowed_mimetypes)s'."

#: bluebottle/utils/validators.py:120
#, python-format
msgid ""
"Mime type '%(mimetype)s' doesn't match the filename extension "
"'%(extension)s'."
msgstr ""
"Le type Mime '%(mimetype)s' ne correspond pas au nom de fichier "
"'%(extension)s'."

#: bluebottle/utils/validators.py:184
msgid "File is infected with malware."
msgstr "Le fichier est infecté par des logiciels malveillants."

#: bluebottle/utils/widgets.py:50
msgid "Hour"
msgid_plural "Hours"
msgstr[0] "Heure"
msgstr[1] "Heures"

#: bluebottle/utils/widgets.py:52
msgid "Minute"
msgid_plural "Minutes"
msgstr[0] "Minute"
msgstr[1] "Minutes"

#: bluebottle/utils/widgets.py:54
msgid "Second"
msgid_plural "Seconds"
msgstr[0] "Seconde"
msgstr[1] "Secondes"

#: bluebottle/wallposts/admin.py:33
msgid "View online"
msgstr "Voir en ligne"

#: bluebottle/wallposts/admin.py:263
msgid "Author"
msgstr "Auteur"

#: bluebottle/wallposts/admin.py:268
msgid "View update wall"
msgstr "Voir le mur de mise à jour"

#: bluebottle/wallposts/models.py:48 bluebottle/wallposts/models.py:219
#: bluebottle/wallposts/models.py:290
msgid "editor"
msgstr "éditeur"

#: bluebottle/wallposts/models.py:51
msgid "The last user to edit this wallpost."
msgstr "Le dernier utilisateur à modifier ce message d'écran."

#: bluebottle/wallposts/models.py:65
msgid "content type"
msgstr "type de contenu"

#: bluebottle/wallposts/models.py:69
msgid "object ID"
msgstr "ID de l'objet"

#: bluebottle/wallposts/models.py:87
msgid ""
"Pinned posts are shown first. New posts by the initiator will unpin older "
"posts."
msgstr ""
"Les messages épinglés sont affichés en premier. Les nouveaux messages de "
"l'initiateur dépingleront les publications plus anciennes."

#: bluebottle/wallposts/models.py:222
msgid "The last user to edit this wallpost photo."
msgstr "Le dernier utilisateur à modifier cette photo de wallpot."

#: bluebottle/wallposts/models.py:267
msgid "related type"
msgstr "type connexe"

#: bluebottle/wallposts/models.py:270
msgid "related ID"
msgstr "ID lié"

#: bluebottle/wallposts/models.py:292
msgid "The last user to edit this reaction."
msgstr "Le dernier utilisateur à modifier cette réaction."

#: bluebottle/wallposts/models.py:297
msgid "reaction text"
msgstr "texte de réaction"

#: bluebottle/wallposts/models.py:343
msgid "Reaction"
msgstr "Réaction"

#: bluebottle/wallposts/models.py:344
msgid "Reactions"
msgstr "Réactions"

#: bluebottle/wallposts/templates/project_wallpost_new.mail.html:5
#: bluebottle/wallposts/templates/project_wallpost_reaction_project.mail.html:5
#, python-format
msgid ""
"\n"
"\n"
"        Hello %(receiver_name)s,\n"
"        <br><br>\n"
"        %(author_name)s just posted a comment on your\n"
"        <i>%(project_title)s</i> wall.\n"
"    "
msgstr ""
"\n"
"\n"
"        Bonjour %(receiver_name)s,\n"
"        <br><br>\n"
"        %(author_name)s vient de poster un commentaire sur votre mur\n"
"        <i>%(project_title)s</i> .\n"
"    "

#: bluebottle/wallposts/templates/project_wallpost_reaction_new.mail.html:5
#: bluebottle/wallposts/templates/project_wallpost_reaction_same_wallpost.mail.html:5
#, python-format
msgid ""
"\n"
"\n"
"        Hello %(receiver_name)s,\n"
"        <br><br>\n"
"        %(author_name)s just posted a comment on your\n"
"        <i>%(project_title)s</i> wallpost.\n"
"    "
msgstr ""
"\n"
"\n"
"        Bonjour %(receiver_name)s,\n"
"        <br><br>\n"
"        %(author_name)s vient de poster un commentaire sur votre wallpost\n"
"        <i>%(project_title)s</i> .\n"
"    "

#: bluebottle/wallposts/templates/task_wallpost_new.mail.html:5
#: bluebottle/wallposts/templates/task_wallpost_reaction_task.mail.html:5
#, python-format
msgid ""
"\n"
"\n"
"        Hello %(receiver_name)s,\n"
"        <br><br>\n"
"        %(author_name)s just posted a comment on your <i>%(task_title)s</i>\n"
"        wall.\n"
"    "
msgstr ""
"\n"
"\n"
"        Bonjour %(receiver_name)s,\n"
"        <br><br>\n"
"        %(author_name)s vient de poster un commentaire sur votre <i>mur"
"%(task_title)s</i>\n"
"        .\n"
"    "

#: bluebottle/wallposts/templates/task_wallpost_reaction_new.mail.html:5
#, python-format
msgid ""
"\n"
"\n"
"        Hello %(receiver_name)s,\n"
"        <br><br>\n"
"        %(author_name)s just posted a comment on your <i>%(task_title)s</i>\n"
"        wallpost.\n"
"    "
msgstr ""
"\n"
"\n"
"        Bonjour %(receiver_name)s,\n"
"        <br><br>\n"
"        %(author_name)s vient de poster un commentaire sur votre wallpost <i>"
"%(task_title)s</i>\n"
"        .\n"
"    "

#: models.py:36
msgid "start date"
msgstr "date de début"

#: models.py:37
msgid "start time"
msgstr "heure de début"

#: models.py:41
msgid "deadline to apply"
msgstr "date limite à appliquer"

#: models.py:99
msgid "Events"
msgstr "Évènements"

#, fuzzy
#~| msgid ""
#~| "\n"
#~| "\n"
#~| "Hi %(receiver_name)s,\n"
#~| "\n"
#~| "Thank you for your partnership with %(site)s. \n"
#~ msgctxt "email"
#~ msgid ""
#~ "\n"
#~ "Hi %(recipient_name)s,\n"
#~ "\n"
#~ "Thanks for your donation! \n"
#~ msgstr ""
#~ "\n"
#~ "\n"
#~ "Hi %(receiver_name)s,\n"
#~ "\n"
#~ "Thank you for your partnership with %(site)s. \n"

#, fuzzy
#~| msgid ""
#~| "\n"
#~| "\n"
#~| "        Hi %(receiver_name)s,\n"
#~| "\n"
#~| "        Thank you for your partnership with %(site)s. \n"
#~| "    "
#~ msgctxt "email"
#~ msgid ""
#~ "\n"
#~ "        Hi %(recipient_name)s,\n"
#~ "        The initiative \"%(title)s\" has been submitted by "
#~ "%(initiator_name)s and is waiting for a review.\n"
#~ "    "
#~ msgstr ""
#~ "\n"
#~ "\n"
#~ "        Hi %(receiver_name)s,\n"
#~ "\n"
#~ "        Thank you for your partnership with %(site)s. \n"
#~ "    "

#, fuzzy
#~| msgid ""
#~| "\n"
#~| "\n"
#~| "        Hello %(first_name)s,\n"
#~| "        <br><br>\n"
#~| "        %(author)s added a new post on a %(follow_object)s you follow:\n"
#~| "        <br><br>\n"
#~| "        <i>%(wallpost_text)s...</i>\n"
#~| "    "
#~ msgctxt "email"
#~ msgid ""
#~ "\n"
#~ "        Hi %(recipient_name)s,\n"
#~ "        <br><br>\n"
#~ "        %(author_name)s added a new post on an activity you follow:\n"
#~ "        <br>\n"
#~ "        '%(text)s'\n"
#~ "\n"
#~ "    "
#~ msgstr ""
#~ "\n"
#~ "\n"
#~ "        Hello %(first_name)s,\n"
#~ "        <br><br>\n"
#~ "        %(author)s added a new post on a %(follow_object)s you follow:\n"
#~ "        <br><br>\n"
#~ "        <i>%(wallpost_text)s...</i>\n"
#~ "    "

#, fuzzy
#~| msgid ""
#~| "\n"
#~| "\n"
#~| "Hello %(first_name)s,\n"
#~| "\n"
#~| "%(author)s added a new post on a %(follow_object)s you follow:\n"
#~| "\n"
#~| "'%(wallpost_text)s...'\n"
#~| "\n"
#~ msgctxt "email"
#~ msgid ""
#~ "\n"
#~ "Hi %(recipient_name)s,\n"
#~ "\n"
#~ "%(author_name)s added a new post on an activity you follow:\n"
#~ "\n"
#~ "'%(text)s'\n"
#~ msgstr ""
#~ "\n"
#~ "\n"
#~ "Hello %(first_name)s,\n"
#~ "\n"
#~ "%(author)s added a new post on a %(follow_object)s you follow:\n"
#~ "\n"
#~ "'%(wallpost_text)s...'\n"

#, fuzzy
#~| msgid ""
#~| "\n"
#~| "\n"
#~| "Hello %(receiver_name)s,\n"
#~| "\n"
#~| "%(author_name)s just posted a comment on your '%(task_title)s' "
#~| "wallpost.\n"
#~ msgctxt "email"
#~ msgid ""
#~ "\n"
#~ "        Hi %(recipient_name)s,\n"
#~ "\n"
#~ "        %(author_name)s just posted a comment on your '%(title)s' "
#~ "wallpost.\n"
#~ "\n"
#~ "    "
#~ msgstr ""
#~ "\n"
#~ "\n"
#~ "Hello %(receiver_name)s,\n"
#~ "\n"
#~ "%(author_name)s just posted a comment on your '%(task_title)s' wallpost.\n"
#~ "    "

#, fuzzy
#~| msgid ""
#~| "\n"
#~| "\n"
#~| "Hello %(receiver_name)s,\n"
#~| "\n"
#~| "%(author_name)s just posted a comment on your '%(task_title)s' "
#~| "wallpost.\n"
#~ msgctxt "email"
#~ msgid ""
#~ "\n"
#~ "Hi %(recipient_name)s,\n"
#~ "\n"
#~ "%(author_name)s just posted a comment on your '%(title)s' wallpost.\n"
#~ "\n"
#~ msgstr ""
#~ "\n"
#~ "\n"
#~ "Hello %(receiver_name)s,\n"
#~ "\n"
#~ "%(author_name)s just posted a comment on your '%(task_title)s' wallpost.\n"

#, fuzzy
#~| msgid ""
#~| "\n"
#~| "\n"
#~| "        Hello %(receiver_name)s,\n"
#~| "        <br><br>\n"
#~| "        %(author_name)s just posted a comment on your <i>%(task_title)s</"
#~| "i>\n"
#~| "        wallpost.\n"
#~| "    "
#~ msgctxt "email"
#~ msgid ""
#~ "\n"
#~ "        Hi %(recipient_name)s,\n"
#~ "        <br><br>\n"
#~ "        %(author_name)s just posted a comment on your '%(title)s' "
#~ "wallpost.\n"
#~ "    "
#~ msgstr ""
#~ "\n"
#~ "\n"
#~ "        Hello %(receiver_name)s,\n"
#~ "        <br><br>\n"
#~ "        %(author_name)s just posted a comment on your <i>%(task_title)s</"
#~ "i>\n"
#~ "        wallpost.\n"
#~ "    "

#, fuzzy
#~| msgid ""
#~| "\n"
#~| "\n"
#~| "        Hello %(receiver_name)s,\n"
#~| "        <br><br>\n"
#~| "        %(author_name)s just posted a comment on your <i>%(task_title)s</"
#~| "i>\n"
#~| "        wall.\n"
#~| "    "
#~ msgctxt "email"
#~ msgid ""
#~ "\n"
#~ "        Hi %(recipient_name)s,\n"
#~ "        <br><br>\n"
#~ "        %(author_name)s just posted a comment on your '%(title)s' wall.\n"
#~ "    "
#~ msgstr ""
#~ "\n"
#~ "\n"
#~ "        Hello %(receiver_name)s,\n"
#~ "        <br><br>\n"
#~ "        %(author_name)s just posted a comment on your <i>%(task_title)s</"
#~ "i>\n"
#~ "        wall.\n"
#~ "    "

#, fuzzy
#~| msgid ""
#~| "\n"
#~| "\n"
#~| "Hello %(receiver_name)s,\n"
#~| "\n"
#~| "%(author_name)s just posted a comment on your '%(task_title)s' "
#~| "wallpost.\n"
#~ msgctxt "email"
#~ msgid ""
#~ "\n"
#~ "Hi %(recipient_name)s,\n"
#~ "\n"
#~ "%(author_name)s just posted a comment on your '%(title)s' post.\n"
#~ "\n"
#~ msgstr ""
#~ "\n"
#~ "\n"
#~ "Hello %(receiver_name)s,\n"
#~ "\n"
#~ "%(author_name)s just posted a comment on your '%(task_title)s' wallpost.\n"

#, fuzzy
#~| msgid ""
#~| "\n"
#~| "\n"
#~| "        Hello %(first_name)s,\n"
#~| "        <br><br>\n"
#~| "        %(author)s added a new post on a %(follow_object)s you follow:\n"
#~| "        <br><br>\n"
#~| "        <i>%(wallpost_text)s...</i>\n"
#~| "    "
#~ msgctxt "email"
#~ msgid ""
#~ "\n"
#~ "        Hi %(recipient_name)s,\n"
#~ "        <br><br>\n"
#~ "        %(author_name)s added a new post on an initiative you follow:\n"
#~ "        <br>\n"
#~ "        '%(text)s'\n"
#~ "\n"
#~ "    "
#~ msgstr ""
#~ "\n"
#~ "\n"
#~ "        Hello %(first_name)s,\n"
#~ "        <br><br>\n"
#~ "        %(author)s added a new post on a %(follow_object)s you follow:\n"
#~ "        <br><br>\n"
#~ "        <i>%(wallpost_text)s...</i>\n"
#~ "    "

#, fuzzy
#~| msgid ""
#~| "\n"
#~| "\n"
#~| "Hello %(first_name)s,\n"
#~| "\n"
#~| "%(author)s added a new post on a %(follow_object)s you follow:\n"
#~| "\n"
#~| "'%(wallpost_text)s...'\n"
#~| "\n"
#~ msgctxt "email"
#~ msgid ""
#~ "\n"
#~ "Hi %(recipient_name)s,\n"
#~ "\n"
#~ "%(author_name)s added a new post on a initiative you follow:\n"
#~ "\n"
#~ "'%(text)s'\n"
#~ msgstr ""
#~ "\n"
#~ "\n"
#~ "Hello %(first_name)s,\n"
#~ "\n"
#~ "%(author)s added a new post on a %(follow_object)s you follow:\n"
#~ "\n"
#~ "'%(wallpost_text)s...'\n"

#~ msgid ""
#~ "\n"
#~ "<p>If you have any questions please don’t hesitate to contact "
#~ "%(contact_email)s.</p>\n"
#~ msgstr ""
#~ "\n"
#~ "<p>If you have any questions please don’t hesitate to contact "
#~ "%(contact_email)s.</p>\n"

#~ msgid ""
#~ "When a partner is selected with the drop down or a new one is added, that "
#~ "member profile is shown whenever that member does something on the "
#~ "platform."
#~ msgstr ""
#~ "When a partner is selected with the drop down or a new one is added, that "
#~ "member profile is shown whenever that member does something on the "
#~ "platform."

#~ msgid ""
#~ "\n"
#~ "<h1>Welcome %(first_name)s</h1>\n"
#~ "<p class=\"lead\">You’re now officially part of the %(site_name)s "
#~ "community. Connect, share and work with others on projects that you care "
#~ "about.</p>\n"
#~ msgstr ""
#~ "\n"
#~ "<h1>Welcome %(first_name)s</h1>\n"
#~ "<p class=\"lead\">You’re now officially part of the %(site_name)s "
#~ "community. Connect, share and work with others on projects that you care "
#~ "about.</p>\n"

#~ msgid ""
#~ "\n"
#~ "Welcome %(first_name)s\n"
#~ "\n"
#~ "You’re now officially part of the %(site_name)s community. Connect, share "
#~ "and work with others on projects that you care about.\n"
#~ "\n"
#~ msgstr ""
#~ "\n"
#~ "Welcome %(first_name)s\n"
#~ "\n"
#~ "You’re now officially part of the %(site_name)s community. Connect, share "
#~ "and work with others on projects that you care about.\n"
#~ "\n"

#~ msgid ""
#~ "\n"
#~ "<h1>Welcome %(first_name)s</h1>\n"
#~ "<p class=\"lead\">You are invited to join %(site_name)s. On this platform "
#~ "you can work together on social projects that you care about.</p>\n"
#~ "<p>Activate your account by setting your password.</p>\n"
#~ msgstr ""
#~ "\n"
#~ "<h1>Welcome %(first_name)s</h1>\n"
#~ "<p class=\"lead\">You are invited to join %(site_name)s. On this platform "
#~ "you can work together on social projects that you care about.</p>\n"
#~ "<p>Activate your account by setting your password.</p>\n"

#~ msgid ""
#~ "\n"
#~ "Welcome %(first_name)s\n"
#~ "\n"
#~ "You are invited to join %(site_name)s. On this platform you can work "
#~ "together on social projects that you care about.\n"
#~ "\n"
#~ "Activate your account by setting your password.\n"
#~ msgstr ""
#~ "\n"
#~ "Welcome %(first_name)s\n"
#~ "\n"
#~ "You are invited to join %(site_name)s. On this platform you can work "
#~ "together on social projects that you care about.\n"
#~ "\n"
#~ "Activate your account by setting your password.\n"

#~ msgid ""
#~ "\n"
#~ "\n"
#~ "Hello Project Team,\n"
#~ "<br><br>\n"
#~ "A project has been funded!\n"
#~ msgstr ""
#~ "\n"
#~ "\n"
#~ "Hello Project Team,\n"
#~ "<br><br>\n"
#~ "A project has been funded!\n"

#~ msgid ""
#~ "\n"
#~ "\n"
#~ "Hello Project Team,\n"
#~ "\n"
#~ "A project has been funded!\n"
#~ msgstr ""
#~ "\n"
#~ "\n"
#~ "Hello Project Team,\n"
#~ "\n"
#~ "A project has been funded!\n"

#~ msgid ""
#~ "\n"
#~ "\n"
#~ "        Dear %(receiver_name)s,\n"
#~ "\n"
#~ "        Unfortunately the deadline of your task is reached and no "
#~ "volunteers\n"
#~ "        have applied.\n"
#~ "        <br><br>\n"
#~ "        You can change the status and deadline of the task and keep on "
#~ "searching\n"
#~ "        for volunteers.\n"
#~ "        <br><br>\n"
#~ "        Thanks again and we hope to see you back on %(site_name)s soon!\n"
#~ "    "
#~ msgstr ""
#~ "\n"
#~ "\n"
#~ "        Dear %(receiver_name)s,\n"
#~ "\n"
#~ "        Unfortunately the deadline of your task is reached and no "
#~ "volunteers\n"
#~ "        have applied.\n"
#~ "        <br><br>\n"
#~ "        You can change the status and deadline of the task and keep on "
#~ "searching\n"
#~ "        for volunteers.\n"
#~ "        <br><br>\n"
#~ "        Thanks again and we hope to see you back on %(site_name)s soon!\n"
#~ "    "

#~ msgid ""
#~ "\n"
#~ "\n"
#~ "Dear %(receiver_name)s,\n"
#~ "\n"
#~ "Unfortunately the deadline of your task is reached and no volunteers have "
#~ "applied.\n"
#~ "\n"
#~ "You can change the status and deadline of the task and keep on searching "
#~ "for volunteers. \n"
#~ "\n"
#~ "Thanks again and we hope to see you back on %(site_name)s soon!\n"
#~ msgstr ""
#~ "\n"
#~ "\n"
#~ "Dear %(receiver_name)s,\n"
#~ "\n"
#~ "Unfortunately the deadline of your task is reached and no volunteers have "
#~ "applied.\n"
#~ "\n"
#~ "You can change the status and deadline of the task and keep on searching "
#~ "for volunteers. \n"
#~ "\n"
#~ "Thanks again and we hope to see you back on %(site_name)s soon!\n"

#~ msgid ""
#~ "\n"
#~ "\n"
#~ "        Hi %(receiver_name)s,\n"
#~ "        <br><br>\n"
#~ "    "
#~ msgstr ""
#~ "\n"
#~ "\n"
#~ "        Hi %(receiver_name)s,\n"
#~ "        <br><br>\n"
#~ "    "

#~ msgid ""
#~ "\n"
#~ "        Great news! The project initiator, %(sender_name)s, assigned the "
#~ "task\n"
#~ "        <i>%(task_title)s</i> to you.\n"
#~ "        <br><br>\n"
#~ "        Good luck taking on the task and feel free to keep everyone "
#~ "updated on\n"
#~ "        the progress.\n"
#~ "    "
#~ msgstr ""
#~ "\n"
#~ "        Great news! The project initiator, %(sender_name)s, assigned the "
#~ "task\n"
#~ "        <i>%(task_title)s</i> to you.\n"
#~ "        <br><br>\n"
#~ "        Good luck taking on the task and feel free to keep everyone "
#~ "updated on\n"
#~ "        the progress.\n"
#~ "    "

#~ msgid ""
#~ "\n"
#~ "Great news! The project initiator, %(sender_name)s, assigned the task "
#~ "'%(task_title)s' to you.\n"
#~ "\n"
#~ "Good luck taking on the task and feel free to keep everyone updated on "
#~ "the progress.\n"
#~ msgstr ""
#~ "\n"
#~ "Great news! The project initiator, %(sender_name)s, assigned the task "
#~ "'%(task_title)s' to you.\n"
#~ "\n"
#~ "Good luck taking on the task and feel free to keep everyone updated on "
#~ "the progress.\n"

#~ msgid ""
#~ "\n"
#~ "\n"
#~ "        Hello %(receiver_name)s,\n"
#~ "        <br><br>\n"
#~ "        Good news! %(sender_name)s applied for your task\n"
#~ "        <i>%(task_title)s</i>.\n"
#~ "        <br><br>\n"
#~ "    "
#~ msgstr ""
#~ "\n"
#~ "\n"
#~ "        Hello %(receiver_name)s,\n"
#~ "        <br><br>\n"
#~ "        Good news! %(sender_name)s applied for your task\n"
#~ "        <i>%(task_title)s</i>.\n"
#~ "        <br><br>\n"
#~ "    "

#~ msgid ""
#~ "\n"
#~ "            %(sender_name)s replied with the following motivation to your "
#~ "task:\n"
#~ "            <br>\n"
#~ "        "
#~ msgstr ""
#~ "\n"
#~ "            %(sender_name)s replied with the following motivation to your "
#~ "task:\n"
#~ "            <br>\n"
#~ "        "

#~ msgid ""
#~ "\n"
#~ "        Please accept or reject this application, he or she will receive "
#~ "an\n"
#~ "        email when you have confirmed the status.\n"
#~ "    "
#~ msgstr ""
#~ "\n"
#~ "        Please accept or reject this application, he or she will receive "
#~ "an\n"
#~ "        email when you have confirmed the status.\n"
#~ "    "

#~ msgid ""
#~ "\n"
#~ "\n"
#~ "Hello %(receiver_name)s,\n"
#~ "\n"
#~ "Good news! %(sender_name)s applied for your task '%(task_title)s'.\n"
#~ msgstr ""
#~ "\n"
#~ "\n"
#~ "Hello %(receiver_name)s,\n"
#~ "\n"
#~ "Good news! %(sender_name)s applied for your task '%(task_title)s'.\n"

#~ msgid ""
#~ "\n"
#~ "%(sender_name)s replied with the following motivation to your task:\n"
#~ msgstr ""
#~ "\n"
#~ "%(sender_name)s replied with the following motivation to your task:\n"

#~ msgid ""
#~ "\n"
#~ "Please accept or reject this application, he or she will receive an email "
#~ "when you have confirmed the status.\n"
#~ msgstr ""
#~ "\n"
#~ "Please accept or reject this application, he or she will receive an email "
#~ "when you have confirmed the status.\n"

#, fuzzy
#~| msgid ""
#~| "\n"
#~| "        Great news! The project initiator, %(sender_name)s, assigned the "
#~| "task\n"
#~| "        <i>%(task_title)s</i> to you.\n"
#~| "        <br><br>\n"
#~| "        Good luck taking on the task and feel free to keep everyone "
#~| "updated on\n"
#~| "        the progress.\n"
#~| "    "
#~ msgid ""
#~ "\n"
#~ "        %(sender_name)s has joined your task\n"
#~ "        <i>%(task_title)s</i>!\n"
#~ "        <br><br>\n"
#~ "        Give your new task member a warm welcome.\n"
#~ "    "
#~ msgstr ""
#~ "\n"
#~ "        Great news! The project initiator, %(sender_name)s, assigned the "
#~ "task\n"
#~ "        <i>%(task_title)s</i> to you.\n"
#~ "        <br><br>\n"
#~ "        Good luck taking on the task and feel free to keep everyone "
#~ "updated on\n"
#~ "        the progress.\n"
#~ "    "

#, fuzzy
#~| msgid ""
#~| "\n"
#~| "\n"
#~| "        Hello %(receiver_name)s,\n"
#~| "        <br><br>\n"
#~| "        Oh no, %(sender_name)s withdrew from the task <i>%(task_title)s</"
#~| "i>\n"
#~| "        <br><br>\n"
#~| "        The task is open again for new volunteers to apply.\n"
#~| "    "
#~ msgid ""
#~ "\n"
#~ "\n"
#~ "        Hi %(receiver_name)s,\n"
#~ "        <br><br>\n"
#~ "        The project owner %(sender_name)s marked the task\n"
#~ "        <i>%(task_title)s</i> as realized.\n"
#~ "        <br><br>\n"
#~ "        You've spent %(time_spent)s hours on this project.\n"
#~ "        <br><br>\n"
#~ "    "
#~ msgstr ""
#~ "\n"
#~ "\n"
#~ "        Hello %(receiver_name)s,\n"
#~ "        <br><br>\n"
#~ "        Oh no, %(sender_name)s withdrew from the task <i>%(task_title)s</"
#~ "i>\n"
#~ "        <br><br>\n"
#~ "        The task is open again for new volunteers to apply.\n"
#~ "    "

#~ msgid ""
#~ "\n"
#~ "        <a href=\"%(link)s\">Please take a moment to fill in a survey "
#~ "about the impact you created<a/>\n"
#~ "        "
#~ msgstr ""
#~ "\n"
#~ "        <a href=\"%(link)s\">Please take a moment to fill in a survey "
#~ "about the impact you created<a/>\n"
#~ "        "

#, fuzzy
#~| msgid ""
#~| "\n"
#~| "\t\n"
#~| "Hello %(receiver_name)s,\n"
#~| "\n"
#~| "Oh no, %(sender_name)s withdrew from the task '%(task_title)s'\n"
#~| "\n"
#~| "The task is open again for new volunteers to apply.\n"
#~ msgid ""
#~ "\n"
#~ "\n"
#~ "Hi %(receiver_name)s,\n"
#~ "\n"
#~ "The project owner %(sender_name)s marked the task '%(task_title)s' as "
#~ "realized.\n"
#~ "\n"
#~ "You've spent %(time_spent)s hours on this project.\n"
#~ msgstr ""
#~ "\n"
#~ "\t\n"
#~ "Hello %(receiver_name)s,\n"
#~ "\n"
#~ "Oh no, %(sender_name)s withdrew from the task '%(task_title)s'\n"
#~ "\n"
#~ "The task is open again for new volunteers to apply.\n"

#~ msgid ""
#~ "\n"
#~ "Please take a moment to fill in a survey about the impact you created; "
#~ "%(link)s\n"
#~ msgstr ""
#~ "\n"
#~ "Please take a moment to fill in a survey about the impact you created; "
#~ "%(link)s\n"

#~ msgid ""
#~ "\n"
#~ "Unfortunately you weren't selected for the task '%(task_title)s'\n"
#~ "\n"
#~ "No worries, have a look at some similar tasks that need your skills.\n"
#~ msgstr ""
#~ "\n"
#~ "Unfortunately you weren't selected for the task '%(task_title)s'\n"
#~ "\n"
#~ "No worries, have a look at some similar tasks that need your skills.\n"

#~ msgid ""
#~ "\n"
#~ "\n"
#~ "        Hello %(receiver_name)s,\n"
#~ "        <br><br>\n"
#~ "        Oh no, %(sender_name)s withdrew from the task <i>%(task_title)s</"
#~ "i>\n"
#~ "        <br><br>\n"
#~ "        The task is open again for new volunteers to apply.\n"
#~ "    "
#~ msgstr ""
#~ "\n"
#~ "\n"
#~ "        Hello %(receiver_name)s,\n"
#~ "        <br><br>\n"
#~ "        Oh no, %(sender_name)s withdrew from the task <i>%(task_title)s</"
#~ "i>\n"
#~ "        <br><br>\n"
#~ "        The task is open again for new volunteers to apply.\n"
#~ "    "

#~ msgid ""
#~ "\n"
#~ "\t\n"
#~ "Hello %(receiver_name)s,\n"
#~ "\n"
#~ "Oh no, %(sender_name)s withdrew from the task '%(task_title)s'\n"
#~ "\n"
#~ "The task is open again for new volunteers to apply.\n"
#~ msgstr ""
#~ "\n"
#~ "\t\n"
#~ "Hello %(receiver_name)s,\n"
#~ "\n"
#~ "Oh no, %(sender_name)s withdrew from the task '%(task_title)s'\n"
#~ "\n"
#~ "The task is open again for new volunteers to apply.\n"

#~ msgid ""
#~ "\n"
#~ "\n"
#~ "        Hello %(receiver_name)s,\n"
#~ "\n"
#~ "        The deadline of your task is reached.\n"
#~ "        <br><br>\n"
#~ "        Is your task realised? Please confirm the participants.\n"
#~ "        <br><br>\n"
#~ "        <a href=\"%(site)s%(task_link)s\">Confirm participants</a>\n"
#~ "        <br><br>\n"
#~ "        Too early to celebrate? By changing the deadline you can extend "
#~ "the task\n"
#~ "        period. You can also choose to close the task.\n"
#~ "    "
#~ msgstr ""
#~ "\n"
#~ "\n"
#~ "        Hello %(receiver_name)s,\n"
#~ "\n"
#~ "        The deadline of your task is reached.\n"
#~ "        <br><br>\n"
#~ "        Is your task realised? Please confirm the participants.\n"
#~ "        <br><br>\n"
#~ "        <a href=\"%(site)s%(task_link)s\">Confirm participants</a>\n"
#~ "        <br><br>\n"
#~ "        Too early to celebrate? By changing the deadline you can extend "
#~ "the task\n"
#~ "        period. You can also choose to close the task.\n"
#~ "    "

#~ msgid ""
#~ "\n"
#~ "\n"
#~ "Hello %(receiver_name)s,\n"
#~ "\n"
#~ "The deadline of your task is reached.\n"
#~ "\n"
#~ "Is your task realised? Please confirm the participants.\n"
#~ "\n"
#~ "Confirm participants at %(site)s%(task_link)s\n"
#~ "\n"
#~ "Too early to celebrate? By changing the deadline you can extend the task "
#~ "period. You can also choose to close the task. \n"
#~ msgstr ""
#~ "\n"
#~ "\n"
#~ "Hello %(receiver_name)s,\n"
#~ "\n"
#~ "The deadline of your task is reached.\n"
#~ "\n"
#~ "Is your task realised? Please confirm the participants.\n"
#~ "\n"
#~ "Confirm participants at %(site)s%(task_link)s\n"
#~ "\n"
#~ "Too early to celebrate? By changing the deadline you can extend the task "
#~ "period. You can also choose to close the task. \n"

#~ msgid ""
#~ "\n"
#~ "\n"
#~ "        Thanks %(first_name)s, for co-financing this project. The project "
#~ "initiator %(initiator_name)s has received an email with your pledge.\n"
#~ "        "
#~ msgstr ""
#~ "\n"
#~ "\n"
#~ "        Thanks %(first_name)s, for co-financing this project. The project "
#~ "initiator %(initiator_name)s has received an email with your pledge.\n"
#~ "        "

#~ msgid ""
#~ "\n"
#~ "\n"
#~ "        Thanks %(first_name)s, for your donation! Be sure to follow the "
#~ "project page for the latest updates on the project.\n"
#~ "        Give some extra support and share this project with your "
#~ "network.\n"
#~ "        "
#~ msgstr ""
#~ "\n"
#~ "\n"
#~ "        Thanks %(first_name)s, for your donation! Be sure to follow the "
#~ "project page for the latest updates on the project.\n"
#~ "        Give some extra support and share this project with your "
#~ "network.\n"
#~ "        "

#, fuzzy
#~| msgid ""
#~| "\n"
#~| "\n"
#~| "        Thanks %(first_name)s, for co-financing this project. The "
#~| "project initiator %(initiator_name)s has received an email with your "
#~| "pledge.\n"
#~| "        "
#~ msgid ""
#~ "\n"
#~ "\n"
#~ "Thanks %(first_name)s, for co-financing this project. The project "
#~ "initiator %(initiator_name)s has received an email with your pledge.\n"
#~ msgstr ""
#~ "\n"
#~ "\n"
#~ "        Thanks %(first_name)s, for co-financing this project. The project "
#~ "initiator %(initiator_name)s has received an email with your pledge.\n"
#~ "        "

#, fuzzy
#~| msgid ""
#~| "\n"
#~| "\n"
#~| "        Thanks %(first_name)s, for your donation! Be sure to follow the "
#~| "project page for the latest updates on the project.\n"
#~| "        Give some extra support and share this project with your "
#~| "network.\n"
#~| "        "
#~ msgid ""
#~ "\n"
#~ "Thanks %(first_name)s, for your donation! Be sure to follow the project "
#~ "page for the latest updates on the project.\n"
#~ "Give some extra support and share this project with your network.\n"
#~ msgstr ""
#~ "\n"
#~ "\n"
#~ "        Thanks %(first_name)s, for your donation! Be sure to follow the "
#~ "project page for the latest updates on the project.\n"
#~ "        Give some extra support and share this project with your "
#~ "network.\n"
#~ "        "

#~ msgid ""
#~ "\n"
#~ "\n"
#~ "        Hello %(first_name)s, you've just received an invoiced donation "
#~ "by %(donor_name)s. The amount will be transfered directly to your bank "
#~ "account by %(donor_name)s. If not, please contact the user via "
#~ "%(admin_email)s.\n"
#~ "        "
#~ msgstr ""
#~ "\n"
#~ "\n"
#~ "        Hello %(first_name)s, you've just received an invoiced donation "
#~ "by %(donor_name)s. The amount will be transfered directly to your bank "
#~ "account by %(donor_name)s. If not, please contact the user via "
#~ "%(admin_email)s.\n"
#~ "        "

#~ msgid ""
#~ "\n"
#~ "\n"
#~ "        Hello %(first_name)s, you received a donation from "
#~ "%(donor_name)s. Quickly thank your supporter by posting a personal "
#~ "message on your project page.\n"
#~ "        "
#~ msgstr ""
#~ "\n"
#~ "\n"
#~ "        Hello %(first_name)s, you received a donation from "
#~ "%(donor_name)s. Quickly thank your supporter by posting a personal "
#~ "message on your project page.\n"
#~ "        "

#~ msgid ""
#~ "\n"
#~ "\n"
#~ "        Hello %(first_name)s, you received a donation from "
#~ "%(donor_name)s. Quickly thank your supporter by posting a personal "
#~ "message on your <a href=\"%(site)s%(link)s\" class=\"action\">fundraiser "
#~ "page</a>.\n"
#~ "        "
#~ msgstr ""
#~ "\n"
#~ "\n"
#~ "        Hello %(first_name)s, you received a donation from "
#~ "%(donor_name)s. Quickly thank your supporter by posting a personal "
#~ "message on your <a href=\"%(site)s%(link)s\" class=\"action\">fundraiser "
#~ "page</a>.\n"
#~ "        "

#~ msgid ""
#~ "\n"
#~ "\n"
#~ "        Hello %(first_name)s, you received a donation from "
#~ "%(donor_name)s. Quickly thank your supporter by posting a personal "
#~ "message on your fundraiser page: %(site)s%(link)s.\n"
#~ "        "
#~ msgstr ""
#~ "\n"
#~ "\n"
#~ "        Hello %(first_name)s, you received a donation from "
#~ "%(donor_name)s. Quickly thank your supporter by posting a personal "
#~ "message on your fundraiser page: %(site)s%(link)s.\n"
#~ "        "

#~ msgid ""
#~ "\n"
#~ "        The deadline to apply for your task \"%(title)s\" has been "
#~ "reached.\n"
#~ "        <br><br>\n"
#~ "\n"
#~ "        You successfully reached the requested number of task members. "
#~ "The task has been set to 'full'. \n"
#~ "        <br><br> \n"
#~ "        This is a good moment to update your project followers. \n"
#~ "    "
#~ msgstr ""
#~ "\n"
#~ "        The deadline to apply for your task \"%(title)s\" has been "
#~ "reached.\n"
#~ "        <br><br>\n"
#~ "\n"
#~ "        You successfully reached the requested number of task members. "
#~ "The task has been set to 'full'. \n"
#~ "        <br><br> \n"
#~ "        This is a good moment to update your project followers. \n"
#~ "    "

#~ msgid ""
#~ "\n"
#~ "        To record the impact we have with our projects, your input is "
#~ "extremely important.\n"
#~ "        <br><br>\n"
#~ "        Please help us by filling out our 1 minute <a href=\"%(link)s"
#~ "\">survey</a>\n"
#~ "        "
#~ msgstr ""
#~ "\n"
#~ "        To record the impact we have with our projects, your input is "
#~ "extremely important.\n"
#~ "        <br><br>\n"
#~ "        Please help us by filling out our 1 minute <a href=\"%(link)s"
#~ "\">survey</a>\n"
#~ "        "

#~ msgid ""
#~ "\n"
#~ "To record the impact we have with our projects, your input is extremely "
#~ "important.\n"
#~ "\n"
#~ "Please help us by filling out our 1 minute survey:\n"
#~ "%(link)s\n"
#~ msgstr ""
#~ "\n"
#~ "To record the impact we have with our projects, your input is extremely "
#~ "important.\n"
#~ "\n"
#~ "Please help us by filling out our 1 minute survey:\n"
#~ "%(link)s\n"

#~ msgid ""
#~ "\n"
#~ "        To record the impact we have with our projects, your input is "
#~ "extremely important.\n"
#~ "        <br><br>\n"
#~ "        Please help us by filling out our 1 minute <a href=\"%(link)s"
#~ "\">survey</a>.\n"
#~ "        "
#~ msgstr ""
#~ "\n"
#~ "        To record the impact we have with our projects, your input is "
#~ "extremely important.\n"
#~ "        <br><br>\n"
#~ "        Please help us by filling out our 1 minute <a href=\"%(link)s"
#~ "\">survey</a>.\n"
#~ "        "

#~ msgid ""
#~ "\n"
#~ "\n"
#~ "Hi %(receiver_name)s,\n"
#~ "\n"
#~ "Congratulations! Your project \"%(title)s\" has been realised! It's time "
#~ "to\n"
#~ "celebrate!\n"
#~ "\n"
#~ "Why don't you share this success with your supporters.\n"
#~ msgstr ""
#~ "\n"
#~ "\n"
#~ "Hi %(receiver_name)s,\n"
#~ "\n"
#~ "Congratulations! Your project \"%(title)s\" has been realised! It's time "
#~ "to\n"
#~ "celebrate!\n"
#~ "\n"
#~ "Why don't you share this success with your supporters.\n"

#~ msgid ""
#~ "\n"
#~ "To record the impact we have with our projects, your input is extremely "
#~ "important.\n"
#~ "Please help us by filling out our 1 minute survey:\n"
#~ "%(link)s\n"
#~ msgstr ""
#~ "\n"
#~ "To record the impact we have with our projects, your input is extremely "
#~ "important.\n"
#~ "Please help us by filling out our 1 minute survey:\n"
#~ "%(link)s\n"

#~ msgid ""
#~ "\n"
#~ "\n"
#~ "        Hi %(receiver_name)s,\n"
#~ "        <br><br>\n"
#~ "        The deadline of your project \"%(title)s\" has expired!<br>\n"
#~ "        <br>\n"
#~ "        Don't wait any longer. Let your supporters know about your next "
#~ "steps.\n"
#~ "        <br>\n"
#~ "    "
#~ msgstr ""
#~ "\n"
#~ "\n"
#~ "        Hi %(receiver_name)s,\n"
#~ "        <br><br>\n"
#~ "        The deadline of your project \"%(title)s\" has expired!<br>\n"
#~ "        <br>\n"
#~ "        Don't wait any longer. Let your supporters know about your next "
#~ "steps.\n"
#~ "        <br>\n"
#~ "    "

#~ msgid ""
#~ "\n"
#~ "\n"
#~ "Hi %(receiver_name)s,\n"
#~ "\n"
#~ "The deadline of your project \"%(title)s\" has expired!\n"
#~ "\n"
#~ "Don't wait any longer. Let your supporters know about your next steps.\n"
#~ msgstr ""
#~ "\n"
#~ "\n"
#~ "Hi %(receiver_name)s,\n"
#~ "\n"
#~ "The deadline of your project \"%(title)s\" has expired!\n"
#~ "\n"
#~ "Don't wait any longer. Let your supporters know about your next steps.\n"

#~ msgid ""
#~ "\n"
#~ "\n"
#~ "Hi %(receiver_name)s,\n"
#~ "\n"
#~ "You are assigned as %(role_name)s for %(title)s.\n"
#~ "If you have any questions please contact %(admin_email)s\n"
#~ "\n"
#~ msgstr ""
#~ "\n"
#~ "\n"
#~ "Hi %(receiver_name)s,\n"
#~ "\n"
#~ "You are assigned as %(role_name)s for %(title)s.\n"
#~ "If you have any questions please contact %(admin_email)s\n"
#~ "\n"

#~ msgid ""
#~ "\n"
#~ "        Hi,<br/>\n"
#~ "        <br/>\n"
#~ " \n"
#~ "        Thank you for submitting your project request. You're almost "
#~ "done. Before we can process your submission, we need you to confirm your "
#~ "email address by clicking on the link below.    \n"
#~ "\n"
#~ "        <a href=\"%(tokenurl)s\">Activation link</a>\n"
#~ "\n"
#~ "        <br/><br/>\n"
#~ "        Thanks,<br/>\n"
#~ "        <br/>\n"
#~ "        \n"
#~ "        The platform team\n"
#~ "    "
#~ msgstr ""
#~ "\n"
#~ "        Hi,<br/>\n"
#~ "        <br/>\n"
#~ " \n"
#~ "        Thank you for submitting your project request. You're almost "
#~ "done. Before we can process your submission, we need you to confirm your "
#~ "email address by clicking on the link below.    \n"
#~ "\n"
#~ "        <a href=\"%(tokenurl)s\">Activation link</a>\n"
#~ "\n"
#~ "        <br/><br/>\n"
#~ "        Thanks,<br/>\n"
#~ "        <br/>\n"
#~ "        \n"
#~ "        The platform team\n"
#~ "    "

#~ msgid ""
#~ "\n"
#~ "\n"
#~ "        Hello %(receiver_name)s\n"
#~ "        <br><br>\n"
#~ "        The date of task \"%(title)s\" has changed.<br>\n"
#~ "        Original date: %(original_date)s New date: %(date)s\n"
#~ "\n"
#~ "        If you can't make it to the new date, you can withdraw from the "
#~ "task.\n"
#~ "    "
#~ msgstr ""
#~ "\n"
#~ "\n"
#~ "        Hello %(receiver_name)s\n"
#~ "        <br><br>\n"
#~ "        The date of task \"%(title)s\" has changed.<br>\n"
#~ "        Original date: %(original_date)s New date: %(date)s\n"
#~ "\n"
#~ "        If you can't make it to the new date, you can withdraw from the "
#~ "task.\n"
#~ "    "

#~ msgid ""
#~ "\n"
#~ "\n"
#~ "Hello %(receiver_name)s\n"
#~ "\n"
#~ "The date of task \"%(title)s\" has changed.<br>\n"
#~ "Original date: %(original_date)s New date: %(date)s\n"
#~ "\n"
#~ "If you can't make it to the new date, you can withdraw from the task.\n"
#~ "\n"
#~ msgstr ""
#~ "\n"
#~ "\n"
#~ "Hello %(receiver_name)s\n"
#~ "\n"
#~ "The date of task \"%(title)s\" has changed.<br>\n"
#~ "Original date: %(original_date)s New date: %(date)s\n"
#~ "\n"
#~ "If you can't make it to the new date, you can withdraw from the task.\n"
#~ "\n"

#~ msgid ""
#~ "\n"
#~ "Hello %(receiver_name)s\n"
#~ msgstr ""
#~ "\n"
#~ "Hello %(receiver_name)s\n"

#~ msgid ""
#~ "\n"
#~ "        The deadline to apply for your task '%(title)s' has been "
#~ "reached.\n"
#~ "        Unfortunately no candidates have applied and the task is set to "
#~ "'closed'. \n"
#~ "        <br><br>\n"
#~ "        You can change the date to apply if you want to look for more "
#~ "candidates. \n"
#~ "        You can also change the date of your task to ensure you get "
#~ "enough task members on board.\n"
#~ "    "
#~ msgstr ""
#~ "\n"
#~ "        The deadline to apply for your task '%(title)s' has been "
#~ "reached.\n"
#~ "        Unfortunately no candidates have applied and the task is set to "
#~ "'closed'. \n"
#~ "        <br><br>\n"
#~ "        You can change the date to apply if you want to look for more "
#~ "candidates. \n"
#~ "        You can also change the date of your task to ensure you get "
#~ "enough task members on board.\n"
#~ "    "

#~ msgid ""
#~ "\n"
#~ "The deadline to apply for your task '%(title)s' has been reached.\n"
#~ "Unfortunately no candidates have applied and the task is set to "
#~ "'closed'. \n"
#~ "\n"
#~ "You can change the date to apply if you want to look for more "
#~ "candidates. \n"
#~ "You can also change the date of your task to ensure you get enough task "
#~ "members on board.\n"
#~ msgstr ""
#~ "\n"
#~ "The deadline to apply for your task '%(title)s' has been reached.\n"
#~ "Unfortunately no candidates have applied and the task is set to "
#~ "'closed'. \n"
#~ "\n"
#~ "You can change the date to apply if you want to look for more "
#~ "candidates. \n"
#~ "You can also change the date of your task to ensure you get enough task "
#~ "members on board.\n"

#~ msgid ""
#~ "\n"
#~ "        The deadline to apply for your task \"%(title)s\" has been "
#~ "reached.\n"
#~ "        <br><br>\n"
#~ "        %(people_applied)s candidates applied to your task. Your task has "
#~ "been set to 'full'. \n"
#~ "        <br><br>\n"
#~ "        You still have to accept your candidates.\n"
#~ "        <br><br>\n"
#~ "        If you didn't find the right candidates for your task you can <a "
#~ "href=\"%(site)s%(edit_link)s\">change the date to apply</a> and look for "
#~ "other candidates. \n"
#~ "    "
#~ msgstr ""
#~ "\n"
#~ "        The deadline to apply for your task \"%(title)s\" has been "
#~ "reached.\n"
#~ "        <br><br>\n"
#~ "        %(people_applied)s candidates applied to your task. Your task has "
#~ "been set to 'full'. \n"
#~ "        <br><br>\n"
#~ "        You still have to accept your candidates.\n"
#~ "        <br><br>\n"
#~ "        If you didn't find the right candidates for your task you can <a "
#~ "href=\"%(site)s%(edit_link)s\">change the date to apply</a> and look for "
#~ "other candidates. \n"
#~ "    "

#~ msgid ""
#~ "\n"
#~ "The deadline to apply for your task \"%(title)s\" has been reached.\n"
#~ "\n"
#~ "%(people_applied)s candidates applied to your task. Your task has been "
#~ "set to 'full'. You still have to accept your candidates.\n"
#~ msgstr ""
#~ "\n"
#~ "The deadline to apply for your task \"%(title)s\" has been reached.\n"
#~ "\n"
#~ "%(people_applied)s candidates applied to your task. Your task has been "
#~ "set to 'full'. You still have to accept your candidates.\n"

#~ msgid ""
#~ "\n"
#~ "        The deadline to apply for your task \"%(title)s\" has been "
#~ "reached.\n"
#~ "        <br><br>\n"
#~ "        Your task didn’t get all the task members you requested. The task "
#~ "has been set to 'full' with the %(people_applied)s candidates that "
#~ "applied. If your task requires more task \n"
#~ "        members, you can change the date to apply.\n"
#~ "        <br><br>\n"
#~ "        Note: You have to <a href=\"%(site)s%(link)s\">accept</a> "
#~ "candidates before they become task members\n"
#~ "    "
#~ msgstr ""
#~ "\n"
#~ "        The deadline to apply for your task \"%(title)s\" has been "
#~ "reached.\n"
#~ "        <br><br>\n"
#~ "        Your task didn’t get all the task members you requested. The task "
#~ "has been set to 'full' with the %(people_applied)s candidates that "
#~ "applied. If your task requires more task \n"
#~ "        members, you can change the date to apply.\n"
#~ "        <br><br>\n"
#~ "        Note: You have to <a href=\"%(site)s%(link)s\">accept</a> "
#~ "candidates before they become task members\n"
#~ "    "

#~ msgid ""
#~ "\n"
#~ "The deadline to apply for your task \"%(title)s\" has been reached.\n"
#~ "\n"
#~ "Your task didn’t get all the task members you requested. The task has "
#~ "been set to 'full' with the %(people_applied)s candidates that applied. "
#~ "If your task requires more task \n"
#~ "members, you can change the date to apply.\n"
#~ "\n"
#~ "Note: You have to accept candidates before they become task members\n"
#~ msgstr ""
#~ "\n"
#~ "The deadline to apply for your task \"%(title)s\" has been reached.\n"
#~ "\n"
#~ "Your task didn’t get all the task members you requested. The task has "
#~ "been set to 'full' with the %(people_applied)s candidates that applied. "
#~ "If your task requires more task \n"
#~ "members, you can change the date to apply.\n"
#~ "\n"
#~ "Note: You have to accept candidates before they become task members\n"

#~ msgid ""
#~ "\n"
#~ "The deadline to apply for your task \"%(title)s\" has been reached.\n"
#~ "\n"
#~ "You successfully reached the requested number of task members. The task "
#~ "has been set to 'full'. This is a good moment to update your project "
#~ "followers.\n"
#~ msgstr ""
#~ "\n"
#~ "The deadline to apply for your task \"%(title)s\" has been reached.\n"
#~ "\n"
#~ "You successfully reached the requested number of task members. The task "
#~ "has been set to 'full'. This is a good moment to update your project "
#~ "followers.\n"

#~ msgid ""
#~ "\n"
#~ "        The deadline to apply for your task \"%(title)s\" has been "
#~ "reached.\n"
#~ "        <br><br>\n"
#~ "        %(people_applied)s candidates applied to your task. Your task has "
#~ "been set to 'running'. \n"
#~ "        <br><br>\n"
#~ "        You still have to accept your candidates.\n"
#~ "        <br><br>\n"
#~ "        If you didn't find the right candidates for your task you can <a "
#~ "href=\"%(site)s%(edit_link)s\">change the date to apply</a> and look for "
#~ "other candidates. \n"
#~ "    "
#~ msgstr ""
#~ "\n"
#~ "        The deadline to apply for your task \"%(title)s\" has been "
#~ "reached.\n"
#~ "        <br><br>\n"
#~ "        %(people_applied)s candidates applied to your task. Your task has "
#~ "been set to 'running'. \n"
#~ "        <br><br>\n"
#~ "        You still have to accept your candidates.\n"
#~ "        <br><br>\n"
#~ "        If you didn't find the right candidates for your task you can <a "
#~ "href=\"%(site)s%(edit_link)s\">change the date to apply</a> and look for "
#~ "other candidates. \n"
#~ "    "

#~ msgid ""
#~ "\n"
#~ "The deadline to apply for your task \"%(title)s\" has been reached.\n"
#~ "\n"
#~ "%(people_applied)s candidates applied to your task. Your task has been "
#~ "set to 'running'. You still have to accept your candidates.\n"
#~ msgstr ""
#~ "\n"
#~ "The deadline to apply for your task \"%(title)s\" has been reached.\n"
#~ "\n"
#~ "%(people_applied)s candidates applied to your task. Your task has been "
#~ "set to 'running'. You still have to accept your candidates.\n"

#~ msgid ""
#~ "\n"
#~ "        The deadline to apply for your task \"%(title)s\" has been "
#~ "reached.\n"
#~ "        <br><br>\n"
#~ "        Your task didn’t get all the task members you requested. The task "
#~ "has been set to 'running' with the %(people_applied)s candidates that "
#~ "applied. If your task requires more task \n"
#~ "        members, you can change the date to apply.\n"
#~ "        <br><br>\n"
#~ "        Note: You have to <a href=\"%(site)s%(link)s\">accept</a> "
#~ "candidates before they become task members\n"
#~ "    "
#~ msgstr ""
#~ "\n"
#~ "        The deadline to apply for your task \"%(title)s\" has been "
#~ "reached.\n"
#~ "        <br><br>\n"
#~ "        Your task didn’t get all the task members you requested. The task "
#~ "has been set to 'running' with the %(people_applied)s candidates that "
#~ "applied. If your task requires more task \n"
#~ "        members, you can change the date to apply.\n"
#~ "        <br><br>\n"
#~ "        Note: You have to <a href=\"%(site)s%(link)s\">accept</a> "
#~ "candidates before they become task members\n"
#~ "    "

#~ msgid ""
#~ "\n"
#~ "The deadline to apply for your task \"%(title)s\" has been reached.\n"
#~ "\n"
#~ "Your task didn’t get all the task members you requested. The task has "
#~ "been set to 'running' with the %(people_applied)s candidates that "
#~ "applied. If your task requires more task \n"
#~ "members, you can change the date to apply.\n"
#~ "\n"
#~ "Note: You have to accept candidates before they become task members\n"
#~ msgstr ""
#~ "\n"
#~ "The deadline to apply for your task \"%(title)s\" has been reached.\n"
#~ "\n"
#~ "Your task didn’t get all the task members you requested. The task has "
#~ "been set to 'running' with the %(people_applied)s candidates that "
#~ "applied. If your task requires more task \n"
#~ "members, you can change the date to apply.\n"
#~ "\n"
#~ "Note: You have to accept candidates before they become task members\n"

#~ msgid ""
#~ "\n"
#~ "        The deadline to apply for your task \"%(title)s\" has been "
#~ "reached.\n"
#~ "        <br><br>\n"
#~ "\n"
#~ "        You successfully reached the requested number of task members. "
#~ "The task has been set to 'running'. \n"
#~ "        <br><br> \n"
#~ "        This is a good moment to update your project followers. \n"
#~ "    "
#~ msgstr ""
#~ "\n"
#~ "        The deadline to apply for your task \"%(title)s\" has been "
#~ "reached.\n"
#~ "        <br><br>\n"
#~ "\n"
#~ "        You successfully reached the requested number of task members. "
#~ "The task has been set to 'running'. \n"
#~ "        <br><br> \n"
#~ "        This is a good moment to update your project followers. \n"
#~ "    "

#~ msgid ""
#~ "\n"
#~ "The deadline to apply for your task \"%(title)s\" has been reached.\n"
#~ "\n"
#~ "You successfully reached the requested number of task members. The task "
#~ "has been set to 'running'. This is a good moment to update your project "
#~ "followers.\n"
#~ msgstr ""
#~ "\n"
#~ "The deadline to apply for your task \"%(title)s\" has been reached.\n"
#~ "\n"
#~ "You successfully reached the requested number of task members. The task "
#~ "has been set to 'running'. This is a good moment to update your project "
#~ "followers.\n"

#~ msgid ""
#~ "\n"
#~ "\n"
#~ "Hello %(receiver_name)s\n"
#~ "\n"
#~ "The scheduled date of your task \"%(title)s\" has been reached.\n"
#~ "No candidates have been accepted, therefore the task is set to closed.\n"
#~ "\n"
#~ "Please confirm the candidates to set your task to realised.\n"
#~ msgstr ""
#~ "\n"
#~ "\n"
#~ "Hello %(receiver_name)s\n"
#~ "\n"
#~ "The scheduled date of your task \"%(title)s\" has been reached.\n"
#~ "No candidates have been accepted, therefore the task is set to closed.\n"
#~ "\n"
#~ "Please confirm the candidates to set your task to realised.\n"

#, fuzzy
#~| msgid ""
#~| "\n"
#~| "\n"
#~| "        Hello %(receiver_name)s\n"
#~| "        <br><br>\n"
#~| "        Hopefully your task \"%(title)s\" was a great success! \n"
#~| "        Make sure that all participants are marked as confirmed so we "
#~| "can show the results of your project.\n"
#~| "    "
#~ msgid ""
#~ "\n"
#~ "\n"
#~ "        Hello %(receiver_name)s\n"
#~ "        <br><br>\n"
#~ "        You've set your task \"%(title)s\" to realised.<br>\n"
#~ "        Please be sure to confirm all participants.\n"
#~ "    "
#~ msgstr ""
#~ "\n"
#~ "\n"
#~ "        Hello %(receiver_name)s\n"
#~ "        <br><br>\n"
#~ "        Hopefully your task \"%(title)s\" was a great success! \n"
#~ "        Make sure that all participants are marked as confirmed so we can "
#~ "show the results of your project.\n"
#~ "    "

#, fuzzy
#~| msgid ""
#~| "\n"
#~| "\n"
#~| "Hello %(receiver_name)s\n"
#~| "\n"
#~| "You've set your task \"%(title)s\" to realised.\n"
#~| "Please be sure to confirm all participants.\n"
#~ msgid ""
#~ "\n"
#~ "\n"
#~ "Hello %(receiver_name)s\n"
#~ "\n"
#~ "You've set your task \"%(title)s\" to realised.\n"
#~ "Please be sure to confirm all participants.\n"
#~ msgstr ""
#~ "\n"
#~ "\n"
#~ "Hello %(receiver_name)s\n"
#~ "\n"
#~ "You've set your task \"%(title)s\" to realised.\n"
#~ "Please be sure to confirm all participants.\n"

#~ msgid ""
#~ "\n"
#~ "\n"
#~ "        Hello %(receiver_name)s\n"
#~ "        <br><br>\n"
#~ "        Hopefully your task \"%(title)s\" was a great success! \n"
#~ "        Make sure that all participants are marked as confirmed so we can "
#~ "show the results of your project.\n"
#~ "    "
#~ msgstr ""
#~ "\n"
#~ "\n"
#~ "        Hello %(receiver_name)s\n"
#~ "        <br><br>\n"
#~ "        Hopefully your task \"%(title)s\" was a great success! \n"
#~ "        Make sure that all participants are marked as confirmed so we can "
#~ "show the results of your project.\n"
#~ "    "

#~ msgid ""
#~ "\n"
#~ "\n"
#~ "Hello %(receiver_name)s\n"
#~ "\n"
#~ "Hopefully your task \"%(title)s\" was a great success! \n"
#~ "Make sure that all participants are marked as confirmed so we can show "
#~ "the results of your project.\n"
#~ msgstr ""
#~ "\n"
#~ "\n"
#~ "Hello %(receiver_name)s\n"
#~ "\n"
#~ "Hopefully your task \"%(title)s\" was a great success! \n"
#~ "Make sure that all participants are marked as confirmed so we can show "
#~ "the results of your project.\n"

#~ msgid ""
#~ "\n"
#~ "\n"
#~ "        Hello %(receiver_name)s\n"
#~ "        <br><br>\n"
#~ "        In case it slipped your mind. Please confirm the participants who "
#~ "executed \"%(title)s\" so we can show the results of your project.\n"
#~ "    "
#~ msgstr ""
#~ "\n"
#~ "\n"
#~ "        Hello %(receiver_name)s\n"
#~ "        <br><br>\n"
#~ "        In case it slipped your mind. Please confirm the participants who "
#~ "executed \"%(title)s\" so we can show the results of your project.\n"
#~ "    "

#~ msgid ""
#~ "\n"
#~ "\n"
#~ "Hello %(receiver_name)s\n"
#~ "\n"
#~ "In case it slipped your mind. Please confirm the participants who "
#~ "executed \"%(title)s\" so we can show the results of your project.\n"
#~ msgstr ""
#~ "\n"
#~ "\n"
#~ "Hello %(receiver_name)s\n"
#~ "\n"
#~ "In case it slipped your mind. Please confirm the participants who "
#~ "executed \"%(title)s\" so we can show the results of your project.\n"

#~ msgid ""
#~ "\n"
#~ "        Hi %(receiver_first_name)s,<br/>\n"
#~ "        <br/>\n"
#~ "\n"
#~ "        Thanks for you monthly do-good donation. You're contribution "
#~ "makes a\n"
#~ "        world of difference.\n"
#~ "        <br/>\n"
#~ "\n"
#~ "        On %(date)s you contributed %(amount)s. Below you'll find an\n"
#~ "        overview of the project(s) you supported. <br/><br/>\n"
#~ "\n"
#~ "    "
#~ msgstr ""
#~ "\n"
#~ "        Hi %(receiver_first_name)s,<br/>\n"
#~ "        <br/>\n"
#~ "\n"
#~ "        Thanks for you monthly do-good donation. You're contribution "
#~ "makes a\n"
#~ "        world of difference.\n"
#~ "        <br/>\n"
#~ "\n"
#~ "        On %(date)s you contributed %(amount)s. Below you'll find an\n"
#~ "        overview of the project(s) you supported. <br/><br/>\n"
#~ "\n"
#~ "    "

#~ msgid ""
#~ "\n"
#~ "        <br/><br/>\n"
#~ "        Thanks to your support we were able to realize so many projects.\n"
#~ "    "
#~ msgstr ""
#~ "\n"
#~ "        <br/><br/>\n"
#~ "        Thanks to your support we were able to realize so many projects.\n"
#~ "    "

#~ msgid ""
#~ "\n"
#~ "Hi %(receiver_first_name)s,\n"
#~ "\n"
#~ "Thanks for you monthly do-good donation. You're contribution makes a "
#~ "world of difference. \n"
#~ "\n"
#~ "On %(date)s you contributed %(amount)s. Below you'll find an overview of "
#~ "the project(s) you supported. \n"
#~ "\n"
#~ msgstr ""
#~ "\n"
#~ "Hi %(receiver_first_name)s,\n"
#~ "\n"
#~ "Thanks for you monthly do-good donation. You're contribution makes a "
#~ "world of difference. \n"
#~ "\n"
#~ "On %(date)s you contributed %(amount)s. Below you'll find an overview of "
#~ "the project(s) you supported. \n"
#~ "\n"

#~ msgid ""
#~ "\n"
#~ "Thanks to your support we were able to realize so many projects.\n"
#~ msgstr ""
#~ "\n"
#~ "Thanks to your support we were able to realize so many projects.\n"

#~ msgid ""
#~ "\n"
#~ "        Hi %(receiver_first_name)s,<br/>\n"
#~ "        <br/>\n"
#~ "\n"
#~ "        Great news! Thanks to your support\n"
#~ "        <a href=\"%(site)s%(link)s\">%(project)s</a>\n"
#~ "        is now fully funded and ready for take off.<br/><br/>\n"
#~ "\n"
#~ "        Let's do some more good! Choose a new project you'd like to "
#~ "support or\n"
#~ "        make it easy on yourself and let us equally divide your monthly "
#~ "donation\n"
#~ "        on the three most likely to be fully funded projects.<br/><br/>\n"
#~ "\n"
#~ "        Thanks for you loyal support!\n"
#~ "        <br/><br/>\n"
#~ "    "
#~ msgstr ""
#~ "\n"
#~ "        Hi %(receiver_first_name)s,<br/>\n"
#~ "        <br/>\n"
#~ "\n"
#~ "        Great news! Thanks to your support\n"
#~ "        <a href=\"%(site)s%(link)s\">%(project)s</a>\n"
#~ "        is now fully funded and ready for take off.<br/><br/>\n"
#~ "\n"
#~ "        Let's do some more good! Choose a new project you'd like to "
#~ "support or\n"
#~ "        make it easy on yourself and let us equally divide your monthly "
#~ "donation\n"
#~ "        on the three most likely to be fully funded projects.<br/><br/>\n"
#~ "\n"
#~ "        Thanks for you loyal support!\n"
#~ "        <br/><br/>\n"
#~ "    "

#~ msgid ""
#~ "\n"
#~ "Hi %(receiver_first_name)s,\n"
#~ "\n"
#~ "Great news! Thanks to your support %(project)s is now fully funded and "
#~ "ready for take off.\n"
#~ "\n"
#~ "%(site)s%(link)s\n"
#~ "\n"
#~ "Let's do some more good! Choose a new project you'd like to support or "
#~ "make it easy on yourself and let us equally divide your monthly donation "
#~ "on the three most likely to be fully funded projects.\n"
#~ "\n"
#~ "Thanks for you loyal support! \n"
#~ msgstr ""
#~ "\n"
#~ "Hi %(receiver_first_name)s,\n"
#~ "\n"
#~ "Great news! Thanks to your support %(project)s is now fully funded and "
#~ "ready for take off.\n"
#~ "\n"
#~ "%(site)s%(link)s\n"
#~ "\n"
#~ "Let's do some more good! Choose a new project you'd like to support or "
#~ "make it easy on yourself and let us equally divide your monthly donation "
#~ "on the three most likely to be fully funded projects.\n"
#~ "\n"
#~ "Thanks for you loyal support! \n"

#~ msgid ""
#~ "Book date when the bank transaction was confirmed and the payout has been "
#~ "set to completed."
#~ msgstr ""
#~ "Book date when the bank transaction was confirmed and the payout has been "
#~ "set to completed."

#~ msgid ""
#~ "If a payout is protected, the amounts can only be updated via journals."
#~ msgstr ""
#~ "If a payout is protected, the amounts can only be updated via journals."

#~ msgid ""
#~ "Status change of '%(payout)s' on %(created)s from %(old_status)s to "
#~ "%(new_status)s"
#~ msgstr ""
#~ "Status change of '%(payout)s' on %(created)s from %(old_status)s to "
#~ "%(new_status)s"

#~ msgid ""
#~ "Set either this value or inclusive VAT, make sure recalculate afterwards."
#~ msgstr ""
#~ "Set either this value or inclusive VAT, make sure recalculate afterwards."

#~ msgid ""
#~ "Set either this value or exclusive VAT, make sure recalculate afterwards."
#~ msgstr ""
#~ "Set either this value or exclusive VAT, make sure recalculate afterwards."

#~ msgid ""
#~ "The next payout period should start the day after the end of the previous "
#~ "period."
#~ msgstr ""
#~ "The next payout period should start the day after the end of the previous "
#~ "period."

#~ msgid ""
#~ "\n"
#~ "        Support even more by sharing the project with your network\n"
#~ "    "
#~ msgstr ""
#~ "\n"
#~ "        Support even more by sharing the project with your network\n"
#~ "    "

#~ msgid ""
#~ "Raw passwords are not stored, so there is no way to see this user's "
#~ "password, but you can change the password using <a href=\"../password/"
#~ "\">this form</a>."
#~ msgstr ""
#~ "Raw passwords are not stored, so there is no way to see this user's "
#~ "password, but you can change the password using <a href=\"../password/"
#~ "\">this form</a>."

#~ msgid ""
#~ "{0} new records have been imported, {1} have been already imported and "
#~ "have been ignored."
#~ msgstr ""
#~ "{0} new records have been imported, {1} have been already imported and "
#~ "have been ignored."<|MERGE_RESOLUTION|>--- conflicted
+++ resolved
@@ -1637,28 +1637,7 @@
 msgid "Search"
 msgstr "Chercher"
 
-<<<<<<< HEAD
-#: bluebottle/bluebottle_dashboard/templates/admin/search_form.html:10
-#, fuzzy, python-format
-#| msgid ""
-#| "\n"
-#| "            %(counter)s result"
-#| msgid_plural ""
-#| "%(counter)s results\n"
-#| "        "
-msgid "%(counter)s result"
-msgid_plural "%(counter)s results"
-msgstr[0] ""
-"\n"
-"            %(counter)s résultat"
-msgstr[1] ""
-"%(counter)s résultats\n"
-"        "
-
-#: bluebottle/bluebottle_dashboard/templates/admin/search_form.html:13
-=======
 #: bluebottle/bluebottle_dashboard/templates/admin/search_form.html:15
->>>>>>> b009bab3
 #, python-format
 msgid ""
 "\n"
