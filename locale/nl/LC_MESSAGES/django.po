msgid ""
msgstr ""
"Project-Id-Version: bluebottle\n"
"Report-Msgid-Bugs-To: \n"
<<<<<<< HEAD
"POT-Creation-Date: 2021-11-26 11:55+0100\n"
"PO-Revision-Date: 2021-10-20 07:51\n"
=======
"POT-Creation-Date: 2021-11-05 14:14+0100\n"
"PO-Revision-Date: 2021-11-26 11:21\n"
>>>>>>> 1e753b93
"Last-Translator: \n"
"Language-Team: Dutch\n"
"Language: nl\n"
"MIME-Version: 1.0\n"
"Content-Type: text/plain; charset=UTF-8\n"
"Content-Transfer-Encoding: 8bit\n"
"X-Generator: Poedit 2.0.7\n"
"Plural-Forms: nplurals=2; plural=(n != 1);\n"
"X-Crowdin-Project: bluebottle\n"
"X-Crowdin-Project-ID: 457932\n"
"X-Crowdin-Language: nl\n"
"X-Crowdin-File: /master/locale/en/LC_MESSAGES/django.po\n"
"X-Crowdin-File-ID: 233\n"

#: bluebottle/activities/admin.py:57 bluebottle/activities/admin.py:483
#: bluebottle/activities/admin.py:570 bluebottle/contact/models.py:24
#: bluebottle/fsm/admin.py:235 bluebottle/fsm/admin.py:243
#: bluebottle/utils/models.py:168
msgid "status"
msgstr "status"

#: bluebottle/activities/admin.py:67 bluebottle/collect/admin.py:44
#: bluebottle/collect/admin.py:45
msgid "Edit contributor"
msgstr "Contributie aanpassen"

#: bluebottle/activities/admin.py:119 bluebottle/activities/admin.py:217
#: bluebottle/funding_stripe/admin.py:130
#: bluebottle/funding_stripe/admin.py:193 bluebottle/initiatives/admin.py:205
msgid "Details"
msgstr "Details"

#: bluebottle/activities/admin.py:123 bluebottle/activities/admin.py:221
#: bluebottle/activities/admin.py:375 bluebottle/funding/admin.py:401
#: bluebottle/funding/admin.py:546 bluebottle/funding/admin.py:709
#: bluebottle/funding_stripe/admin.py:163 bluebottle/initiatives/admin.py:226
#: bluebottle/time_based/admin.py:403 bluebottle/time_based/admin.py:728
msgid "Super admin"
msgstr "Super admin"

#: bluebottle/activities/admin.py:135 bluebottle/activities/models.py:110
#: bluebottle/collect/admin.py:109 bluebottle/funding/models.py:318
#: bluebottle/time_based/admin.py:486
msgid "Activity"
msgstr "Activiteit"

#: bluebottle/activities/admin.py:181
msgid "Contributor"
msgstr "Supporter"

#: bluebottle/activities/admin.py:358 bluebottle/initiatives/models.py:144
msgid "Initiative"
msgstr "Initiatief"

#: bluebottle/activities/admin.py:365 bluebottle/activities/admin.py:542
#: bluebottle/activities/models.py:50 bluebottle/geo/models.py:169
#: bluebottle/initiatives/admin.py:157 bluebottle/initiatives/models.py:112
msgid "office"
msgstr "kantoor"

#: bluebottle/activities/admin.py:369 bluebottle/time_based/admin.py:398
#: bluebottle/time_based/admin.py:723
msgid "Detail"
msgstr "Details"

#: bluebottle/activities/admin.py:370 bluebottle/activities/models.py:58
#: bluebottle/cms/models.py:48 bluebottle/funding/models.py:316
#: bluebottle/initiatives/admin.py:206
msgid "Description"
msgstr "Omschrijving"

#: bluebottle/activities/admin.py:371 bluebottle/funding/filters.py:11
#: bluebottle/initiatives/admin.py:217 bluebottle/initiatives/models.py:263
#: bluebottle/pages/admin.py:142 bluebottle/quotes/admin.py:59
#: bluebottle/time_based/admin.py:399 bluebottle/time_based/admin.py:724
msgid "Status"
msgstr "Status"

#: bluebottle/activities/admin.py:388 bluebottle/cms/models.py:267
#: bluebottle/settings/admin_dashboard.py:202
#: bluebottle/statistics/models.py:43
msgid "Statistics"
msgstr "Statistieken"

#: bluebottle/activities/admin.py:397 bluebottle/initiatives/admin.py:249
#: bluebottle/time_based/admin.py:365
msgid "{} is required"
msgstr "{} is verplicht"

#: bluebottle/activities/admin.py:402
msgid "The initiative is not approved"
msgstr "Het initiatief is niet goedgekeurd"

#: bluebottle/activities/admin.py:409 bluebottle/time_based/admin.py:374
msgid "Validation"
msgstr "Validatie"

#: bluebottle/activities/admin.py:438
#, python-brace-format
msgid "User {name} will receive a message."
msgstr "Gebruiker {name} ontvangt een bericht."

#: bluebottle/activities/admin.py:444
msgid "impact reminder"
msgstr "impact herinnering"

#: bluebottle/activities/admin.py:456
msgid "Send reminder message"
msgstr "Verzend herinneringsmail"

#: bluebottle/activities/admin.py:459
msgid "Impact Reminder"
msgstr "Impact herinnering"

#: bluebottle/activities/admin.py:465
msgid "Request the activity manager to fill in the impact of this activity."
msgstr "Verzoek de activiteitsmanager om de gemaakte impact van zijn activiteit in te vullen."

#: bluebottle/activities/admin.py:495
msgid "edit"
msgstr "bewerken"

#: bluebottle/activities/admin.py:557 bluebottle/initiatives/admin.py:240
msgid "Show on site"
msgstr "Toon op website"

#: bluebottle/activities/admin.py:580
msgid "Edit activity"
msgstr "Activiteit bewerken"

#: bluebottle/activities/dashboard.py:11
msgid "Recently submitted activities"
msgstr "Recentelijk ingediende activiteiten"

#: bluebottle/activities/effects.py:21
msgid "Create organizer"
msgstr "Maak Organisator aan"

#: bluebottle/activities/effects.py:41 bluebottle/deeds/effects.py:39
msgid "Create effort contribution"
msgstr "Maak inspanning bijdrage"

#: bluebottle/activities/effects.py:55
msgid "Set the contribution date."
msgstr "Stel de datum van bijdrage in."

#: bluebottle/activities/forms.py:6
msgid "Send impact reminder message"
msgstr "Verzend herinneringsmail"

#: bluebottle/activities/messages.py:15 bluebottle/activities/messages.py:31
#: bluebottle/activities/messages.py:45
#, python-brace-format
msgctxt "email"
msgid "You have a new post on '{title}'"
msgstr "Je hebt een nieuw bericht op '{title}'"

#: bluebottle/activities/messages.py:37
#: bluebottle/activities/templates/mails/messages/activity_wallpost_owner_reaction.html:14
#: bluebottle/activities/templates/mails/messages/activity_wallpost_reaction.html:14
#: bluebottle/initiatives/templates/mails/messages/initiative_wallpost_owner_reaction.html:14
#: bluebottle/initiatives/templates/mails/messages/initiative_wallpost_reaction.html:14
msgctxt "email"
msgid "View response"
msgstr "Bekijk de reactie"

#: bluebottle/activities/messages.py:61
#, python-brace-format
msgctxt "email"
msgid "Update from '{title}'"
msgstr "Update van '{title}'"

#: bluebottle/activities/messages.py:88 bluebottle/collect/messages.py:56
#: bluebottle/deeds/messages.py:56 bluebottle/time_based/messages.py:215
#: bluebottle/time_based/messages.py:239 bluebottle/time_based/messages.py:261
#: bluebottle/time_based/messages.py:474 bluebottle/time_based/messages.py:496
#: bluebottle/time_based/messages.py:521
msgctxt "email"
msgid "Open your activity"
msgstr "Open je activiteit"

#: bluebottle/activities/messages.py:102
#, python-brace-format
msgctxt "email"
msgid "Please share the impact results for your activity \"{title}\"."
msgstr "Deel de impactresultaten voor uw activiteit \"{title}."

#: bluebottle/activities/messages.py:116
#, python-brace-format
msgctxt "email"
msgid "Your activity \"{title}\" has succeeded 🎉"
msgstr "Jouw activiteit \"{title}\" is succesvol afgerond! 🎉"

#: bluebottle/activities/messages.py:124
#, python-brace-format
msgctxt "email"
msgid "The activity \"{title}\" has been restored"
msgstr "De activiteit \"{title}\" is hersteld"

#: bluebottle/activities/messages.py:132
#, python-brace-format
msgctxt "email"
msgid "Your activity \"{title}\" has been rejected"
msgstr "Je activiteit \"{title}\" is afgewezen"

#: bluebottle/activities/messages.py:140
#, python-brace-format
msgctxt "email"
msgid "Your activity \"{title}\" has been cancelled"
msgstr "Je activiteit \"{title}\" is geannuleerd"

#: bluebottle/activities/messages.py:148
#, python-brace-format
msgctxt "email"
msgid "The registration deadline for your activity \"{title}\" has expired"
msgstr "De registratiedeadline voor uw activiteit \"{title}\" is verlopen"

#: bluebottle/activities/messages.py:164
#, python-brace-format
msgctxt "email"
msgid "You have withdrawn from the activity \"{title}\""
msgstr "Je hebt je afgemeld voor de activiteit \"{title}\""

#: bluebottle/activities/messages.py:178
#, python-brace-format
msgctxt "email"
msgid "{first_name}, there are {count} activities on {site_name} matching your profile"
msgstr "{first_name}, er zijn {count} activiteiten op {site_name} die overeenkomen met jou profiel"

#: bluebottle/activities/messages.py:190
msgctxt "email"
msgid "View more activities"
msgstr "Bekijk meer activiteiten"

#: bluebottle/activities/messages.py:220
msgctxt "email"
msgid "Multiple locations"
msgstr "Meerdere locaties"

#: bluebottle/activities/messages.py:223
msgctxt "email"
msgid "Mutliple time slots"
msgstr "Meerdere tijdslots"

#: bluebottle/activities/messages.py:234
msgctxt "email"
msgid "Starts immediately"
msgstr "Begint onmiddellijk"

#: bluebottle/activities/messages.py:237 bluebottle/activities/messages.py:253
msgctxt "email"
msgid "runs indefinitely"
msgstr "zonder einddatum"

#: bluebottle/activities/messages.py:252
msgctxt "email"
msgid "starts immediately"
msgstr "begint onmiddellijk"

#: bluebottle/activities/models.py:27
msgid "activity manager"
msgstr "activiteit manager"

#: bluebottle/activities/models.py:33
msgid "Highlight this activity to show it on homepage"
msgstr "Selecteer deze activiteit om weer te geven op de homepage"

#: bluebottle/activities/models.py:38
msgid "transition date"
msgstr "transitiedatum"

#: bluebottle/activities/models.py:39
msgid "Date of the last transition."
msgstr "Datum van de laatste transitie."

#: bluebottle/activities/models.py:51
msgid "Office is set on activity level because the initiative is set to 'global' or no initiative has been specified."
msgstr "Kantoor is ingesteld op activiteitsniveau omdat het initiatief is ingesteld op 'globaal' of er geen initiatief is gespecificeerd."

#: bluebottle/activities/models.py:55 bluebottle/cms/models.py:46
#: bluebottle/cms/models.py:107 bluebottle/cms/models.py:132
#: bluebottle/cms/models.py:366 bluebottle/funding/models.py:315
#: bluebottle/news/models.py:21 bluebottle/pages/models.py:202
#: bluebottle/slides/models.py:36 bluebottle/statistics/models.py:206
msgid "Title"
msgstr "Titel"

#: bluebottle/activities/models.py:56 bluebottle/cms/models.py:47
#: bluebottle/news/models.py:22 bluebottle/pages/models.py:203
#: bluebottle/slides/models.py:27
msgid "Slug"
msgstr "Slug"

#: bluebottle/activities/models.py:64 bluebottle/categories/models.py:34
#: bluebottle/initiatives/models.py:95
msgid "video"
msgstr "video"

#: bluebottle/activities/models.py:70
msgid "Do you have a video pitch or a short movie that explains your activity? Cool! We can't wait to see it! You can paste the link to YouTube or Vimeo video here"
msgstr "Heb je een video die je initiatief uitlegt? Vul dan hier de YouTube of Vimeo link in"

#: bluebottle/activities/models.py:77 bluebottle/members/models.py:154
msgid "Segment"
msgstr "Segment"

#: bluebottle/activities/models.py:111
#: bluebottle/bluebottle_dashboard/templates/admin/base.html:52
#: bluebottle/cms/content_plugins.py:68 bluebottle/cms/models.py:290
msgid "Activities"
msgstr "Activiteiten"

#: bluebottle/activities/models.py:118 bluebottle/initiatives/models.py:163
#: bluebottle/slides/models.py:96
msgid "-empty-"
msgstr "-leeg-"

#: bluebottle/activities/models.py:172
msgid "user"
msgstr "gebruiker"

#: bluebottle/activities/models.py:185
msgid "Contribution"
msgstr "Bijdrage"

#: bluebottle/activities/models.py:186 bluebottle/activities/models.py:242
#: bluebottle/funding/models.py:546 bluebottle/time_based/models.py:657
msgid "Contributions"
msgstr "Bijdrages"

#: bluebottle/activities/models.py:191
msgid "Guest"
msgstr "Gast"

#: bluebottle/activities/models.py:197
msgid "Activity owner"
msgstr "Activiteitsmanager"

#: bluebottle/activities/models.py:198
msgid "Activity owners"
msgstr "Activiteitenbeheerder"

#: bluebottle/activities/models.py:208
msgid "start"
msgstr "start"

#: bluebottle/activities/models.py:209
msgid "end"
msgstr "eind"

#: bluebottle/activities/models.py:221 bluebottle/activities/models.py:225
msgid "Contribution amount"
msgstr "Waarde van de bijdrage"

#: bluebottle/activities/models.py:222
msgid "Contribution amounts"
msgstr "Waarde van bijdrages"

#: bluebottle/activities/models.py:231
msgid "Activity Organizer"
msgstr "Activiteiten Organisator"

#: bluebottle/activities/models.py:232
msgid "Deed particpant"
msgstr "Deed deelnemer"

#: bluebottle/activities/models.py:235 bluebottle/time_based/models.py:641
msgid "Contribution type"
msgstr "Bijdrage"

#: bluebottle/activities/models.py:241
msgid "Effort"
msgstr "Inzet"

#: bluebottle/activities/states.py:9 bluebottle/initiatives/states.py:13
#: bluebottle/time_based/states.py:145 bluebottle/utils/transitions.py:10
msgid "draft"
msgstr "concept"

#: bluebottle/activities/states.py:11
msgid "The activity has been created, but not yet completed. An activity manager is still editing the activity."
msgstr "De activiteit is aangemaakt, maar nog niet voltooid. Een activiteitenbeheerder bewerkt de activiteit nog steeds."

#: bluebottle/activities/states.py:14 bluebottle/initiatives/states.py:18
#: bluebottle/utils/transitions.py:11
msgid "submitted"
msgstr "ingediend"

#: bluebottle/activities/states.py:16
msgid "The activity is ready to go online once the initiative has been approved."
msgstr "De activiteit is klaar on online te gaan zodra het initiatief is goedgekeurd."

#: bluebottle/activities/states.py:19 bluebottle/initiatives/states.py:23
#: bluebottle/utils/transitions.py:12
msgid "needs work"
msgstr "aanpassingen nodig"

#: bluebottle/activities/states.py:21
msgid "The activity has been submitted but needs adjustments in order to be approved."
msgstr "De activiteit is ingediend, maar heeft aanpassing nodig voor het goedgekeurd kan worden."

#: bluebottle/activities/states.py:24 bluebottle/funding/states.py:488
#: bluebottle/funding/states.py:542 bluebottle/initiatives/states.py:28
msgid "rejected"
msgstr "afgewezen"

#: bluebottle/activities/states.py:27
msgid "The activity does not fit the programme or does not comply with the rules. The activity does not appear on the platform, but counts in the report. The activity cannot be edited by an activity manager."
msgstr "De activiteit past niet bij het programma of voldoet niet aan de regels. De activiteit verschijnt niet op het platform, maar telt in het rapport. De activiteit kan niet worden bewerkt door een activiteitenmanager."

#: bluebottle/activities/states.py:33 bluebottle/bb_accounts/models.py:125
#: bluebottle/initiatives/states.py:44 bluebottle/wallposts/models.py:58
#: bluebottle/wallposts/models.py:207 bluebottle/wallposts/models.py:304
msgid "deleted"
msgstr "verwijderd"

#: bluebottle/activities/states.py:36
msgid "The activity has been removed. The activity does not appear on the platform and does not count in the report. The activity cannot be edited by an activity manager."
msgstr "De activiteit is verwijderd. De activiteit komt is niet langer zichtbaar op het platform en telt niet mee in rapporten. De activiteit kan niet aangepast worden door een activiteit manager."

#: bluebottle/activities/states.py:42 bluebottle/funding/states.py:22
#: bluebottle/initiatives/states.py:36 bluebottle/time_based/states.py:175
#: bluebottle/time_based/states.py:306 bluebottle/time_based/states.py:470
msgid "cancelled"
msgstr "geannuleerd"

#: bluebottle/activities/states.py:45
msgid "The activity is not executed. The activity does not appear on the platform, but counts in the report. The activity cannot be edited by an activity manager."
msgstr "De activiteit is niet uitgevoerd. De activiteit komt is niet langer zichtbaar op het platform en telt niet mee in rapporten. De activiteit kan niet aangepast worden door een activiteit manager."

#: bluebottle/activities/states.py:51
#: bluebottle/common/templates/widget/widget.html:43
msgid "expired"
msgstr "verlopen"

#: bluebottle/activities/states.py:54
msgid "The activity has ended, but did have any contributions . The activity does not appear on the platform, but counts in the report. The activity cannot be edited by an activity manager."
msgstr "De activiteit is beëindigd, maar had wel bijdragen. De activiteit verschijnt niet op het platform, maar telt in rapporten. De activiteit kan niet worden bewerkt door een activiteitenbeheerder."

#: bluebottle/activities/states.py:59 bluebottle/time_based/states.py:151
msgid "open"
msgstr "open"

#: bluebottle/activities/states.py:61
msgid "The activity is accepting new contributions."
msgstr "De activiteit is open voor nieuwe bijdrages."

#: bluebottle/activities/states.py:64 bluebottle/activities/states.py:243
#: bluebottle/activities/states.py:277 bluebottle/activities/states.py:307
#: bluebottle/funding/states.py:300 bluebottle/funding/states.py:402
#: bluebottle/time_based/states.py:455
msgid "succeeded"
msgstr "succesvol"

#: bluebottle/activities/states.py:66
msgid "The activity has ended successfully."
msgstr "De activiteit was succesvol."

#: bluebottle/activities/states.py:109
msgid "Create"
msgstr "Aanmaken"

#: bluebottle/activities/states.py:110
msgid "The acivity will be created."
msgstr "De activiteit wordt aangemaakt."

#: bluebottle/activities/states.py:119
msgid "The acivity will be submitted for review."
msgstr "Het initiatief zal worden ingediend te review."

#: bluebottle/activities/states.py:121 bluebottle/activities/states.py:149
#: bluebottle/funding/states.py:574 bluebottle/initiatives/states.py:92
msgid "Submit"
msgstr "Indienen"

#: bluebottle/activities/states.py:128 bluebottle/funding/states.py:123
#: bluebottle/funding/states.py:511 bluebottle/funding/states.py:591
#: bluebottle/funding/states.py:629 bluebottle/funding_stripe/states.py:111
#: bluebottle/initiatives/states.py:127 bluebottle/time_based/states.py:372
msgid "Reject"
msgstr "Afwijzen"

#: bluebottle/activities/states.py:130
msgid "Reject the activity if it does not fit the programme or if it does not comply with the rules. An activity manager can no longer edit the activity and it will no longer be visible on the platform. The activity will still be visible in the back office and will continue to count in the reporting."
msgstr "Wijs de activiteit af als deze niet in overeenstemming is met het programma of niet voldoet aan de regels. Een activiteitenmanager kan de activiteit niet langer bewerken en de activiteit zal niet meer zichtbaar zijn op het platform. De activiteit zal nog steeds zichtbaar zijn in de backoffice en in de rapporten blijven tellen."

#: bluebottle/activities/states.py:147
msgid "Submit the activity for approval."
msgstr "Indienen voor beoordeling."

#: bluebottle/activities/states.py:160 bluebottle/funding/states.py:71
#: bluebottle/funding/states.py:422 bluebottle/initiatives/states.py:101
msgid "Approve"
msgstr "Goedkeuren"

#: bluebottle/activities/states.py:164
msgid "The activity will be visible in the frontend and people can apply to the activity."
msgstr "De activiteit zal zichtbaar zijn aan de voorkant en mensen kunnen zich aanmelden voor de activiteit."

#: bluebottle/activities/states.py:175 bluebottle/collect/states.py:80
#: bluebottle/deeds/states.py:78 bluebottle/funding/states.py:88
#: bluebottle/initiatives/states.py:139 bluebottle/time_based/states.py:88
#: bluebottle/time_based/states.py:210
msgid "Cancel"
msgstr "Annuleren"

<<<<<<< HEAD
#: bluebottle/activities/states.py:177 bluebottle/collect/states.py:83
#: bluebottle/deeds/states.py:81 bluebottle/time_based/states.py:90
msgid ""
"Cancel if the activity will not be executed. An activity manager can no "
"longer edit the activity and it will no longer be visible on the platform. "
"The activity will still be visible in the back office and will continue to "
"count in the reporting."
msgstr ""
"Annuleren indien de activiteit niet wordt uitgevoerd. Een "
"activiteitenmanager kan de activiteit niet langer bewerken en zal niet "
"langer zichtbaar zijn op het platform. De activiteit zal nog steeds "
"zichtbaar zijn in de backoffice en zal in de rapporten worden meegenomen."
=======
#: bluebottle/activities/states.py:177 bluebottle/deeds/states.py:78
#: bluebottle/time_based/states.py:90
msgid "Cancel if the activity will not be executed. An activity manager can no longer edit the activity and it will no longer be visible on the platform. The activity will still be visible in the back office and will continue to count in the reporting."
msgstr "Annuleren indien de activiteit niet wordt uitgevoerd. Een activiteitenmanager kan de activiteit niet langer bewerken en zal niet langer zichtbaar zijn op het platform. De activiteit zal nog steeds zichtbaar zijn in de backoffice en zal in de rapporten worden meegenomen."
>>>>>>> 1e753b93

#: bluebottle/activities/states.py:194 bluebottle/initiatives/states.py:164
msgid "Restore"
msgstr "Herstellen"

#: bluebottle/activities/states.py:196
msgid "The activity status is changed to 'Needs work'. An manager of the activity has to enter a new date and can make changes. The activity will then be reopened to participants."
msgstr "De activiteit status wordt aanpast naar \"Aanpassing nodig\". De initiator moet een nieuwe datum invullen en kan andere aanpassingen doen. Daarna wordt de activiteit heropend voor deelnemers."

#: bluebottle/activities/states.py:207 bluebottle/collect/states.py:34
#: bluebottle/deeds/states.py:32 bluebottle/funding/states.py:142
msgid "Expire"
msgstr "Verlopen"

<<<<<<< HEAD
#: bluebottle/activities/states.py:209 bluebottle/deeds/states.py:34
msgid ""
"The activity will be cancelled because no one has signed up for the "
"registration deadline."
msgstr ""
"De activiteit wordt geannuleerd omdat niemand zich heeft aangemeld voor de "
"registratiedeadline."
=======
#: bluebottle/activities/states.py:209 bluebottle/deeds/states.py:31
msgid "The activity will be cancelled because no one has signed up for the registration deadline."
msgstr "De activiteit wordt geannuleerd omdat niemand zich heeft aangemeld voor de registratiedeadline."
>>>>>>> 1e753b93

#: bluebottle/activities/states.py:217
#: bluebottle/bluebottle_dashboard/templates/admin/submit_line.html:6
#: bluebottle/initiatives/states.py:150
msgid "Delete"
msgstr "Verwijder"

#: bluebottle/activities/states.py:222
msgid "Delete the activity if you do not want it to be included in the report. The activity will no longer be visible on the platform, but will still be available in the back office."
msgstr "Verwijder de activiteit om het niet meer in reporting te tonen. Het is nog wel te vinden in de back-office."

#: bluebottle/activities/states.py:231 bluebottle/collect/states.py:24
#: bluebottle/collect/states.py:138 bluebottle/deeds/states.py:22
#: bluebottle/deeds/states.py:136 bluebottle/funding/states.py:174
#: bluebottle/funding/states.py:250 bluebottle/funding/states.py:345
#: bluebottle/funding/states.py:456 bluebottle/funding_stripe/states.py:47
#: bluebottle/time_based/states.py:73 bluebottle/time_based/states.py:122
msgid "Succeed"
msgstr "Succes"

#: bluebottle/activities/states.py:238 bluebottle/activities/states.py:272
#: bluebottle/funding/states.py:290 bluebottle/funding/states.py:382
#: bluebottle/funding/states.py:527
msgid "new"
msgstr "nieuw"

#: bluebottle/activities/states.py:240 bluebottle/activities/states.py:274
msgid "The user started a contribution"
msgstr "De gebruiker heeft een bijdrage gestart"

#: bluebottle/activities/states.py:245 bluebottle/activities/states.py:279
#: bluebottle/time_based/states.py:457
msgid "The contribution was successful."
msgstr "De bijdrage was succesvol."

#: bluebottle/activities/states.py:248 bluebottle/activities/states.py:282
#: bluebottle/funding/states.py:305 bluebottle/funding/states.py:407
msgid "failed"
msgstr "mislukt"

#: bluebottle/activities/states.py:250 bluebottle/activities/states.py:284
msgid "The contribution failed."
msgstr "De bijdrage is niet gelukt."

#: bluebottle/activities/states.py:259 bluebottle/activities/states.py:293
#: bluebottle/collect/states.py:131 bluebottle/deeds/states.py:129
msgid "initiate"
msgstr "initieer"

#: bluebottle/activities/states.py:260 bluebottle/activities/states.py:294
#: bluebottle/collect/states.py:132 bluebottle/deeds/states.py:130
msgid "The contribution was created."
msgstr "De bijdrage is aangemaakt."

#: bluebottle/activities/states.py:265 bluebottle/activities/states.py:300
#: bluebottle/activities/states.py:333
msgid "fail"
msgstr "faal"

#: bluebottle/activities/states.py:266 bluebottle/activities/states.py:301
msgid "The contribution failed. It will not be visible in reports."
msgstr "De bijdrage faalde. Hij is niet langer zichtbaar in rapporten."

#: bluebottle/activities/states.py:308
msgid "The contribution succeeded. It will be visible in reports."
msgstr "De bijdrage is voltooid en is zichtbaar in rapporten."

#: bluebottle/activities/states.py:314 bluebottle/activities/states.py:342
msgid "reset"
msgstr "herstel"

#: bluebottle/activities/states.py:315
msgid "The contribution is reset."
msgstr "De bijdrage is opnieuw ingesteld."

#: bluebottle/activities/states.py:327 bluebottle/collect/states.py:45
#: bluebottle/deeds/states.py:43
msgid "succeed"
msgstr "succes"

#: bluebottle/activities/states.py:328
msgid "The organizer was successful in setting up the activity."
msgstr "De organisator was succesvol in het aanmaken van de activiteit."

#: bluebottle/activities/states.py:334
msgid "The organizer failed to set up the activity."
msgstr "De organisator faalde in het opzetten van de activiteit."

#: bluebottle/activities/states.py:343
msgid "The organizer is still busy setting up the activity."
msgstr "De organisator is nog bezig met het opzetten van de activiteit."

#: bluebottle/activities/templates/admin/activities/send_impact_reminder_message.html:5
#: bluebottle/members/templates/admin/members/login_as.html:5
#: bluebottle/members/templates/admin/members/password_reset.html:5
#: bluebottle/members/templates/admin/members/resend_welcome_mail.html:5
msgid "Are you sure you want to: "
msgstr "Weet je zeker dat je: "

#: bluebottle/activities/templates/admin/activities/send_impact_reminder_message.html:9
msgid "Send impact reminder message to"
msgstr "Verstuur impact herinneringsmail naar"

#: bluebottle/activities/templates/admin/activities/set_contribution_date.html:2
#: bluebottle/funding/templates/admin/set_contribution_date.html:2
msgid "Set contribution date"
msgstr "Stel de datum van bijdrage in"

#: bluebottle/activities/templates/admin/activities/set_contribution_date.html:5
msgid "Set the contribution date for"
msgstr "Stel de datum van bijdrage in voor"

#: bluebottle/activities/templates/admin/activities/set_contribution_date.html:8
#: bluebottle/funding/templates/admin/remove_donation_wallpost_effect.html:8
#: bluebottle/funding/templates/admin/set_contribution_date.html:10
#, python-format
msgid "\n"
"        and %(extra)s other donations\n"
"        "
msgstr "\n"
"        en %(extra)s andere donaties\n"
"        "

#: bluebottle/activities/templates/admin/activities/set_contribution_date.html:12
#: bluebottle/funding/templates/admin/set_contribution_date.html:14
#: bluebottle/funding/templates/admin/set_date_effect.html:14
msgid "to now"
msgstr "naar nu"

#: bluebottle/activities/templates/admin/activities_paginated.html:17
msgid "Change"
msgstr "Pas aan"

#: bluebottle/activities/templates/admin/activities_paginated.html:19
#: bluebottle/cms/templates/admin/edit_inline/stacked-nested.html:10
msgid "View on site"
msgstr "Bekijk op site"

#: bluebottle/activities/templates/admin/activity-stats.html:5
msgid "count"
msgstr "aantal"

#: bluebottle/activities/templates/admin/activity-stats.html:11
msgid "committed"
msgstr "verwacht"

#: bluebottle/activities/templates/admin/activity-stats.html:18
msgid "hours"
msgstr "uren"

#: bluebottle/activities/templates/admin/activity-stats.html:23
msgid "committed hours"
msgstr "ingediende uren"

#: bluebottle/activities/templates/admin/activity-stats.html:29
#: bluebottle/funding/models.py:398
msgid "amount"
msgstr "bedrag"

#: bluebottle/activities/templates/admin/validation_steps.html:4
msgid "Steps to complete activity"
msgstr "Benodigde aanpassingen"

#: bluebottle/activities/templates/admin/validation_steps.html:7
msgid "\n"
"                The activity is not yet ready to be approved.\n"
"                Make sure all steps are completed first.\n"
"            "
msgstr "\n"
"De activiteit kan nog niet worden goedgekeurd.\n"
"Zorg er eerst voor dat onderstaande stappen compleet zijn.\n"
"            "

#: bluebottle/activities/templates/mails/messages/activity_base.html:6
#| msgid ""
#| "\n"
#| "\n"
#| "Hi %(receiver_name)s,\n"
#| "\n"
msgctxt "email"
msgid "Hi %(recipient_name)s,"
msgstr "Hi %(recipient_name)s"

#: bluebottle/activities/templates/mails/messages/activity_cancelled.html:6
#, python-format
msgctxt "email"
msgid "Unfortunately your activity \"%(title)s\" has been cancelled."
msgstr "Helaas is je activiteit \"%(title)s\" is geannuleerd."

#: bluebottle/activities/templates/mails/messages/activity_cancelled.html:10
#: bluebottle/activities/templates/mails/messages/activity_rejected.html:10
#: bluebottle/activities/templates/mails/messages/activity_restored.html:14
#: bluebottle/time_based/templates/mails/messages/participant_added_owner.html:10
#: bluebottle/time_based/templates/mails/messages/participant_removed_owner.html:10
msgctxt "email"
msgid "If you have any questions, you can contact the platform manager by replying to this email."
msgstr "Als je hier vragen over hebt kun je contact opnemen met de platformmanager door te antwoorden op deze e-mail."

#: bluebottle/activities/templates/mails/messages/activity_expired.html:6
#, python-format
msgctxt "email"
msgid "Unfortunately, nobody applied to your activity \"%(title)s\" before the deadline to apply. That’s why we have cancelled your activity."
msgstr "Helaas, niemand heeft zich aangemeld voor jouw activiteit \"%(title)s\" voordat de deadline is verstreken. Daarom hebben we de activiteit geannuleerd."

#: bluebottle/activities/templates/mails/messages/activity_expired.html:10
msgctxt "email"
msgid "Don’t worry, you can always create a new activity and try again."
msgstr "Geen zorgen, je kunt altijd een nieuwe activiteit starten en het opnieuw proberen."

#: bluebottle/activities/templates/mails/messages/activity_expired.html:14
msgctxt "email"
msgid "Need some tips to make your activity stand out? Reach out to the platform manager by replying to this email."
msgstr "Heb je tips nodig om je activiteit op te laten vallen? Neem contact op met de platformmanager door te antwoorden op deze e-mail."

#: bluebottle/activities/templates/mails/messages/activity_impact_reminder.html:6
msgctxt "email"
msgid "We are very curious to know what impact you managed to make with your activity. Please share your results via your activity page."
msgstr "We zijn benieuwd naar de impact die je met jouw activiteit hebt gemaakt. Ga naar de activiteit om de resultaten in te vullen."

#: bluebottle/activities/templates/mails/messages/activity_rejected.html:6
#, python-format
msgctxt "email"
msgid "Unfortunately your activity \"%(title)s\" has been rejected."
msgstr "Helaas is je activiteit \"%(title)s\" is afgewezen."

#: bluebottle/activities/templates/mails/messages/activity_restored.html:6
#, python-format
msgctxt "email"
msgid "Your activity \"%(title)s\" has been restored."
msgstr "Je activiteit \"%(title)s\" is hersteld."

#: bluebottle/activities/templates/mails/messages/activity_restored.html:10
msgctxt "email"
msgid "Head over to your activity page to see what you need to do to open up your activity for registrations again."
msgstr "Ga naar je activiteitenpagina en voeg de resultaten van je evenement toe, zodat iedereen kan zien wat je activiteit heeft bereikt."

#: bluebottle/activities/templates/mails/messages/activity_succeeded.html:6
#, python-format
msgctxt "email"
msgid "You did it! Your activity \"%(title)s\" has succeeded, that calls for a celebration!"
msgstr "Gefeliciteerd, de activiteit \"%(title)s\" is geslaagd. Dat mag gevierd worden!"

#: bluebottle/activities/templates/mails/messages/activity_succeeded.html:11
msgctxt "email"
msgid "Head over to your activity page and enter the impact your activity made, so that everybody can see how effective your activity was."
msgstr "Ga naar je activiteitenpagina en voeg de resultaten van je evenement toe, zodat iedereen kan zien wat je activiteit heeft bereikt."

#: bluebottle/activities/templates/mails/messages/activity_succeeded.html:17
msgctxt "email"
msgid "And don’t forget to thank your awesome participants for their support."
msgstr "En vergeet niet alle fantastische mensen te bedanken voor hun aanwezigheid en steun."

#: bluebottle/activities/templates/mails/messages/activity_succeeded_manually.html:6
#, python-format
msgctxt "email"
msgid "You did it! The activity \"%(title)s\" has succeeded, that calls for a celebration!"
msgstr "Gefeliciteerd, de activiteit \"%(title)s\" is geslaagd. Dat mag gevierd worden!"

#: bluebottle/activities/templates/mails/messages/activity_succeeded_manually.html:10
msgctxt "email"
msgid "Share your experience on the activity page."
msgstr "Deel je ervaring op de activiteitenpagina."

#: bluebottle/activities/templates/mails/messages/activity_wallpost_follower.html:5
#: bluebottle/initiatives/templates/mails/messages/initiative_wallpost_follower.html:5
#, python-format
msgctxt "email"
msgid "\n"
"        Hi %(recipient_name)s,\n"
"        <br><br>\n"
"        %(author_name)s posted an update to %(title)s:\n"
"        <br>\n"
"        '%(text)s'\n\n"
"    "
msgstr "\n"
"        Hi %(recipient_name)s,\n"
"        <br><br>\n"
"        %(author_name)s heeft een update geplaatst op %(title)s:\n"
"        <br>\n"
"        '%(text)s'\n\n"
"    "

#: bluebottle/activities/templates/mails/messages/activity_wallpost_follower.html:17
#: bluebottle/initiatives/templates/mails/messages/initiative_wallpost_follower.html:17
msgctxt "email"
msgid "View update"
msgstr "Bekijk de update"

#: bluebottle/activities/templates/mails/messages/activity_wallpost_follower.html:21
#, python-format
msgctxt "email"
msgid "\n"
"        <p>\n"
"            You received this email because you support %(title)s.\n"
"            Don't want to receive activity updates anymore?\n"
"        </p>\n"
"        <p>\n"
"            <a href=\"%(site)s/member/profile\">\n"
"                Unsubscribe\n"
"            </a> via your account page\n"
"        </p>\n"
"    "
msgstr "\n"
"        <p>\n"
"            Je ontvangt deze e-mail omdat je %(title)s hebt ondersteund.\n"
"            Wil je geen updates meer ontvangen?\n"
"        </p>\n"
"        <p>\n"
"            <a href=\"%(site)s/member/profile\">\n"
"                Schrijf je uit\n"
"            </a> via je account pagina:\n"
"        </p>\n"
"    "

#: bluebottle/activities/templates/mails/messages/activity_wallpost_owner.html:5
#: bluebottle/initiatives/templates/mails/messages/initiative_wallpost_owner.html:5
#, python-format
msgctxt "email"
msgid "\n"
"        Hi %(recipient_name)s,\n\n"
"        %(author_name)s posted a comment to '%(title)s'.\n\n"
"    "
msgstr "\n"
"        Hi %(recipient_name)s,\n\n"
"        %(author_name)s heeft een reactie geplaatst op '%(title)s'.\n\n"
"    "

#: bluebottle/activities/templates/mails/messages/activity_wallpost_owner.html:15
#: bluebottle/initiatives/templates/mails/messages/initiative_wallpost_owner.html:15
#: bluebottle/wallposts/templates/project_wallpost_new.mail.html:16
#: bluebottle/wallposts/templates/project_wallpost_reaction_new.mail.html:16
#: bluebottle/wallposts/templates/project_wallpost_reaction_project.mail.html:16
#: bluebottle/wallposts/templates/project_wallpost_reaction_same_wallpost.mail.html:16
#: bluebottle/wallposts/templates/task_wallpost_new.mail.html:16
#: bluebottle/wallposts/templates/task_wallpost_reaction_new.mail.html:16
#: bluebottle/wallposts/templates/task_wallpost_reaction_task.mail.html:16
msgctxt "email"
msgid "View comment"
msgstr "Bekijk de reactie"

#: bluebottle/activities/templates/mails/messages/activity_wallpost_owner_reaction.html:5
#: bluebottle/initiatives/templates/mails/messages/initiative_wallpost_owner_reaction.html:5
#, python-format
msgctxt "email"
msgid "\n"
"        Hi %(recipient_name)s,\n"
"        <br><br>\n"
"        %(author_name)s responded to a comment on '%(title)s'.\n"
"    "
msgstr "\n"
"        Hi %(recipient_name)s,\n"
"        <br><br>\n"
"        %(author_name)s heeft gereageerd op een reactie bij '%(title)s'.\n"
"    "

#: bluebottle/activities/templates/mails/messages/activity_wallpost_reaction.html:5
#: bluebottle/initiatives/templates/mails/messages/initiative_wallpost_reaction.html:5
#, python-format
msgctxt "email"
msgid "\n"
"        Hi %(recipient_name)s,\n"
"        <br><br>\n"
"        %(author_name)s responded to your update on '%(title)s'.\n"
"    "
msgstr "\n"
"        Hi %(recipient_name)s,\n"
"        <br><br>\n"
"        %(author_name)s heeft gereageerd op je update bij '%(title)s'.\n"
"    "

#: bluebottle/activities/templates/mails/messages/matching_activities.html:6
#, python-format
msgctxt "email"
msgid "\n"
"            There are tons of cool activities on %(site_name)s that are making a positive impact. \n\n"
"            We have selected %(count)s activities that match with your profile. Join us!\n"
"        "
msgstr "\n"
"            Er zijn veel leuke activiteiten op %(site_name)s die een positieve impact hebben. \n\n"
"            We hebben %(count)s activiteiten geselecteerd die overeenkomen met je profiel. Doe mee!\n"
"        "

#: bluebottle/activities/templates/mails/messages/matching_activities.html:16
msgid "Complete your profile"
msgstr "Vul uw profiel aan"

#: bluebottle/activities/templates/mails/messages/matching_activities.html:18
msgid ", so that we can select even more relevant activities for you."
msgstr ", zodat we nog relevantere activiteiten voor u kunnen selecteren."

#: bluebottle/activities/templates/mails/messages/matching_activities.html:43
msgid "Online / Remote"
msgstr "Online / op afstand"

#: bluebottle/activities/templates/mails/messages/matching_activities.html:72
msgid "No specific skill needed"
msgstr "Geen specifieke vaardigheid nodig"

#: bluebottle/activities/templates/mails/messages/matching_activities.html:95
msgid "Don't want to receive this monthly update anymore? Unsubscribe"
msgstr "Wilt u deze maandelijkse update niet meer ontvangen? Meld u af"

#: bluebottle/activities/templates/mails/messages/matching_activities.html:96
msgid "via your profile page."
msgstr "via je profielpagina."

#: bluebottle/activities/templates/mails/messages/participant_withdrew_confirmation.html:4
#, python-format
msgctxt "email"
<<<<<<< HEAD
msgid ""
"\n"
"<p>You have withdrawn from an activity on <b>%(site_name)s</b></p>\n"
"\n"
"<p>\n"
"    <b>%(title)s</b>\n"
"</p>\n"
msgstr ""
=======
msgid "\n"
"<p>You have withdrawn from an activity on <b>%(site_name)s</b></p>\n\n"
"<h4>%(title)s</h4>\n"
msgstr "\n"
"<p>Je hebt je afgemeld voor een activiteit op <b>%(site_name)s</b></p>\n\n"
"<h4>%(title)s</h4>\n"
>>>>>>> 1e753b93

#: bluebottle/activities/utils.py:278 bluebottle/activities/utils.py:279
msgid "Description is required"
msgstr "Beschrijving is verplicht"

#: bluebottle/analytics/models.py:12
msgid "Corporate"
msgstr "Bedrijven"

#: bluebottle/analytics/models.py:13
msgid "Programs"
msgstr "Programma's"

#: bluebottle/analytics/models.py:14
msgid "Civic"
msgstr "Civic"

#: bluebottle/analytics/models.py:17
msgid "Fiscal year offset"
msgstr "Fiscaal jaar gecompenseerd"

#: bluebottle/analytics/models.py:18
msgid "This could be used in reporting."
msgstr "Dit wordt gebruikt in rapportages."

#: bluebottle/analytics/models.py:21
msgid "User base"
msgstr "Gebruikersgroep"

#: bluebottle/analytics/models.py:22
msgid "Number of employees or number of users that could access the platform."
msgstr "Aantal medewerkers of het aantal gebruikers dat toegang heeft tot het platform."

#: bluebottle/analytics/models.py:27 bluebottle/members/admin.py:311
msgid "Engagement"
msgstr ""

#: bluebottle/analytics/models.py:29
msgid ""
"Target for the number of people contributing to an activity or starting an "
"activity per year."
msgstr ""

#: bluebottle/analytics/models.py:36
msgid "platform type"
msgstr "platform type"

#: bluebottle/analytics/models.py:43 bluebottle/analytics/models.py:44
msgid "reporting platform settings"
msgstr "rapportage instellingen"

#: bluebottle/auth/templates/admin/auth/user/add_form.html:6
msgid "First, enter basic details. Then, you'll be able to edit more user options."
msgstr "Voer eerst de basisgegevens in. Vervolgens kunt u meer gebruikersopties bewerken."

#: bluebottle/auth/templates/admin/auth/user/add_form.html:8
msgid "Enter name and email."
msgstr "Voer naam en e-mailadres in."

#: bluebottle/auth/templates/registration/password_reset_complete.html:6
#: bluebottle/fsm/templates/admin/change_effects_confirmation.html:15
#: bluebottle/notifications/templates/admin/change_confirmation.html:14
#: bluebottle/utils/templates/admin/confirmation.html:9
msgid "Home"
msgstr "Startpagina"

#: bluebottle/auth/templates/registration/password_reset_complete.html:7
msgid "Password reset"
msgstr "Wijzig wachtwoord"

#: bluebottle/auth/templates/registration/password_reset_complete.html:11
#: bluebottle/auth/templates/registration/password_reset_complete.html:15
msgid "Password reset complete"
msgstr "Wachtwoord gewijzigd"

#: bluebottle/auth/templates/registration/password_reset_complete.html:17
msgid "Your password has been set.  You may go ahead and log in now."
msgstr "Je wachtwoord is gewijzigd. Je kan nu weer inloggen."

#: bluebottle/auth/templates/registration/password_reset_complete.html:19
msgid "Log in"
msgstr "Log in"

#: bluebottle/auth/templates/registration/password_reset_email.html:2
#, python-format
msgid "You're receiving this email because you requested a password reset for your user account at %(site_name)s."
msgstr "Je ontvangt deze e-mail omdat je een nieuw wachtwoord hebt aangevraagd voor je account op %(site_name)s."

#: bluebottle/auth/templates/registration/password_reset_email.html:4
msgid "Please go to the following page and choose a new password:"
msgstr "Ga naar de volgende pagina en kies een nieuw wachtwoord:"

#: bluebottle/auth/templates/registration/password_reset_email.html:8
msgid "Your username, in case you've forgotten:"
msgstr "Uw gebruikersnaam, voor het geval je het vergeten bent:"

#: bluebottle/auth/templates/registration/password_reset_email.html:10
msgid "Thanks for using our site!"
msgstr "Bedankt voor het gebruik van onze website!"

#: bluebottle/auth/templates/registration/password_reset_email.html:12
#, python-format
msgid "The %(site_name)s team"
msgstr "Het %(site_name)s team"

#: bluebottle/auth/views.py:45
msgid "No result for token"
msgstr "Geen resultaat voor token"

#: bluebottle/auth/views.py:66
msgid "This user account is disabled, please contact us if you want to re-activate."
msgstr "Dit account is geblokkeerd, neem contact met ons op als je deze weer wilt activeren."

#: bluebottle/bb_accounts/models.py:97
msgid "Male"
msgstr "Man"

#: bluebottle/bb_accounts/models.py:98
msgid "Female"
msgstr "Vrouw"

#: bluebottle/bb_accounts/models.py:101
msgid "Person"
msgstr "Persoon"

#: bluebottle/bb_accounts/models.py:102
msgid "Company"
msgstr "Bedrijf"

#: bluebottle/bb_accounts/models.py:103
msgid "Foundation"
msgstr "Stichting"

#: bluebottle/bb_accounts/models.py:104
msgid "School"
msgstr "School"

#: bluebottle/bb_accounts/models.py:105
msgid "Club / association"
msgstr "Club / vereniging"

#: bluebottle/bb_accounts/models.py:107 bluebottle/members/admin.py:151
msgid "email address"
msgstr "e-mailadres"

#: bluebottle/bb_accounts/models.py:108
msgid "username"
msgstr "gebruikersnaam"

#: bluebottle/bb_accounts/models.py:110
msgid "staff status"
msgstr "stafstatus"

#: bluebottle/bb_accounts/models.py:112
msgid "Designates whether the user can log into this admin site."
msgstr "Bepaald of een gebruiker kan inloggen in deze admin site."

#: bluebottle/bb_accounts/models.py:113 bluebottle/impact/models.py:40
msgid "active"
msgstr "actief"

#: bluebottle/bb_accounts/models.py:115
msgid "Designates whether this user should be treated as active. Unselect this instead of deleting accounts."
msgstr "Bepaald of deze gebruiker gezien moet worden als actief. Unselect deze optie in plaats van accounts te verwijderen."

#: bluebottle/bb_accounts/models.py:120
msgid "date joined"
msgstr "datum registratie"

#: bluebottle/bb_accounts/models.py:122 bluebottle/clients/models.py:13
#: bluebottle/organizations/models.py:26 bluebottle/organizations/models.py:77
#: bluebottle/terms/models.py:14 bluebottle/wallposts/models.py:56
#: bluebottle/wallposts/models.py:303
msgid "updated"
msgstr "aangepast"

#: bluebottle/bb_accounts/models.py:124
msgid "Last Seen"
msgstr "Laatst Gezien"

#: bluebottle/bb_accounts/models.py:127
msgid "Member Type"
msgstr "Type profiel"

#: bluebottle/bb_accounts/models.py:129
msgid "first name"
msgstr "voornaam"

#: bluebottle/bb_accounts/models.py:130
msgid "last name"
msgstr "achternaam"

#: bluebottle/bb_accounts/models.py:133
msgid "Office"
msgstr "Kantoor"

#: bluebottle/bb_accounts/models.py:137
msgid "phone number"
msgstr "telefoonnummer"

#: bluebottle/bb_accounts/models.py:138
msgid "gender"
msgstr "geslacht"

#: bluebottle/bb_accounts/models.py:139
msgid "birthdate"
msgstr "geboortedatum"

#: bluebottle/bb_accounts/models.py:140
msgid "about me"
msgstr "over mij"

#: bluebottle/bb_accounts/models.py:143
msgid "picture"
msgstr "afbeelding"

#: bluebottle/bb_accounts/models.py:154
msgid "Co-financer"
msgstr "Co-financierder"

#: bluebottle/bb_accounts/models.py:156
msgid "Donations by co-financers are shown in a separate list on the project page. These donation will always be visible."
msgstr "Donaties van co-financiers worden in een afzonderlijke lijst getoond op een project pagina. Deze donatie is altijd zichtbaar."

#: bluebottle/bb_accounts/models.py:159
msgid "Can pledge"
msgstr "Mag donatie toezeggen"

#: bluebottle/bb_accounts/models.py:161
msgid "User can create a pledge donation."
msgstr "Gebruiker mag een donatie toezeggen. Deze donatie wordt buiten het platform om voltooid."

#: bluebottle/bb_accounts/models.py:165
msgid "primary language"
msgstr "voorkeurstaal"

#: bluebottle/bb_accounts/models.py:168
msgid "Language used for website and emails."
msgstr "Taal op website en mailings."

#: bluebottle/bb_accounts/models.py:170
msgid "share time and knowledge"
msgstr "deel tijd en kennis"

#: bluebottle/bb_accounts/models.py:171
msgid "share money"
msgstr "deel geld"

#: bluebottle/bb_accounts/models.py:172
msgid "newsletter"
msgstr "nieuwsbrief"

#: bluebottle/bb_accounts/models.py:172
msgid "Subscribe to newsletter."
msgstr "Meld aan voor nieuwsbrief."

#: bluebottle/bb_accounts/models.py:174
msgid "Updates"
msgstr "Updates"

#: bluebottle/bb_accounts/models.py:175
msgid "Updates from initiatives and activities that this person follows"
msgstr "Updates van initiatieven en activiteiten die deze persoon volgt"

#: bluebottle/bb_accounts/models.py:179
msgid "Submitted initiatives"
msgstr "Ingediende initiatieven"

#: bluebottle/bb_accounts/models.py:180
msgid "Staff member receives a notification when an initiative is submitted an ready to be reviewed."
msgstr "Medewerker ontvangt een melding wanneer een initiatief is ingediend en klaar is om te worden beoordeeld."

#: bluebottle/bb_accounts/models.py:184 bluebottle/organizations/models.py:32
msgid "website"
msgstr "website"

#: bluebottle/bb_accounts/models.py:185
msgid "facebook profile"
msgstr "facebook profiel"

#: bluebottle/bb_accounts/models.py:186
msgid "twitter profile"
msgstr "twitter profiel"

#: bluebottle/bb_accounts/models.py:187
msgid "skype profile"
msgstr "skype profiel"

#: bluebottle/bb_accounts/models.py:192
msgid "Users that are connected to a partner organisation will skip the organisation step in initiative create."
msgstr "Gebruikers die gekoppeld zijn aan een partner organisatie, slaan de organisatie stap tijdens het aanmaken van een initiatief over."

#: bluebottle/bb_accounts/models.py:195
msgid "Partner organisation"
msgstr "Partnerorganisatie"

#: bluebottle/bb_accounts/models.py:199
msgid "Is anonymized"
msgstr "Is anoniem"

#: bluebottle/bb_accounts/models.py:200
msgid "Welcome email is sent"
msgstr "De welkomst-e-mail is verzonden"

#: bluebottle/bb_accounts/models.py:210
msgid "member"
msgstr "gebruiker"

#: bluebottle/bb_accounts/models.py:211
msgid "members"
msgstr "gebruikers"

#: bluebottle/bb_accounts/templates/bb_accounts/password_reset_email.html:5
#, python-format
msgid "\n\n"
"        Hello,\n"
"        <br><br>\n"
"        Seems you've requested a password reset for %(site_name)s.\n"
"        <br><br>\n"
"        <small>If you haven't requested a reset of your password, you can ignore\n"
"            this email.\n"
"        </small>\n"
"    "
msgstr "\n\n"
"Hallo,\n"
"<br><br>\n"
"Je hebt een verzoek ingediend om je wachtwoord te wijzigen voor %(site_name)s.\n"
"<br><br>\n"
"<small>Als je deze aanvraag niet hebt ingediend, kun je deze mail negeren</small>    "

#: bluebottle/bb_accounts/templates/bb_accounts/password_reset_email.html:19
msgctxt "email"
msgid "Reset password"
msgstr "Wijzig wachtwoord"

#: bluebottle/bb_accounts/templates/bb_accounts/password_reset_subject.txt:2
#, python-format
msgid "Password reset for %(site_name)s"
msgstr "Wijzig wachtwoord voor %(site_name)s"

#: bluebottle/bb_accounts/views.py:221
msgid "The link to activate your account has already been used."
msgstr "De link om je account te activeren is al gebruikt."

#: bluebottle/bb_accounts/views.py:225
msgid "The link to activate your account has expired. Please sign up again."
msgstr "De link om je account te activeren is verlopen. Meld je opnieuw aan."

#: bluebottle/bb_accounts/views.py:227
msgid "Something went wrong on our side. Please sign up again."
msgstr "Er is iets misgegaan aan onze kant. Meld je opnieuw aan."

#: bluebottle/bb_follow/templates/bb_follow/mails/wallpost_mail.mail.html:5
#, python-format
msgid "\n\n"
"        Hello %(first_name)s,\n"
"        <br><br>\n"
"        %(author)s added a new post on a %(follow_object)s you follow:\n"
"        <br><br>\n"
"        <i>%(wallpost_text)s...</i>\n"
"    "
msgstr "\n\n"
"        Hallo %(first_name)s,\n"
"        <br><br>\n"
"        %(author)s heeft een nieuw bericht geplaatst op een %(follow_object)s die jij volgt:\n"
"        <br><br>\n"
"        <i>%(wallpost_text)s…</i>\n"
"    "

#: bluebottle/bb_follow/templates/bb_follow/mails/wallpost_mail.mail.html:18
msgctxt "email"
msgid "View full update"
msgstr "Bekijk volledige update"

#: bluebottle/bb_follow/templates/bb_follow/mails/wallpost_mail.mail.html:22
#, python-format
msgid "\n"
"        <p>\n"
"            You received this email because you support %(title)s.\n"
"            Don't want to receive initiative updates anymore?\n"
"        </p>\n"
"        <p>\n"
"            <a href=\"%(site)s%(unsubscribe_link)s\">\n"
"                Unsubscribe\n"
"            </a> via your account page\n"
"        </p>\n"
"    "
msgstr "\n"
"        <p>\n"
"            Je ontvangt deze e-mail omdat je supporter bent van %(title)s.\n"
"            Wil je geen updates van initiatieven meer ontvangen?\n"
"        </p>\n"
"        <p>\n"
"            <a href=\"%(site)s%(unsubscribe_link)s\">\n"
"                Schrijf je dan uit\n"
"            </a> via je account pagina\n"
"        </p>\n"
"    "

#: bluebottle/bb_projects/migrations/0007_auto_20180319_1536.py:41
msgid "Refunded"
msgstr "Terugbetaald"

#: bluebottle/bb_projects/migrations/0007_auto_20180319_1536.py:42
msgid "The project was refunded"
msgstr "Het project is gerestitueerd"

#: bluebottle/bluebottle_dashboard/dashboard.py:45
msgid "Recent Actions"
msgstr "Recente acties"

#: bluebottle/bluebottle_dashboard/dashboard.py:54
msgid "Export metrics"
msgstr "Exporteer metrics"

#: bluebottle/bluebottle_dashboard/dashboard.py:59
msgid "Export Metrics"
msgstr "Exporteer Metrics"

#: bluebottle/bluebottle_dashboard/templates/admin/base.html:14
msgid "Welcome,"
msgstr "Welkom,"

#: bluebottle/bluebottle_dashboard/templates/admin/base.html:40
#: bluebottle/settings/admin_dashboard.py:144 bluebottle/settings/base.py:668
msgid "Users"
msgstr "Gebruikers"

#: bluebottle/bluebottle_dashboard/templates/admin/base.html:46
#: bluebottle/initiatives/admin.py:276 bluebottle/initiatives/models.py:145
#: bluebottle/members/admin.py:457 bluebottle/settings/admin_dashboard.py:11
#: bluebottle/settings/base.py:693
msgid "Initiatives"
msgstr "Initiatieven"

#: bluebottle/bluebottle_dashboard/templates/admin/base.html:58
msgid "Support Centre"
msgstr "Supporter centrum"

#: bluebottle/bluebottle_dashboard/templates/admin/locked_out.html:18
msgid "\n"
"      We detected an abnormal amount of failed login attempts. Please verify you are not a script.\n"
"  "
msgstr "\n"
"We detecteerden een abnormale hoeveelheid gefaalde login pogingen. Verifieer alsjeblieft dat je geen script bent.\n"
"  "

#: bluebottle/bluebottle_dashboard/templates/admin/login.html:21
#: bluebottle/exports/templates/exportdb/base.html:25
msgid "Please correct the error below."
msgstr "Herstel onderstaande foutmelding."

#: bluebottle/bluebottle_dashboard/templates/admin/login.html:21
#: bluebottle/exports/templates/exportdb/base.html:25
msgid "Please correct the errors below."
msgstr "Herstel onderstaande foutmeldingen."

#: bluebottle/bluebottle_dashboard/templates/admin/login.html:37
#, python-format
msgid "You are authenticated as %(username)s, but are not authorized to access this page. Would you like to login to a different account?"
msgstr "Je bent geïdentificeerd als %(username)s en bent niet gemachtigd om deze pagina te openen. Wil je inloggen met een ander account?"

#: bluebottle/bluebottle_dashboard/templates/admin/login.html:57
msgid "Forgotten your password or username?"
msgstr "Wachtwoord of gebruikersnaam vergeten?"

#: bluebottle/bluebottle_dashboard/templates/admin/login.html:61
msgid "Log in with password"
msgstr "Log in met je wachtwoord"

#: bluebottle/bluebottle_dashboard/templates/admin/search_form.html:7
msgid "Search"
msgstr "Zoek"

#: bluebottle/bluebottle_dashboard/templates/admin/search_form.html:10
#, python-format
msgid "\n"
"            %(counter)s result"
msgid_plural "%(counter)s results\n"
"        "
msgstr[0] "\n"
"            %(counter)s resultaat"
msgstr[1] "%(counter)s resultaat\n"
"        "

#: bluebottle/bluebottle_dashboard/templates/admin/search_form.html:15
#, python-format
msgid "\n"
"                    %(full_result_count)s total\n"
"                "
msgstr "\n"
"                    %(full_result_count)s totaal\n"
"                "

#: bluebottle/bluebottle_dashboard/templates/admin/search_form.html:20
msgid "Show all"
msgstr "Toon alles"

#: bluebottle/bluebottle_dashboard/templates/admin/submit_line.html:3
msgid "Save"
msgstr "Opslaan"

#: bluebottle/bluebottle_dashboard/templates/admin/submit_line.html:8
msgid "Duplicate"
msgstr "Duplicaat"

#: bluebottle/bluebottle_dashboard/templates/admin/submit_line.html:9
msgid "Save and add another"
msgstr "Opslaan en voeg andere toe"

#: bluebottle/bluebottle_dashboard/templates/admin/submit_line.html:10
msgid "Save and continue editing"
msgstr "Opslaan en blijf aanpassen"

#: bluebottle/categories/admin.py:44
msgid "initiatives"
msgstr "initiatieven"

#: bluebottle/categories/models.py:19 bluebottle/geo/models.py:131
#: bluebottle/impact/models.py:35 bluebottle/initiatives/models.py:81
#: bluebottle/initiatives/models.py:327 bluebottle/organizations/models.py:22
#: bluebottle/segments/models.py:11
msgid "slug"
msgstr "url"

#: bluebottle/categories/models.py:22 bluebottle/categories/models.py:119
#: bluebottle/geo/models.py:157
msgid "image"
msgstr "afbeelding"

#: bluebottle/categories/models.py:24
msgid "Category image"
msgstr "Categorie afbeelding"

#: bluebottle/categories/models.py:43 bluebottle/slides/models.py:69
msgid "This video will autoplay at the background. Allowed types are mp4, ogg, 3gp, avi, mov and webm. File should be smaller then 10MB."
msgstr "Deze video zal automatisch op de achtegrond afgespeeld worden. Ondersteunde bestandstypes zijn mp4, ogg, 3gp, avi, mov of webm. Het bestand mag niet groter zijn dan 10MB."

#: bluebottle/categories/models.py:49 bluebottle/organizations/models.py:34
msgid "logo"
msgstr "logo"

#: bluebottle/categories/models.py:51
msgid "Category Logo image"
msgstr "Categorielogo afbeelding"

#: bluebottle/categories/models.py:62 bluebottle/collect/models.py:25
#: bluebottle/geo/models.py:59 bluebottle/geo/models.py:72
#: bluebottle/geo/models.py:87 bluebottle/geo/models.py:116
#: bluebottle/geo/models.py:130 bluebottle/impact/models.py:47
#: bluebottle/initiatives/models.py:331 bluebottle/looker/models.py:13
#: bluebottle/offices/models.py:8 bluebottle/offices/models.py:21
#: bluebottle/organizations/models.py:21 bluebottle/organizations/models.py:69
#: bluebottle/segments/models.py:10 bluebottle/segments/models.py:41
#: bluebottle/time_based/models.py:673
msgid "name"
msgstr "naam"

#: bluebottle/categories/models.py:63 bluebottle/categories/models.py:98
#: bluebottle/funding/models.py:363 bluebottle/funding/models.py:394
#: bluebottle/geo/models.py:117 bluebottle/geo/models.py:155
#: bluebottle/initiatives/models.py:332 bluebottle/offices/models.py:9
#: bluebottle/offices/models.py:22 bluebottle/organizations/models.py:23
#: bluebottle/time_based/models.py:674
msgid "description"
msgstr "omschrijving"

#: bluebottle/categories/models.py:67
msgid "category"
msgstr "categorie"

#: bluebottle/categories/models.py:68
msgid "categories"
msgstr "categorieën"

#: bluebottle/categories/models.py:93 bluebottle/funding/models.py:393
#: bluebottle/initiatives/models.py:29 bluebottle/pages/models.py:60
#: bluebottle/time_based/models.py:226
msgid "title"
msgstr "titel"

#: bluebottle/categories/models.py:95 bluebottle/categories/models.py:102
#, python-format
msgid "Max: %(chars)s characters."
msgstr "Max: %(chars)s tekens."

#: bluebottle/categories/models.py:105
msgid "link name"
msgstr "link naam"

#: bluebottle/categories/models.py:108
msgid "Read more"
msgstr "Lees meer"

#: bluebottle/categories/models.py:109
#, python-format
msgid "The link will only be displayed if an URL is provided. Max: %(chars)s characters."
msgstr "De link wordt alleen getoond als er een URL is gegeven. Max: %(chars)s tekens."

#: bluebottle/categories/models.py:113
msgid "link url"
msgstr "link url"

#: bluebottle/categories/models.py:124
msgid "Accepted file format: .jpg, .jpeg & .png"
msgstr "Geaccepteerde bestandsindeling: .jpg, .jpeg & .png"

#: bluebottle/categories/models.py:128
#, python-format
msgid "Setting a video url will replace the image. Only YouTube or Vimeo videos are accepted. Max: %(chars)s characters."
msgstr "Door een video url op te geven wordt de afbeelding vervangen. Alleen YouTube of Vimeo video's worden geaccepteerd. Max: %(chars)s tekens."

#: bluebottle/categories/models.py:133
msgid "content block"
msgstr "content blok"

#: bluebottle/categories/models.py:134
msgid "content blocks"
msgstr "content blokken"

#: bluebottle/clients/models.py:12 bluebottle/files/models.py:23
#: bluebottle/organizations/models.py:25 bluebottle/organizations/models.py:76
#: bluebottle/terms/models.py:13 bluebottle/wallposts/models.py:55
#: bluebottle/wallposts/models.py:302
msgid "created"
msgstr "aangemaakt"

#: bluebottle/clients/templates/rest_framework/base.html:127
msgid "Filters"
msgstr "Filters"

#: bluebottle/cms/admin.py:75
msgid "Edit this group"
msgstr "Bewerk deze groep"

#: bluebottle/cms/admin.py:77
msgid "First save to edit this group"
msgstr "Sla eerst op om deze groep te bewerken"

#: bluebottle/cms/content_plugins.py:46
#: bluebottle/settings/admin_dashboard.py:183
msgid "Content"
msgstr "Inhoud"

#: bluebottle/cms/content_plugins.py:53 bluebottle/cms/content_plugins.py:59
#: bluebottle/cms/content_plugins.py:86
msgid "Stats"
msgstr "Statistieken"

#: bluebottle/cms/content_plugins.py:61 bluebottle/cms/content_plugins.py:93
#: bluebottle/cms/content_plugins.py:100 bluebottle/cms/content_plugins.py:107
#: bluebottle/cms/content_plugins.py:114 bluebottle/cms/content_plugins.py:121
#: bluebottle/cms/content_plugins.py:128 bluebottle/cms/content_plugins.py:135
#: bluebottle/settings/admin_dashboard.py:197
msgid "Homepage"
msgstr "Startpagina"

#: bluebottle/cms/content_plugins.py:74
msgid "Results"
msgstr "Resultaten"

#: bluebottle/cms/content_plugins.py:80 bluebottle/cms/models.py:310
msgid "Projects"
msgstr "Projecten"

#: bluebottle/cms/models.py:24
msgid "Header image"
msgstr "Header afbeelding"

#: bluebottle/cms/models.py:76
msgid "A dot separated app name and permission codename."
msgstr "Een door punt gescheiden naam en codenaam voor de toestemming."

#: bluebottle/cms/models.py:78
msgid "Should the permission be present or not to access the link?"
msgstr "Moet de toestemming aanwezig zijn of niet om toegang te krijgen tot de link?"

#: bluebottle/cms/models.py:90
msgid "Site links"
msgstr "Website links"

#: bluebottle/cms/models.py:98 bluebottle/members/admin.py:269
msgid "Main"
msgstr "Hoofd"

#: bluebottle/cms/models.py:99
msgid "About"
msgstr "Over 1%%Club"

#: bluebottle/cms/models.py:100 bluebottle/geo/admin.py:90
#: bluebottle/geo/admin.py:126
msgid "Info"
msgstr "Info"

#: bluebottle/cms/models.py:101
msgid "Discover"
msgstr "Ontdek"

#: bluebottle/cms/models.py:102
msgid "Social"
msgstr "Sociaal"

#: bluebottle/cms/models.py:116
msgid "Page"
msgstr "Pagina"

#: bluebottle/cms/models.py:117
msgid "Initiative Search"
msgstr "Initiatief zoeken"

#: bluebottle/cms/models.py:118
msgid "Initiative Start"
msgstr "Initiatief starten"

#: bluebottle/cms/models.py:119
msgid "Initiative Create"
msgstr "Initiatief aanmaken"

#: bluebottle/cms/models.py:120
msgid "Initiative Detail"
msgstr "Initiatief detail"

#: bluebottle/cms/models.py:121
msgid "Activities Search"
msgstr "Activiteiten zoeken"

#: bluebottle/cms/models.py:122
msgid "Project"
msgstr "Project"

#: bluebottle/cms/models.py:123 bluebottle/impact/models.py:22
msgid "Task"
msgstr "Taak"

#: bluebottle/cms/models.py:124
msgid "Fundraiser"
msgstr "Fundraiser"

#: bluebottle/cms/models.py:125
msgid "Results Page"
msgstr "Resultaten"

#: bluebottle/cms/models.py:126 bluebottle/settings/admin_dashboard.py:192
msgid "News"
msgstr "Nieuws"

#: bluebottle/cms/models.py:133
msgid "Component"
msgstr "Bestanddeel"

#: bluebottle/cms/models.py:135
msgid "Component ID"
msgstr "Bestanddeel ID"

#: bluebottle/cms/models.py:136
msgid "External Link"
msgstr "Externe link"

#: bluebottle/cms/models.py:146
msgid "If you use Page you should also set the page slug as the component id."
msgstr "Als u de pagina gebruikt, moet u ook de pagina slug als het component id instellen."

#: bluebottle/cms/models.py:151
msgid "Page with this slug does not exist for this language."
msgstr "Pagina met deze slug bestaat niet voor deze taal."

#: bluebottle/cms/models.py:158
msgid "Manual input"
msgstr "Handmatige invoer"

#: bluebottle/cms/models.py:159 bluebottle/statistics/models.py:74
#: bluebottle/statistics/models.py:199
msgid "People involved"
msgstr "Mensen betrokken"

#: bluebottle/cms/models.py:160 bluebottle/deeds/admin.py:62
#: bluebottle/deeds/models.py:86 bluebottle/statistics/models.py:75
#: bluebottle/statistics/models.py:200 bluebottle/time_based/admin.py:89
#: bluebottle/time_based/admin.py:97 bluebottle/time_based/admin.py:225
#: bluebottle/time_based/admin.py:300 bluebottle/time_based/admin.py:316
#: models.py:204
msgid "Participants"
msgstr "Deelnemers"

#: bluebottle/cms/models.py:162 bluebottle/statistics/models.py:77
msgid "Activities succeeded"
msgstr "Activiteiten succesvol"

#: bluebottle/cms/models.py:163
msgid "Tasks succeeded"
msgstr "Taken succesvol"

#: bluebottle/cms/models.py:164
msgid "Events succeeded"
msgstr "Evenementen succesvol"

#: bluebottle/cms/models.py:165
msgid "Funding activities succeeded"
msgstr "Funding activiteiten succesvol"

#: bluebottle/cms/models.py:167
msgid "Task applicants"
msgstr "Taak kandidaten"

#: bluebottle/cms/models.py:168
msgid "Event participants"
msgstr "Evenement deelnemers"

#: bluebottle/cms/models.py:170
msgid "Tasks online"
msgstr "Taken online"

#: bluebottle/cms/models.py:171
msgid "Events online"
msgstr "Evenementen online"

#: bluebottle/cms/models.py:172 bluebottle/statistics/models.py:86
msgid "Funding activities online"
msgstr "Crowdfunding campagnes online"

#: bluebottle/cms/models.py:174 bluebottle/funding/admin.py:210
#: bluebottle/funding/models.py:533 bluebottle/statistics/models.py:88
msgid "Donations"
msgstr "Donaties"

#: bluebottle/cms/models.py:175 bluebottle/statistics/models.py:89
#: bluebottle/statistics/models.py:193
msgid "Donated total"
msgstr "Totaal gedoneerd"

#: bluebottle/cms/models.py:176 bluebottle/statistics/models.py:90
#: bluebottle/statistics/models.py:194
msgid "Pledged total"
msgstr "Totaal toegezegd"

#: bluebottle/cms/models.py:177 bluebottle/statistics/models.py:91
msgid "Amount matched"
msgstr "Bedrag gematched"

#: bluebottle/cms/models.py:178 bluebottle/statistics/models.py:92
msgid "Activities Online"
msgstr "Activiteiten online"

#: bluebottle/cms/models.py:179
msgid "Votes casts"
msgstr "Stemmen"

#: bluebottle/cms/models.py:180 bluebottle/statistics/models.py:93
msgid "Time spent"
msgstr "Tijd besteed"

#: bluebottle/cms/models.py:181 bluebottle/statistics/models.py:95
#: bluebottle/statistics/models.py:204
msgid "Number of members"
msgstr "Aantal members"

#: bluebottle/cms/models.py:189
msgid "Use this for 'manual' input or the override the calculated value."
msgstr "Gebruik dit voor ‘handmatige’ invoer of overschrijf de berekende waarde."

#: bluebottle/cms/models.py:207 bluebottle/cms/models.py:369
#: bluebottle/cms/models.py:423 bluebottle/cms/models.py:489
#: bluebottle/cms/models.py:526 bluebottle/pages/models.py:111
#: bluebottle/pages/models.py:166 bluebottle/slides/models.py:39
msgid "Image"
msgstr "Afbeelding"

#: bluebottle/cms/models.py:235
msgid "Quotes"
msgstr "Citaten"

#: bluebottle/cms/models.py:251
msgid "Platform Statistics"
msgstr "Platformstatistieken"

#: bluebottle/cms/models.py:277
msgid "Find more activities"
msgstr "Vind meer activiteiten"

#: bluebottle/cms/models.py:300 bluebottle/cms/models.py:444
msgid "Start your own project"
msgstr "Start je eigen project"

#: bluebottle/cms/models.py:329
msgid "Share Results"
msgstr "Deel deze resultaten"

#: bluebottle/cms/models.py:340
msgid "Projects Map"
msgstr "Projecten Kaart"

#: bluebottle/cms/models.py:354
msgid "Supporter total"
msgstr "Supporter totaal"

#: bluebottle/cms/models.py:363 bluebottle/slides/models.py:32
msgid "Tab text"
msgstr "Tab tekst"

#: bluebottle/cms/models.py:364 bluebottle/slides/models.py:33
msgid "This is shown on tabs beneath the banner."
msgstr "Dit is zichtbaar op de tabs onder de banner."

#: bluebottle/cms/models.py:367 bluebottle/slides/models.py:37
msgid "Body text"
msgstr "Body teksten"

#: bluebottle/cms/models.py:380 bluebottle/slides/models.py:50
msgid "Background image"
msgstr "Achtergrond foto"

#: bluebottle/cms/models.py:391 bluebottle/slides/models.py:74
msgid "Video url"
msgstr "Video Url"

#: bluebottle/cms/models.py:394 bluebottle/slides/models.py:78
msgid "Link text"
msgstr "Link tekst"

#: bluebottle/cms/models.py:395 bluebottle/slides/models.py:79
msgid "This is the text on the button inside the banner."
msgstr "Dit is de tekst op de button in de banner."

#: bluebottle/cms/models.py:399 bluebottle/slides/models.py:81
msgid "Link url"
msgstr "Link url"

#: bluebottle/cms/models.py:400 bluebottle/slides/models.py:82
msgid "This is the link for the button inside the banner."
msgstr "Dit is de link voor de button in de banner."

#: bluebottle/cms/models.py:414
msgid "Slides"
msgstr "Slides"

#: bluebottle/cms/models.py:433
msgid "Header"
msgstr "Header"

#: bluebottle/cms/models.py:434
msgid "Text"
msgstr "Tekst"

#: bluebottle/cms/models.py:452 bluebottle/cms/models.py:455
msgid "Steps"
msgstr "Stappen"

#: bluebottle/cms/models.py:468 bluebottle/cms/models.py:471
msgid "Locations"
msgstr "Locaties"

#: bluebottle/cms/models.py:480 bluebottle/cms/models.py:483
msgid "Categories"
msgstr "Categorieën"

#: bluebottle/cms/models.py:517 bluebottle/cms/models.py:520
msgid "Logos"
msgstr "Logo's"

#: bluebottle/cms/models.py:551 bluebottle/cms/models.py:554
msgid "Links"
msgstr "Links"

#: bluebottle/cms/models.py:570 bluebottle/cms/models.py:573
msgid "Welcome"
msgstr "Welkom"

#: bluebottle/cms/models.py:620
msgid "Slug of the start initiative page"
msgstr "Slug van de start initiatief pagina"

#: bluebottle/cms/models.py:626 bluebottle/cms/models.py:627
msgid "site platform settings"
msgstr "platform instellingen"

#: bluebottle/cms/templates/admin/edit_inline/stacked-nested.html:85
#, python-format
msgid "Add another %(verbose_name)s"
msgstr "Voeg nog een %(verbose_name)s toe"

#: bluebottle/cms/templates/admin/edit_inline/stacked-nested.html:88
#: bluebottle/collect/states.py:175 bluebottle/deeds/states.py:173
#: bluebottle/time_based/states.py:383 bluebottle/time_based/states.py:521
msgid "Remove"
msgstr "Verwijder"

#: bluebottle/collect/admin.py:67
#, fuzzy
#| msgid "Contributor"
msgid "Contributors"
msgstr "Supporter"

#: bluebottle/collect/effects.py:27
#, fuzzy
#| msgid "Create overall contribution"
msgid "Create collect contribution"
msgstr "Creëer totale bijdrage"

#: bluebottle/collect/effects.py:49
#, fuzzy
#| msgid "Create overall contribution"
msgid "Create overall contributor"
msgstr "Creëer totale bijdrage"

#: bluebottle/collect/messages.py:9 bluebottle/deeds/messages.py:9
#, python-brace-format
msgctxt "email"
msgid "The date for the activity \"{title}\" has changed"
msgstr "De datum van de activiteit \"{title}\" is veranderd"

#: bluebottle/collect/messages.py:21 bluebottle/deeds/messages.py:21
msgctxt "email"
msgid "Today"
msgstr "Vandaag"

#: bluebottle/collect/messages.py:26 bluebottle/deeds/messages.py:26
msgctxt "email"
msgid "Runs indefinitely"
msgstr "Zonder einddatum"

#: bluebottle/collect/messages.py:33 bluebottle/collect/messages.py:77
#: bluebottle/deeds/messages.py:33 bluebottle/deeds/messages.py:77
#: bluebottle/time_based/messages.py:80 bluebottle/time_based/messages.py:123
#: bluebottle/time_based/messages.py:146 bluebottle/time_based/messages.py:169
#: bluebottle/time_based/messages.py:192 bluebottle/time_based/messages.py:283
#: bluebottle/time_based/messages.py:306 bluebottle/time_based/messages.py:329
#: bluebottle/time_based/messages.py:368 bluebottle/time_based/messages.py:389
#: bluebottle/time_based/messages.py:452
msgctxt "email"
msgid "View activity"
msgstr "Activiteit bewerken"

#: bluebottle/collect/messages.py:44 bluebottle/deeds/messages.py:44
#, python-brace-format
msgctxt "email"
msgid "Your activity \"{title}\" will start tomorrow!"
msgstr "Je activiteit \"{title}\" start morgen!"

#: bluebottle/collect/messages.py:67 bluebottle/deeds/messages.py:67
#: bluebottle/time_based/messages.py:294
#, fuzzy, python-brace-format
#| msgctxt "email"
#| msgid "You have been added to the activity \"{title}\" 🎉"
msgctxt "email"
msgid "You have joined the activity \"{title}\""
msgstr "Je bent toegevoegd aan de activiteit \"{title}\" 🎉"

#: bluebottle/collect/models.py:18 bluebottle/initiatives/models.py:328
#: bluebottle/time_based/models.py:670
msgid "disabled"
msgstr "geblokkeerd"

#: bluebottle/collect/models.py:20
msgid "Disable this item so it cannot be selected when creating an activity."
msgstr ""

#: bluebottle/collect/models.py:26
msgid "The item to be collected (E.g. Bicycles, Clothing, Groceries, …)"
msgstr ""

#: bluebottle/collect/models.py:30 bluebottle/impact/models.py:52
msgid "unit"
msgstr "eenheid"

#: bluebottle/collect/models.py:32
msgid ""
"The unit in which you want to count the item (E.g. Bicycle, Bag of clothing, "
"Crate of groceries, …)"
msgstr ""

#: bluebottle/collect/models.py:38
msgid "unit plural"
msgstr ""

#: bluebottle/collect/models.py:40
msgid ""
"The unit in which you want to count the item (E.g. Bicycles, Bags of "
"clothing, Crates of groceries, …)"
msgstr ""

#: bluebottle/collect/models.py:51
#, fuzzy
#| msgid "news items"
msgid "items"
msgstr "nieuwsberichten"

#: bluebottle/collect/models.py:52
#, fuzzy
#| msgid "news item"
msgid "item"
msgstr "nieuwsbericht"

#: bluebottle/collect/models.py:68 bluebottle/time_based/models.py:50
#: bluebottle/time_based/models.py:320 bluebottle/time_based/models.py:403
#: models.py:33
msgid "location hint"
msgstr "locatie hint"

#: bluebottle/collect/models.py:82
#, fuzzy
#| msgctxt "email"
#| msgid "Go to campaign"
msgid "Collect Campaign"
msgstr "Naar campagne"

#: bluebottle/collect/models.py:83
#, fuzzy
#| msgctxt "email"
#| msgid "Go to campaign"
msgid "Collect Campaigns"
msgstr "Naar campagne"

#: bluebottle/collect/models.py:109 bluebottle/collect/views.py:184
#, python-brace-format
msgid ""
"\n"
"Collecting {type}"
msgstr ""

#: bluebottle/collect/models.py:145
#, fuzzy
#| msgid "Edit contributor"
msgid "Collect contributor"
msgstr "Contributie aanpassen"

#: bluebottle/collect/models.py:146
#, fuzzy
#| msgid "Edit contributor"
msgid "Collect contributors"
msgstr "Contributie aanpassen"

#: bluebottle/collect/models.py:174
#, fuzzy
#| msgid "Create contribution"
msgid "Collect contribution"
msgstr "Maak een bijdrage aan"

#: bluebottle/collect/models.py:175
#, fuzzy
#| msgid "Create contribution"
msgid "Collect contributions"
msgstr "Maak een bijdrage aan"

#: bluebottle/collect/periodic_tasks.py:37
#: bluebottle/deeds/periodic_tasks.py:37
msgid "Start the activity when the start date has passed"
msgstr "Start een activiteit als de startdatum is bereikt"

#: bluebottle/collect/periodic_tasks.py:54
#: bluebottle/deeds/periodic_tasks.py:54
msgid "Finish the activity when the start date has passed"
msgstr "Beëindig een activiteit wanneer de deadline is verstreken"

#: bluebottle/collect/periodic_tasks.py:72
#: bluebottle/deeds/periodic_tasks.py:72
msgid "Send a reminder a day before the activity."
msgstr "Stuur een herinnering een dag voor de activiteit."

#: bluebottle/collect/states.py:36
#, fuzzy
#| msgid ""
#| "The activity will be cancelled because no one has signed up for the "
#| "registration deadline."
msgid "The activity will be cancelled because no one has signed up."
msgstr ""
"De activiteit wordt geannuleerd omdat niemand zich heeft aangemeld voor de "
"registratiedeadline."

#: bluebottle/collect/states.py:48 bluebottle/deeds/states.py:46
msgid "Succeed the activity."
msgstr "Zet de activiteit op succesvol."

#: bluebottle/collect/states.py:57 bluebottle/collect/states.py:64
#: bluebottle/deeds/states.py:55 bluebottle/deeds/states.py:62
#: bluebottle/time_based/states.py:57 bluebottle/time_based/states.py:219
msgid "Reopen"
msgstr "Heropen"

#: bluebottle/collect/states.py:58 bluebottle/deeds/states.py:56
msgid "Reopen the activity."
msgstr "Heropen de activiteit."

#: bluebottle/collect/states.py:68
#, fuzzy
#| msgid ""
#| "Manually reopen the activity. This will unset the end date if the date is "
#| "in the past. People can sign up again for the task."
msgid ""
"Manually reopen the activity. This will unset the end date if the date is in "
"the past. People can contribute again."
msgstr ""
"Heropen de activiteit handmatig. Dit zal de einddatum openen als deze in het "
"verleden ligt. Mensen kunnen zich weer aanmelden voor de activiteit."

#: bluebottle/collect/states.py:96
#, fuzzy
#| msgid "Canceled"
msgid "Cancelled"
msgstr "Geannuleerd"

#: bluebottle/collect/states.py:98
#, fuzzy
#| msgid "The slot is cancelled."
msgid "This person has cancelled."
msgstr "Dit tijdsblok is geannuleerd."

#: bluebottle/collect/states.py:101 bluebottle/deeds/states.py:99
msgid "Removed"
msgstr "Verwijderd"

#: bluebottle/collect/states.py:103 bluebottle/deeds/states.py:101
msgid "This person has been removed from the activity."
msgstr "Deze deelnemer is verwijderd van de activiteit."

#: bluebottle/collect/states.py:106
#, fuzzy
#| msgid "Contribution"
msgid "Contributing"
msgstr "Bijdrage"

#: bluebottle/collect/states.py:108
#, fuzzy
#| msgid "This person has been removed from the activity."
msgid "This person has been signed up for the activity."
msgstr "Deze deelnemer is verwijderd van de activiteit."

#: bluebottle/collect/states.py:145 bluebottle/deeds/states.py:143
msgid "Re-accept"
msgstr "Opnieuw accepteren"

#: bluebottle/collect/states.py:152 bluebottle/deeds/states.py:150
#: bluebottle/time_based/states.py:395 bluebottle/time_based/states.py:530
msgid "Withdraw"
msgstr "Afmelden"

#: bluebottle/collect/states.py:153
#, fuzzy
#| msgid "Stop your participation in the activity."
msgid "Cancel your contribution to this activity."
msgstr "Meldt je af voor deze activiteit."

#: bluebottle/collect/states.py:162 bluebottle/deeds/states.py:160
#: bluebottle/time_based/states.py:406 bluebottle/time_based/states.py:540
msgid "Reapply"
msgstr "Opnieuw aanmelden"

#: bluebottle/collect/states.py:163
#, fuzzy
#| msgid "User re-applies after previously withdrawing."
msgid "User re-applies after previously cancelling."
msgstr "Gebruiker meldt zich weer aan na eerdere afmelding."

#: bluebottle/collect/states.py:176
#, fuzzy
#| msgid "Remove participant from the activity."
msgid "Remove contributor from the activity."
msgstr "Verwijder deze persoon als deelnemer aan de activiteit."

#: bluebottle/collect/states.py:184 bluebottle/deeds/states.py:182
msgid "Re-Accept"
msgstr "Opnieuw accepteren"

#: bluebottle/collect/states.py:185 bluebottle/deeds/states.py:183
msgid "User is re-accepted after previously withdrawing."
msgstr "Accepteer de persoon opnieuw als deelnemer voor deze activiteit."

#: bluebottle/collect/templates/mails/messages/collect_activity_date_changed.html:5
#: bluebottle/deeds/templates/mails/messages/deed_date_changed.html:5
#, python-format
msgctxt "email"
msgid ""
"The start and/or end date of the activity \"%(title)s\", in which you are "
"participating, has changed."
msgstr ""
"De start- en/of einddatum van de activiteit \"%(title)s\", waar jij aan "
"deelneemt, is aangepast."

#: bluebottle/collect/templates/mails/messages/collect_activity_date_changed.html:8
#: bluebottle/deeds/templates/mails/messages/deed_date_changed.html:8
#, python-format
msgctxt "email"
msgid "Start: %(start)s"
msgstr "Begin: %(start)s"

#: bluebottle/collect/templates/mails/messages/collect_activity_date_changed.html:9
#: bluebottle/deeds/templates/mails/messages/deed_date_changed.html:9
#, python-format
msgctxt "email"
msgid "End: %(end)s"
msgstr "Enid: %(end)s"

#: bluebottle/collect/templates/mails/messages/collect_activity_date_changed.html:12
#: bluebottle/deeds/templates/mails/messages/deed_date_changed.html:12
msgctxt "email"
msgid "Head over to the activity page for more information."
msgstr "Ga naar de activiteit-pagina voor meer informatie."

#: bluebottle/collect/templates/mails/messages/collect_activity_date_changed.html:15
#: bluebottle/deeds/templates/mails/messages/deed_date_changed.html:15
msgctxt "email"
msgid ""
"If you are unable to participate, please withdraw via the activity page so "
"that others can take your place."
msgstr ""
"Kan je niet meer deelnemen? Meld je dan af via het platform, zodat iemand "
"anders je plek kan innemen."

#: bluebottle/collect/templates/mails/messages/collect_activity_reminder.html:5
#: bluebottle/deeds/templates/mails/messages/deed_reminder.html:5
#, python-format
msgctxt "email"
msgid "Tomorrow is the big day on which your activity \"%(title)s\" starts!"
msgstr "Morgen is de grote dag waarop jouw activiteit \"%(title)s\" start!"

#: bluebottle/collect/templates/mails/messages/collect_activity_reminder.html:8
#, fuzzy
#| msgctxt "email"
#| msgid ""
#| "Help your participants to start tomorrow fully motivated. Send them a "
#| "message via the 'update wall' on the activity page."
msgctxt "email"
msgid ""
"This is a good time to send your participants a motivational message to make "
"your activity a success. Send a message to all your participants via the "
"update wall on your activity page."
msgstr ""
"Help de deelnemers om morgen vol enthousiasme te starten. Stuur hen een "
"bericht via de 'update wall' op de activiteit-pagina."

#: bluebottle/collect/templates/mails/messages/collect_participant_joined.html:5
#: bluebottle/deeds/templates/mails/messages/deed_participant_joined.html:5
#, python-format
msgctxt "email"
msgid "You joined an activity on <b>%(site_name)s</b>"
msgstr ""

#: bluebottle/common/templates/404.html:6
#: bluebottle/common/templates/404.html:10
msgid "Page not found"
msgstr "Pagina niet gevonden"

#: bluebottle/common/templates/404.html:12
msgid "The requested page could not be found on this website."
msgstr "De opgevraagde pagina kan niet worden gevonden."

#: bluebottle/common/templates/404.html:15
#, python-format
msgid "Click <a href=\"%(home_url)s\">here</a> to return to\n"
"            the homepage."
msgstr "Klik <a href=\"%(home_url)s\">hier</a> om terug te gaan naar de homepage."

#: bluebottle/common/templates/500.html:6
#: bluebottle/common/templates/500.html:9
msgid "Internal server error"
msgstr "Interne serverfout"

#: bluebottle/common/templates/500.html:10
msgid "There was an error while trying to serve the requested page. Please try again. If the error persists, please contact the webmaster about it. In any case, we have been notified of this error."
msgstr "Er is een fout opgetreden bij het serveren van de gevraagde pagina. Probeer het opnieuw. Als de fout zich blijft voordoen, neem dan contact op met de webmaster. In elk geval hebben we een melding van deze fout ontvangen."

#: bluebottle/common/templates/500.html:13
#, python-format
msgid "If you need\n"
"            assistance, you may reference this error as\n"
"            <strong>%(error_id)s</strong>."
msgstr "If you need assistance, you may reference this error as <strong>%(error_id)s</strong>."

#: bluebottle/common/templates/admin/base_site.html:4
msgid "Django site admin"
msgstr "Django site admin"

#: bluebottle/common/templates/widget/widget.html:22
msgid "By"
msgstr "Door"

#: bluebottle/common/templates/widget/widget.html:42
msgid "raised"
msgstr "opgehaald"

#: bluebottle/common/templates/widget/widget.html:43
msgid "days left"
msgstr "dagen te gaan"

#: bluebottle/common/templates/widget/widget.html:43
msgid "funded"
msgstr "opgehaald"

#: bluebottle/common/templates/widget/widget.html:49
msgid "Go to project"
msgstr "Ga naar project"

#: bluebottle/common/templates/widget/widget.html:57
msgid "Powered by"
msgstr "Mogelijk gemaakt door"

#: bluebottle/contact/models.py:20
msgid "New"
msgstr "Nieuw"

#: bluebottle/contact/models.py:21
msgid "In progress"
msgstr "Lopend"

#: bluebottle/contact/models.py:22
msgid "Closed"
msgstr "Afgerond"

#: bluebottle/contact/models.py:29 bluebottle/utils/models.py:183
#: bluebottle/wallposts/models.py:40 bluebottle/wallposts/models.py:212
#: bluebottle/wallposts/models.py:285
msgid "author"
msgstr "auteur"

#: bluebottle/contact/models.py:31
#: bluebottle/organizations/templates/admin/merge_preview.html:11
#: bluebottle/statistics/models.py:50 bluebottle/statistics/models.py:98
msgid "Name"
msgstr "Naam"

#: bluebottle/contact/models.py:32 bluebottle/notifications/models.py:58
#: bluebottle/organizations/templates/admin/merge_preview.html:12
msgid "Email"
msgstr "E-mail"

#: bluebottle/contact/models.py:33 bluebottle/notifications/models.py:92
msgid "Message"
msgstr "Bericht"

#: bluebottle/contact/models.py:35 bluebottle/statistics/models.py:219
#: bluebottle/utils/models.py:187
msgid "creation date"
msgstr "datum aangemaakt"

#: bluebottle/contact/models.py:36 bluebottle/statistics/models.py:220
#: bluebottle/utils/models.py:188
msgid "last modification"
msgstr "laatste aanpassing"

#: bluebottle/contentplugins/content_plugins.py:18
#: bluebottle/pages/content_plugins.py:12
#: bluebottle/pages/content_plugins.py:19
#: bluebottle/pages/content_plugins.py:26
#: bluebottle/pages/content_plugins.py:33
#: bluebottle/pages/content_plugins.py:40
msgid "Multimedia"
msgstr "Multimedia"

#: bluebottle/contentplugins/models.py:25
msgid "Float left"
msgstr "Zweven links"

#: bluebottle/contentplugins/models.py:26
msgid "Center"
msgstr "Midden"

#: bluebottle/contentplugins/models.py:27
msgid "Float right"
msgstr "Zwevend rechts"

#: bluebottle/contentplugins/models.py:30
#: bluebottle/contentplugins/models.py:43
msgid "Picture"
msgstr "Afbeelding"

#: bluebottle/contentplugins/models.py:39
msgid "Align"
msgstr "Uitlijning"

#: bluebottle/contentplugins/models.py:44
msgid "Pictures"
msgstr "Foto's"

#: bluebottle/deeds/admin.py:40 bluebottle/deeds/admin.py:41
#: bluebottle/time_based/admin.py:82
msgid "Edit participant"
msgstr "Deelnemer bewerken"

<<<<<<< HEAD
#: bluebottle/deeds/models.py:20
=======
#: bluebottle/deeds/messages.py:9
#, python-brace-format
msgctxt "email"
msgid "The date for the activity \"{title}\" has changed"
msgstr "De datum van de activiteit \"{title}\" is veranderd"

#: bluebottle/deeds/messages.py:21
msgctxt "email"
msgid "Today"
msgstr "Vandaag"

#: bluebottle/deeds/messages.py:26
msgctxt "email"
msgid "Runs indefinitely"
msgstr "Zonder einddatum"

#: bluebottle/deeds/messages.py:33 bluebottle/deeds/messages.py:77
#: bluebottle/time_based/messages.py:80 bluebottle/time_based/messages.py:123
#: bluebottle/time_based/messages.py:146 bluebottle/time_based/messages.py:169
#: bluebottle/time_based/messages.py:192 bluebottle/time_based/messages.py:277
#: bluebottle/time_based/messages.py:300 bluebottle/time_based/messages.py:323
#: bluebottle/time_based/messages.py:362 bluebottle/time_based/messages.py:383
#: bluebottle/time_based/messages.py:446
msgctxt "email"
msgid "View activity"
msgstr "Activiteit bewerken"

#: bluebottle/deeds/messages.py:44
#, python-brace-format
msgctxt "email"
msgid "Your activity \"{title}\" will start tomorrow!"
msgstr "Je activiteit \"{title}\" start morgen!"

#: bluebottle/deeds/messages.py:67 bluebottle/time_based/messages.py:288
#, python-brace-format
msgctxt "email"
msgid "You have joined the activity \"{title}\""
msgstr "Je neemt deel aan de activiteit \"{title}\""

#: bluebottle/deeds/models.py:18
>>>>>>> 1e753b93
msgid "The number of users you want to participate."
msgstr "Het aantal gebruikers dat jij wilt dat deelnemen."

#: bluebottle/deeds/models.py:30 bluebottle/initiatives/models.py:251
msgid "Deed"
msgstr "Daad"

#: bluebottle/deeds/models.py:31 bluebottle/settings/admin_dashboard.py:97
msgid "Deeds"
msgstr "Daden"

#: bluebottle/deeds/models.py:85 bluebottle/time_based/admin.py:88
#: bluebottle/time_based/admin.py:96 bluebottle/time_based/admin.py:315
#: models.py:203
msgid "Participant"
msgstr "Deelnemer"

<<<<<<< HEAD
#: bluebottle/deeds/states.py:66
msgid ""
"Manually reopen the activity. This will unset the end date if the date is in "
"the past. People can sign up again for the task."
msgstr ""
"Heropen de activiteit handmatig. Dit zal de einddatum openen als deze in het "
"verleden ligt. Mensen kunnen zich weer aanmelden voor de activiteit."
=======
#: bluebottle/deeds/periodic_tasks.py:37
msgid "Start the activity when the start date has passed"
msgstr "Start een activiteit als de startdatum is bereikt"

#: bluebottle/deeds/periodic_tasks.py:54
msgid "Finish the activity when the start date has passed"
msgstr "Beëindig een activiteit wanneer de deadline is verstreken"

#: bluebottle/deeds/periodic_tasks.py:72
msgid "Send a reminder a day before the activity."
msgstr "Stuur een herinnering een dag voor de activiteit."

#: bluebottle/deeds/states.py:43
msgid "Succeed the activity."
msgstr "Zet de activiteit op succesvol."

#: bluebottle/deeds/states.py:52 bluebottle/deeds/states.py:59
#: bluebottle/time_based/states.py:57 bluebottle/time_based/states.py:219
msgid "Reopen"
msgstr "Heropen"

#: bluebottle/deeds/states.py:53
msgid "Reopen the activity."
msgstr "Heropen de activiteit."

#: bluebottle/deeds/states.py:63
msgid "Manually reopen the activity. This will unset the end date if the date is in the past. People can sign up again for the task."
msgstr "Heropen de activiteit handmatig. Dit zal de einddatum openen als deze in het verleden ligt. Mensen kunnen zich weer aanmelden voor de activiteit."
>>>>>>> 1e753b93

#: bluebottle/deeds/states.py:94 bluebottle/time_based/states.py:301
#: bluebottle/time_based/states.py:465
msgid "withdrawn"
msgstr "afgemeld"

#: bluebottle/deeds/states.py:96
msgid "This person has withdrawn."
msgstr "Deze persoon heeft zich afgemeld."

#: bluebottle/deeds/states.py:104 bluebottle/time_based/admin.py:593
msgid "Participating"
msgstr "Neemt deel"

<<<<<<< HEAD
#: bluebottle/deeds/states.py:106
msgid ""
"This person has been signed up for the activity and was accepted "
"automatically."
msgstr ""
"Deze persoon heeft zich aangemeld voor de activiteit en is automatisch "
"geaccepteerd."
=======
#: bluebottle/deeds/states.py:103
msgid "This person has been signed up for the activity and was accepted automatically."
msgstr "Deze persoon heeft zich aangemeld voor de activiteit en is automatisch geaccepteerd."
>>>>>>> 1e753b93

#: bluebottle/deeds/states.py:151
msgid "Stop your participation in the activity."
msgstr "Meldt je af voor deze activiteit."

#: bluebottle/deeds/states.py:161
msgid "User re-applies after previously withdrawing."
msgstr "Gebruiker meldt zich weer aan na eerdere afmelding."

#: bluebottle/deeds/states.py:174
msgid "Remove participant from the activity."
msgstr "Verwijder deze persoon als deelnemer aan de activiteit."

<<<<<<< HEAD
#: bluebottle/deeds/templates/mails/messages/deed_participant_joined.html:14
#, fuzzy, python-format
#| msgctxt "email"
#| msgid "Start: %(start)s"
=======
#: bluebottle/deeds/states.py:179
msgid "Re-Accept"
msgstr "Opnieuw accepteren"

#: bluebottle/deeds/states.py:180
msgid "User is re-accepted after previously withdrawing."
msgstr "Accepteer de persoon opnieuw als deelnemer voor deze activiteit."

#: bluebottle/deeds/templates/mails/messages/deed_date_changed.html:5
#, python-format
msgctxt "email"
msgid "The start and/or end date of the activity \"%(title)s\", in which you are participating, has changed."
msgstr "De start- en/of einddatum van de activiteit \"%(title)s\", waar jij aan deelneemt, is aangepast."

#: bluebottle/deeds/templates/mails/messages/deed_date_changed.html:8
#, python-format
msgctxt "email"
msgid "Start: %(start)s"
msgstr "Begin: %(start)s"

#: bluebottle/deeds/templates/mails/messages/deed_date_changed.html:9
#, python-format
msgctxt "email"
msgid "End: %(end)s"
msgstr "Enid: %(end)s"

#: bluebottle/deeds/templates/mails/messages/deed_date_changed.html:12
msgctxt "email"
msgid "Head over to the activity page for more information."
msgstr "Ga naar de activiteit-pagina voor meer informatie."

#: bluebottle/deeds/templates/mails/messages/deed_date_changed.html:15
msgctxt "email"
msgid "If you are unable to participate, please withdraw via the activity page so that others can take your place."
msgstr "Kan je niet meer deelnemen? Meld je dan af via het platform, zodat iemand anders je plek kan innemen."

#: bluebottle/deeds/templates/mails/messages/deed_participant_joined.html:5
#, python-format
msgctxt "email"
msgid "You joined an activity on <b>%(site_name)s</b>"
msgstr "Je neemt deel aan een activiteit op <b>%(site_name)s</b>"

#: bluebottle/deeds/templates/mails/messages/deed_participant_joined.html:11
#, python-format
>>>>>>> 1e753b93
msgctxt "email"
msgid "Starts on %(start)s"
msgstr "Begint op %(start)s"

<<<<<<< HEAD
#: bluebottle/deeds/templates/mails/messages/deed_participant_joined.html:17
#, fuzzy, python-format
#| msgctxt "email"
#| msgid "End: %(end)s"
=======
#: bluebottle/deeds/templates/mails/messages/deed_participant_joined.html:14
#, python-format
>>>>>>> 1e753b93
msgctxt "email"
msgid "Ends on %(end)s"
msgstr "Eindigt op %(end)s"

#: bluebottle/deeds/templates/mails/messages/deed_participant_joined.html:26
#: bluebottle/time_based/templates/mails/messages/changed_multiple_dates.html:29
<<<<<<< HEAD
#: bluebottle/time_based/templates/mails/messages/participant_applied.html:28
#: bluebottle/time_based/templates/mails/messages/participant_changed.html:20
#: bluebottle/time_based/templates/mails/messages/participant_joined.html:28
#, fuzzy
#| msgctxt "email"
#| msgid ""
#| "\n"
#| "If you are unable to participate, please withdraw via the activity page "
#| "so that others can take your place.\n"
=======
#: bluebottle/time_based/templates/mails/messages/participant_applied.html:26
#: bluebottle/time_based/templates/mails/messages/participant_changed.html:18
#: bluebottle/time_based/templates/mails/messages/participant_joined.html:26
>>>>>>> 1e753b93
msgctxt "email"
msgid "\n"
"                If you are unable to participate, please withdraw via the activity page so that others can take your place.\n"
"            "
msgstr "\n"
"Kan je niet meer deelnemen? Meld je dan af via het platform, zodat iemand anders je plek kan innemen.            "

#: bluebottle/deeds/templates/mails/messages/deed_reminder.html:8
msgctxt "email"
msgid "Help your participants to start tomorrow fully motivated. Send them a message via the 'update wall' on the activity page."
msgstr "Help de deelnemers om morgen vol enthousiasme te starten. Stuur hen een bericht via de 'update wall' op de activiteit-pagina."

#: bluebottle/deeds/validators.py:9
msgid "The end date should be after the start date"
msgstr "De einddatum moet later zijn dan de startdatum"

#: bluebottle/exports/apps.py:7
msgid "Export db"
msgstr "Exporteer db"

#: bluebottle/exports/forms.py:8
msgid "from date"
msgstr "vanaf datum"

#: bluebottle/exports/forms.py:10
msgid "to date"
msgstr "tot datum"

#: bluebottle/exports/forms.py:19
msgid "The to date must be later than the from date"
msgstr "De 'tot datum' moet later zijn dan de 'vanaf datum'"

#: bluebottle/exports/forms.py:25
#, python-format
msgid "The delta between from and to date is limited to %d days"
msgstr "De delta tussen de vanaf en tot datum is gelimiteerd tot %d dagen"

#: bluebottle/exports/templates/exportdb/base.html:33
#: bluebottle/members/admin.py:344
msgid "Extra fields"
msgstr "Extra velden"

#: bluebottle/exports/templates/exportdb/base.html:60
msgid "Confirm export"
msgstr "Bevestig export"

#: bluebottle/exports/templates/exportdb/base.html:63
msgid "The following object types will be exported"
msgstr "De volgende object types worden geëxporteerd"

#: bluebottle/exports/templates/exportdb/base.html:76
msgid "Confirm"
msgstr "Bevestig"

#: bluebottle/exports/templates/exportdb/in_progress.html:22
msgid "Export in progress"
msgstr "Export lopend"

#: bluebottle/exports/templates/exportdb/in_progress.html:25
msgid "The following object types are being exported"
msgstr "De volgende object types worden geëxporteerd"

#: bluebottle/exports/templates/exportdb/in_progress.html:40
msgid "Download export file"
msgstr "Exportbestand downloaden"

#: bluebottle/exports/views.py:73
msgid "Export database"
msgstr "Exporteer database"

#: bluebottle/files/models.py:25 bluebottle/files/models.py:74
msgid "file"
msgstr "bestand"

#: bluebottle/files/models.py:37 bluebottle/initiatives/models.py:35
#: bluebottle/organizations/models.py:29 bluebottle/organizations/models.py:73
msgid "owner"
msgstr "eigenaar"

#: bluebottle/files/models.py:41
msgid "used"
msgstr "gebruikt"

#: bluebottle/files/validators.py:9
msgid "Videos larger then 10MB will slow down the page too much."
msgstr "Video's groter dan 10MB maken de pagina erg traag."

#: bluebottle/follow/effects.py:23
#, python-brace-format
msgid "Follow {activity} by {user}"
msgstr "Volg {activity} door {user}"

#: bluebottle/follow/effects.py:42
#, python-brace-format
msgid "Unfollow {activity} by {user}"
msgstr "Ontvolg {activity} door {user}"

#: bluebottle/follow/templates/admin/follow_effect.html:2
msgid "Follow the activity"
msgstr "Volg de activiteit"

#: bluebottle/follow/templates/admin/follow_effect.html:7
#, python-format
msgid "\n"
"        and %(extra)s other users \n"
"        "
msgstr "\n"
"        en %(extra)s andere gebruikers \n"
"        "

#: bluebottle/follow/templates/admin/follow_effect.html:11
msgid "will start following the activity."
msgstr "zal de activiteit volgen."

#: bluebottle/fsm/admin.py:86
msgid "perform changes"
msgstr "aanpassingen doen"

#: bluebottle/fsm/admin.py:90
msgid "Are you sure"
msgstr "Weet je het zeker"

#: bluebottle/fsm/effects.py:58
msgid "Change the status"
msgstr "Pas de status aan"

#: bluebottle/fsm/effects.py:96 bluebottle/fsm/effects.py:113
#, python-brace-format
msgid "{transition} {object}"
msgstr "{transition} {object}"

#: bluebottle/fsm/effects.py:104
msgid "{}: {}"
msgstr "{}: {}"

#: bluebottle/fsm/effects.py:108
#, python-brace-format
msgid "{transition} {object} if {conditions}"
msgstr "{transition} {object} als {conditions}"

#: bluebottle/fsm/effects.py:176
#, python-brace-format
msgid "{transition} related {object}"
msgstr "{transition} gerelateerd {object}"

#: bluebottle/fsm/effects.py:186
#, python-brace-format
msgid "{transition} related {object} if {conditions}"
msgstr "{transition} gerelateerd {object} als {conditions}"

#: bluebottle/fsm/forms.py:37
msgid "Careful! This will change the status without triggering any side effects!"
msgstr "Let op! Dit veranderd de status zonder side effects uit te voeren!"

#: bluebottle/fsm/forms.py:50
msgid "Transitions"
msgstr "Transities"

#: bluebottle/fsm/periodic_tasks.py:34
msgid "Periodic task"
msgstr "Periodieke taken"

#: bluebottle/fsm/state.py:54
msgid "Conditions not met for transition"
msgstr "Niet aan voorwaarden voldaan voor transitie"

#: bluebottle/fsm/state.py:61 bluebottle/fsm/state.py:70
msgid "Cannot transition from {} to {}"
msgstr "Kan transitie van {} naar {} niet uitvoeren"

#: bluebottle/fsm/state.py:113
msgid "You are not allowed to perform this transition"
msgstr "Je hebt geen toestemming of deze transitie uit te voeren"

#: bluebottle/fsm/templates/admin/change_effects_confirmation.html:18
msgid "Confirm side effects"
msgstr "Bevestig andere wijzigingen"

#: bluebottle/fsm/templates/admin/change_effects_confirmation.html:23
msgid "Confirm action"
msgstr "Bevestig actie"

#: bluebottle/fsm/templates/admin/change_effects_confirmation.html:26
#, python-format
msgid "You are about to transition \"%(obj)s\" to <b>%(transition_target)s</b>."
msgstr "Je staat op het punt om \"%(obj)s\" naar <b>%(transition_target)s</b> aan te passen."

#: bluebottle/fsm/templates/admin/change_effects_confirmation.html:35
#, python-format
msgid "You are about to <b>%(action_text)s</b> for <b>%(obj)s</b>."
msgstr "Je staat op het punt om <b>%(obj)s</b> te <b>%(action_text)s</b>."

#: bluebottle/fsm/templates/admin/change_effects_confirmation.html:40
msgid "That will have these effects:"
msgstr "Dat zal deze gevolgen hebben:"

#: bluebottle/fsm/templates/admin/change_effects_confirmation.html:62
#: bluebottle/notifications/templates/admin/change_confirmation.html:46
#: bluebottle/utils/forms.py:64
msgid "Send messages"
msgstr "Verstuur berichten"

#: bluebottle/fsm/templates/admin/change_effects_confirmation.html:69
#: bluebottle/notifications/templates/admin/change_confirmation.html:53
msgid "Yes, I'm sure"
msgstr "Ja, ik weet het zeker"

#: bluebottle/fsm/templates/admin/change_effects_confirmation.html:70
#: bluebottle/notifications/templates/admin/change_confirmation.html:54
#: bluebottle/utils/templates/admin/confirmation.html:25
#: bluebottle/utils/templates/admin/transition_confirmation.html:42
msgid "No, take me back"
msgstr "Nee, ga terug"

#: bluebottle/fsm/templates/admin/transition_effect.html:8
#, python-format
msgid "\n"
"            and %(extra)s other %(model_name)s\n"
"        "
msgstr "\n"
"            en nog %(extra)s andere %(model_name)s\n"
"        "

#: bluebottle/fsm/templates/admin/transition_effect.html:13
#| msgid ""
#| "\n"
#| "        Hello %(receiver_name)s\n"
#| "        <br><br>\n"
#| "    "
msgid "\n"
"        is set to <b>%(name)s</b>\n"
"    "
msgid_plural "\n"
"        are set to <b>%(name)s</b>\n"
"    "
msgstr[0] "\n"
"        is aangepast naar <b>%(name)s</b>\n"
"    "
msgstr[1] "\n"
"        zijn aangepast naar <b>%(name)s</b>\n"
"    "

#: bluebottle/fsm/templates/admin/transitions.html:12
msgid "No transitions possible"
msgstr "Geen transitie mogelijk"

#: bluebottle/fsm/triggers.py:49
msgid "Model has been changed"
msgstr "Model is aangepast"

#: bluebottle/fsm/triggers.py:74
msgid "{} has been changed"
msgstr "{} is aangepast"

#: bluebottle/fsm/triggers.py:77
msgid "Object has been changed"
msgstr "Object is aangepast"

#: bluebottle/fsm/triggers.py:83
msgid "Model has been deleted"
msgstr "Model is verwijderd"

#: bluebottle/fsm/triggers.py:109
msgid "Model has changed status"
msgstr "Status is aangepast"

#: bluebottle/funding/admin.py:59
msgid "Payment"
msgstr "Betaling"

#: bluebottle/funding/admin.py:87 bluebottle/funding/filters.py:39
#: bluebottle/funding_stripe/templates/admin/funding_stripe/stripebankaccount/detail_fields.html:13
msgid "Currency"
msgstr "Valuta"

#: bluebottle/funding/admin.py:169
#, python-format
msgid "% donated"
msgstr "% gedoneerd"

#: bluebottle/funding/admin.py:176
msgid "% matching"
msgstr "% matching"

#: bluebottle/funding/admin.py:180
msgid "amount donated + matched"
msgstr "hoeveelheid gedoneerd + matching"

#: bluebottle/funding/admin.py:184
msgid "amount donated"
msgstr "gedoneerd bedrag"

#: bluebottle/funding/admin.py:209
msgid "donations"
msgstr "donaties"

#: bluebottle/funding/admin.py:299 bluebottle/funding/models.py:314
#: bluebottle/funding/templates/dashboard/payouts_ready_for_approval.html:14
msgid "Amount"
msgstr "Bedrag"

#: bluebottle/funding/admin.py:304
msgid "Payout amount"
msgstr "Payout bedrag"

#: bluebottle/funding/admin.py:316
msgid "User"
msgstr "Gebruiker"

#: bluebottle/funding/admin.py:383
msgid "Sync donation with payment."
msgstr "Synchroniseer de donatie met de betaling."

#: bluebottle/funding/admin.py:397 bluebottle/funding/admin.py:542
#: bluebottle/funding/admin.py:705 bluebottle/funding_stripe/admin.py:159
msgid "Basic"
msgstr "Basis"

#: bluebottle/funding/admin.py:528 bluebottle/members/admin.py:456
#: bluebottle/members/admin.py:471 bluebottle/members/admin.py:486
#: bluebottle/members/admin.py:499 bluebottle/members/admin.py:514
msgid "None"
msgstr "Geen"

#: bluebottle/funding/admin.py:530 bluebottle/settings/base.py:865
msgid "Funding activities"
msgstr "Crowdfunding campagnes"

#: bluebottle/funding/dashboard.py:11
msgid "Recently submitted funding activities"
msgstr "Recentelijk ingediende crowdfunding campagnes"

#: bluebottle/funding/dashboard.py:23
msgid "Payouts ready for approval"
msgstr "Uitbetalingen klaar voor goedkeuring"

#: bluebottle/funding/dashboard.py:35
msgid "Bank account lists"
msgstr "Bankrekening lijsten"

#: bluebottle/funding/dashboard.py:41
msgid "Bank Accounts"
msgstr "Bankrekeningen"

#: bluebottle/funding/dashboard.py:52
msgid "Payment lists"
msgstr "Betalingenlijst"

#: bluebottle/funding/dashboard.py:58
msgid "Payments"
msgstr "Betalingen"

#: bluebottle/funding/effects.py:20
#: bluebottle/funding/templates/admin/generate_payout_effect.html:2
msgid "Generate payouts"
msgstr "Genereer uitbetaling"

#: bluebottle/funding/effects.py:28
msgid "Generate payouts, so that payouts can be approved"
msgstr "Genereer uitbetalingen, zodat de uitbetalingen goedgekeurd kunnen worden"

#: bluebottle/funding/effects.py:34
#: bluebottle/funding/templates/admin/delete_payout_effect.html:2
msgid "Delete payouts"
msgstr "Verwijder uitbetalingen"

#: bluebottle/funding/effects.py:41
msgid "Delete all related payouts"
msgstr "Verwijder alle gerelateerd uitbetalingen"

#: bluebottle/funding/effects.py:47
msgid "Update amounts"
msgstr "Update bedragen"

#: bluebottle/funding/effects.py:55
#: bluebottle/funding/templates/admin/update_amount_effect.html:2
msgid "Update total amounts"
msgstr "Update totalen"

#: bluebottle/funding/effects.py:61 bluebottle/funding/effects.py:72
msgid "Update contribution value"
msgstr "Pas bijdrage waarde aan"

#: bluebottle/funding/effects.py:78 bluebottle/funding/effects.py:86
msgid "Remove donation from payout"
msgstr "Verwijder donatie van uitbetaling"

#: bluebottle/funding/effects.py:92
#: bluebottle/funding/templates/admin/set_deadline_effect.html:2
msgid "Set deadline"
msgstr "Zet de deadline"

#: bluebottle/funding/effects.py:110
msgid "Set deadline according to the duration"
msgstr "Zet de deadline volgens de duur"

#: bluebottle/funding/effects.py:116 bluebottle/funding/forms.py:6
msgid "Refund payment"
msgstr "Betaling terugbetalen"

#: bluebottle/funding/effects.py:124
msgid "Request refund payment at PSP"
msgstr "Verzoek om restitutie bij de PSP"

#: bluebottle/funding/effects.py:130
msgid "Create wallpost"
msgstr "Schrijf wallpost"

#: bluebottle/funding/effects.py:144
msgid "Generate wallpost for donation"
msgstr "Genereer een wallpost voor de donatie"

#: bluebottle/funding/effects.py:150
msgid "Delete wallpost"
msgstr "Verwijder wallpost"

#: bluebottle/funding/effects.py:160
msgid "Delete wallpost for donation"
msgstr "Verwijder wallpost voor donatie"

#: bluebottle/funding/effects.py:166
msgid "Submit activities"
msgstr "Dien activiteiten in ter beoordeling"

#: bluebottle/funding/effects.py:179
#: bluebottle/funding/templates/admin/submit_connected_activities_effect.html:2
msgid "Submit connected activities"
msgstr "Dien activiteiten in ter beoordeling"

#: bluebottle/funding/effects.py:185
#: bluebottle/funding/templates/admin/delete_uploaded_document_effect.html:2
msgid "Delete uploaded document"
msgstr "Verwijder verificatie documenten"

#: bluebottle/funding/effects.py:194
msgid "Delete verification documents, since they are no longer needed"
msgstr "Verwijder verificatie document, omdat dat niet langer nodig is"

#: bluebottle/funding/effects.py:201
msgid "Trigger payout"
msgstr "Maak uitbetaling"

#: bluebottle/funding/effects.py:209
msgid "Trigger payout at the PSP"
msgstr "Start uitbetaling bij de PSP"

#: bluebottle/funding/effects.py:216
#: bluebottle/funding/templates/admin/set_date_effect.html:2
msgid "Set date"
msgstr "Stel datum in"

#: bluebottle/funding/effects.py:225
msgid "Set {} to current date"
msgstr "Stel {} in op huidige datum"

#: bluebottle/funding/effects.py:247
msgid "Clear payout event dates"
msgstr "Doorlopend of evenement"

#: bluebottle/funding/effects.py:264
msgid "Create a donation"
msgstr "Genereer een donatie"

#: bluebottle/funding/filters.py:17 bluebottle/funding/filters.py:44
#: bluebottle/time_based/admin.py:416 bluebottle/time_based/admin.py:442
#: bluebottle/time_based/models.py:140
msgid "All"
msgstr "Alle"

#: bluebottle/funding/filters.py:62
msgid "Pledged"
msgstr "Toegezegd"

#: bluebottle/funding/filters.py:69
msgid "Any"
msgstr "Alle"

#: bluebottle/funding/filters.py:70
msgid "Pledged donations"
msgstr "Toegezegde donaties"

#: bluebottle/funding/filters.py:71
msgid "Paid donations"
msgstr "Betaalde donaties"

#: bluebottle/funding/messages.py:9
msgid "You have a new donation!💰"
msgstr "Je hebt een nieuwe donatie!💰"

#: bluebottle/funding/messages.py:18
msgid "Thanks for your donation!"
msgstr "Bedankt voor je donatie!"

#: bluebottle/funding/messages.py:34 bluebottle/funding/messages.py:50
#, python-brace-format
msgid "Your donation for the campaign \"{title}\" will be refunded"
msgstr "Je donatie voor de campagne \"{title}\" zal worden terugbetaald"

#: bluebottle/funding/messages.py:66
msgid "Your crowdfunding campaign deadline passed"
msgstr "Je crowdfunding deadline is verstreken"

#: bluebottle/funding/messages.py:75
#, python-brace-format
msgid "Your campaign \"{title}\" has been successfully completed! 🎉"
msgstr "Je crowdfunding campagne \"{title}\" is afgerond! 🎉"

#: bluebottle/funding/messages.py:88
msgid "Your crowdfunding campaign has been rejected."
msgstr "Je crowdfunding campagne is gesloten."

#: bluebottle/funding/messages.py:97
msgid "Your crowdfunding campaign has expired"
msgstr "Je crowdfunding campagne is verlopen"

#: bluebottle/funding/messages.py:110
#, python-brace-format
msgid "The donations received for your campaign \"{title}\" will be refunded"
msgstr "De ontvangen donaties voor je campagne \"{title}\" worden terugbetaald"

#: bluebottle/funding/messages.py:124
#, python-brace-format
msgid "Your campaign \"{title}\" is approved and is now open for donations 💸"
msgstr "Je campagne \"{title}\" is goedgekeurd en is nu open voor donaties 💸"

#: bluebottle/funding/messages.py:138
#, python-brace-format
msgid "Your campaign \"{title}\" is open for new donations 💸"
msgstr "Je campagne \"{title}\" is weer open voor donaties 💸"

#: bluebottle/funding/messages.py:151
#, python-brace-format
msgid "Your campaign \"{title}\" has been cancelled"
msgstr "Je campagne \"{title}\" is geannuleerd"

#: bluebottle/funding/messages.py:164
msgid "Your identity verification could not be verified!"
msgstr "Uw identiteitsverificatie kon niet worden geverifieerd!"

#: bluebottle/funding/messages.py:177
msgid "Your identity has been verified"
msgstr "Je identiteit is geverifieerd"

#: bluebottle/funding/models.py:53
msgid "Payment currency"
msgstr "Betalingsvaluta"

#: bluebottle/funding/models.py:54
msgid "Payment currencies"
msgstr "Betalingsvaluta's"

#: bluebottle/funding/models.py:128 bluebottle/funding/models.py:399
msgid "deadline"
msgstr "uiterste aanmelddatum"

<<<<<<< HEAD
#: bluebottle/funding/models.py:131
msgid ""
"If you enter a deadline, leave the duration field empty. This will override "
"the duration."
=======
#: bluebottle/funding/models.py:126
msgid "If you enter a deadline, leave the duration field empty. This will override the duration."
>>>>>>> 1e753b93
msgstr "Als je een deadline opgeeft, laat dan het veld voor looptijd leeg."

#: bluebottle/funding/models.py:135 bluebottle/time_based/models.py:301
#: models.py:39
msgid "duration"
msgstr "looptijd"

<<<<<<< HEAD
#: bluebottle/funding/models.py:138
msgid ""
"If you enter a duration, leave the deadline field empty for it to be "
"automatically calculated."
=======
#: bluebottle/funding/models.py:133
msgid "If you enter a duration, leave the deadline field empty for it to be automatically calculated."
>>>>>>> 1e753b93
msgstr "Als je een looptijd opgeeft, laat dan het veld voor deadline leeg."

#: bluebottle/funding/models.py:146 bluebottle/funding/models.py:445
#: bluebottle/funding/states.py:397
msgid "started"
msgstr "gestart"

#: bluebottle/funding/models.py:170 bluebottle/impact/models.py:26
#: bluebottle/initiatives/models.py:248
#: bluebottle/settings/admin_dashboard.py:113
msgid "Funding"
msgstr "Crowdfunding"

#: bluebottle/funding/models.py:171
msgid "Funding Activities"
msgstr "Crowdfunding campagnes"

#: bluebottle/funding/models.py:321
msgid "Limit"
msgstr "Limiet"

#: bluebottle/funding/models.py:324
msgid "How many of this rewards are available"
msgstr "Hoeveel van deze giften zijn er beschikbaar"

#: bluebottle/funding/models.py:342
msgid "Gift"
msgstr "Gift"

#: bluebottle/funding/models.py:343
msgid "Gifts"
msgstr "Giften"

#: bluebottle/funding/models.py:350
msgid "Not allowed to delete a reward with successful donations."
msgstr "Niet toegestaan om een beloning te verwijderen met succesvolle donaties."

#: bluebottle/funding/models.py:374
msgid "budget line"
msgstr "budget item"

#: bluebottle/funding/models.py:375
msgid "budget lines"
msgstr "budget items"

#: bluebottle/funding/models.py:388 bluebottle/funding/models.py:435
#: bluebottle/impact/models.py:106
msgid "activity"
msgstr "activiteit"

#: bluebottle/funding/models.py:427
msgid "fundraiser"
msgstr "fundraiser"

#: bluebottle/funding/models.py:428
msgid "fundraisers"
msgstr "fundraisers"

#: bluebottle/funding/models.py:444 bluebottle/funding/states.py:387
#: bluebottle/initiatives/states.py:50 bluebottle/utils/transitions.py:13
msgid "approved"
msgstr "goedgekeurd"

#: bluebottle/funding/models.py:446
msgid "completed"
msgstr "gerealiseerd"

#: bluebottle/funding/models.py:486
msgid "payout"
msgstr "uitbetaling"

#: bluebottle/funding/models.py:487
msgid "payouts"
msgstr "uitbetalingen"

#: bluebottle/funding/models.py:490
msgid "Payout"
msgstr "Uitbetaling"

#: bluebottle/funding/models.py:505
msgid "Fake name"
msgstr "Aangepaste naam"

#: bluebottle/funding/models.py:506
msgid "Override donor name / Name for guest donation"
msgstr "Naam donor/naam voor gastdonatie overschrijven"

#: bluebottle/funding/models.py:507
msgid "anonymous"
msgstr "anoniem"

#: bluebottle/funding/models.py:532 bluebottle/funding/models.py:545
msgid "Donation"
msgstr "Donatie"

#: bluebottle/funding/models.py:645 bluebottle/wallposts/models.py:59
#: bluebottle/wallposts/models.py:208 bluebottle/wallposts/models.py:305
msgid "IP address"
msgstr "IP adres"

#: bluebottle/funding/models.py:652
msgid "Plain KYC account"
msgstr "Standaard KYC account"

#: bluebottle/funding/models.py:653
msgid "Plain KYC accounts"
msgstr "Standaard KYC accounts"

#: bluebottle/funding/models.py:731
msgid "Allow guests to donate rewards"
msgstr "Sta gasten toe om giften te doneren"

#: bluebottle/funding/models.py:735 bluebottle/funding/models.py:736
msgid "funding settings"
msgstr "crowdfunding instellingen"

#: bluebottle/funding/periodic_tasks.py:49
msgid "Campaign deadline has passed."
msgstr "Crowdfunding deadline is verstreken."

#: bluebottle/funding/serializers.py:56
msgid "Currency does not match any of the activities currencies"
msgstr "Valuta komt niet overeen met de valuta's van de activiteiten"

#: bluebottle/funding/serializers.py:312
msgid "Pledge"
msgstr "Co-financiering"

#: bluebottle/funding/serializers.py:338
msgid "The selected reward is not related to this activity"
msgstr "De geselecteerde beloning is niet gerelateerd aan deze activiteit"

#: bluebottle/funding/serializers.py:354
msgid "The amount must be higher or equal to the amount of the reward."
msgstr "Het bedrag moet gelijk zijn of hoger dan het bedrag van de beloning."

#: bluebottle/funding/serializers.py:362
msgid "User can only be set, not changed."
msgstr "Gebruiker kan alleen worden ingesteld, niet gewijzigd."

#: bluebottle/funding/states.py:12
msgid "partially funded"
msgstr "gedeeltelijk gefinancierd"

#: bluebottle/funding/states.py:14
msgid "The campaign has ended and received donations but didn't reach the target."
msgstr "De campagne is beëindigd en heeft donaties ontvangen, maar bereikte het doelbedrag niet."

#: bluebottle/funding/states.py:17 bluebottle/funding/states.py:230
#: bluebottle/funding/states.py:310
msgid "refunded"
msgstr "terugbetaald"

#: bluebottle/funding/states.py:19
msgid "The campaign has ended and all donations have been refunded."
msgstr "De campagne is beëindigd en alle donaties zijn terugbetaald."

#: bluebottle/funding/states.py:24
msgid "The activity has ended without any donations."
msgstr "De activiteit is beëindigd zonder donaties."

#: bluebottle/funding/states.py:73
msgid "The campaign will be visible in the frontend and people can donate."
msgstr "De campagne zal zichtbaar zijn aan de voorkant, en mensen kunnen doneren."

#: bluebottle/funding/states.py:90
msgid "Cancel if the campaign will not be executed. The activity manager will not be able to edit the campaign and it won't show up on the search page in the front end. The campaign will still be available in the back office and appear in your reporting."
msgstr "Annuleer de campagne als het niet wordt uitgevoerd. De initiator kan de campagne niet meer aanpassen en het zal niet zichtbaar zijn in de zoekresultaten op het platform. De campagne is nog wel te vinden in de back-office en in reporting."

#: bluebottle/funding/states.py:106 bluebottle/initiatives/states.py:112
msgid "Needs work"
msgstr "Aanpassingen nodig"

#: bluebottle/funding/states.py:108
msgid "The status of the campaign will be set to 'Needs work'. The activity manager can edit and resubmit the campaign. Don't forget to inform the activity manager of the necessary adjustments."
msgstr "De status van de campagne wordt gezet op 'aanpassingen nodig'. De initiator kan de campagne aanpassen en opnieuw indienen. Vergeet niet de initiator op de hoogte te stellen van de noodzakelijk wijzigingen."

#: bluebottle/funding/states.py:125
msgid "Reject in case this campaign doesn't fit your program or the rules of the game. The activity manager will not be able to edit the campaign and it won't show up on the search page in the front end. The campaign will still be available in the back office and appear in your reporting."
msgstr "Sluit de campagne als het niet past bij het programma of als het niet voldoet aan de regels. De initiator kan de campagne niet meer aanpassen en het zal niet zichtbaar zijn in de zoekresultaten op het platform. De campagne is nog wel te vinden in de back-office en in reporting."

#: bluebottle/funding/states.py:144
msgid "The campaign didn't receive any donations before the deadline and is cancelled."
msgstr "De campagne eindigde zonder succesvolle donatie en zal worden geannuleerd."

#: bluebottle/funding/states.py:158
msgid "Extend"
msgstr "Verleng"

#: bluebottle/funding/states.py:160
msgid "The campaign will be extended and can receive more donations."
msgstr "De campagne wordt verlengt en kan meer donaties ontvangen."

#: bluebottle/funding/states.py:176
msgid "The campaign ends and received donations can be payed out. Triggered when the deadline passes."
msgstr "De campagne eindigt en de ontvangen donaties kunnen worden uitbetaald. Getriggerd wanneer de deadline is verstreken."

#: bluebottle/funding/states.py:188
msgid "Recalculate"
msgstr "Bereken opnieuw"

#: bluebottle/funding/states.py:190
msgid "The amount of donations received has changed and the payouts will be recalculated."
msgstr "De donatie bedragen zijn veranderd en uitbetalingen worden opnieuw berekent."

#: bluebottle/funding/states.py:204
msgid "Partial"
msgstr "Gedeeltelijk"

#: bluebottle/funding/states.py:205
msgid "The campaign ends but the target isn't reached."
msgstr "De campagne is beëindigd maar het doel is niet bereikt."

#: bluebottle/funding/states.py:215 bluebottle/funding/states.py:272
#: bluebottle/funding/states.py:373
msgid "Refund"
msgstr "Terugbetaling"

#: bluebottle/funding/states.py:217
msgid "The campaign will be refunded and all donations will be returned to the donors."
msgstr "De campagne zal worden terugbetaald, en alle donaties worden geretourneerd aan de donateurs."

#: bluebottle/funding/states.py:232
msgid "The contribution was refunded."
msgstr "Het project is gerestitueerd."

#: bluebottle/funding/states.py:235
msgid "activity refunded"
msgstr "activiteit terugbetaald"

#: bluebottle/funding/states.py:237
msgid "The contribution was refunded because the activity refunded."
msgstr "De bijdrage was terugbetaald omdat de activiteit was terugbetaald."

#: bluebottle/funding/states.py:251
msgid "The donation has been completed"
msgstr "Je donatie is afgerond"

#: bluebottle/funding/states.py:261 bluebottle/funding/states.py:353
#: bluebottle/funding/states.py:464
msgid "Fail"
msgstr "Mislukt"

#: bluebottle/funding/states.py:262
msgid "The donation failed."
msgstr "De donatie is mislukt."

#: bluebottle/funding/states.py:273
msgid "Refund this donation."
msgstr "Betaal deze donatie terug."

#: bluebottle/funding/states.py:280
msgid "Activity refund"
msgstr "Activiteit terugbetalen"

#: bluebottle/funding/states.py:282
msgid "Refund the donation, because the entire activity will be refunded."
msgstr "Betaal de donatie terug, omdat de gehele activiteit terug zal worden betaald."

#: bluebottle/funding/states.py:292
msgid "Payment was started."
msgstr "Betaling is gestart."

#: bluebottle/funding/states.py:295 bluebottle/funding/states.py:532
#: bluebottle/time_based/states.py:286
msgid "pending"
msgstr "in afwachting"

#: bluebottle/funding/states.py:297
msgid "Payment is authorised and will probably succeed shortly."
msgstr "Betaling is geautoriseerd and zal vermoedelijk snel slagen."

#: bluebottle/funding/states.py:302
msgid "Payment is successful."
msgstr "Betaling is succesvol."

#: bluebottle/funding/states.py:307 bluebottle/funding/states.py:354
msgid "Payment failed."
msgstr "Betaling mislukt."

#: bluebottle/funding/states.py:312 bluebottle/funding/states.py:374
msgid "Payment was refunded."
msgstr "Betaling is gerestitueerd."

#: bluebottle/funding/states.py:315
msgid "refund requested"
msgstr "terugbetaling aangevraagd"

#: bluebottle/funding/states.py:317
msgid "Platform requested the payment to be refunded. Waiting for payment provider the confirm the refund"
msgstr "Terugbetaling is aangevraagd. We wachten op de Psp om de terugbetaling te bevestigen"

#: bluebottle/funding/states.py:330 bluebottle/funding/states.py:415
#: bluebottle/funding/states.py:496 bluebottle/funding/states.py:567
#: bluebottle/funding_stripe/states.py:101 bluebottle/time_based/states.py:183
#: bluebottle/time_based/states.py:341 bluebottle/time_based/states.py:505
msgid "Initiate"
msgstr "Initiatief"

#: bluebottle/funding/states.py:331
msgid "Payment started."
msgstr "Betaling gestart."

#: bluebottle/funding/states.py:337
msgid "Authorise"
msgstr "Autoriseren"

#: bluebottle/funding/states.py:338
msgid "Payment has been authorized."
msgstr "Betaling is geautoriseerd."

#: bluebottle/funding/states.py:346
msgid "Payment has been completed."
msgstr "Betaling is afgerond."

#: bluebottle/funding/states.py:361 bluebottle/funding_pledge/states.py:17
msgid "Request refund"
msgstr "Verzoek restitutie"

#: bluebottle/funding/states.py:362
msgid "Request to refund the payment."
msgstr "Verzoek een restitutie van de betaling."

#: bluebottle/funding/states.py:384
msgid "Payout has been created"
msgstr "Uitbetaling is aangemaakt"

#: bluebottle/funding/states.py:389
msgid "Payout has been approved and send to the payout app."
msgstr "Uitbetaling is goedgekeurd en verstuurd naar de uitbetalingsapplicatie."

#: bluebottle/funding/states.py:392
msgid "scheduled"
msgstr "gepland"

#: bluebottle/funding/states.py:394
msgid "Payout has been received by the payout app."
msgstr "Uitbetaling is ontvangen door de uitbetalingsapplicatie."

#: bluebottle/funding/states.py:399
msgid "Payout was started."
msgstr "Uitbetaling is gestart."

#: bluebottle/funding/states.py:404
msgid "Payout was completed successfully."
msgstr "Uitbetaling was succesvol uitgevoerd."

#: bluebottle/funding/states.py:409
msgid "Payout failed."
msgstr "Uitbetaling mislukt."

#: bluebottle/funding/states.py:416
msgid "Create the payout"
msgstr "Maak uitbetaling aan"

#: bluebottle/funding/states.py:424
msgid "Approve the payout so it will be scheduled for execution."
msgstr "Keur de uitbetaling goed, zodat het kan worden gepland voor uitvoering."

#: bluebottle/funding/states.py:431
msgid "Schedule"
msgstr "Plannen"

#: bluebottle/funding/states.py:432
msgid "Schedule payout. Triggered by payout app."
msgstr "Plan uitbetaling. Gestart door uitbetalingsapplicatie."

#: bluebottle/funding/states.py:439 bluebottle/initiatives/states.py:85
#: bluebottle/time_based/states.py:248 bluebottle/time_based/states.py:440
msgid "Start"
msgstr "Start"

#: bluebottle/funding/states.py:440
msgid "Start payout. Triggered by payout app."
msgstr "Start uitbetaling. Gestart door uitbetalingsapplicatie."

#: bluebottle/funding/states.py:447
msgid "Reset"
msgstr "Opnieuw instellen"

#: bluebottle/funding/states.py:448
msgid "Payout was rejected by the payout app. Adjust information as needed an approve the payout again."
msgstr "Uitbetaling was afgekeurd door de uitbetalingsapplicatie. Pas de informatie aan en keur de uitbetaling opnieuw goed."

#: bluebottle/funding/states.py:457
msgid "Payout was successful. Triggered by payout app."
msgstr "Uitbetaling was succesvol. Gestart door de uitbetalingsapplicatie."

#: bluebottle/funding/states.py:465
msgid "Payout was not successful. Contact support to resolve the issue."
msgstr "De uitbetaling was niet succesvol. Neem contact op met support om het probleem op te lossen."

#: bluebottle/funding/states.py:473 bluebottle/funding/states.py:537
msgid "verified"
msgstr "geverifieerd"

#: bluebottle/funding/states.py:475
msgid "Bank account is verified"
msgstr "Bankrekening is geverifieerd"

#: bluebottle/funding/states.py:478 bluebottle/funding/states.py:547
msgid "incomplete"
msgstr "onvolledig"

#: bluebottle/funding/states.py:480
msgid "Bank account details are missing or incorrect"
msgstr "Bankrekening informatie of document"

#: bluebottle/funding/states.py:483
msgid "unverified"
msgstr "niet geverifieerd"

#: bluebottle/funding/states.py:485
msgid "Bank account still needs to be verified"
msgstr "Bankrekening moet nog worden geverifieerd"

#: bluebottle/funding/states.py:490
msgid "Bank account is rejected"
msgstr "Payout account is afgewezen"

#: bluebottle/funding/states.py:497 bluebottle/funding_stripe/states.py:102
msgid "Bank account details are entered."
msgstr "Bankrekeningdetails zijn ingevoerd."

#: bluebottle/funding/states.py:503
msgid "Request changes"
msgstr "Aanpassingen zijn nodig"

#: bluebottle/funding/states.py:504
msgid "Bank account is missing details"
msgstr "Bankrekening heeft nog ontbrekende gegevens"

#: bluebottle/funding/states.py:512 bluebottle/funding_stripe/states.py:112
msgid "Reject bank account"
msgstr "Keur bankrekening af"

#: bluebottle/funding/states.py:519 bluebottle/funding/states.py:582
#: bluebottle/funding/states.py:617 bluebottle/funding_stripe/states.py:123
msgid "Verify"
msgstr "Verifiëer"

#: bluebottle/funding/states.py:520 bluebottle/funding_stripe/states.py:124
msgid "Verify that the bank account is complete."
msgstr "Keur de bankrekening goed."

#: bluebottle/funding/states.py:529
msgid "Payout account was created."
msgstr "Payout account is aangemaakt."

#: bluebottle/funding/states.py:534
msgid "Payout account is pending verification."
msgstr "Payout account verificatie in behandeling."

#: bluebottle/funding/states.py:539
msgid "Payout account has been verified."
msgstr "Payout account is geverifieerd."

#: bluebottle/funding/states.py:544
msgid "Payout account was rejected."
msgstr "Payout account is afgewezen."

#: bluebottle/funding/states.py:549
msgid "Payout account is missing information or documents."
msgstr "Payout account mist informatie of document."

#: bluebottle/funding/states.py:568
msgid "Payout account has been created"
msgstr "Payout account is aangemaakt"

#: bluebottle/funding/states.py:575
msgid "Submit payout account for review."
msgstr "Stuur payout account in voor review."

#: bluebottle/funding/states.py:583
msgid "Verify the payout account."
msgstr "Payout account goedkeuren."

#: bluebottle/funding/states.py:592
msgid "Reject the payout account."
msgstr "Controleer het uitbetalingsaccount."

#: bluebottle/funding/states.py:599
msgid "Set incomplete"
msgstr "Mist informatie"

#: bluebottle/funding/states.py:601
msgid "Mark the payout account as incomplete. The initiator will have to add more information."
msgstr "Markeer de payout account als incompleet. De initiator zal meer informatie moeten verstrekken."

#: bluebottle/funding/states.py:618
msgid "Verify the KYC account. You will hereby confirm that you verified the users identity."
msgstr "Verifiëer het KYC document. Hiermee bevestig je dat je de identiteit van de gebruiker hebt goedgekeurd."

#: bluebottle/funding/states.py:630
msgid "Reject the payout account. The uploaded ID scan will be removed with this step."
msgstr "Keur het KYC account af. Het geüploade document wordt verwijderd met deze stap."

#: bluebottle/funding/templates/admin/delete_payout_effect.html:5
msgid "Delete payouts for"
msgstr "Verwijder uitbetalingen van"

#: bluebottle/funding/templates/admin/delete_payout_effect.html:8
#: bluebottle/funding/templates/admin/generate_payout_effect.html:8
#: bluebottle/funding/templates/admin/set_deadline_effect.html:8
#: bluebottle/funding/templates/admin/update_amount_effect.html:8
#, python-format
msgid "\n"
"        and %(extra)s other campaigns \n"
"        "
msgstr "\n"
"            en %(extra)s andere campagnes \n"
"        "

#: bluebottle/funding/templates/admin/delete_uploaded_document_effect.html:5
msgid "Delete the uploaded document for "
msgstr "Verwijder het geüploade document voor "

#: bluebottle/funding/templates/admin/delete_uploaded_document_effect.html:8
#: bluebottle/funding/templates/admin/set_date_effect.html:10
#: bluebottle/funding/templates/admin/submit_connected_activities_effect.html:8
#, python-format
msgid "\n"
"        and %(extra)s other payout accounts\n"
"        "
msgstr "\n"
"        en %(extra)s andere payout accounts\n"
"        "

#: bluebottle/funding/templates/admin/delete_uploaded_document_effect.html:14
msgid "After reviewing, we do not keep the document, in order to best protect the users' privacy"
msgstr "Na het reviewen, behouden wij het document niet. Zo beschermen wij de gebruikers privacy"

#: bluebottle/funding/templates/admin/delete_uploaded_document_effect.html:18
msgid "Make sure you remove the document from your computer too!"
msgstr "Zorg dat je het document ook van je computer verwijderd!"

#: bluebottle/funding/templates/admin/document_button.html:3
msgid "View document"
msgstr "Bekijk document"

#: bluebottle/funding/templates/admin/document_button.html:7
msgid "Click to review the uploaded ID scan. This will open in a new browser tab."
msgstr "Klik hier om ID scan te bekijken. Het document opent in een nieuwe browser tab."

#: bluebottle/funding/templates/admin/execute_refund_effect.html:2
msgid "Request a refund"
msgstr "Verzoek om restitutie"

#: bluebottle/funding/templates/admin/execute_refund_effect.html:5
msgid "Request a refund at the PSP for"
msgstr "Vraag terugbetaling aan bij de PSP voor"

#: bluebottle/funding/templates/admin/execute_refund_effect.html:8
#, python-format
msgid "\n"
"        and %(extra)s other donations \n"
"        "
msgstr "\n"
"        en %(extra)s andere donaties \n"
"        "

#: bluebottle/funding/templates/admin/execute_refund_effect.html:13
msgid "It will most likely take a couple of days for the PSP to handle the request, after which the donation will be marked as \"refunded\""
msgstr "Het zal waarschijnlijk een paar dagen duren voordat de psp de aanvraag heeft behandeld. Daarna zal de donatie worden gemarkeerd als \"terugbetaald\""

#: bluebottle/funding/templates/admin/funding/payment/change_form.html:8
#: bluebottle/funding/templates/admin/funding/payment/change_form.html:14
#: bluebottle/funding_stripe/templates/admin/funding_stripe/stripepayoutaccount/change_form.html:7
msgid "Check status"
msgstr "Controleer de status"

#: bluebottle/funding/templates/admin/generate_donation_wallpost_effect.html:3
msgid "Generate a donation wallpost"
msgstr "Genereer donatie wallpost"

#: bluebottle/funding/templates/admin/generate_donation_wallpost_effect.html:6
msgid "Generate a donation wallpost for "
msgstr "Genereer donatie wallpost voor "

#: bluebottle/funding/templates/admin/generate_donation_wallpost_effect.html:9
#, python-format
msgid "\n"
"        and %(extra)s other donations.\n"
"        "
msgstr "\n"
"            en %(extra)s andere donaties.\n"
"        "

#: bluebottle/funding/templates/admin/generate_payout_effect.html:5
msgid "Generate payouts for"
msgstr "Genereer uitbetaling voor"

#: bluebottle/funding/templates/admin/remove_donation_wallpost_effect.html:2
msgid "Remove donation wallpost"
msgstr "Verwijder donatie wallpost"

#: bluebottle/funding/templates/admin/remove_donation_wallpost_effect.html:5
msgid "Remove the donation wallpost for "
msgstr "Verwijder de donatie wallpost voor "

#: bluebottle/funding/templates/admin/set_contribution_date.html:5
msgid "\n"
"        Set the contribution date for\n"
"    "
msgstr "\n"
"        Zet de datum van de bijdrage voor\n"
"    "

#: bluebottle/funding/templates/admin/set_date_effect.html:5
msgid "\n"
"        Set the field \"{field}\" of  \n"
"    {"
msgstr "\n"
"        Zet het veld \"{field}\" van  \n"
"    {"

#: bluebottle/funding/templates/admin/set_deadline_effect.html:5
msgid "Calculate and save the deadline for "
msgstr "Bereken sla de deadline op voor "

#: bluebottle/funding/templates/admin/submit_connected_activities_effect.html:5
msgid "Submit all activities related to "
msgstr "Dien alle activiteiten gerelateerd aan "

#: bluebottle/funding/templates/admin/submit_payout_effect.html:2
msgid "Submit payout"
msgstr "Uitbetaling indienen"

#: bluebottle/funding/templates/admin/submit_payout_effect.html:5
msgid "Submit "
msgstr "Indienen "

#: bluebottle/funding/templates/admin/submit_payout_effect.html:8
#, python-format
msgid "\n"
"        and %(extra)s other payouts\n"
"        "
msgstr "\n"
"        en %(extra)s andere uitbetalingen\n"
"        "

#: bluebottle/funding/templates/admin/submit_payout_effect.html:12
msgid "for processing by GoodUp support."
msgstr "om door GoodUp verwerkt te worden."

#: bluebottle/funding/templates/admin/update_amount_effect.html:5
msgid "Update total amounts for"
msgstr "Totalen herberekenen voor"

#: bluebottle/funding/templates/dashboard/recent_funding.html:14
msgid "Target"
msgstr "Doel"

#: bluebottle/funding/templates/dashboard/recent_funding.html:16
msgid "Deadline"
msgstr "Uiterste aanmelddatum"

#: bluebottle/funding/templates/mails/messages/donation_activity_refunded_donor.html:7
#, python-format
msgctxt "email"
msgid "\n"
"            Hi %(recipient_name)s,\n"
"            <br><br>\n"
"            Unfortunately, the campaign \"%(title)s\" did not reach its goal. Therefore, all donations will be fully refunded within 10 days.\n"
"            <br><br>\n"
"            If you have any questions, you can contact the platform manager by replying to this email.\n"
"        "
msgstr "\n"
"            Hi %(recipient_name)s,\n"
"            <br><br>\n"
"            Unfortunately, the campaign \"%(title)s\" did not reach its goal.             Therefore, all donations will be fully refunded within 10 days.            <br><br>\n"
"            If you have any questions, you can contact the platform manager by replying to this email.\n"
"        "

#: bluebottle/funding/templates/mails/messages/donation_refunded_donor.html:7
#, python-format
msgctxt "email"
msgid "\n"
"            Hi %(recipient_name)s,<br/>\n"
"            Your donation to \"%(title)s\" will be fully refunded within 10 days.\n"
"            Either you requested this refund or the campaign didn’t reach its funding goal.\n"
"            If you have any questions about this refund, please contact %(contact_email)s.\n"
"        "
msgstr "\n"
"            Hi %(recipient_name)s,<br/>\n"
"            Je donatie aan %(title)s zal binnen 10 dagen volledig worden terugbetaald.\n"
"            Je hebt deze terugbetaling zelf aangevraagd of de campagne heeft zijn doelbedrag niet gehaald.\n"
"            Als je vragen hebt over deze terugbetaling neem dan contact op met %(contact_email)s.\n"
"        "

#: bluebottle/funding/templates/mails/messages/donation_success_donor.html:7
#| msgid ""
#| "\n"
#| "\n"
#| "        Hi %(receiver_name)s,\n"
#| "\n"
#| "        Thank you for your partnership with %(site)s. \n"
#| "    "
msgctxt "email"
msgid "\n"
"        Hi %(recipient_name)s,<br />\n"
"        Thanks for your donation! \n"
"        "
msgstr "\n"
"        Hi %(recipient_name)s,<br />\n"
"        Bedankt voor je donatie!\n"
"        "

#: bluebottle/funding/templates/mails/messages/donation_success_donor.html:17
#, python-format
msgid "\n"
"                <strong>Please transfer the amount of %(amount)s to \"%(title)s\".</strong><br />\n"
"            "
msgstr "\n"
"                <strong>Maak het bedrag van %(amount)s over naar \"%(title)s\".</strong><br />\n"
"            "

#: bluebottle/funding/templates/mails/messages/donation_success_donor.html:24
msgid "Give some extra support and share this campaign with your network."
msgstr "Geef extra steun en deel deze campagne met je netwerk."

#: bluebottle/funding/templates/mails/messages/donation_success_donor.html:29
msgid "Share on facebook"
msgstr "Deel op Facebook"

#: bluebottle/funding/templates/mails/messages/donation_success_donor.html:34
msgid "Share on Twitter"
msgstr "Deel op Twitter"

#: bluebottle/funding/templates/mails/messages/donation_success_owner.html:5
#, python-format
msgctxt "email"
msgid "\n"
"Hi %(recipient_name)s,\n"
"<br><br>\n"
"Nice! You just received a new donation. Why not head over to your campaign page and say thanks?\n"
msgstr "\n"
"Hi %(recipient_name)s,\n"
"<br><br>\n"
"Gaaf! Je hebt net een nieuwe donatie binnengekregen. Een mooi moment om op je crowdfunding campagne pagina bedankt te zeggen!\n"

#: bluebottle/funding/templates/mails/messages/donation_success_owner.html:17
#: bluebottle/funding/templates/mails/messages/funding_approved.html:18
#: bluebottle/funding/templates/mails/messages/funding_cancelled.html:18
#: bluebottle/funding/templates/mails/messages/funding_extended.html:19
#: bluebottle/funding/templates/mails/messages/funding_partially_funded.html:17
#: bluebottle/funding/templates/mails/messages/funding_realised_owner.html:31
#: bluebottle/funding/templates/mails/messages/funding_refunded.html:18
msgctxt "email"
msgid "Go to campaign"
msgstr "Naar campagne"

#: bluebottle/funding/templates/mails/messages/funding_approved.html:7
#, python-format
msgctxt "email"
msgid "\n"
"            Hi %(recipient_name)s,\n"
"            <br><br>\n"
"            Congratulations! Your campaign “%(title)s” has been approved. This means that your campaign is open for donations.\n"
"            <br><br>\n"
"            Share your campaign to attract donations!\n"
"        "
msgstr "\n"
"            Hi %(recipient_name)s,\n"
"            <br><br>\n"
"            Gefeliciteerd! Je campagne “%(title)s” is goedgekeurd. Dit betekend             dat je campagne nu open is voor donaties.            <br><br>\n"
"            Deel je campagne om donaties binnen te halen!\n"
"        "

#: bluebottle/funding/templates/mails/messages/funding_cancelled.html:7
#, python-format
msgctxt "email"
msgid "\n"
"            Hi %(recipient_name)s,\n"
"            <br><br>\n"
"            Unfortunately your campaign “%(title)s” has been cancelled.\n"
"            <br><br>\n"
"            If you have any questions, you can contact the platform manager by replying to this email.\n"
"        "
msgstr "\n"
"Hi %(recipient_name)s,\n"
"<br><br>\n"
"Helaas is je campagne “%(title)s” geannuleerd.\n"
"<br><br>\n"
"Als je hier vragen over hebt kun je contact opnemen met de platformmanager door te antwoorden op deze e-mail.\n"
"        "

#: bluebottle/funding/templates/mails/messages/funding_expired.html:7
#, python-format
msgctxt "email"
msgid "\n"
"            Hi %(recipient_name)s,<br/>\n"
"            Unfortunately, the platform manager closed your crowdfunding campaign <i>%(title)s</i>.\n"
"            Didn’t expect this? Reach out to your platform manager to find out why.\n"
"        "
msgstr "\n"
"            Hi %(recipient_name)s,<br/>\n"
"            Helaas heeft de platform manager je crowdfunding campagne <i>%(title)s</i> gesloten.\n"
"            Komt dit onverwacht? Neem dan contact op met je platform manager.\n"
"        "

#: bluebottle/funding/templates/mails/messages/funding_extended.html:7
#, python-format
msgctxt "email"
msgid "\n"
"            Hi %(recipient_name)s,\n"
"            <br><br>\n"
"            The deadline for your campaign “%(title)s” has been extended. This means that your campaign is open for new donations.\n"
"            <br><br>\n"
"            Share your campaign to attract new donations!\n\n"
"        "
msgstr "\n"
"            Hi %(recipient_name)s,\n"
"            <br><br>\n"
"            De deadline voor je campagne “%(title)s” is verlengd.             Dit betekend dat je campagne weer open is voor donaties.            <br><br>\n"
"            Deel je campagne om nieuwe donaties binnen te halen!\n"
"        "

#: bluebottle/funding/templates/mails/messages/funding_partially_funded.html:7
#, python-format
msgctxt "email"
msgid "\n"
"            Hi %(recipient_name)s,<br/>\n"
"            Your funding deadline for <i>%(title)s\"</i> passed. Unfortunately, you didn’t reach your funding goal within the deadline.\n"
"            We will send you a follow-up email with more information soon.\n"
"        "
msgstr "\n"
"            Hi %(recipient_name)s,<br/>\n"
"            De deadline voor je crowdfunding campagne <i>%(title)s</i> is voorbij. Helaas heb je je doel niet gehaald binnen de deadline.\n"
"            We sturen je binnenkort een follow-up email met meer informatie.\n"
"        "

#: bluebottle/funding/templates/mails/messages/funding_realised_owner.html:8
#, python-format
msgctxt "email"
msgid "\n"
"  Hi %(recipient_name)s,\n"
"  <br><br>\n"
"  Congratulations, your funding deadline for \"%(title)s\" has passed and you've successfully reached your funding goal!<br>\n"
"  Head over to your campaign page and:<br>\n"
"  <ol>\n"
"      <li>Enter the impact the campaign made, so that everybody can see how effective your campaign was.</li>\n"
"      <li>Thank your awesome backers for their donations and support. </li>\n"
"  </ol>\n"
msgstr "\n"
"            Hi %(recipient_name)s,\n"
"  <br><br>\n"
"            Gefeliciteerd, De deadline voor je campagne “%(title)s” is gepasseerd en je hebt je doelbedrag behaald!<br>\n"
"            Ga naar je campagne pagina en:<br>\n"
"  <ol>\n"
"      <li>Voeg de impact resultaten van je campagne toe, zodat iedereen kan zien wat je campagne heeft bereikt. </li>\n"
"      <li>Bedank al je supporters voor hun donaties en steun.</li>\n"
"  </ol>\n"

#: bluebottle/funding/templates/mails/messages/funding_realised_owner.html:19
#, python-format
msgctxt "email"
msgid "\n"
"    Hi %(recipient_name)s,\n"
"    <br><br>\n"
"    Congratulations, your funding deadline for \"%(title)s\" has passed and you've successfully reached your funding goal!<br>\n"
"    Head over to your campaign page and thank your awesome backers for their donations and support.<br>\n"
msgstr "\n"
"            Hi %(recipient_name)s,\n"
"    <br><br>\n"
"            Gefeliciteerd, De deadline voor je campagne “%(title)s” is gepasseerd en je hebt je doelbedrag behaald!<br>\n"
"            Ga naar je campagne pagina en bedank al je supporters voor hun donaties en steun.<br>\n"

#: bluebottle/funding/templates/mails/messages/funding_refunded.html:7
#, python-format
msgctxt "email"
msgid "\n"
"            Hi %(recipient_name)s,\n"
"            <br><br>\n"
"            All donations received for your campaign \"%(title)s\" will be refunded to the donors.\n"
"            <br><br>\n"
"            If you have any questions, you can contact the platform manager by replying to this email.\n"
"        "
msgstr "\n"
"            Hi %(recipient_name)s,\n"
"            <br><br>\n"
"            Alle ontvangen donaties voor je campagne \"%(title)s\" worden             terugbetaald aan de donateurs.            <br><br>\n"
"            Als je hier vragen over hebt kun je contact opnemen met de platformmanager             door te antwoorden op deze e-mail.\n"
"        "

#: bluebottle/funding/templates/mails/messages/funding_rejected.html:7
#, python-format
msgctxt "email"
msgid "\n"
"            Hi %(recipient_name)s,<br/>\n\n"
"            Unfortunately your campaign “%(title)s” has been cancelled.<br>\n\n"
"            Didn’t expect this? Reach out to your platform manager to find out why.\n"
"        "
msgstr "\n"
"            Hi %(recipient_name)s,<br/>\n"
"            Helaas is je campagne \"%(title)s\" geannuleerd.<br>\n"
"            Als je hier vragen over hebt kun je contact opnemen met            de platformmanager door te antwoorden op deze e-mail.        "

#: bluebottle/funding/templates/mails/messages/partials/donation_receipt.html:5
#: bluebottle/wallposts/models.py:79
msgid "Donor"
msgstr "Donateur"

#: bluebottle/funding/templates/mails/messages/partials/donation_receipt.html:16
msgid "Anonymous"
msgstr "Anoniem"

#: bluebottle/funding/templates/mails/messages/partials/donation_receipt.html:30
#: bluebottle/initiatives/models.py:258 bluebottle/terms/models.py:43
#: bluebottle/time_based/admin.py:411
msgid "Date"
msgstr "Datum"

#: bluebottle/funding/templates/mails/messages/partials/donation_receipt.html:34
msgid "Order"
msgstr "Bestelling"

#: bluebottle/funding/templates/mails/messages/partials/donation_receipt.html:38
msgid "Initiator"
msgstr "Initiatiefnemer"

#: bluebottle/funding/templates/mails/messages/partials/donation_receipt.html:43
#: bluebottle/initiatives/admin.py:211
msgid "Organization"
msgstr "Organisatie"

#: bluebottle/funding/templates/mails/messages/payout_account_rejected.html:7
#, python-format
msgctxt "email"
msgid "\n"
"            Hi %(recipient_name)s,<br/>\n"
"            <br/>\n"
"            We have received some feedback on your identity verification. <br/>\n"
"            Please check out the comments and make the appropriate changes. \n"
"            <br/><br/>\n"
"            When you’re ready, you can submit your identity verification again and we’ll make sure it’s reviewed.\n"
"        "
msgstr "\n"
"            Hi %(recipient_name)s,<br/>\n"
"       <br/>    \n"
"We hebben feedback ontvangen op je identiteitsverificatie.<br/>\n"
"Bekijk de opmerkingen en breng de gevraagde wijzigingen aan. \n"
"<br/><br/>\n"
"Wanneer je klaar bent, kunt je je identiteitsverificatie opnieuw indienen en zorgen wij ervoor dat deze opnieuw wordt beoordeeld.\n\n"
"        "

#: bluebottle/funding/templates/mails/messages/payout_account_rejected.html:17
msgctxt "email"
msgid "\n"
"            If you fail to complete your identity verification we won't be able to payout your crowdfunding campaign.\n"
"            All donations will be returned to your supporters!\n"
"        "
msgstr "\n"
"            Als u uw identiteitsverificatie niet kunt voltooien, kunnen we uw crowdfunding campagne niet uitbetalen.\n"
"            Alle donaties zullen teruggegeven worden aan uw supporters!\n"
"        "

#: bluebottle/funding/templates/mails/messages/payout_account_rejected.html:26
msgctxt "email"
msgid "Update your data"
msgstr "Update jouw data"

#: bluebottle/funding/templates/mails/messages/payout_account_verified.html:7
#, python-format
msgctxt "email"
msgid "\n"
"            Hi %(recipient_name)s,<br/>\n"
"           \n"
"            Good news! Your identity is verified and you're all good to go.\n\n"
"            If you filled out the entire creation flow, your crowdfunding campaign will be submitted for review. \n"
"            Didn't complete your campaign yet? Go to %(site_name)s and enter the last details.\n"
"        "
msgstr "\n"
"            Hi %(recipient_name)s,<br/>\n"
"           \n"
"            Goed nieuws! Je identiteit is geverifieerd. \n\n"
"            Als je het formulier volledig hebt ingevuld, zal je crowdfunding campagne ingezonden worden ter beoordeling. \n"
"            Heb je het formulier nog niet volledig ingevuld? Ga dan naar %(site_name)s en vul de laatste gegevens in.\n"
"        "

#: bluebottle/funding/templates/mails/messages/payout_account_verified.html:20
msgctxt "email"
msgid "Go to your activity"
msgstr "Ga naar activiteit"

#: bluebottle/funding/templates/mails/messages/support_payout_account_rejected.html:7
#, python-format
msgctxt "email"
msgid "\n"
"            Hi support,<br/>\n"
"            <br/>\n"
"            We have received some feedback on identity verification %(full_name)s (%(email)s).\n"
"            Please check out the comments and make the appropriate changes. \n"
"            <br/><br/>\n"
"            They should submit their identity verification again as soon as possible.\n"
"        "
msgstr "\n"
"Hallo support,,<br/>\n"
"<br/>\n"
"We hebben feedback ontvangen over identiteitsverificatie %(full_name)s (%(email)s).\n"
"Bekijk de opmerkingen en breng de juiste wijzigingen aan.\n"
"<br/><br/>\n"
"Ze moeten zo snel mogelijk hun identiteitsverificatie opnieuw verzenden.        "

#: bluebottle/funding/templates/mails/messages/support_payout_account_rejected.html:19
#: bluebottle/funding/templates/mails/messages/support_payout_account_rejected.txt:17
msgctxt "email"
msgid "Make sure the initiator updates their data soonest!"
msgstr "Zorg ervoor dat de initiatiefnemer zijn gegevens binnenkort bijwerkt!"

#: bluebottle/funding/templates/mails/messages/support_payout_account_rejected.txt:6
#, python-format
msgctxt "email"
msgid "\n"
"Hi support,\n\n"
"We have received some feedback on identity verification %(full_name)s (%(email)s).\n"
"Please check out the comments and make the appropriate changes.\n\n"
"They should submit their identity verification again as soon as possible.\n\n"
msgstr "\n"
"Hallo support,\n\n"
"We hebben feedback ontvangen over identiteitsverificatie %(full_name)s (%(email)s).\n"
"Bekijk de opmerkingen en breng de juiste wijzigingen aan.\n\n"
"Ze moeten zo snel mogelijk hun identiteitsverificatie opnieuw verzenden.\n\n"

#: bluebottle/funding/validators.py:14
msgid "Make sure your payout account is verified"
msgstr "Zorg ervoor dat je payout account is geverifieerd"

#: bluebottle/funding/validators.py:23
msgid "Make sure deadline is in the future"
msgstr "Zorg dat de deadline in de toekomst ligt"

#: bluebottle/funding/validators.py:36
msgid "Please specify a budget"
msgstr "Geef een budget op"

#: bluebottle/funding/validators.py:45
msgid "Please specify a target"
msgstr "Geef een doelbedrag op"

#: bluebottle/funding_flutterwave/models.py:155
msgid "flutterwave account"
msgstr "flutterwave bankrekening"

#: bluebottle/funding_flutterwave/models.py:157
msgid "account holder name"
msgstr "naam rekeninghouder"

#: bluebottle/funding_flutterwave/models.py:159
msgid "bank country code"
msgstr "landnummer van de bank"

#: bluebottle/funding_flutterwave/models.py:161
msgid "bank"
msgstr "bank"

#: bluebottle/funding_flutterwave/models.py:163
msgid "account number"
msgstr "rekeningnummer"

#: bluebottle/funding_flutterwave/models.py:166
msgid "Flutterwave bank account"
msgstr "Flutterwave bankrekening"

#: bluebottle/funding_flutterwave/models.py:167
msgid "Flutterwave bank accounts"
msgstr "Flutterwave bankrekeningen"

#: bluebottle/funding_lipisha/models.py:17
msgid "Business Number"
msgstr "Ondernemingsnummer"

#: bluebottle/funding_lipisha/models.py:81
msgid "Lipisha bank account"
msgstr "Lipisha bankrekening"

#: bluebottle/funding_lipisha/models.py:82
msgid "Lipisha bank accounts"
msgstr "Lipisha bankrekeningen"

#: bluebottle/funding_pledge/admin.py:23
msgid "No settings are required for this payment provider"
msgstr "Er zijn geen instellingen vereist voor deze betalingsprovider"

#: bluebottle/funding_pledge/models.py:32
#: bluebottle/funding_stripe/templates/admin/funding_stripe/stripebankaccount/detail_fields.html:4
msgid "Account holder name"
msgstr "Naam rekeninghouder"

#: bluebottle/funding_pledge/models.py:34
msgid "Account holder address"
msgstr "Adres rekeninghouder"

#: bluebottle/funding_pledge/models.py:36
msgid "Account holder postal code"
msgstr "Postcode rekeninghouder"

#: bluebottle/funding_pledge/models.py:38
msgid "Account holder city"
msgstr "Plaats rekeninghouder"

#: bluebottle/funding_pledge/models.py:41
msgid "Account holder country"
msgstr "Land rekeninghouder"

#: bluebottle/funding_pledge/models.py:48
#: bluebottle/funding_stripe/templates/admin/funding_stripe/stripebankaccount/detail_fields.html:10
msgid "Account number"
msgstr "Rekeningnummer"

#: bluebottle/funding_pledge/models.py:51
msgid "Account details"
msgstr "Accountgegevens"

#: bluebottle/funding_pledge/models.py:55
msgid "Account bank country"
msgstr "Land bankrekening"

#: bluebottle/funding_pledge/models.py:65
msgid "Pledge bank account"
msgstr "Pledge bankrekening"

#: bluebottle/funding_pledge/models.py:66
msgid "Pledge bank accounts"
msgstr "Pledge bankrekeningen"

#: bluebottle/funding_stripe/admin.py:111
msgid "Check status at Stripe"
msgstr "Controleer de status bij Stripe"

#: bluebottle/funding_stripe/admin.py:122
msgid "Pending verification"
msgstr "Verificatie in behandeling"

#: bluebottle/funding_stripe/admin.py:129
msgid "All info missing"
msgstr "Alle gegevens ontbreken"

#: bluebottle/funding_stripe/admin.py:141
msgid "This is only visible for superadmin accounts."
msgstr "Dit is alleen zichtbaar voor superadmin accounts."

#: bluebottle/funding_stripe/admin.py:143
msgid "Stripe link"
msgstr "Stripe link"

#: bluebottle/funding_stripe/models.py:218
#: bluebottle/funding_stripe/models.py:264
msgid "Credit card"
msgstr "Creditcard"

#: bluebottle/funding_stripe/models.py:225
#: bluebottle/funding_stripe/models.py:266
msgid "Bancontact"
msgstr "Bancontact"

#: bluebottle/funding_stripe/models.py:232
#: bluebottle/funding_stripe/models.py:265
msgid "iDEAL"
msgstr "iDEAL"

#: bluebottle/funding_stripe/models.py:239
#: bluebottle/funding_stripe/models.py:267
msgid "Direct debit"
msgstr "Automatische incasso"

#: bluebottle/funding_stripe/models.py:302
msgid "Starts with 'acct_...'"
msgstr "Begint met 'acct_...'"

#: bluebottle/funding_stripe/models.py:571
msgid "stripe payout account"
msgstr "stripe betaalrekening"

#: bluebottle/funding_stripe/models.py:572
msgid "stripe payout accounts"
msgstr "stripe betaalrekeningen"

#: bluebottle/funding_stripe/models.py:583
msgid "Starts with 'ba_...'"
msgstr "Begint met 'ba_...'"

#: bluebottle/funding_stripe/models.py:629
msgid "Stripe external account"
msgstr "Stripe externe rekening"

#: bluebottle/funding_stripe/models.py:630
msgid "Stripe exterrnal account"
msgstr "Stripe externe rekening"

#: bluebottle/funding_stripe/states.py:17
msgid "charged"
msgstr "afgerekend"

#: bluebottle/funding_stripe/states.py:18
msgid "canceled"
msgstr "geannuleerd"

#: bluebottle/funding_stripe/states.py:19
msgid "disputed"
msgstr "betwist"

#: bluebottle/funding_stripe/states.py:33
msgid "Authorize"
msgstr "Autoriseren"

#: bluebottle/funding_stripe/states.py:57
msgid "Charge"
msgstr "Charge"

#: bluebottle/funding_stripe/states.py:65
msgid "Canceled"
msgstr "Geannuleerd"

#: bluebottle/funding_stripe/states.py:78
msgid "Dispute"
msgstr "Betwist"

#: bluebottle/funding_stripe/templates/admin/funding_stripe/stripebankaccount/detail_fields.html:7
msgid "Bank name"
msgstr "Banknaam"

#: bluebottle/funding_stripe/templates/admin/funding_stripe/stripebankaccount/detail_fields.html:16
#: bluebottle/initiatives/admin.py:55 bluebottle/initiatives/models.py:257
#: bluebottle/initiatives/models.py:268
msgid "Country"
msgstr "Land"

#: bluebottle/funding_stripe/templates/admin/funding_stripe/stripepayoutaccount/detail_fields.html:4
msgid "First name"
msgstr "Voornaam"

#: bluebottle/funding_stripe/templates/admin/funding_stripe/stripepayoutaccount/detail_fields.html:7
msgid "Last name"
msgstr "Achternaam"

#: bluebottle/funding_stripe/templates/admin/funding_stripe/stripepayoutaccount/missing_fields.html:2
msgid "Missing fields"
msgstr "Ontbrekende gegevens"

#: bluebottle/funding_telesom/models.py:74
msgid "Telesom bank account"
msgstr "Telesom bankrekening"

#: bluebottle/funding_telesom/models.py:75
msgid "Telesom bank accounts"
msgstr "Telesom bankrekeningen"

#: bluebottle/funding_vitepay/models.py:67
msgid "Vitepay bank account"
msgstr "Vitepay bankrekening"

#: bluebottle/funding_vitepay/models.py:68
msgid "Vitepay bank accounts"
msgstr "Vitepay bankrekeningen"

#: bluebottle/funding_vitepay/utils.py:33
#, python-brace-format
msgid "payment for {activity_title} on {tenant_name}"
msgstr "betaling voor {activity_title} op {tenant_name}"

#: bluebottle/geo/admin.py:16
msgid "Location"
msgstr "Locatie"

#: bluebottle/geo/admin.py:27
msgid "My location ({})"
msgstr "Mijn locatie ({})"

#: bluebottle/geo/admin.py:80
msgid "Office group"
msgstr "Locatie groep"

#: bluebottle/geo/admin.py:87
msgid "Office region"
msgstr "Kantoor locatie"

#: bluebottle/geo/admin.py:91 bluebottle/geo/admin.py:125
msgid "Map"
msgstr "Kaart"

#: bluebottle/geo/models.py:34
msgid "numeric code"
msgstr "numerieke code"

#: bluebottle/geo/models.py:38
msgid "ISO 3166-1 or M.49 numeric code"
msgstr "ISO 3166-1 of M.49 numerieke code"

#: bluebottle/geo/models.py:63 bluebottle/geo/models.py:75
msgid "region"
msgstr "regio"

#: bluebottle/geo/models.py:64
msgid "regions"
msgstr "regio's"

#: bluebottle/geo/models.py:78 bluebottle/geo/models.py:90
msgid "sub region"
msgstr "subregio"

#: bluebottle/geo/models.py:79
msgid "sub regions"
msgstr "subregio's"

#: bluebottle/geo/models.py:92
msgid "alpha2 code"
msgstr "alfa2 code"

#: bluebottle/geo/models.py:94
msgid "ISO 3166-1 alpha-2 code"
msgstr "ISO 3166-1 alpha-2 code"

#: bluebottle/geo/models.py:95
msgid "alpha3 code"
msgstr "alfa2 code"

#: bluebottle/geo/models.py:97
msgid "ISO 3166-1 alpha-3 code"
msgstr "ISO 3166-1 alpha-3 code"

#: bluebottle/geo/models.py:100
msgid "ODA recipient"
msgstr "ODA ontvanger"

#: bluebottle/geo/models.py:101
msgid "Whether a country is a recipient of Official DevelopmentAssistance from the OECD's Development Assistance Committee."
msgstr "Of een land officiële ontwikkelingshulp krijgt van de OESO-commissie voor ontwikkelingshulp."

#: bluebottle/geo/models.py:110
msgid "country"
msgstr "land"

#: bluebottle/geo/models.py:111
msgid "countries"
msgstr "landen"

#: bluebottle/geo/models.py:121 bluebottle/geo/models.py:137
msgid "location group"
msgstr "locatie groep"

#: bluebottle/geo/models.py:122
msgid "location groups"
msgstr "locatie groepen"

#: bluebottle/geo/models.py:143 bluebottle/offices/models.py:31
msgid "office group"
msgstr "locatie groep"

#: bluebottle/geo/models.py:144
msgid "The organisational group this office belongs too."
msgstr "De groep waaronder dit kantoor valt."

#: bluebottle/geo/models.py:148
msgid "city"
msgstr "plaats"

#: bluebottle/geo/models.py:151
msgid "The (geographic) country this office is located in."
msgstr "Het (geografische) land waaronder dit kantoor valt."

#: bluebottle/geo/models.py:158
msgid "Office picture"
msgstr "Afbeelding"

#: bluebottle/geo/models.py:170
msgid "offices"
msgstr "kantoor locaties"

#: bluebottle/geo/models.py:186 bluebottle/geo/models.py:220
msgid "Street Number"
msgstr "Telefoonnummer"

#: bluebottle/geo/models.py:187 bluebottle/geo/models.py:221
msgid "Street"
msgstr "Straat"

#: bluebottle/geo/models.py:188 bluebottle/geo/models.py:222
msgid "Postal Code"
msgstr "Postcode"

#: bluebottle/geo/models.py:189 bluebottle/geo/models.py:223
msgid "Locality"
msgstr "Locatie"

#: bluebottle/geo/models.py:190 bluebottle/geo/models.py:224
msgid "Province"
msgstr "Provincie"

#: bluebottle/geo/models.py:193 bluebottle/geo/models.py:227
msgid "Address"
msgstr "Adres"

#: bluebottle/geo/validators.py:7
msgid "Enter 3 numeric characters."
msgstr "Voer 3 numerieke tekens in."

#: bluebottle/geo/validators.py:10
msgid "Enter 2 capital letters."
msgstr "Voer 2 hoofdletters in."

#: bluebottle/geo/validators.py:13
msgid "Enter 3 capital letters."
msgstr "Voer 3 hoofdletters in."

#: bluebottle/impact/admin.py:17
msgid "Unit"
msgstr "Eenheid"

#: bluebottle/impact/effects.py:8 bluebottle/impact/effects.py:26
msgid "Update impact goals"
msgstr "Pas impact resultaten aan"

#: bluebottle/impact/models.py:12
msgid "People"
msgstr "Mensen"

#: bluebottle/impact/models.py:13
msgid "Time"
msgstr "Tijd"

#: bluebottle/impact/models.py:14
msgid "Money"
msgstr "Geld"

#: bluebottle/impact/models.py:15
msgid "Trees"
msgstr "Bomen"

#: bluebottle/impact/models.py:16
msgid "Animals"
msgstr "Dieren"

#: bluebottle/impact/models.py:17
msgid "Jobs"
msgstr "Banen"

#: bluebottle/impact/models.py:18
msgid "C02"
msgstr "CO₂"

#: bluebottle/impact/models.py:19
msgid "Water"
msgstr "Water"

#: bluebottle/impact/models.py:20
msgid "plastic"
msgstr "plastic"

#: bluebottle/impact/models.py:23
msgid "Task completed"
msgstr "Taak gerealiseerd"

#: bluebottle/impact/models.py:24 models.py:98
msgid "Event"
msgstr "Evenement"

#: bluebottle/impact/models.py:25
msgid "Event completed"
msgstr "Evenement gerealiseerd"

#: bluebottle/impact/models.py:27
msgid "Funding completed"
msgstr "Campagne voltooid"

#: bluebottle/impact/models.py:38
msgid "Do not change this field"
msgstr "Pas dit veld niet aan"

#: bluebottle/impact/models.py:42 bluebottle/statistics/models.py:54
msgid "icon"
msgstr "icoon"

#: bluebottle/impact/models.py:56
msgid "\"l\" or \"kg\". Leave this field blank if a unit is not applicable."
msgstr "\"l\" of \"kg\". Laat dit veld leeg als de eenheid niet van toepassing is."

#: bluebottle/impact/models.py:60
msgid "Formulate the goal \"Our goal is to...\""
msgstr "Formuleer het doel \"Ons doel is om…\""

#: bluebottle/impact/models.py:62
msgid "E.g. \"Save plastic\" or \"Reduce CO₂ emission\""
msgstr "Bv. \"Plastic te besparen\" or \"CO₂ uitstoot te verminderen\""

#: bluebottle/impact/models.py:65
msgid "Formulate the goal including the target “Our goal is to…”"
msgstr "Formuleer het doel inclusief de waarde “Ons doel is om…”"

#: bluebottle/impact/models.py:75
msgid "Formulate the result in past tense"
msgstr "Formuleer het resultaat in de verleden tijd"

#: bluebottle/impact/models.py:77
msgid "E.g. \"Plastic saved\" or \"CO₂ emissions reduced\""
msgstr "Bv. \"Plastic bespaart\" of \"CO₂ uitstoot verminderd\""

#: bluebottle/impact/models.py:92
msgid "impact type"
msgstr "impact type"

#: bluebottle/impact/models.py:93
msgid "impact types"
msgstr "impact types"

#: bluebottle/impact/models.py:99 bluebottle/looker/models.py:14
#: bluebottle/segments/models.py:50
msgid "type"
msgstr "type"

#: bluebottle/impact/models.py:112
msgid "target"
msgstr "doel"

#: bluebottle/impact/models.py:113
msgid "Set a target for the impact you expect to make"
msgstr "Zet een doel voor de impact die je verwacht te maken"

<<<<<<< HEAD
#: bluebottle/impact/models.py:119
#, fuzzy
#| msgid "Create effort contribution"
=======
#: bluebottle/impact/models.py:121
>>>>>>> 1e753b93
msgid "realized from contributions"
msgstr "gerealiseerde door bijdragen"

#: bluebottle/impact/models.py:125
msgid "realized"
msgstr "gerealiseerd"

#: bluebottle/impact/models.py:127
msgid "Enter your impact results here when the activity is finished"
msgstr "Geef hier de gemaakte impact op wanneer de activiteit is afgerond"

#: bluebottle/impact/models.py:133
msgid "impact goal"
msgstr "impact doel"

#: bluebottle/impact/models.py:134
msgid "impact goals"
msgstr "impact doelen"

#: bluebottle/initiatives/admin.py:31
msgid "Reviewer"
msgstr "Beoordelaar"

#: bluebottle/initiatives/admin.py:39
msgid "My initiatives"
msgstr "Mijn initiatieven"

#: bluebottle/initiatives/admin.py:257
msgid "Steps to complete initiative"
msgstr "Stappen om initiatief compleet te maken"

#: bluebottle/initiatives/dashboard.py:11
msgid "Recently submitted initiatives"
msgstr "Recentelijk ingediende initiatieven"

#: bluebottle/initiatives/dashboard.py:23
#, python-brace-format
msgid "Recently submitted initiatives for my office: {location}"
msgstr "Recentelijk ingediende initiatieven voor mijn kantoor: {location}"

#: bluebottle/initiatives/dashboard.py:43
#, python-brace-format
msgid "Recently submitted initiatives for my office group: {location}"
msgstr "Recentelijk ingediende initiatieven voor mijn groep: {location}"

#: bluebottle/initiatives/dashboard.py:67
#, python-brace-format
msgid "Recently submitted initiatives for my office region: {location}"
msgstr "Recentelijk ingediende initiatieven voor mijn regio: {location}"

#: bluebottle/initiatives/dashboard.py:90
msgid "Initiatives I'm reviewing"
msgstr "Initiatieven die ik beoordeel"

#: bluebottle/initiatives/effects.py:9
msgid "Clear the location of the initiative when the application is global"
msgstr "Wis de locatie van het initiatief wanneer de applicatie globaal is"

#: bluebottle/initiatives/effects.py:21
#: bluebottle/initiatives/templates/admin/remove_location.html:3
msgid "Remove location"
msgstr "Verwijder locatie"

#: bluebottle/initiatives/messages.py:8
msgid "A new initiative is ready to be reviewed."
msgstr "Een nieuw initiatief is klaar om opnieuw te worden bekeken."

#: bluebottle/initiatives/messages.py:26
#, python-brace-format
msgid "Your initiative \"{title}\" has been approved!"
msgstr "Je initiatief \"{title}\" is goedgekeurd!"

#: bluebottle/initiatives/messages.py:38
#, python-brace-format
msgid "Your initiative \"{title}\" needs work"
msgstr "Je initiatief \"{title}\" heeft aanpassingen nodig"

#: bluebottle/initiatives/messages.py:50
#, python-brace-format
msgid "Your initiative \"{title}\" has been rejected."
msgstr "Je initiatief \"{title}\" is gesloten."

#: bluebottle/initiatives/messages.py:62
#, python-brace-format
msgid "The initiative \"{title}\" has been cancelled."
msgstr "Je initiatief \"{title}\" is geannuleerd."

#: bluebottle/initiatives/messages.py:74
#, python-brace-format
msgid "You are assigned to review \"{title}\"."
msgstr "Je bent aangewezen als beoordelaar voor \"{title}\"."

#: bluebottle/initiatives/messages.py:89 bluebottle/initiatives/messages.py:105
#: bluebottle/initiatives/messages.py:118
#, python-brace-format
msgid "You have a new post on '{title}'"
msgstr "Je hebt een nieuwe reactie op '{title}'"

#: bluebottle/initiatives/messages.py:134
#, python-brace-format
msgid "Update from '{title}'"
msgstr "Nieuwe update van '{title}'"

#: bluebottle/initiatives/models.py:44
msgid "reviewer"
msgstr "beoordelaar"

#: bluebottle/initiatives/models.py:53
msgid "co-initiator"
msgstr "mede-initiator"

#: bluebottle/initiatives/models.py:54
msgid "The co-initiator can create and edit activities for this initiative, but cannot edit the initiative itself."
msgstr "De mede-initiator kan activiteiten aanmaken en managen voor dit initiatief, maar kan het initiatief zelf niet managen."

#: bluebottle/initiatives/models.py:64
msgid "co-initiators"
msgstr "mede-initiator"

#: bluebottle/initiatives/models.py:65
msgid "Co-initiators can create and edit activities for this initiative, but cannot edit the initiative itself."
msgstr "De mede-initiator kan activiteiten aanmaken en managen voor dit initiatief, maar kan het initiatief zelf niet managen."

#: bluebottle/initiatives/models.py:71
msgid "promoter"
msgstr "promotor"

#: bluebottle/initiatives/models.py:84
msgid "pitch"
msgstr "pitch"

#: bluebottle/initiatives/models.py:84
msgid "Pitch your smart idea in one sentence"
msgstr "Pitch jouw idee in één zin"

#: bluebottle/initiatives/models.py:87
msgid "story"
msgstr "verhaal"

#: bluebottle/initiatives/models.py:101
msgid "Do you have a video pitch or a short movie that explains your initiative? Cool! We can't wait to see it! You can paste the link to YouTube or Vimeo video here"
msgstr "Heb je een video die je initiatief uitlegt? Vul dan hier de YouTube of Vimeo link in"

#: bluebottle/initiatives/models.py:108
msgid "Impact location"
msgstr "Impact locatie"

#: bluebottle/initiatives/models.py:116
msgid "is global"
msgstr "is globaal"

#: bluebottle/initiatives/models.py:118
msgid "Global initiatives do not have a location. Instead the location is stored on the respective activities."
msgstr "Globale initiatieven hebben geen locatie. In plaats daarvan wordt de locatie opgeslagen op de respectievelijke activiteiten."

#: bluebottle/initiatives/models.py:135
msgid "Is open"
msgstr "Is open"

#: bluebottle/initiatives/models.py:136
msgid "Any authenticated users can start an activity under this initiative."
msgstr "Alle aangemelde gebruikers kunnen een activiteit starten onder dit initiatief."

#: bluebottle/initiatives/models.py:249 bluebottle/time_based/models.py:456
msgid "Activity during a period"
msgstr "Activiteit over een periode"

#: bluebottle/initiatives/models.py:250
msgid "Activity on a specific date"
msgstr "Activiteit op een specifieke dag"

#: bluebottle/initiatives/models.py:252
#, fuzzy
#| msgid "Follow the activity"
msgid "Collect activity"
msgstr "Volg de activiteit"

#: bluebottle/initiatives/models.py:256 bluebottle/initiatives/models.py:267
#: bluebottle/settings/base.py:656 bluebottle/settings/base.py:680
#: bluebottle/settings/base.py:709 bluebottle/settings/base.py:750
#: bluebottle/settings/base.py:854
msgid "Office location"
msgstr "Kantoor locatie"

#: bluebottle/initiatives/models.py:259 bluebottle/time_based/models.py:684
msgid "Skill"
msgstr "Expertise"

#: bluebottle/initiatives/models.py:260 bluebottle/statistics/admin.py:77
#: bluebottle/statistics/models.py:208
msgid "Type"
msgstr "Type"

#: bluebottle/initiatives/models.py:261 bluebottle/initiatives/models.py:269
msgid "Theme"
msgstr "Thema"

#: bluebottle/initiatives/models.py:262 bluebottle/initiatives/models.py:270
msgid "Category"
msgstr "Categorie"

#: bluebottle/initiatives/models.py:264
msgid "Segments"
msgstr "Segmenten"

#: bluebottle/initiatives/models.py:273
msgid "E-mail"
msgstr "Email"

#: bluebottle/initiatives/models.py:274
msgid "Phone"
msgstr "Telefoon"

#: bluebottle/initiatives/models.py:285
msgid "Allow activity managers to indicate the impact they make."
msgstr "Verzoek de activiteitsmanager om de gemaakte impact van zijn activiteit in te vullen."

#: bluebottle/initiatives/models.py:289
msgid "Allow admins to add (sub)regions to their offices."
msgstr "Sta admins toe om (sub)regions toe te voegen."

#: bluebottle/initiatives/models.py:293
msgid "Enable date activities to have multiple slots."
msgstr "Activiteiten met meerdere slots."

#: bluebottle/initiatives/models.py:297
msgid "Allow admins to open up initiatives for any user to add activities."
msgstr "Sta open initiatieven toe, waar iedere gebruiker activiteiten aan kan toevoegen."

#: bluebottle/initiatives/models.py:301
msgid "Add a link to activities so managers van download a contributor list."
msgstr "Toon een link bij activiteiten zodat managers een lijst met deelnemers kunnen downloaden."

<<<<<<< HEAD
#: bluebottle/initiatives/models.py:305
msgid ""
"Send monthly updates with matching activities to users that are subscribed."
msgstr ""
"Stuur maandelijkse updates met overeenkomende activiteiten naar gebruikers "
"die geabonneerd zijn."
=======
#: bluebottle/initiatives/models.py:304
msgid "Send monthly updates with matching activities to users that are subscribed."
msgstr "Stuur maandelijkse updates met overeenkomende activiteiten naar gebruikers die geabonneerd zijn."
>>>>>>> 1e753b93

#: bluebottle/initiatives/models.py:321 bluebottle/initiatives/models.py:322
msgid "initiative settings"
msgstr "initiatief instellingen"

#: bluebottle/initiatives/models.py:345
msgid "theme"
msgstr "thema"

#: bluebottle/initiatives/models.py:346
msgid "themes"
msgstr "thema's"

#: bluebottle/initiatives/serializers.py:420
#: bluebottle/initiatives/serializers.py:437
msgid "Name is required"
msgstr "Naam is verplicht"

#: bluebottle/initiatives/serializers.py:438
msgid "Email is required"
msgstr "E-mail is verplicht"

#: bluebottle/initiatives/states.py:15
msgid "The initiative has been created and is being worked on."
msgstr "Het initiatief is aangemaakt en wordt aangepast."

#: bluebottle/initiatives/states.py:20
msgid "The initiative has been submitted and is ready to be reviewed."
msgstr "Het initiatief is ingediend en is klaar om gereviewed te worden."

#: bluebottle/initiatives/states.py:25
msgid "The initiative has been submitted but needs adjustments in order to be approved."
msgstr "Het initiatief is ingediend, maar heeft aanpassing nodig voor het goedgekeurd kan worden."

#: bluebottle/initiatives/states.py:30
msgid "The initiative doesn't fit the program or the rules of the game. The initiative won't show up on the search page in the front end, but does count in the reporting. The initiative cannot be edited by the initiator."
msgstr "Het initiatief past niet in het programma of voldoet niet aan de regels. Het initiatief komt niet voor in de zoekresultaten maar telt wel mee in rapporten. Het initiatief kan niet worden aangepast door de initiator."

#: bluebottle/initiatives/states.py:38
msgid "The initiative is not executed. The initiative won't show up on the search page in the front end, but does count in the reporting. The initiative cannot be edited by the initiator."
msgstr "Het initiatief wordt niet uitgevoerd. Het initiatief komt niet voor in de zoekresultaten maar telt wel mee in de rapportages. Het initiatief kan niet worden aangepast door de initiator."

#: bluebottle/initiatives/states.py:46
msgid "The initiative is not visible in the frontend and does not count in the reporting. The initiative cannot be edited by the initiator."
msgstr "Het initiatief is niet zichtbaar aan de voorkant en telt niet in de rapportages. Het initiatief kan niet worden aangepast door de initiator."

#: bluebottle/initiatives/states.py:52
msgid "The initiative is visible in the frontend and completed activities are open for contributions. All activities, except the crowdfunding campaigns, that will be completed at a later stage, will also be automatically opened up for contributions. The crowdfunding campaigns must be approved separately."
msgstr "Het initiatief is zichtbaar aan de voorkant, en voltooide activiteiten zijn open voor bijdrages. Alle activiteiten, behalve crowdfunding campagnes, die op een later tijdstip worden voltooid zullen ook automatisch geopend worden voor bijdrages. Crowdfunding campagnes moeten apart beoordeeld worden."

#: bluebottle/initiatives/states.py:86
msgid "The initiative will be created."
msgstr "Het initiatief zal worden aangemaakt."

#: bluebottle/initiatives/states.py:93
msgid "The initiative will be submitted for review."
msgstr "Het initiatief zal worden ingediend te review."

#: bluebottle/initiatives/states.py:102
msgid "The initiative will be visible in the frontend and all completed activities will be open for contributions."
msgstr "Het initiatief zal zichtbaar zijn aan de voorkant en alle volledige activiteiten zullen open zijn voor bijdrages."

#: bluebottle/initiatives/states.py:113
msgid "The status of the initiative is set to 'Needs work'. The initiator can edit and resubmit the initiative. Don't forget to inform the initiator of the necessary adjustments."
msgstr "De status van het initiatief wordt gezet op 'aanpassingen nodig'. De initiator kan het initiatief aanpassen en opnieuw indienen. Vergeet niet de initiator op de hoogte te stellen van de noodzakelijk wijzigingen."

#: bluebottle/initiatives/states.py:128
msgid "Reject in case this initiative doesn't fit your program or the rules of the game. The initiator will not be able to edit the initiative and it won't show up on the search page in the front end. The initiative will still be available in the back office and appear in your reporting. "
msgstr "Sluit het initiatief als het niet past bij het programma of als het niet voldoet aan de regels. De initiator kan het initiatief niet meer aanpassen en het zal niet zichtbaar zijn in de zoekresultaten op het platform. Het initiatief is nog wel te vinden in de back-office en in reporting. "

#: bluebottle/initiatives/states.py:140
msgid "Cancel if the initiative will not be executed. The initiator will not be able to edit the initiative and it won't show up on the search page in the front end. The initiative will still be available in the back office and appear in your reporting."
msgstr "Annuleer het initiatief als het niet wordt uitgevoerd. De initiator kan het initiatief niet meer aanpassen en het zal niet zichtbaar zijn in de zoekresultaten op het platform. Het initiatief is nog wel te vinden in de back-office en in reporting."

#: bluebottle/initiatives/states.py:151
msgid "Delete the initiative if you don't want it to appear in your reporting. The initiative will still be available in the back office."
msgstr "Verwijder het initiatief om het niet meer in reporting te tonen. Het is nog wel te vinden in de back-office."

#: bluebottle/initiatives/states.py:165
msgid "The status of the initiative is set to 'needs work'. The initiator can edit and submit the initiative again."
msgstr "De status van het initiatief veranderd naar 'aanpassingen nodig'. De initiator kan het initiatief weer bewerken en opnieuw indienen."

#: bluebottle/initiatives/templates/admin/remove_location.html:6
msgid "\n"
"    Remove the location from the initiative, because it is set to 'global'.\n"
msgstr "\n"
"    Verwijder de locatie van het initiatief, omdat het is ingesteld op 'global'.\n"

#: bluebottle/initiatives/templates/dashboard/recent_initiatives.html:18
#: bluebottle/looker/templates/looker.html:19
msgid "Reviewer:"
msgstr "Beoordelaar:"

#: bluebottle/initiatives/templates/mails/messages/assigned_reviewer.html:5
#, python-format
msgctxt "email"
msgid "\n"
"        Hi %(recipient_name)s,<br>\n"
"        You are assigned as reviewer for <i>%(title)s</i>.\n"
"        If you have any questions please contact %(contact_email)s\n"
"    "
msgstr "\n"
"        Hi %(recipient_name)s,<br>\n"
"        Je bent aangewezen als beoordelaar voor <i>%(title)s</i>.\n"
"        Als je vragen hebt neem dan contact op met %(contact_email)s\n"
"    "

#: bluebottle/initiatives/templates/mails/messages/assigned_reviewer.html:14
#: bluebottle/initiatives/templates/mails/messages/initiative_approved_owner.html:15
#: bluebottle/initiatives/templates/mails/messages/initiative_cancelled_owner.html:13
#: bluebottle/initiatives/templates/mails/messages/initiative_rejected_owner.html:13
msgctxt "email"
msgid "View initiative"
msgstr "Bekijk initiatief"

#: bluebottle/initiatives/templates/mails/messages/initiative_approved_owner.html:5
#, python-format
msgctxt "email"
msgid "\n"
"        Hi %(recipient_name)s,<br>\n"
"        Good news, your initiative <i>%(title)s</i> has been approved!\n"
"        People can now join your activities. No activities yet? This is the perfect\n"
"        moment to create one (or two), so people can help you reach your initiative’s goal.\n"
"    "
msgstr "\n"
"        Hi %(recipient_name)s,<br>\n"
"        Goed nieuws, je initiatief <i>%(title)s</i> is goedgekeurd!\n"
"        Via je activiteiten kunnen mensen je initiatief steunen. Heb je nog geen activiteiten? Dan is dit het moment\n"
"        om activiteiten aan te maken, zodat mensen je kunnen helpen met het behalen van je doel.\n"
"    "

#: bluebottle/initiatives/templates/mails/messages/initiative_cancelled_owner.html:5
#, python-format
msgctxt "email"
msgid "\n"
"        Hi %(recipient_name)s,<br>\n"
"        Unfortunately, the initiative \"%(title)s\" has been cancelled.\n"
"    "
msgstr "\n"
"        Hi %(recipient_name)s,<br>\n"
"        Helaas, je initiatief \"%(title)s\" is geannuleerd.\n"
"    "

#: bluebottle/initiatives/templates/mails/messages/initiative_rejected_owner.html:5
#, python-format
msgctxt "email"
msgid "\n"
"        Hi %(recipient_name)s,<br>\n"
"        Unfortunately, your initiative \"%(title)s\" has been rejected.\n"
"    "
msgstr "\n"
"        Hi %(recipient_name)s,<br>\n"
"        Helaas, je initiatief \"%(title)s\" is gesloten.\n"
"    "

#: bluebottle/initiatives/templates/mails/messages/initiative_submitted_staff.html:5
#| msgid ""
#| "\n"
#| "\n"
#| "        Hi %(receiver_name)s,\n"
#| "\n"
#| "        Thank you for your partnership with %(site)s. \n"
#| "    "
msgctxt "email"
msgid "\n"
"        Hi %(recipient_name)s,<br>\n"
"        The initiative <i>%(title)s</i> has been submitted by %(initiator_name)s and is waiting for a review.\n"
"    "
msgstr "\n"
"        Hallo %(recipient_name)s,<br>\n"
"        Het initiatief <i>%(title)s</i> is ingediend door %(initiator_name)s en wacht op een review.\n"
"    "

#: bluebottle/initiatives/templates/mails/messages/initiative_submitted_staff.html:13
msgctxt "email"
msgid "View the initiative"
msgstr "Bekijk het initiatief"

#: bluebottle/initiatives/templates/mails/messages/initiative_wallpost_follower.html:21
#, python-format
msgctxt "email"
msgid "\n"
"        <p>\n"
"            You received this email because you support %(title)s.\n"
"            Don't want to receive initiative updates anymore?\n"
"        </p>\n"
"        <p>\n"
"            <a href=\"%(site)s/member/profile\">\n"
"                Unsubscribe\n"
"            </a> via your account page\n"
"        </p>\n"
"    "
msgstr "\n"
"        <p>\n"
"            Je ontvangt deze e-mail omdat je %(title)s hebt gesteund.\n"
"            Wil je geen updates meer ontvangen van de initiatieven die je hebt gesteund?\n"
"        </p>\n"
"        <p>\n"
"            <a href=\"%(site)s/member/profile\">\n"
"                Schrijf je dan uit\n"
"            </a> via je account pagina\n"
"        </p>\n"
"    "

#: bluebottle/initiatives/validators.py:9
msgid "The title must be unique"
msgstr "De titel moet uniek zijn"

#: bluebottle/looker/dashboard.py:10
msgid "Analytics"
msgstr "Analytics"

#: bluebottle/looker/models.py:9
msgid "Dashboard"
msgstr "Dashboard"

#: bluebottle/looker/models.py:10
msgid "Look"
msgstr "Look"

#: bluebottle/looker/models.py:11
msgid "Space"
msgstr "Ruimte"

#: bluebottle/looker/models.py:15
msgid "Looker Id"
msgstr "Looker Id"

#: bluebottle/mails/models.py:23 bluebottle/mails/models.py:24
msgid "mail platform settings"
msgstr "mail instellingen"

#: bluebottle/members/admin.py:90
msgid "A user with that email already exists."
msgstr "Er is al een gebruiker met dit e-mailadres."

#: bluebottle/members/admin.py:92
msgid "Email address"
msgstr "E-mailadres"

#: bluebottle/members/admin.py:93 bluebottle/members/admin.py:152
msgid "A valid, unique email address."
msgstr "Een geldig, uniek e-mailadres."

#: bluebottle/members/admin.py:95 bluebottle/segments/models.py:14
msgid "Is active"
msgstr "Is actief"

#: bluebottle/members/admin.py:233
msgid "Deleted"
msgstr "Verwijderd"

#: bluebottle/members/admin.py:290
msgid "Profile"
msgstr "Profiel"

#: bluebottle/members/admin.py:298
msgid "Permissions"
msgstr "Permissies"

<<<<<<< HEAD
=======
#: bluebottle/members/admin.py:311
msgid "Engagement"
msgstr "Engagement"

>>>>>>> 1e753b93
#: bluebottle/members/admin.py:318
msgid "Notifications"
msgstr "Meldingen"

#: bluebottle/members/admin.py:472
msgid "Activity on a date participation"
msgstr "Deelname aan activiteit op een dag"

#: bluebottle/members/admin.py:487
msgid "Activity during a date participation"
msgstr "Deelname aan een activiteit over een periode"

#: bluebottle/members/admin.py:500
msgid "Funding donations"
msgstr "Donaties"

#: bluebottle/members/admin.py:515
msgid "Deed participation"
msgstr "Daad deelnemers"

#: bluebottle/members/admin.py:521
msgid "Following"
msgstr "Volgend"

#: bluebottle/members/admin.py:529
msgid "Send reset password mail"
msgstr "Stuur wijzig wachtwoord e-mail"

#: bluebottle/members/admin.py:536
msgid "Resend welcome email"
msgstr "Stuur welkomst-e-mail opnieuw"

#: bluebottle/members/admin.py:547
msgid "accounts"
msgstr "accounts"

#: bluebottle/members/admin.py:549
msgid "KYC accounts"
msgstr "KYC Accounts"

#: bluebottle/members/admin.py:601
#, python-brace-format
msgid "User {name} will receive an email to reset password."
msgstr "Gebruiker {name} ontvangt een e-mail om het wachtwoord opnieuw in te stellen."

#: bluebottle/members/admin.py:616
#, python-brace-format
msgid "User {name} will receive an welcome email."
msgstr "Gebruiker {name} ontvangt een welkomstmail."

#: bluebottle/members/admin.py:637
msgid "Login as user"
msgstr "Inloggen als gebruiker"

#: bluebottle/members/admin.py:639 bluebottle/members/forms.py:6
#: bluebottle/members/templates/admin/members/login_as.html:9
msgid "Login as"
msgstr "Inloggen als"

#: bluebottle/members/dashboard.py:12
msgid "Recently joined users"
msgstr "Onlangs aangemaakte gebruikers"

#: bluebottle/members/forms.py:10
msgid "Send password reset mail"
msgstr "Stuur wijzig wachtwoord e-mail"

#: bluebottle/members/forms.py:14
msgid "Send welcome email"
msgstr "Stuur welkomst-e-mail"

#: bluebottle/members/messages.py:8
#, python-brace-format
msgid "Welcome to {site_name}!"
msgstr "Welkom bij {site_name}!"

#: bluebottle/members/messages.py:16
#, python-brace-format
msgid "Activate your account for {site_name}"
msgstr "Activeer je account voor {site_name}"

#: bluebottle/members/models.py:48
msgid "Email/password combination"
msgstr "E-mail/wachtwoord combinatie"

#: bluebottle/members/models.py:49
msgid "Company SSO"
msgstr "Bedrijf SSO"

#: bluebottle/members/models.py:53
msgid "Require login before accessing the platform"
msgstr "Verplicht om in te loggen voor toegang tot het platform"

#: bluebottle/members/models.py:57
msgid "Require verifying the user's email before signup"
msgstr "Verplicht de gebruiker om zijn e-mail te bevestigen"

#: bluebottle/members/models.py:61
msgid "Domain that all email should belong to"
msgstr "Het e-mail domein waar bezoekers zich mee moeten aanmelden"

#: bluebottle/members/models.py:66
msgid "Limit user session to browser session"
msgstr "Beperk gebruikerssessie tot browsersessie"

#: bluebottle/members/models.py:70
msgid "Require users to consent to cookies"
msgstr "Vereisen dat gebruikers instemmen met cookies"

#: bluebottle/members/models.py:74
msgid "Link more information about the platforms policy"
msgstr "Meer informatie koppelen over het platformbeleid"

#: bluebottle/members/models.py:90
msgid "Show gender question in profile form"
msgstr "Gender-vraag in profielformulier weergeven"

#: bluebottle/members/models.py:95
msgid "Show birthdate question in profile form"
msgstr "Verjaardagsvraag in profielformulier weergeven"

#: bluebottle/members/models.py:100
msgid "Show address question in profile form"
msgstr "Toon adresvraag in profielformulier"

#: bluebottle/members/models.py:105
msgid "Enable segments for users e.g. department or job title."
msgstr "Zet segmenten aan voor gebruikers b.v. afdeling of titel."

#: bluebottle/members/models.py:110
msgid "Create new segments when a user logs in. Leave unchecked if only priorly specified ones should be used."
msgstr "Maak een nieuw segment aan als een user inlogt met een onbekend segment. Laat open als alleen eerder ingevoerde segmenten moeten worden gebruikt."

#: bluebottle/members/models.py:116
msgid "The number of days after which user data should be anonymised. 0 for no anonymisation"
msgstr "Het aantal dagen waarna de gebruikers data geanonimiseerd moet worden. 0 om nooit te anonimiseren"

#: bluebottle/members/models.py:120 bluebottle/members/models.py:121
msgid "member platform settings"
msgstr "gebruiker instellingen"

#: bluebottle/members/models.py:126
msgid "Was verified for voting by recaptcha."
msgstr "Is geverifieerd voor het stemmen door recaptcha."

#: bluebottle/members/models.py:128
msgid "Matching"
msgstr "Matching"

#: bluebottle/members/models.py:130
msgid "Monthly overview of activities that match this person's profile"
msgstr "Maandelijks overzicht van de activiteiten die overeenkomen met het profiel van deze persoon"

#: bluebottle/members/models.py:133 bluebottle/token_auth/tests/models.py:12
msgid "remote_id"
msgstr "remote_id"

#: bluebottle/members/models.py:137
msgid "Last Logout"
msgstr "Laatste keer uitgelogd"

#: bluebottle/members/models.py:140
msgid "external SCIM id"
msgstr "externe SCIM id"

#: bluebottle/members/models.py:149
msgid "When the user updated their matching preferences."
msgstr "Wanneer de matching voorkeuren zijn opgegeven."

#: bluebottle/members/models.py:224
msgid "User activity"
msgstr "Gebruikersactiviteit"

#: bluebottle/members/models.py:225
msgid "User activities"
msgstr "Gebruikersactiviteiten"

#: bluebottle/members/serializers.py:53
msgid "User account is disabled."
msgstr "Gebruikers account is onbruikbaar gemaakt."

#: bluebottle/members/serializers.py:63
msgid "Unable to log in with provided credentials."
msgstr "Kan niet inloggen met de ingevulde gegevens."

#: bluebottle/members/serializers.py:66
#, python-brace-format
msgid "Must include \"{username_field}\" and \"password\"."
msgstr "Moet \"{username_field}\" end \"password\" bevatten."

#: bluebottle/members/serializers.py:439
msgid "email_confirmation"
msgstr "e-mail_bevestiging"

#: bluebottle/members/serializers.py:483
msgid "Email confirmation mismatch"
msgstr "E-mail bevestiging komt niet overeen"

#: bluebottle/members/serializers.py:490
msgid "Signup requires a confirmation token"
msgstr "Om je aan te melden heb je een bevestigingstoken nodig"

#: bluebottle/members/serializers.py:552
msgid "The two password fields didn't match."
msgstr "De wachtwoorden kwamen niet overeen."

#: bluebottle/members/templates/admin/members/password_reset.html:9
msgid "Send reset password mail to"
msgstr "Stuur wijzig wachtwoord e-mail naar"

#: bluebottle/members/templates/admin/members/resend_welcome_mail.html:9
msgid "Resend welcome mail to"
msgstr "Stuur welkomst-e-mail opnieuw naar"

#: bluebottle/members/templates/mails/messages/account_activation.html:8
#, python-format
msgid "\n"
"<h1>Welcome %(first_name)s</h1>\n"
"<p class=\"lead\">You’re now officially part of the %(site_name)s community. Connect, share and work with others on initiatives that you care about.</p>\n"
msgstr "\n"
"<h1>Welkom %(first_name)s</h1>\n"
"<p class=\"lead\">Je bent nu officieel deel van de %(site_name)s community. Maak contact, deel en werk samen met anderen aan initiatieven waar jij om geeft.</p>\n"

#: bluebottle/members/templates/mails/messages/account_activation.html:12
#, python-format
msgid "\n"
"<p>If you have any questions please don’t hesitate to contact %(contact_email)s</p>\n"
msgstr "\n"
"<p>Mocht je vragen hebben over deze e-mail, neem dan contact op met %(contact_email)s</p>\n"

#: bluebottle/members/templates/mails/messages/account_activation.html:21
msgctxt "email"
msgid "Set password"
msgstr "Stel een wachtwoord in"

#: bluebottle/members/templates/mails/messages/account_activation.html:24
msgctxt "email"
msgid "Take me there"
msgstr "Bezoek de website"

#: bluebottle/members/templates/mails/messages/sign_up_token.html:5
msgid "\n"
"Click the link below to create a password and activate your account. <br>\n\n"
"The link will expire in 2 hours.\n"
msgstr "\n"
"Klik op onderstaande link om een wachtwoord aan te maken en je account te activeren. <br>\n\n"
"Deze link is 2 uur geldig.\n"

#: bluebottle/members/templates/mails/messages/sign_up_token.html:14
msgctxt "email"
msgid "Create your password"
msgstr "Stel een wachtwoord in"

#: bluebottle/news/admin.py:24 bluebottle/pages/admin.py:40
#: bluebottle/quotes/admin.py:22 bluebottle/slides/admin.py:34
msgid "Publication settings"
msgstr "Publicatie instellingen"

#: bluebottle/news/admin.py:40 bluebottle/pages/admin.py:50
msgid "Online"
msgstr "Online"

#: bluebottle/news/admin.py:41 bluebottle/pages/admin.py:51
msgid "Offline"
msgstr "Offline"

#: bluebottle/news/admin.py:42 bluebottle/pages/admin.py:52
msgid "Is this item currently visible online or not."
msgstr "Is dit item momenteel online zichtbaar of niet."

#: bluebottle/news/admin.py:106 bluebottle/pages/admin.py:154
#: bluebottle/slides/admin.py:106
msgid "Mark selected entries as published"
msgstr "Markeer geselecteerde items als gepubliceerd"

#: bluebottle/news/models.py:26
msgid "Main image"
msgstr "Hoofdafbeelding"

#: bluebottle/news/models.py:27
msgid "Shows at the top of your post."
msgstr "Toont zich bovenaan je post."

#: bluebottle/news/models.py:37 bluebottle/pages/models.py:212
#: bluebottle/quotes/models.py:22 bluebottle/slides/models.py:29
#: bluebottle/statistics/models.py:223
msgid "language"
msgstr "taal"

#: bluebottle/news/models.py:51
msgid "Allow comments"
msgstr "Sta berichten toe"

#: bluebottle/news/models.py:63
msgid "news item"
msgstr "nieuwsbericht"

#: bluebottle/news/models.py:64
msgid "news items"
msgstr "nieuwsberichten"

#: bluebottle/news/templates/admin/blogs/change_form.html:5
#: bluebottle/news/templates/admin/blogs/change_form.html:47
#: bluebottle/slides/templates/admin/banners/change_form.html:6
#: bluebottle/slides/templates/admin/banners/change_form.html:73
msgid "Preview"
msgstr "Preview"

#: bluebottle/news/templates/admin/blogs/change_form.html:101
msgid "Internal CMS error: failed to fetch preview data!"
msgstr "Interne CMS fout: mislukt om preview data op te halen!"

#: bluebottle/news/templates/admin/blogs/change_form.html:119
#: bluebottle/slides/templates/admin/banners/change_form.html:130
msgid "Publish"
msgstr "Publiceer"

#: bluebottle/news/templates/admin/blogs/change_form.html:120
#: bluebottle/slides/templates/admin/banners/change_form.html:131
msgid "Publish and add another"
msgstr "Publiceer en voeg andere toe"

#: bluebottle/news/templates/admin/blogs/change_form.html:121
#: bluebottle/slides/templates/admin/banners/change_form.html:132
msgid "Publish and continue editing"
msgstr "Publiceer en blijf aanpassen"

#: bluebottle/news/templates/admin/blogs/preview_canvas.html:23
msgid "Blog post preview"
msgstr "Blog post voorbeeld"

#: bluebottle/news/templates/admin/blogs/preview_canvas.html:24
msgid "now"
msgstr "nu"

#: bluebottle/notifications/admin.py:81
msgid "Are you sure?"
msgstr "Weet je het zeker?"

#: bluebottle/notifications/admin.py:146
msgid "URL of the platform"
msgstr "URL van het platform"

#: bluebottle/notifications/admin.py:147
msgid "Name of the platform"
msgstr "Naam van het platform"

#: bluebottle/notifications/admin.py:148
msgid "First name of the recipient"
msgstr "Voornaam van de ontvanger"

#: bluebottle/notifications/admin.py:149
msgid "Contact email of platform"
msgstr "Contact e-mail van het platform"

#: bluebottle/notifications/effects.py:11
#: bluebottle/notifications/templates/admin/notification_effect.html:2
msgid "Send email"
msgstr "Verstuur bericht"

#: bluebottle/notifications/effects.py:39
#, python-brace-format
msgid "(and {number} more)"
msgstr "(en nog {number})"

#: bluebottle/notifications/effects.py:45
msgid "related users"
msgstr "relevante gebruikers"

#: bluebottle/notifications/effects.py:49
#, python-brace-format
msgid "Message {subject} to {recipients}"
msgstr "Bericht {subject} aan {recipients}"

#: bluebottle/notifications/effects.py:59
#, python-brace-format
msgid "Message <em>{subject}</em> to {recipients}"
msgstr "Bericht <em>{subject}</em> aan {recipients}"

#: bluebottle/notifications/effects.py:91
msgid "to {}"
msgstr "aan {}"

#: bluebottle/notifications/models.py:51
msgid "Twitter"
msgstr "Twitter"

#: bluebottle/notifications/models.py:52
msgid "Facebook"
msgstr "Facebook"

#: bluebottle/notifications/models.py:53
msgid "Facebook at Work"
msgstr "Facebook at Work"

#: bluebottle/notifications/models.py:54
msgid "LinkedIn"
msgstr "LinkedIn"

#: bluebottle/notifications/models.py:55
msgid "Whatsapp"
msgstr "Whatsapp"

#: bluebottle/notifications/models.py:56
msgid "Yammer"
msgstr "Yammer"

#: bluebottle/notifications/models.py:57
msgid "Teams"
msgstr "Teams"

#: bluebottle/notifications/models.py:70 bluebottle/notifications/models.py:71
msgid "notification settings"
msgstr "notificatie instellingen"

#: bluebottle/notifications/models.py:88
msgid "Member activated"
msgstr "Gebruiker geactiveerd"

#: bluebottle/notifications/models.py:96
#: bluebottle/notifications/templates/admin/notifications/preview.html:3
msgid "Subject"
msgstr "Onderwerp"

#: bluebottle/notifications/models.py:97
msgid "Body (html)"
msgstr "Body (htm)"

#: bluebottle/notifications/models.py:98
msgid "Body (text)"
msgstr "Body (text)"

#: bluebottle/notifications/templates/admin/change_confirmation.html:17
msgid "Delete multiple objects"
msgstr "Verwijder meerdere objecten"

#: bluebottle/notifications/templates/admin/change_confirmation.html:22
#, python-format
msgid "Are you sure you want to make these changes to %(obj)s?"
msgstr "Weet je zeker dat je deze wijzigingen wilt doorvoeren voor %(obj)s?"

#: bluebottle/notifications/templates/admin/change_confirmation.html:24
#, python-format
msgid "\n"
"            This will send out %(message_count)s email(s).\n"
"        "
msgstr "\n"
"                    Hierdoor zullen %(message_count)s e-mail(s) verzonden worden.\n"
"        "

#: bluebottle/notifications/templates/admin/change_confirmation.html:47
#: bluebottle/utils/forms.py:65
msgid "Should messages be send or should we transition without notifying users?"
msgstr "Moeten berichten worden verstuurd of moet de transitie doorgaan zonder notificaties te versturen?"

#: bluebottle/notifications/templates/admin/notification_effect.html:8
#, python-format
msgid "\n"
"            To \"%(recipient)s\"\n"
"        "
msgstr "\n"
"            Aan \"%(recipient)s\"        "

#: bluebottle/notifications/templates/admin/notification_effect.html:13
#, python-format
msgid "\n"
"                and %(extra)s others \n"
"            "
msgstr "\n"
"        en %(extra)s andere gebruikers \n"
"            "

#: bluebottle/notifications/templates/admin/notifications/placeholders.html:2
msgid "You can use these placeholders in subject or body"
msgstr "Je kan deze variabelen gebruiken in het onderwerp en bericht van de e-mail"

#: bluebottle/notifications/templates/admin/notifications/preview.html:2
msgid "Message to"
msgstr "Bericht aan"

#: bluebottle/notifications/templates/mails/test_messages/test_message.html:5
#, python-format
msgid "\n"
"Hi %(receiver_name)s,<br>\n"
"This is a test message!\n"
msgstr "\n"
"Hi %(receiver_name)s,<br>\n"
"Dit is een test bericht!\n"

#: bluebottle/notifications/templates/mails/test_messages/test_message.txt:5
#, python-format
msgid "\n"
"Hi %(receiver_name)s,\n"
"This is a test message!\n"
msgstr "\n"
"Hi %(receiver_name)s,\n"
"Dit is een test bericht!\n"

#: bluebottle/offices/admin.py:78 bluebottle/offices/models.py:32
msgid "office groups"
msgstr "groepen"

#: bluebottle/offices/models.py:13 bluebottle/offices/models.py:25
msgid "office region"
msgstr "regio"

#: bluebottle/offices/models.py:14
msgid "office regions"
msgstr "regio's"

#: bluebottle/organizations/models.py:36
msgid "Partner Organization Logo"
msgstr "Partnerorganisatie logo"

#: bluebottle/organizations/models.py:61
msgid "partner organization"
msgstr "organisatie"

#: bluebottle/organizations/models.py:62
msgid "partner organizations"
msgstr "organisaties"

#: bluebottle/organizations/models.py:70
msgid "email"
msgstr "e-mail"

#: bluebottle/organizations/models.py:71
msgid "phone"
msgstr "telefoon"

#: bluebottle/organizations/models.py:82
msgid "Partner Organization Contact"
msgstr "Partnerorganisatie contact"

#: bluebottle/organizations/models.py:83
msgid "Partner Organization Contacts"
msgstr "Partnerorganisatie contacten"

#: bluebottle/organizations/templates/admin/merge_preview.html:6
msgid "Please pick the organisation you want to keep"
msgstr "Kies alstublieft de organisatie die u wilt houden"

#: bluebottle/organizations/templates/admin/merge_preview.html:13
msgid "Website"
msgstr "Website"

#: bluebottle/organizations/templates/admin/merge_preview.html:14
msgid "Phone Number"
msgstr "Telefoonnummer"

#: bluebottle/organizations/templates/admin/merge_preview.html:36
msgid "Merge"
msgstr "Samenvoegen"

#: bluebottle/pages/models.py:29
msgid "Link title"
msgstr "Link titel"

#: bluebottle/pages/models.py:31 bluebottle/pages/models.py:53
#: bluebottle/pages/models.py:54
msgid "Document"
msgstr "Bestand"

#: bluebottle/pages/models.py:59
msgid "link"
msgstr "link"

#: bluebottle/pages/models.py:66
msgid "Call to action"
msgstr "Oproep tot actie"

#: bluebottle/pages/models.py:67
msgid "Call to actions"
msgstr "Oproep tot acties"

#: bluebottle/pages/models.py:74
msgid "text left"
msgstr "tekst links"

#: bluebottle/pages/models.py:76
msgid "text right"
msgstr "tekst rechts"

#: bluebottle/pages/models.py:82 bluebottle/pages/models.py:83
msgid "Text in columns"
msgstr "Tekst in kolommen"

#: bluebottle/pages/models.py:108 bluebottle/pages/models.py:163
msgid "text"
msgstr "tekst"

#: bluebottle/pages/models.py:122
msgid "Left"
msgstr "Links"

#: bluebottle/pages/models.py:123
msgid "Right"
msgstr "Rechts"

#: bluebottle/pages/models.py:127
msgid "2:1 (Text twice as wide)"
msgstr "2:1 (tekst twee keer zo breed)"

#: bluebottle/pages/models.py:128
msgid "1:1 (Equal width)"
msgstr "1:1 (gelijke breedte)"

#: bluebottle/pages/models.py:129
msgid "1:2 (Image twice as wide)"
msgstr "1:2 (afbeelding tweemaal zo breed)"

#: bluebottle/pages/models.py:132
msgid "Picture placement"
msgstr "Plaatsing van afbeeldingen"

#: bluebottle/pages/models.py:133
msgid "Picture / Text ratio"
msgstr "Beeld / tekstverhouding"

#: bluebottle/pages/models.py:145 bluebottle/pages/models.py:146
msgid "Picture + Text"
msgstr "Afbeelding + tekst"

#: bluebottle/pages/models.py:179 bluebottle/pages/models.py:180
msgid "Text + Round Image"
msgstr "Tekst + Ronde afbeelding"

#: bluebottle/pages/models.py:199 bluebottle/quotes/models.py:18
#: bluebottle/slides/models.py:24 bluebottle/utils/models.py:161
msgid "Published"
msgstr "Gepubliceerd"

#: bluebottle/pages/models.py:200 bluebottle/quotes/models.py:19
#: bluebottle/slides/models.py:25 bluebottle/utils/models.py:162
msgid "Draft"
msgstr "Concept"

#: bluebottle/pages/models.py:205
msgid "Page without sub-navigation"
msgstr "Pagina zonder subnavigatie"

#: bluebottle/pages/models.py:207
msgid "Show this page in full width and hide the sub-navigation"
msgstr "Toon deze pagina in de volledige breedte en verberg de subnavigatie"

#: bluebottle/projects/models.py:19
msgid "project image"
msgstr "project afbeelding"

#: bluebottle/projects/models.py:20
msgid "project images"
msgstr "project afbeeldingen"

#: bluebottle/quotes/models.py:26
msgid "Quoted member"
msgstr "Geciteerd gebruiker"

#: bluebottle/redirects/models.py:8
msgid "redirect from"
msgstr "doorgestuurd van"

#: bluebottle/redirects/models.py:9
msgid "This should be an absolute path, excluding the domain name. Example: '/events/search/'."
msgstr "Dit zou een absoluut pad moeten zijn, exclusief de domeinnaam. Bijvoorbeeld: '/evenementen/zoeken/'."

#: bluebottle/redirects/models.py:12
msgid "redirect to"
msgstr "doorsturen naar"

#: bluebottle/redirects/models.py:13
msgid "This can be either an absolute path (as above) or a full URL starting with 'http://'."
msgstr "Dit kan zowel een absoluut regel (zoals hierboven) zijn of een volledige URL beginnend met 'http://'."

#: bluebottle/redirects/models.py:16
msgid "Match using regular expressions"
msgstr "Match door een reguliere expressie te gebruiken"

#: bluebottle/redirects/models.py:17
msgid "If checked, the redirect-from and redirect-to fields will also be processed using regular expressions when matching incoming requests.<br>Example: <strong>/projects/.* -> /#!/projects</strong> will redirect everyone visiting a page starting with /projects/<br>Example: <strong>/projects/(.*) -> /#!/projects/$1</strong> will turn /projects/myproject into /#!/projects/myproject<br><br>Invalid regular expressions will be ignored."
msgstr "Indien ingeschakeld, worden de redirect-from en redirect-naar-velden ook verwerkt met behulp van reguliere expressies bij het matchen van inkomende verzoeken. <br> Voorbeeld: <strong> / projects /.* -> / #! / Projects </strong> zal omleiden iedereen die een pagina bezoekt die begint met / projects / <br> Voorbeeld: <strong> / projects /(.*) -> / #! / projects / $ 1 </strong> zal / projects / myproject naar / #! / projects / draaien myproject <br> <br> Ongeldige reguliere expressies worden genegeerd."

#: bluebottle/redirects/models.py:28
msgid "Fallback redirect"
msgstr "Fallback redirect"

#: bluebottle/redirects/models.py:29
msgid "This redirect is only matched after all other redirects have failed to match.<br>This allows us to define a general 'catch-all' that is only used as a fallback after more specific redirects have been attempted."
msgstr "Deze omleiding is alleen gematched nadat alle andere omleidingen hebben gefaald te matchen.<br>Dit laat ons een algemene 'catch-all' definiëren die alleen gebruikt word om op terug te vallen nadat meer specifieke omleidingen zijn geprobeerd."

#: bluebottle/redirects/models.py:36
msgid "Is incremented each time a visitor hits this redirect"
msgstr "Word elke keer dat een bezoeker op deze omleiding klikt verhoogd"

#: bluebottle/redirects/models.py:39
msgid "redirect"
msgstr "omleiding"

#: bluebottle/redirects/models.py:40
msgid "redirects"
msgstr "omleidingen"

#: bluebottle/scim/forms.py:6
msgid "Reset token?!"
msgstr "Token opnieuw instellen?!"

#: bluebottle/scim/models.py:10
msgid "Bearer Token"
msgstr "Bearer token"

#: bluebottle/scim/models.py:19 bluebottle/scim/models.py:20
msgid "scim platform settings"
msgstr "scim platform instellingen"

#: bluebottle/scim/serializers.py:26
msgid "Not a valid email value."
msgstr "Dit lijkt geen e-mailadres te zijn."

#: bluebottle/scim/serializers.py:27
msgid "This field may not be blank."
msgstr "Dit veld mag niet leeg zijn."

#: bluebottle/scim/serializers.py:28
#, python-brace-format
msgid "Ensure this field has no more than {max_length} characters."
msgstr "Dit veld mag niet meer dan {max_length} karakters bevatten."

#: bluebottle/scim/serializers.py:29
#, python-brace-format
msgid "Ensure this field has at least {min_length} characters."
msgstr "Dit veld moet minimaal {min_length} karakters bevatten."

#: bluebottle/scim/templates/admin/reset_token_confirmation.html:5
msgid "Are you sure you want to reset the scim token?"
msgstr "Weet je zeker dat je het scim token opnieuw wilt instellen?"

#: bluebottle/scim/templates/admin/scim/scimplatformsettings/change_form.html:7
msgid "Reset token"
msgstr "Token opnieuw instellen"

#: bluebottle/segments/admin.py:24
msgid "Number of segments"
msgstr "Aantal segmenten"

#: bluebottle/segments/models.py:18
msgid "Editable in user profile"
msgstr "Bewerkbaar in gebruikersprofiel"

#: bluebottle/segments/models.py:22
msgid "Enable search filters."
msgstr "Zoekfilters activeren."

#: bluebottle/settings/admin_dashboard.py:56
msgid "Time Based"
msgstr "Tijdsgebonden"

#: bluebottle/settings/admin_dashboard.py:79
msgid "Collect"
msgstr ""

#: bluebottle/settings/admin_dashboard.py:164
msgid "Offices"
msgstr "Kantoren"

#: bluebottle/settings/admin_dashboard.py:212
msgid "Result page"
msgstr "Resultaten pagina"

#: bluebottle/settings/admin_dashboard.py:217
msgid "Header & footer"
msgstr "Header en footer links"

#: bluebottle/settings/admin_dashboard.py:222
msgid "Email templates"
msgstr "E-mail templates"

#: bluebottle/settings/admin_dashboard.py:235
msgid "Media wall posts"
msgstr "Media berichten"

#: bluebottle/settings/admin_dashboard.py:246
msgid "Reporting"
msgstr "Rapportage"

#: bluebottle/settings/admin_dashboard.py:252 bluebottle/utils/models.py:150
msgid "Settings"
msgstr "Instellingen"

#: bluebottle/settings/admin_dashboard.py:298
msgid "Manage Reporting"
msgstr "Rapportage beheren"

#: bluebottle/settings/base.py:722 bluebottle/time_based/models.py:457
msgid "Activities during a period"
msgstr "Activiteiten over een periode"

#: bluebottle/settings/base.py:737
msgid "Participants over a period"
msgstr "Deelnemers tijdens een periode"

#: bluebottle/settings/base.py:759 bluebottle/time_based/models.py:181
msgid "Activities on a date"
msgstr "Activiteiten op een datum"

#: bluebottle/settings/base.py:781
msgid "Activity slots"
msgstr "Vergrendel tijdsblokken"

#: bluebottle/settings/base.py:796 bluebottle/time_based/models.py:537
msgid "Participants on a date"
msgstr "Deelnemers op een datum"

#: bluebottle/settings/base.py:815 bluebottle/time_based/models.py:612
msgid "Slot participants"
msgstr "Deelnemers"

#: bluebottle/settings/base.py:841
msgid "Time contributions"
msgstr "Gedeelde tijd"

#: bluebottle/settings/base.py:889
msgid "Funding contributors"
msgstr "Crowdfunding bijdragen"

#: bluebottle/settings/base.py:909
msgid "Deed activities"
msgstr "Daad activiteiten"

#: bluebottle/settings/base.py:924
msgid "Deed participants"
msgstr "Daad deelnemers"

#: bluebottle/settings/base.py:948
msgid "Effort contributions"
msgstr "Inzet bijdragen"

#: bluebottle/settings/base.py:969
#, fuzzy
#| msgctxt "email"
#| msgid "Go to campaign"
msgid "Collection campaigns"
msgstr "Naar campagne"

#: bluebottle/settings/base.py:984
#, fuzzy
#| msgid "Funding contributors"
msgid "Collection contributors"
msgstr "Crowdfunding bijdragen"

#: bluebottle/settings/local.py:8
msgid "Dutch"
msgstr "Nederlands"

#: bluebottle/settings/local.py:9 tenants/2scale/settings.py:33
#: tenants/scale/settings.py:33
msgid "French"
msgstr "Frans"

#: bluebottle/settings/local.py:10 tenants/2scale/settings.py:32
#: tenants/action-against-corona/settings.py:30
#: tenants/boost-your-business/settings.py:32 tenants/mars/settings.py:31
#: tenants/scale/settings.py:32
msgid "English"
msgstr "Engels"

#: bluebottle/settings/local.py:11
msgid "Portugese"
msgstr "Portugees"

#: bluebottle/settings/local.py:12
msgid "Spanish"
msgstr "Spaans"

#: bluebottle/settings/local.py:13
msgid "German"
msgstr "Duits"

#: bluebottle/slides/admin.py:29
msgid "Contents"
msgstr "Inhoud"

#: bluebottle/slides/models.py:61
msgid "Video"
msgstr "Video"

#: bluebottle/slides/models.py:84
msgid "Style"
msgstr "Stijl"

#: bluebottle/slides/models.py:85
msgid "Styling class name"
msgstr "Styling class naam"

#: bluebottle/statistics/models.py:25 bluebottle/statistics/models.py:217
msgid "Should this be shown or hidden."
msgstr "Moet dit worden getoond of verborgen."

#: bluebottle/statistics/models.py:29
msgid "Order in which metrics are shown."
msgstr "Volgorde waarin de statistieken worden getoond."

#: bluebottle/statistics/models.py:42
msgid "Statistic"
msgstr "Statistiek"

#: bluebottle/statistics/models.py:68
msgid "Custom statistic"
msgstr "Custom statistiek"

#: bluebottle/statistics/models.py:69
msgid "Custom statistics"
msgstr "Custom statistieken"

#: bluebottle/statistics/models.py:78
msgid "Time based activities succeeded"
msgstr "Succesvolle tijdsgebonden activiteiten"

#: bluebottle/statistics/models.py:79
msgid "Crowdfunding campaigns succeeded"
msgstr "Succesvolle crowdfundingcampagnes"

#: bluebottle/statistics/models.py:80
msgid "Deeds succeeded"
msgstr "Daden succesvol"

#: bluebottle/statistics/models.py:82
msgid "Activity Participants"
msgstr "Deelnemers"

#: bluebottle/statistics/models.py:84
msgid "Time based activities online"
msgstr "Tijdsgebondenactiviteiten online"

#: bluebottle/statistics/models.py:85
msgid "Deeds online"
msgstr "Daden online"

#: bluebottle/statistics/models.py:94
msgid "Deeds done"
msgstr "Daden gedaan"

#: bluebottle/statistics/models.py:103
msgid "query"
msgstr "query"

#: bluebottle/statistics/models.py:152
msgid "Engagement statistic"
msgstr "Engagement statistiek"

#: bluebottle/statistics/models.py:153
msgid "Engagement statistics"
msgstr "Engagement statistieken"

#: bluebottle/statistics/models.py:183
msgid "Impact statistic"
msgstr "Impact statistiek"

#: bluebottle/statistics/models.py:184
msgid "Impact statistics"
msgstr "Impact statistieken"

#: bluebottle/statistics/models.py:192
msgid "Manual"
msgstr "Handmatig"

#: bluebottle/statistics/models.py:196
msgid "Tasks realized"
msgstr "Taken gerealiseerd"

#: bluebottle/statistics/models.py:197
msgid "Taskmembers"
msgstr "Taak deelnemers"

#: bluebottle/statistics/models.py:202
msgid "Amount Matched"
msgstr "Bedrag gematched"

#: bluebottle/statistics/models.py:203
msgid "Number of votes cast"
msgstr "Aantal stemmen"

#: bluebottle/statistics/models.py:214
msgid "This overwrites the calculated value, if available"
msgstr "Dit overschrijft de berekende waarde, mits beschikbaar"

#: bluebottle/statistics/templates/admin/impact/select_icon_option.html:11
msgid "Default"
msgstr "Standaard"

#: bluebottle/terms/models.py:26
msgid "Terms"
msgstr "Voorwaarden"

#: bluebottle/terms/models.py:27
msgid "Term"
msgstr "Voorwaarde"

#: bluebottle/terms/models.py:56
msgid "Terms agreement"
msgstr "Overeenkomst"

#: bluebottle/terms/models.py:57
msgid "Term agreements"
msgstr "Overeenkomsten"

#: bluebottle/time_based/admin.py:50
msgid "First complete and submit the activity before managing participants."
msgstr "Maak de activiteit eerst compleet en dien hem in voordat je deelnemers kan managen."

#: bluebottle/time_based/admin.py:144 bluebottle/time_based/admin.py:292
#, python-brace-format
msgid "{duration} per {time_unit}"
msgstr "{duration} per {time_unit}"

#: bluebottle/time_based/admin.py:148 bluebottle/time_based/admin.py:296
#: bluebottle/time_based/admin.py:356
msgid "Duration"
msgstr "Looptijd"

#: bluebottle/time_based/admin.py:195
msgid "Timezone"
msgstr "Tijdzone"

#: bluebottle/time_based/admin.py:221
msgid "Slots"
msgstr "Tijdsblokken"

#: bluebottle/time_based/admin.py:286
msgid "indefinitely"
msgstr "zonder einddatum"

#: bluebottle/time_based/admin.py:327
msgid "Registered"
msgstr "Geregistreerd"

#: bluebottle/time_based/admin.py:417
msgid "Upcoming"
msgstr "Toekomstige"

#: bluebottle/time_based/admin.py:418
msgid "Passed"
msgstr "Gepasseerd"

#: bluebottle/time_based/admin.py:437
msgid "Slot required"
msgstr "Slot vereist"

#: bluebottle/time_based/admin.py:443 bluebottle/time_based/admin.py:498
#: bluebottle/time_based/admin.py:499
msgid "Required"
msgstr "Vereist"

#: bluebottle/time_based/admin.py:444 bluebottle/time_based/admin.py:497
msgid "Optional"
msgstr "Optioneel"

#: bluebottle/time_based/admin.py:493
msgid "Accepted participants"
msgstr "Geaccepteerde deelnemers"

#: bluebottle/time_based/admin.py:509
#, python-brace-format
msgid "Local time in \"{location}\" is {local_time}. This is {offset} hours {relation} compared to the standard platform timezone ({current_timezone})."
msgstr "Lokale tijd in \"{location}\" is {local_time}. Dit is {offset} uur {relation} vergeleken met de standaard tijdzone van het platform ({current_timezone})."

#: bluebottle/time_based/admin.py:516
msgid "later"
msgstr "later"

#: bluebottle/time_based/admin.py:516
msgid "earlier"
msgstr "eerder"

#: bluebottle/time_based/admin.py:562
msgid "Edit duration"
msgstr "Pas looptijd aan"

#: bluebottle/time_based/admin.py:578
msgid "Total contributed"
msgstr "Totaal bijgedragen"

#: bluebottle/time_based/admin.py:606 bluebottle/time_based/models.py:362
msgid "Slot"
msgstr "Tijdsblok"

#: bluebottle/time_based/admin.py:672 bluebottle/time_based/models.py:365
#: bluebottle/time_based/models.py:496
msgid "slot"
msgstr "tijdsblok"

#: bluebottle/time_based/admin.py:673 bluebottle/time_based/models.py:366
#: bluebottle/time_based/models.py:497
msgid "slots"
msgstr "tijdsblokken"

#: bluebottle/time_based/admin.py:755
msgid "users"
msgstr "gebruikers"

#: bluebottle/time_based/admin.py:757
msgid "Users with this skill"
msgstr "Gebruikers met deze vaardigheid"

#: bluebottle/time_based/effects.py:14 bluebottle/time_based/effects.py:50
#: bluebottle/time_based/effects.py:78 bluebottle/time_based/effects.py:114
msgid "Create contribution"
msgstr "Maak een bijdrage aan"

#: bluebottle/time_based/effects.py:33
msgid "Create preparation time contribution"
msgstr "Maak een tijdsbijdrage aan"

#: bluebottle/time_based/effects.py:70
msgid "Create overall contribution"
msgstr "Creëer totale bijdrage"

#: bluebottle/time_based/effects.py:122
#: bluebottle/time_based/templates/admin/set_end_date.html:2
msgid "End the activity"
msgstr "Activiteit beëindigen"

#: bluebottle/time_based/effects.py:130
msgid "Clear the deadline of the activity"
msgstr "Verwijder de deadline van de activiteit"

#: bluebottle/time_based/effects.py:221 bluebottle/time_based/effects.py:241
msgid "Add participants to all slots if slot selection is set to \"all\""
msgstr "Voeg deelnemers to aan alle tijdsblokken als je voorkeur “allemaal” is"

#: bluebottle/time_based/effects.py:283
#, python-brace-format
msgid "Unlock unfilled slots for {activity}"
msgstr "Ontgrendel niet gevulde tijdsblokken voor {activity}"

#: bluebottle/time_based/effects.py:315
#, python-brace-format
msgid "Lock filled slots for {activity}"
msgstr "Vergrendel gevulde tijdsblokken voor {activity}"

#: bluebottle/time_based/effects.py:339 bluebottle/time_based/effects.py:360
#, python-brace-format
msgid "Reset slot selection to \"all\" for {activity}"
msgstr "Reset tijdsblok voorkeur naar “allemaal” voor {activity}"

#: bluebottle/time_based/messages.py:70
#, python-brace-format
msgctxt "email"
msgid "The deadline for your activity \"{title}\" changed"
msgstr "De deadline van jouw activiteit \"{title}\" is veranderd"

#: bluebottle/time_based/messages.py:93
#, python-brace-format
msgctxt "emai"
msgid "on {start}"
msgstr "op {start}"

#: bluebottle/time_based/messages.py:96
msgctxt "emai"
msgid "immediately"
msgstr "onmiddellijk"

#: bluebottle/time_based/messages.py:100
#, python-brace-format
msgctxt "emai"
msgid "ends on {end}"
msgstr "eindigt op {end}"

#: bluebottle/time_based/messages.py:103
msgctxt "emai"
msgid "runs indefinitely"
msgstr "zonder einddatum"

#: bluebottle/time_based/messages.py:112
#, python-brace-format
msgctxt "email"
msgid "The activity \"{title}\" will take place in a few days!"
msgstr "Je evenement \"{title}\" vindt over een aantal dagen plaats!"

#: bluebottle/time_based/messages.py:136 bluebottle/time_based/messages.py:159
#, python-brace-format
msgctxt "email"
msgid "The details of activity \"{title}\" have changed"
msgstr "De details van activiteit \"{title}\" zijn veranderd"

#: bluebottle/time_based/messages.py:182
#, python-brace-format
msgctxt "email"
msgid "The activity \"{title}\" has succeeded 🎉"
msgstr "De activiteit \"{title}\" is succesvol afgerond! 🎉"

#: bluebottle/time_based/messages.py:205
#, python-brace-format
msgctxt "email"
msgid "You have been added to the activity \"{title}\" 🎉"
msgstr "Je bent toegevoegd aan de activiteit \"{title}\" 🎉"

#: bluebottle/time_based/messages.py:229
#, python-brace-format
msgctxt "email"
msgid "You have a new participant for your activity \"{title}\" 🎉"
msgstr "Je hebt een nieuwe deelnemer voor jouw activiteit \"{title}\" 🎉"

#: bluebottle/time_based/messages.py:250
#, python-brace-format
msgctxt "email"
msgid "A new participant has joined your activity \"{title}\" 🎉"
msgstr "Je hebt een nieuwe aanmelding voor jouw activiteit \"{title}\" 🎉"

<<<<<<< HEAD
#: bluebottle/time_based/messages.py:317
#, fuzzy, python-brace-format
#| msgctxt "email"
#| msgid "You have been removed as participant for the activity \"{title}\""
=======
#: bluebottle/time_based/messages.py:311
#, python-brace-format
>>>>>>> 1e753b93
msgctxt "email"
msgid "You have changed your application on the activity \"{title}\""
msgstr "Je hebt je aanmelding aangepast voor de activiteit \"{title}\""

<<<<<<< HEAD
#: bluebottle/time_based/messages.py:357
#, fuzzy, python-brace-format
#| msgctxt "email"
#| msgid "You have been added to the activity \"{title}\" 🎉"
=======
#: bluebottle/time_based/messages.py:351
#, python-brace-format
>>>>>>> 1e753b93
msgctxt "email"
msgid "You have applied to the activity \"{title}\""
msgstr "Je hebt je aangemeld voor de activiteit \"{title}\""

#: bluebottle/time_based/messages.py:379
#, python-brace-format
msgctxt "email"
msgid "You have been selected for the activity \"{title}\" 🎉"
msgstr "Je bent geselecteerd voor de activiteit \"{title}\""

#: bluebottle/time_based/messages.py:400
#, python-brace-format
msgctxt "email"
msgid "You have not been selected for the activity \"{title}\""
msgstr "Je bent niet geselecteerd voor de activiteit \"{title}\""

#: bluebottle/time_based/messages.py:410 bluebottle/time_based/messages.py:431
msgctxt "email"
msgid "View all activities"
msgstr "Bekijk alle activiteiten"

#: bluebottle/time_based/messages.py:421
#, python-brace-format
msgctxt "email"
msgid "You have been removed as participant for the activity \"{title}\""
msgstr "Je bent verwijderd als deelnemer aan de activiteit \"{title}\""

#: bluebottle/time_based/messages.py:442
#, python-brace-format
msgctxt "email"
msgid "Your contribution to the activity \"{title}\" is successful 🎉"
msgstr "Jouw bijdrage aan de activiteit \"{title}\" is succesvol 🎉"

#: bluebottle/time_based/messages.py:463
#, python-brace-format
msgctxt "email"
msgid "A participant has withdrawn from your activity \"{title}\""
msgstr "Een deelnemer heeft zich afgemeld voor jouw activiteit \"{title}\""

#: bluebottle/time_based/messages.py:485
#, python-brace-format
msgctxt "email"
msgid "A participant has been added to your activity \"{title}\" 🎉"
msgstr "Een deelnemer is toegevoegd aan jouw activiteit \"{title}\" 🎉"

#: bluebottle/time_based/messages.py:510
#, python-brace-format
msgctxt "email"
msgid "A participant has been removed from your activity \"{title}\""
msgstr "Een deelnemer is verwijderd van jouw activiteit \"{title}\""

#: bluebottle/time_based/models.py:37 bluebottle/time_based/models.py:229
#: models.py:28
msgid "attendee limit"
msgstr "aanwezigheidslimiet"

#: bluebottle/time_based/models.py:40 bluebottle/time_based/models.py:303
#: bluebottle/time_based/models.py:398 models.py:30
msgid "is online"
msgstr "is online"

#: bluebottle/time_based/models.py:47 bluebottle/time_based/models.py:315
#: bluebottle/time_based/models.py:400 models.py:31
msgid "location"
msgstr "locatie"

#: bluebottle/time_based/models.py:55
msgid "registration deadline"
msgstr "registratiedeadline"

#: bluebottle/time_based/models.py:62
msgid "skill"
msgstr "expertise"

#: bluebottle/time_based/models.py:68
msgid "review participants"
msgstr "selecteer deelnemers"

#: bluebottle/time_based/models.py:71
msgid "Preparation time"
msgstr "Voorbereidingstijd"

#: bluebottle/time_based/models.py:141
msgid "Free"
msgstr "Vrije keuze"

#: bluebottle/time_based/models.py:147
msgid "Slot selection"
msgstr "Tijdsblok keuze"

#: bluebottle/time_based/models.py:149
msgid "All: Participant will join all time slots. Free: Participant can pick any number of slots to join."
msgstr "Allemaal: Deelnemers doen verplicht mee aan alle tijdsblokken Vrije keuze: Deelnemers kunnen deelnemen aan een tijdsblok naar keuze."

#: bluebottle/time_based/models.py:159 bluebottle/time_based/models.py:309
msgid "online meeting link"
msgstr "online meeting link"

#: bluebottle/time_based/models.py:180
msgid "Activity on a date"
msgstr "Activiteit op een datum"

#: bluebottle/time_based/models.py:258 bluebottle/time_based/views.py:370
#: bluebottle/time_based/views.py:411 models.py:148
#, python-brace-format
msgid "\n"
"Join: {url}"
msgstr "\n"
"Deelnemen: {url}"

#: bluebottle/time_based/models.py:300 bluebottle/time_based/models.py:492
#: models.py:38
msgid "start date and time"
msgstr "startdatum en -tijd"

#: bluebottle/time_based/models.py:385
msgid "in total"
msgstr "in totaal"

#: bluebottle/time_based/models.py:386
msgid "per day"
msgstr "per dag"

#: bluebottle/time_based/models.py:387
msgid "per week"
msgstr "per week"

#: bluebottle/time_based/models.py:388
msgid "per month"
msgstr "per maand"

#: bluebottle/time_based/models.py:406
msgid "Start date"
msgstr "Startdatum"

#: bluebottle/time_based/models.py:412
msgid "End date"
msgstr "Einddatum"

#: bluebottle/time_based/models.py:418
msgid "Time per period"
msgstr "Tijd per periode"

#: bluebottle/time_based/models.py:424
msgid "period"
msgstr "periode"

#: bluebottle/time_based/models.py:444 models.py:34
msgid "Online Meeting URL"
msgstr "Online meeting link"

#: bluebottle/time_based/models.py:493 models.py:40
msgid "end date and time"
msgstr "einddatum en -tijd"

#: bluebottle/time_based/models.py:536
msgid "Participant on a date"
msgstr "Deelnemer op een datum"

#: bluebottle/time_based/models.py:561
msgid "Participant during a period"
msgstr "Deelnemer over een periode"

#: bluebottle/time_based/models.py:562
msgid "Participants during a period"
msgstr "Deelnemers over een periode"

#: bluebottle/time_based/models.py:611
msgid "Slot participant"
msgstr "Deelnemer"

#: bluebottle/time_based/models.py:631
msgid "activity on a date"
msgstr "activiteit op een datum"

#: bluebottle/time_based/models.py:632
msgid "activity over a period"
msgstr "activiteit over een periode"

#: bluebottle/time_based/models.py:633
msgid "preparation"
msgstr "voorbereiding"

#: bluebottle/time_based/models.py:638
msgid "value"
msgstr "waarde"

#: bluebottle/time_based/models.py:656
msgid "Time contribution"
msgstr "Bijdragen in tijd"

#: bluebottle/time_based/models.py:660
#, python-brace-format
msgid "Contribution {name} {date}"
msgstr "Bijdrage {name} {date}"

#: bluebottle/time_based/models.py:667
msgid "expertise based"
msgstr "op basis van expertise"

#: bluebottle/time_based/models.py:668
msgid "Is this skill expertise based, or could anyone do it?"
msgstr "Is deze vaardigheidsexpertise gebaseerd, of zou iemand het kunnen doen?"

#: bluebottle/time_based/models.py:685
msgid "Skills"
msgstr "Expertise"

#: bluebottle/time_based/periodic_tasks.py:39
msgid "Lock an activity when the registration date has passed."
msgstr "Sluit inschrijvingen voor een activiteit nadat de registratiedeadline is verstreken."

#: bluebottle/time_based/periodic_tasks.py:60
msgid "Finish an activity when deadline has passed."
msgstr "Beëindig een activiteit wanneer de deadline is verstreken."

#: bluebottle/time_based/periodic_tasks.py:84
msgid "Create a new contribution for participant"
msgstr "Maak een nieuwe bijdrage aan voor de deelnemer"

#: bluebottle/time_based/periodic_tasks.py:100
msgid "Start the slot."
msgstr "Start tijdsblok."

#: bluebottle/time_based/periodic_tasks.py:116
msgid "Finish a slot when end time has passed."
msgstr "Eindig tijdsblok als de eindtijd voorbij is."

#: bluebottle/time_based/periodic_tasks.py:133
msgid "Finish an activity when end time has passed."
msgstr "Beëindig een activiteit als de eindtijd voorbij is."

#: bluebottle/time_based/periodic_tasks.py:160
msgid "Send a reminder five days before the activity."
msgstr "Stuur een herinnering vijf dagen voordat het evenement begint."

#: bluebottle/time_based/states.py:17 bluebottle/time_based/states.py:157
msgid "full"
msgstr "vol"

#: bluebottle/time_based/states.py:19 bluebottle/time_based/states.py:159
msgid "The number of people needed is reached and people can no longer register."
msgstr "Het aantal benodigde mensen is bereikt en mensen kunnen zich niet meer aanmelden."

#: bluebottle/time_based/states.py:28 bluebottle/time_based/states.py:228
msgid "Lock"
msgstr "Op slot"

#: bluebottle/time_based/states.py:30
msgid "People can no longer join the event. Triggered when the attendee limit is reached."
msgstr "Mensen kunnen niet langer deelnemen aan het evenement. Getriggerd wanneer de deelnemerslimiet is bereikt."

#: bluebottle/time_based/states.py:37 bluebottle/time_based/states.py:47
#: bluebottle/time_based/states.py:238
msgid "Unlock"
msgstr "Ontgrendel"

#: bluebottle/time_based/states.py:39
msgid "People can now join again. Triggered when the attendee number drops between the limit."
msgstr "Mensen kunnen zich weer aanmelden voor het evenement. Getriggerd wanneer het aantal geaccepteerde mensen minder wordt dan het aantal beschikbare plaatsen."

#: bluebottle/time_based/states.py:49 bluebottle/time_based/states.py:61
msgid "The number of participants has fallen below the required number. People can sign up again for the task."
msgstr "Het aantal deelnemers is minder dan het aantal plekken. Mensen kunnen zich weer aanmelden voor de activiteit."

#: bluebottle/time_based/states.py:75
msgid "The activity ends and people can no longer register. Participants will keep their spent hours, but will no longer be allocated new hours."
msgstr "De activiteit eindigt en mensen kunnen zich niet meer registreren. Deelnemers behouden hun bestede uren, maar krijgen geen nieuwe uren meer toegewezen."

#: bluebottle/time_based/states.py:105 bluebottle/time_based/states.py:134
#: bluebottle/time_based/states.py:266
msgid "Reschedule"
msgstr "Verzetten"

#: bluebottle/time_based/states.py:109
msgid "The activity is reopened because the start date changed."
msgstr "De activiteit is heropend omdat de starttijd veranderd is."

#: bluebottle/time_based/states.py:136
msgid "The date of the activity has been changed to a date in the future. The status of the activity will be recalculated."
msgstr "De datum van de activiteit is aangepast naar een datum die in de toekomst ligt. De status van de activiteit wordt opnieuw berekend."

#: bluebottle/time_based/states.py:147
msgid "The slot is incomplete."
msgstr "Het tijdsblok is niet compleet."

#: bluebottle/time_based/states.py:153
msgid "The slot is accepting new participants."
msgstr "De tijdsblok staat open voor nieuwe deelnemers."

#: bluebottle/time_based/states.py:163
msgid "running"
msgstr "bezig"

#: bluebottle/time_based/states.py:165 bluebottle/time_based/states.py:250
msgid "The slot is currently taking place."
msgstr "Dit tijdsblok vindt nu plaats."

#: bluebottle/time_based/states.py:169
msgid "finished"
msgstr "afgerond"

#: bluebottle/time_based/states.py:171
msgid "The slot has ended."
msgstr "Dit tijdsblok is afgelopen."

#: bluebottle/time_based/states.py:177
msgid "The slot is cancelled."
msgstr "Dit tijdsblok is geannuleerd."

#: bluebottle/time_based/states.py:185
msgid "The slot was created."
msgstr "Tijdsblok aangemaakt."

#: bluebottle/time_based/states.py:192
msgid "Complete"
msgstr "Voltooien"

#: bluebottle/time_based/states.py:194
msgid "The slot was completed."
msgstr "Tijdsblok voltooid."

#: bluebottle/time_based/states.py:201
msgid "Mark incomplete"
msgstr "Markeer als niet volledig"

#: bluebottle/time_based/states.py:203
msgid "The slot was made incomplete."
msgstr "Tijdsblok is niet volledig."

#: bluebottle/time_based/states.py:212
msgid "Cancel the slot. People can no longer apply. Contributions are not counted anymore."
msgstr "Annuleer tijdsblok. Mensen kunnen zich niet langer aanmelden en contributies worden niet meer meegerekend."

#: bluebottle/time_based/states.py:221
msgid "Reopen a cancelled slot. People can apply again. Contributions are counted again"
msgstr "Heropen een geannuleerd tijdsblok. Mensen kunnen zich weer aanmelden en de contributies worden weer mee gerekend"

#: bluebottle/time_based/states.py:230
msgid "People can no longer join the slot. Triggered when the attendee limit is reached."
msgstr "Mensen kunnen niet langer deelnemen aan dit tijdsblok. Getriggerd wanneer de maximaal aantal deelnemers is bereikt."

#: bluebottle/time_based/states.py:240
msgid "The number of participants has fallen below the required number. People can sign up again for the slot."
msgstr "Het aantal deelnemers is minder dan het aantal plekken. Mensen kunnen zich weer aanmelden voor dit tijdsblok."

#: bluebottle/time_based/states.py:256
msgid "Finish"
msgstr "Afronden"

#: bluebottle/time_based/states.py:258
msgid "The slot has ended. Triggered when slot has ended."
msgstr "Het tijdsblok is afgelopen."

#: bluebottle/time_based/states.py:268
msgid "Reopen the slot. Triggered when start of the slot is changed."
msgstr "Heropen tijdsblok. Getriggerd wanneer tijd van het tijdsblok wordt aangepast."

#: bluebottle/time_based/states.py:288
msgid "This person has applied and must be reviewed."
msgstr "Deze persoon heeft zich aangemeld en moet worden beoordeeld."

#: bluebottle/time_based/states.py:291
msgid "participating"
msgstr "deelnemend"

#: bluebottle/time_based/states.py:293
msgid "This person takes part in the activity."
msgstr "De deelnemer doet mee aan de activiteit."

#: bluebottle/time_based/states.py:296 bluebottle/time_based/states.py:460
msgid "removed"
msgstr "verwijderd"

#: bluebottle/time_based/states.py:298
msgid "This person's contribution is removed and the spent hours are reset to zero."
msgstr "De bijdrage van deze persoon is verwijderd en de gemaakte uren zijn teruggezet naar nul."

#: bluebottle/time_based/states.py:303
msgid "This person has withdrawn. Spent hours are retained."
msgstr "Deze persoon heeft zich afgemeld. De gemaakte uren blijven behouden."

#: bluebottle/time_based/states.py:308
msgid "The activity has been cancelled. This person's contribution is removed and the spent hours are reset to zero."
msgstr "De activiteit is geannuleerd. De bijdrage van deze persoon is verwijderd en de gemaakte uren zijn teruggezet naar nul."

#: bluebottle/time_based/states.py:342
msgid "User applied to join the task."
msgstr "De gebruiker heeft zich aangemeld om deel te namen aan de taak."

#: bluebottle/time_based/states.py:351 bluebottle/time_based/states.py:512
msgid "Accept"
msgstr "Goedkeuren"

#: bluebottle/time_based/states.py:352
msgid "Accept this person as a participant to the Activity."
msgstr "Accepteer deze persoon als deelnemer aan de activiteit."

#: bluebottle/time_based/states.py:362
msgid "Add"
msgstr "Voeg toe"

#: bluebottle/time_based/states.py:363
msgid "Add this person as a participant to the activity."
msgstr "Deelnemer trekt zich terug van de activiteit."

#: bluebottle/time_based/states.py:373
msgid "Reject this person as a participant in the activity."
msgstr "Voeg deze persoon toe als deelnemer aan de activiteit."

#: bluebottle/time_based/states.py:384
msgid "Remove this person as a participant from the activity."
msgstr "Verwijder deze persoon als deelnemer aan de activiteit."

#: bluebottle/time_based/states.py:396
msgid "Stop your participation in the activity. Any hours spent will be kept, but no new hours will be allocated."
msgstr "Stop je deelname aan de activiteit. Eventueel gemaakte uren blijven behouden, maar er worden geen nieuwe uren meer toegewezen."

#: bluebottle/time_based/states.py:407
msgid "User re-applies for the task after previously withdrawing."
msgstr "De gebruiker meld zich opnieuw aan voor de activiteit nadat hij zich heeft afgemeld."

#: bluebottle/time_based/states.py:422
msgid "stopped"
msgstr "gestopt"

#: bluebottle/time_based/states.py:424
msgid "The participant (temporarily) stopped. Contributions will no longer be created."
msgstr "De deelnemer is (tijdelijk) gestopt. Er worden geen nieuwe contributies aangemaakt."

#: bluebottle/time_based/states.py:430
msgid "Stop"
msgstr "Stop"

#: bluebottle/time_based/states.py:432
msgid "Participant stopped contributing."
msgstr "De gebruiker is gestopt met deelnemen."

#: bluebottle/time_based/states.py:442
msgid "Participant started contributing again."
msgstr "De gebruiker is weer gestart met deelnemen."

#: bluebottle/time_based/states.py:450
msgid "registered"
msgstr "geregistreerd"

#: bluebottle/time_based/states.py:452
msgid "This person registered to this slot."
msgstr "Deze persoon heeft zich aangemeld voor dit tijdsblok."

#: bluebottle/time_based/states.py:462
msgid "This person no longer takes part in this slot."
msgstr "De deelnemer doet niet langer mee aan dit tijdsblok."

#: bluebottle/time_based/states.py:467
msgid "This person has withdrawn from this slot. Spent hours are retained."
msgstr "Deze persoon heeft zich afgemeld voor dit tijdsblok. De gemaakte uren blijven behouden."

#: bluebottle/time_based/states.py:472
msgid "The slot has been cancelled. This person's contribution is removed and the spent hours are reset to zero."
msgstr "Dit tijdsblok is geannuleerd. De bijdrage van deze persoon is verwijderd en de gemaakte uren zijn teruggezet naar nul."

#: bluebottle/time_based/states.py:506
msgid "User registered to join the slot."
msgstr "De gebruiker heeft zich aangemeld om deel te namen aan dit tijdsblok."

#: bluebottle/time_based/states.py:513
msgid "Accept the previously person as a participant to the slot."
msgstr "Accepteer de vorige persoon als deelnemer voor dit slot."

#: bluebottle/time_based/states.py:522
msgid "Remove this person as a participant from the slot."
msgstr "Verwijder deze deelnemer van dit tijdsblok."

#: bluebottle/time_based/states.py:531
msgid "Stop your participation in the slot."
msgstr "Meldt je af voor dit tijdsblok."

#: bluebottle/time_based/states.py:541
msgid "User re-applies to the slot after previously withdrawing."
msgstr "Accepteer de vorige persoon als deelnemer voor dit slot."

#: bluebottle/time_based/templates/admin/clear_deadline.html:2
msgid "Clear the deadline"
msgstr "Verwijder de deadline"

#: bluebottle/time_based/templates/admin/clear_deadline.html:5
msgid "\n"
"    Clear the deadline of the activity, so that it has to be set to a new value in the future.\n"
msgstr "\n"
"Verwijder de deadline, zodat deze opnieuw moet worden ingesteld op een datum in de toekomst.\n"

#: bluebottle/time_based/templates/admin/clear_start.html:3
msgid "Clear the start"
msgstr "Verwijder de start"

#: bluebottle/time_based/templates/admin/clear_start.html:6
msgid "\n"
"    Clear the start date of the activity, so that it has to be set to a new value in the future.\n"
msgstr "\n"
"Verwijder de startdatum, zodat deze opnieuw moet worden ingesteld op een datum in de toekomst.\n"

#: bluebottle/time_based/templates/admin/create_period_time_contribution.html:2
#: bluebottle/time_based/templates/admin/create_slot_time_contribution.html:2
msgid "Create a time contribution"
msgstr "Maak een tijdsbijdrage aan"

#: bluebottle/time_based/templates/admin/create_period_time_contribution.html:5
#, python-format
msgid "\n"
"    Create a time contribution for \"%(instance.activity)s\"\n"
msgstr "\n"
" Maak een tijdsbijdrage aan voor \"%(instance.activity)s\"\n"

#: bluebottle/time_based/templates/admin/create_period_time_contribution.html:10
#: bluebottle/time_based/templates/admin/create_preparation_time_contribution.html:10
#: bluebottle/time_based/templates/admin/create_slot_time_contribution.html:10
#: bluebottle/time_based/templates/admin/delete_preparation_time_contribution.html:10
#, python-format
msgid "\n"
"        and %(count)s others\n"
"    "
msgstr "\n"
"        en %(count)s anderen\n"
"    "

#: bluebottle/time_based/templates/admin/create_period_time_contribution.html:14
#, python-format
msgid "\n"
"with a duration of %(duration)s.\n"
msgstr "\n"
"met een tijdsduur van %(duration)s.\n"

#: bluebottle/time_based/templates/admin/create_preparation_time_contribution.html:2
msgid "Create a preparation time contribution"
msgstr "Maak een tijdsbijdrage aan"

#: bluebottle/time_based/templates/admin/create_preparation_time_contribution.html:5
#, python-format
msgid "\n"
"    Create a preparation time contribution for %(participant)s\n"
msgstr "\n"
"    Maak een tijdsbijdrage aan voor %(participant)s”\n"

#: bluebottle/time_based/templates/admin/create_slot_participants_for_participant.html:2
#: bluebottle/time_based/templates/admin/create_slot_participants_for_slot.html:2
msgid "Add participant to all slots"
msgstr "Voeg deelnemers toe aan alle tijdsblokken"

#: bluebottle/time_based/templates/admin/create_slot_participants_for_participant.html:5
#, python-format
msgid "\n"
"    Add the new participant to all %(slot_count)s the slots of the activity.\n"
msgstr "\n"
"    Voeg de nieuwe deelnemers toe aan %(slot_count)s tijdsblokken voor deze activiteit.\n"

#: bluebottle/time_based/templates/admin/create_slot_participants_for_slot.html:6
#, python-format
msgid "\n"
"        Add all %(participant_count)s accepted participants to %(instance)s\n"
"    "
msgstr "\n"
"        Voeg alle %(participant_count)s geaccepteerde deelnemers toe aan %(instance)s    "

#: bluebottle/time_based/templates/admin/create_slot_participants_for_slot.html:10
#, python-format
msgid "\n"
"        Add the accepted participant to %(instance)s\n"
"    "
msgstr "\n"
"        Voeg de geaccepteerde deelnemers toe aan %(instance)s\n"
"    "

#: bluebottle/time_based/templates/admin/create_slot_time_contribution.html:5
#, python-format
msgid "\n"
"    Create a time contribution for \"%(activity)s\"\n"
msgstr "\n"
" Maak een tijdsbijdrage aan voor \"%(activity)s\"\n"

#: bluebottle/time_based/templates/admin/delete_preparation_time_contribution.html:2
msgid "Delete the preparation time contribution"
msgstr "Verwijder voorbereidingstijd"

#: bluebottle/time_based/templates/admin/delete_preparation_time_contribution.html:5
#, python-format
msgid "\n"
"    Delete the preparation time contribution for \"%(activity)s\"\n"
msgstr "\n"
" Verwijder voorbereidingstijd voor \"%(activity)s\"\n"

#: bluebottle/time_based/templates/admin/lock_activity_slots.html:2
msgid "Lock activity slots"
msgstr "Vergrendel tijdsblokken"

#: bluebottle/time_based/templates/admin/lock_activity_slots.html:5
msgid "\n"
"    Lock the slots that will be filled by this participant\n"
msgstr "\n"
"    Vergrendel de slots die wordt aangevuld met deze deelnemer\n"

#: bluebottle/time_based/templates/admin/reset_slot_selection.html:2
msgid "Reset slot selection to 'all'"
msgstr "Reset tijdsblok keuze naar “allemaal”"

#: bluebottle/time_based/templates/admin/reset_slot_selection.html:5
msgid "\n"
"    Reset slot selection to \"all\" because there is only 1 slot left\n"
msgstr "\n"
"    Reset tijdsblok keuze naar “allemaal” omdat er nog maar een plek over is\n"

#: bluebottle/time_based/templates/admin/set_end_date.html:5
msgid "\n"
"    Set the deadline to today.\n"
msgstr "\n"
" Zet de deadline op vandaag.\n"

#: bluebottle/time_based/templates/admin/transition_durations.html:8
#, python-format
msgid "\n"
"            and %(extra)s others\n"
"        "
msgstr "\n"
"        en %(extra)s andere gebruikers \n"
"        "

#: bluebottle/time_based/templates/admin/unlock_activity_slots.html:2
msgid "Unlock activity slots"
msgstr "Ontgrendel tijdsblokken"

#: bluebottle/time_based/templates/admin/unlock_activity_slots.html:5
msgid "\n"
"    Unlock the slots that will have spots available by removing this participant\n"
msgstr "\n"
"   Ontgrendel de tijdsblokken die nog plek overhebben als je deze deelnemer verwijderd\n"

#: bluebottle/time_based/templates/admin/unset_capacity.html:2
msgid "Unset capacity"
msgstr "Deselecteer deelnemersvoorkeur"

#: bluebottle/time_based/templates/admin/unset_capacity.html:5
msgid "\n"
"    Unset the capacity because participants are now free to choose the slots.\n"
msgstr "\n"
"    Deselecteer deelnemersvoorkeur en deelnemers kunnen nu zelf kiezen aan welke tijdsblokken ze meedoen.\n"

#: bluebottle/time_based/templates/mails/messages/changed_multiple_dates.html:5
#, python-format
msgctxt "email"
msgid "\n"
"Some details of activity \"%(title)s\" have changed.\n"
msgstr "\n"
"De details voor “%(title)s” zijn veranderd.\n"

#: bluebottle/time_based/templates/mails/messages/changed_multiple_dates.html:11
msgctxt "email"
msgid "\n"
"These are all the time slots that you participate in:\n"
msgstr "\n"
"Je neemt deel aan de volgende tijdsblokken:\n"

#: bluebottle/time_based/templates/mails/messages/changed_multiple_dates.html:19
#: bluebottle/time_based/templates/mails/messages/changed_single_date.html:17
#: bluebottle/time_based/templates/mails/messages/reminder_single_date.html:17
msgctxt "email"
msgid "\n"
"Read the latest updates on the activity page.\n"
msgstr "\n"
"Lees de laatste updates op de activiteitenpagina.\n"

#: bluebottle/time_based/templates/mails/messages/changed_single_date.html:5
#, python-format
msgctxt "email"
msgid "\n"
"The activity \"%(title)s\" has changed:\n"
msgstr "\n"
"De activiteit \"%(title)s\" is gewijzigd:\n"

#: bluebottle/time_based/templates/mails/messages/changed_single_date.html:23
#: bluebottle/time_based/templates/mails/messages/reminder_single_date.html:23
msgctxt "email"
msgid "\n"
"If you are unable to participate, please withdraw via the activity page so that others can take your place.\n"
msgstr "\n"
"Kan je niet meer deelnemen? Meld je dan af via het platform, zodat iemand anders je plek kan innemen.\n"

#: bluebottle/time_based/templates/mails/messages/deadline_changed.html:5
#, python-format
msgctxt "email"
msgid "\n"
"<p>The date of the activity \"%(title)s\" has changed.</p>\n\n"
"<p>The activity starts %(start)s and %(end)s.</p>\n\n"
"<p>If you are unable to participate, please withdraw via the activity page so that others can take your place.</p>\n"
msgstr "\n"
"<p>De datum en/of tijdstip van de activiteit \"%(title)s\" is gewijzigd.</p>\n"
"<p>De activiteit start %(start)s en eindigt %(end)s.</p>\n"
"<p>Kun je niet meer deelnemen? Meld je dan af via de pagina van de activiteit zodat je plek weer vrij komt.</p>\n"

#: bluebottle/time_based/templates/mails/messages/new_participant.html:4
#, fuzzy, python-format
#| msgctxt "email"
#| msgid ""
#| "\n"
#| "<p>%(applicant_name)s applied to your activity \"%(title)s\"!</p>\n"
#| "\n"
#| "<p>Give the new participant a warm welcome.</p>\n"
msgctxt "email"
<<<<<<< HEAD
msgid ""
"\n"
"<p>%(applicant_name)s has joined your activity \"%(title)s\"!</p>\n"
"\n"
=======
msgid "\n"
"<p>%(applicant_name)s applied to your activity \"%(title)s\"!</p>\n\n"
>>>>>>> 1e753b93
"<p>Give the new participant a warm welcome.</p>\n"
msgstr "\n"
"<p>%(applicant_name)s heeft zich aangemeld voor je activiteit \"%(title)s\"!</p>\n\n"
"<p>Geef de nieuwe deelnemer een warm welkom.</p>\n"

#: bluebottle/time_based/templates/mails/messages/partial/period.html:4
#, python-format
msgctxt "email"
msgid "\n"
"            Start: %(start)s.\n"
"        "
msgstr "\n"
"            Start: %(start)s.\n"
"        "

#: bluebottle/time_based/templates/mails/messages/partial/period.html:8
msgctxt "email"
msgid "\n"
"            You can start right away.\n"
"        "
msgstr "\n"
"            Je kunt meteen beginnen.\n"
"        "

#: bluebottle/time_based/templates/mails/messages/partial/period.html:14
#, python-format
msgctxt "email"
msgid "\n"
"            End: %(end)s.\n"
"        "
msgstr "\n"
"            Einde: %(end)s.\n"
"        "

#: bluebottle/time_based/templates/mails/messages/partial/period.html:18
msgctxt "email"
msgid "\n"
"            This activity runs indefinitely.\n"
"        "
msgstr "\n"
"            Deze activiteit loopt voor onbepaalde tijd.\n"
"        "

#: bluebottle/time_based/templates/mails/messages/partial/slots.html:8
msgid "Changed"
msgstr "Veranderd"

#: bluebottle/time_based/templates/mails/messages/partial/slots.html:16
msgid "Meeting link"
msgstr "Link naar vergadering"

#: bluebottle/time_based/templates/mails/messages/partial/slots.html:19
msgid "Anywhere/Online"
msgstr "Overal/Online"

#: bluebottle/time_based/templates/mails/messages/partial/slots.html:34
msgid "Go to the activity page to see the times in your own timezone and add them to your calendar."
msgstr "Ga naar de pagina van de activiteit om de tijden in je eigen tijdzone te bekijken en deze aan je kalender toe te voegen."

#: bluebottle/time_based/templates/mails/messages/participant_accepted.html:5
#, python-format
msgctxt "email"
msgid "\n"
"        <p>Good news, you have been accepted for the activity \"%(title)s\"!</p>\n\n"
"        <p>%(manager)s, the activity manager, will follow-up with more info soon.</p>\n"
"    "
msgstr "\n"
"<p>Goed nieuws, je bent geaccepteerd voor de activiteit \"%(title)s\"!</p>\n\n"
"<p>%(manager)s, de manager van de activiteit, komt snel met meer informatie.</p>\n"
"    "

#: bluebottle/time_based/templates/mails/messages/participant_added.html:4
#, python-format
msgctxt "email"
msgid "\n"
"<p>You have been added to the activity \"%(title)s\" as a participant.</p>\n\n"
"<p>Head over to the activity page for more information.</p>\n\n"
"<p>If you are unable to participate, please withdraw via the activity page so that others can take your place.</p>\n"
msgstr "\n"
"<p>Je bent als deelnemer toegevoegd aan de activiteit \"%(title)s\".</p>\n"
"<p>Ga naar de pagina van de activiteit voor meer informatie.</p>\n\n"
"<p>Kun je niet meer deelnemen? Meld je dan af via het platform, zodat je plek weer vrij komt.</p>\n"

#: bluebottle/time_based/templates/mails/messages/participant_added_owner.html:6
#, python-format
msgctxt "email"
msgid "%(participant_name)s has been added to your activity \"%(title)s\"!"
msgstr "%(participant_name)s is toegevoegd aan jouw activiteit activity \"%(title)s\"!"

#: bluebottle/time_based/templates/mails/messages/participant_applied.html:6
#| msgid ""
#| "\n"
#| "        Hello %(receiver_name)s\n"
#| "        <br><br>\n"
#| "    "
msgctxt "email"
msgid "\n"
"            You applied to an activity on <b>%(site_name)s!</b>\n"
"        "
msgstr "\n"
"Je hebt je aangemeld voor een activiteit op <b>%(site_name)s!</b>        "

<<<<<<< HEAD
#: bluebottle/time_based/templates/mails/messages/participant_applied.html:17
#, fuzzy
#| msgctxt "email"
#| msgid ""
#| "\n"
#| "If you are unable to participate, please withdraw via the activity page "
#| "so that others can take your place.\n"
=======
#: bluebottle/time_based/templates/mails/messages/participant_applied.html:15
>>>>>>> 1e753b93
msgctxt "email"
msgid "\n"
"                You will receive a notification by email when the activity manager accepts your application.\n"
"            "
msgstr "\n"
"Je ontvangt een bericht per e-mail wanneer de manager van de activiteit je aanmelding goedkeurt.            "

#: bluebottle/time_based/templates/mails/messages/participant_base.html:5
#, python-format
msgctxt "email"
msgid "\n"
"        <p>Hi %(recipient_name)s,</p>\n"
"    "
msgstr "\n"
"        <p>Hi %(recipient_name)s,</p>\n"
"    "

#: bluebottle/time_based/templates/mails/messages/participant_changed.html:6
#, python-format
msgctxt "email"
msgid "\n"
"            You adjusted your participation for an activity on <b>%(site_name)s</b>.\n"
"        "
msgstr "\n"
"            Je hebt je deelname aangepast voor een activiteit op <b>%(site_name)s</b>.\n"
"        "

#: bluebottle/time_based/templates/mails/messages/participant_created.html:4
#, python-format
msgctxt "email"
msgid "\n"
"<p>%(applicant_name)s applied to your activity \"%(title)s\".<p>\n\n"
"<p>Review the application and decide if this person is the right fit.</p>\n"
msgstr "\n"
"<p>%(applicant_name)s heeft zich aangemeld voor je activiteit \"%(title)s\".</p>\n\n"
"<p>Bekijk de aanmelding en beslis of deze persoon geschikt is voor je activiteit.</p>\n"

#: bluebottle/time_based/templates/mails/messages/participant_finished.html:4
#, python-format
msgctxt "email"
msgid "\n"
"<p>\n"
"    Congratulations! Your contribution to the activity \"%(title)s\" is finished. Thank you for your participation. Together we have made the world a bit more beautiful.\n"
"</p>\n\n"
"<p>\n"
"Craving for more? Then be sure to check out the activity overview page.\n"
"</p>\n"
msgstr "\n"
"<p>Gefeliciteerd! Jouw bijdrage aan de activiteit \"%(title)s\" is afgerond. Bedankt voor jouw deelname. Samen hebben we de wereld weer een beetje mooier gemaakt.\n"
"</p>\n\n"
"<p>\n"
"Smaakt dit naar meer? Ga dan zeker nog even kijken op de overzichtspagina met activiteiten.\n"
"</p>\n"

#: bluebottle/time_based/templates/mails/messages/participant_joined.html:6
#| msgid ""
#| "\n"
#| "        Hello %(receiver_name)s\n"
#| "        <br><br>\n"
#| "    "
msgctxt "email"
msgid "\n"
"            You joined an activity on <b>%(site_name)s!</b>\n"
"        "
msgstr "\n"
"Je neemt deel aan een activiteit op <b>%(site_name)s!</b>        "

#: bluebottle/time_based/templates/mails/messages/participant_rejected.html:4
#, python-format
msgctxt "email"
msgid "\n"
"<p>Unfortunately, you have not been selected for the activity ‘%(title)s’.</p>\n\n"
"<p>Don’t worry, there are more activities out there that need your help. Head over to the activity overview page to see if there is something for you.</p>\n"
msgstr "\n"
"<p>Helaas, je bent niet geselecteerd voor de activiteit \"%(title)s\".</p>\n"
"<p>Geen zorgen, er zijn nog meer activiteiten die je hulp nodig hebben. Ga naar de overzichtspagina met activiteiten om te kijken of er iets voor jou tussen zit.</p>\n"

#: bluebottle/time_based/templates/mails/messages/participant_removed.html:4
#, python-format
msgctxt "email"
msgid "\n"
"<p>You have been removed as participant for the activity \"%(title)s\".</p>\n\n"
"<p>Don’t worry, there are more activities out there that need your help. Head over to the activity overview page to see if there is something for you.</p>\n"
msgstr "\n"
"<p>Je bent verwijderd als deelnemer voor de activiteit \"%(title)s\".</p>\n\n"
"<p>Geen zorgen, er zijn nog meer activiteiten die je hulp nodig hebben. Ga naar de overzichtspagina met activiteiten om te kijken of er iets voor jou tussen zit.</p>\n"

#: bluebottle/time_based/templates/mails/messages/participant_removed_owner.html:6
#, python-format
msgctxt "email"
msgid "%(participant_name)s has been removed from your activity \"%(title)s\"."
msgstr "%(participant_name)s is verwijderd van jouw activiteit \"%(title)s\"."

#: bluebottle/time_based/templates/mails/messages/participant_withdrew.html:4
#, python-format
msgctxt "email"
msgid "\n"
"<p>%(applicant_name)s has withdrawn from you activity \"%(title)s\"!</p>\n"
msgstr "\n"
"<p>%(applicant_name)s heeft zich aangemeld voor je activiteit \"%(title)s\"!</p>\n"

#: bluebottle/time_based/templates/mails/messages/reminder_single_date.html:5
msgctxt "email"
msgid "\n"
"The activity  is just a few days away!\n"
msgstr "\n"
"De activiteit vindt plaats over een paar dagen!\n"

#: bluebottle/time_based/templates/mails/messages/slot_date_changed.html:5
#, python-format
msgctxt "email"
msgid "\n"
"<p>The date and/or time of one of the slots of the activity \"%(title)s\" has changed.</p>\n\n"
"<p>The new date is %(date)s from %(start)s to %(end)s (%(tz)s).</p>\n\n"
msgstr "\n"
"<p>De aanvangstijd van “%(title)s” is veranderd.</p>\n\n"
"<p>De nieuwe aanvangstijd is %(date)s van %(start)s tot %(end)s (%(tz)s).</p>\n\n"

#: bluebottle/time_based/validators.py:10
msgid "Registration deadline should be before the start or end date"
msgstr "De registratie deadline moet voor de start- of eindtijd zijn"

#: bluebottle/time_based/validators.py:38
msgid "All time slots should have all required fields filled out."
msgstr "Vul alle verplichte velden in voor alle tijdsblokken."

#: bluebottle/time_based/validators.py:47
msgid "Should have at least one time slot."
msgstr "Moet minstens 1 tijdsblok bevatten."

#: bluebottle/utils/fields.py:211
msgid "This field is required"
msgstr "Dit veld is verplicht"

#: bluebottle/utils/forms.py:59
msgid "Transition"
msgstr "Transitie"

#: bluebottle/utils/models.py:172
msgid "publication date"
msgstr "publicatie datum"

#: bluebottle/utils/models.py:175
msgid "To go live, status must be 'Published'."
msgstr "Om live te gaan moet de status 'Gepubliceerd' zijn."

#: bluebottle/utils/models.py:177
msgid "publication end date"
msgstr "publicatie einddatum"

#: bluebottle/utils/models.py:279 bluebottle/utils/models.py:280
msgid "translation settings"
msgstr "vertalingsinstellingen"

#: bluebottle/utils/serializers.py:32
#, python-format
msgid "Ensure this value is less than or equal to %(limit_value)s."
msgstr "Zorg ervoor dat deze waarde kleiner is dan of gelijk aan %(limit_value)s."

#: bluebottle/utils/serializers.py:38
#, python-format
msgid "Ensure this value is greater than or equal to %(limit_value)s."
msgstr "Zorg ervoor dat deze waarde groter is dan of gelijk aan %(limit_value)s."

#: bluebottle/utils/serializers.py:44
#, python-brace-format
msgid "Ensure this amount is less than or equal to {max_amount}."
msgstr "Zorg ervoor dat dit bedrag kleiner is dan of gelijk is aan {max_amount}."

#: bluebottle/utils/serializers.py:45
#, python-brace-format
msgid "Ensure this amount is greater than or equal to {min_amount}."
msgstr "Zorg ervoor dat dit bedrag groter is dan of gelijk is aan {min_amount}."

#: bluebottle/utils/templates/admin/confirmation.html:23
msgid "Yes, I am sure"
msgstr "Ja, ik weet het zeker"

#: bluebottle/utils/templates/admin/labeled_date_hierarchy.html:6
msgid "Filter by"
msgstr "Filteren op"

#: bluebottle/utils/templates/admin/transition_confirmation.html:12
#, python-format
msgid "\n"
"                Are you sure you want to change status from <b>%(source)s</b> to <b>%(target)s</b>?<br/>\n"
"            "
msgstr "\n"
"                Weet je zeker dat je de status wilt veranderen van <b>%(source)s</b> naar <b>%(target)s</b>?<br/>\n"
"            "

#: bluebottle/utils/templates/admin/transition_confirmation.html:17
msgid "\n"
"                    This will have side effects:\n"
"                "
msgstr "\n"
"                    Hiermee worden ook de volgende acties uitgevoerd:\n"
"                "

#: bluebottle/utils/templates/admin/transition_confirmation.html:40
msgid " Yes, I am sure"
msgstr " Ja, ik weet het zeker"

#: bluebottle/utils/templates/utils/admin/total_amount_change_list.html:14
msgid "Total amount: "
msgstr "Totaal bedrag: "

#: bluebottle/utils/templates/utils/login_with.html:6
msgid "Redirecting..."
msgstr "Je wordt omgeleid..."

#: bluebottle/utils/templates/utils/mails/share_flyer.mail.html:8
msgctxt "email"
msgid "Hi"
msgstr "Hallo"

#: bluebottle/utils/templates/utils/mails/share_flyer.mail.html:9
msgctxt "email"
msgid " wants to share the following initiative with you:"
msgstr " wilt het volgende initiatief met je delen:"

#: bluebottle/utils/templates/utils/mails/share_flyer.mail.html:44
msgctxt "email"
msgid "says:"
msgstr "zegt:"

#: bluebottle/utils/templates/utils/mails/share_flyer.mail.html:53
msgctxt "email"
msgid "Reply"
msgstr "Beantwoorden"

#: bluebottle/utils/templatetags/admin_extra.py:78
msgid "All dates"
msgstr "Alle data"

#: bluebottle/utils/transitions.py:14
msgid "closed"
msgstr "gesloten"

#: bluebottle/utils/validators.py:46
#, python-format
msgid "File extension '%(extension)s' is not allowed. Allowed extensions are: '%(allowed_extensions)s'."
msgstr "Bestandsextensie '%(extension)s' is niet toegestaan. Toegestane extensies zijn: '%(allowed_extensions)s'."

#: bluebottle/utils/validators.py:95
#, python-format
msgid "Mime type '%(mimetype)s' is not allowed. Allowed mime-types are: '%(allowed_mimetypes)s'."
msgstr "Bestandsextensie '%(mimetype)s' is niet toegestaan. Toegestane extensies zijn: '%(allowed_mimetypes)s'."

#: bluebottle/utils/validators.py:120
#, python-format
msgid "Mime type '%(mimetype)s' doesn't match the filename extension '%(extension)s'."
msgstr "Bestandtype '%(mimetype)s' komt niet overeen met de extensie van de bestandsnaam '%(extension)s'."

#: bluebottle/utils/validators.py:184
msgid "File is infected with malware."
msgstr "Bestand is geïnfecteerd met een virus."

#: bluebottle/utils/widgets.py:50
msgid "Hour"
msgid_plural "Hours"
msgstr[0] "Uur"
msgstr[1] "Uren"

#: bluebottle/utils/widgets.py:52
msgid "Minute"
msgid_plural "Minutes"
msgstr[0] "Minuut"
msgstr[1] "Minuten"

#: bluebottle/utils/widgets.py:54
msgid "Second"
msgid_plural "Seconds"
msgstr[0] "Seconde"
msgstr[1] "Seconden"

#: bluebottle/wallposts/admin.py:33
msgid "View online"
msgstr "Bekijk online"

#: bluebottle/wallposts/admin.py:263
msgid "Author"
msgstr "Auteur"

#: bluebottle/wallposts/admin.py:268
msgid "View update wall"
msgstr "Bekijk update wall"

#: bluebottle/wallposts/models.py:48 bluebottle/wallposts/models.py:219
#: bluebottle/wallposts/models.py:290
msgid "editor"
msgstr "bewerker"

#: bluebottle/wallposts/models.py:51
msgid "The last user to edit this wallpost."
msgstr "De laatste gebruiker die deze wallpost heeft gewijzigd."

#: bluebottle/wallposts/models.py:65
msgid "content type"
msgstr "inhoudstype"

#: bluebottle/wallposts/models.py:69
msgid "object ID"
msgstr "object ID"

#: bluebottle/wallposts/models.py:87
msgid "Pinned posts are shown first. New posts by the initiator will unpin older posts."
msgstr "Vastgezette berichten worden als eerst getoond. Een nieuw bericht van de initiator zal eerder vastgezette berichten overschrijven."

#: bluebottle/wallposts/models.py:222
msgid "The last user to edit this wallpost photo."
msgstr "De laatste gebruiker die deze wallpost foto heeft gewijzigd."

#: bluebottle/wallposts/models.py:267
msgid "related type"
msgstr "verwant type"

#: bluebottle/wallposts/models.py:270
msgid "related ID"
msgstr "verwant ID"

#: bluebottle/wallposts/models.py:292
msgid "The last user to edit this reaction."
msgstr "De laatste gebruiker die deze reactie heeft gewijzigd."

#: bluebottle/wallposts/models.py:297
msgid "reaction text"
msgstr "reactie tekst"

#: bluebottle/wallposts/models.py:343
msgid "Reaction"
msgstr "Reactie"

#: bluebottle/wallposts/models.py:344
msgid "Reactions"
msgstr "Reacties"

#: bluebottle/wallposts/templates/project_wallpost_new.mail.html:5
#: bluebottle/wallposts/templates/project_wallpost_reaction_project.mail.html:5
#, python-format
msgid "\n\n"
"        Hello %(receiver_name)s,\n"
"        <br><br>\n"
"        %(author_name)s just posted a comment on your\n"
"        <i>%(project_title)s</i> wall.\n"
"    "
msgstr "\n\n"
"Hallo %(receiver_name)s,\n"
"<br><br>\n"
"%(author_name)s heeft zojuist een bericht geplaatst op jouw <i>%(project_title)s</i> pagina.    "

#: bluebottle/wallposts/templates/project_wallpost_reaction_new.mail.html:5
#: bluebottle/wallposts/templates/project_wallpost_reaction_same_wallpost.mail.html:5
#, python-format
msgid "\n\n"
"        Hello %(receiver_name)s,\n"
"        <br><br>\n"
"        %(author_name)s just posted a comment on your\n"
"        <i>%(project_title)s</i> wallpost.\n"
"    "
msgstr "\n\n"
"Hallo %(receiver_name)s,\n"
"<br><br>\n"
"%(author_name)s heeft zojuist gereageerd op jouw bericht in <i>%(project_title)s</i>.    "

#: bluebottle/wallposts/templates/task_wallpost_new.mail.html:5
#: bluebottle/wallposts/templates/task_wallpost_reaction_task.mail.html:5
#, python-format
msgid "\n\n"
"        Hello %(receiver_name)s,\n"
"        <br><br>\n"
"        %(author_name)s just posted a comment on your <i>%(task_title)s</i>\n"
"        wall.\n"
"    "
msgstr "\n\n"
"Hallo %(receiver_name)s,\n"
"<br><br>\n"
"%(author_name)s heeft zojuist een bericht geplaatst op jouw <i>%(task_title)s</i> pagina.    "

#: bluebottle/wallposts/templates/task_wallpost_reaction_new.mail.html:5
#, python-format
msgid "\n\n"
"        Hello %(receiver_name)s,\n"
"        <br><br>\n"
"        %(author_name)s just posted a comment on your <i>%(task_title)s</i>\n"
"        wallpost.\n"
"    "
msgstr "\n\n"
"Hallo %(receiver_name)s,\n"
"<br><br>\n"
"%(author_name)s heeft zojuist een bericht geplaatst op jouw <i>%(task_title)s</i> pagina.    "

#: models.py:36
msgid "start date"
msgstr "startdatum"

#: models.py:37
msgid "start time"
msgstr "starttijd"

#: models.py:41
msgid "deadline to apply"
msgstr "uiterste aanmelddatum"

#: models.py:99
msgid "Events"
msgstr "Evenementen"

#, fuzzy
#~| msgid "Engagement statistic"
#~ msgid "Engagement target"
#~ msgstr "Engagement statistiek"

#, fuzzy
#~| msgid "content type"
#~ msgid "collect type"
#~ msgstr "inhoudstype"

#, fuzzy
#~| msgid "content type"
#~ msgid "collect types"
#~ msgstr "inhoudstype"

#, fuzzy
#~| msgid "Follow the activity"
#~ msgid "Collect Activity"
#~ msgstr "Volg de activiteit"

#, fuzzy
#~| msgid "Activities"
#~ msgid "Collect Activities"
#~ msgstr "Activiteiten"

#, fuzzy
#~| msgctxt "email"
#~| msgid ""
#~| "Help your participants to start tomorrow fully motivated. Send them a "
#~| "message via the 'update wall' on the activity page."
#~ msgctxt "email"
#~ msgid ""
#~ "Help your contributors to start tomorrow fully motivated. Send them a "
#~ "message via the 'update wall' on the activity page."
#~ msgstr ""
#~ "Help de deelnemers om morgen vol enthousiasme te starten. Stuur hen een "
#~ "bericht via de 'update wall' op de activiteit-pagina."

#, fuzzy
#~| msgid ""
#~| "\n"
#~| "\n"
#~| "Hi %(receiver_name)s,\n"
#~| "\n"
#~| "Thank you for your partnership with %(site)s. \n"
#~ msgctxt "email"
#~ msgid ""
#~ "\n"
#~ "Hi %(recipient_name)s,\n"
#~ "\n"
#~ "Thanks for your donation! \n"
#~ msgstr ""
#~ "\n"
#~ "\n"
#~ "Hi %(receiver_name)s,\n"
#~ "\n"
#~ "Thank you for your partnership with %(site)s. \n"

#, fuzzy
#~| msgid ""
#~| "\n"
#~| "\n"
#~| "        Hi %(receiver_name)s,\n"
#~| "\n"
#~| "        Thank you for your partnership with %(site)s. \n"
#~| "    "
#~ msgctxt "email"
#~ msgid ""
#~ "\n"
#~ "        Hi %(recipient_name)s,\n"
#~ "        The initiative \"%(title)s\" has been submitted by "
#~ "%(initiator_name)s and is waiting for a review.\n"
#~ "    "
#~ msgstr ""
#~ "\n"
#~ "\n"
#~ "        Hi %(receiver_name)s,\n"
#~ "\n"
#~ "        Thank you for your partnership with %(site)s. \n"
#~ "    "

#, fuzzy
#~| msgid ""
#~| "\n"
#~| "\n"
#~| "        Hello %(first_name)s,\n"
#~| "        <br><br>\n"
#~| "        %(author)s added a new post on a %(follow_object)s you follow:\n"
#~| "        <br><br>\n"
#~| "        <i>%(wallpost_text)s...</i>\n"
#~| "    "
#~ msgctxt "email"
#~ msgid ""
#~ "\n"
#~ "        Hi %(recipient_name)s,\n"
#~ "        <br><br>\n"
#~ "        %(author_name)s added a new post on an activity you follow:\n"
#~ "        <br>\n"
#~ "        '%(text)s'\n"
#~ "\n"
#~ "    "
#~ msgstr ""
#~ "\n"
#~ "\n"
#~ "        Hello %(first_name)s,\n"
#~ "        <br><br>\n"
#~ "        %(author)s added a new post on a %(follow_object)s you follow:\n"
#~ "        <br><br>\n"
#~ "        <i>%(wallpost_text)s...</i>\n"
#~ "    "

#, fuzzy
#~| msgid ""
#~| "\n"
#~| "\n"
#~| "Hello %(first_name)s,\n"
#~| "\n"
#~| "%(author)s added a new post on a %(follow_object)s you follow:\n"
#~| "\n"
#~| "'%(wallpost_text)s...'\n"
#~| "\n"
#~ msgctxt "email"
#~ msgid ""
#~ "\n"
#~ "Hi %(recipient_name)s,\n"
#~ "\n"
#~ "%(author_name)s added a new post on an activity you follow:\n"
#~ "\n"
#~ "'%(text)s'\n"
#~ msgstr ""
#~ "\n"
#~ "\n"
#~ "Hello %(first_name)s,\n"
#~ "\n"
#~ "%(author)s added a new post on a %(follow_object)s you follow:\n"
#~ "\n"
#~ "'%(wallpost_text)s...'\n"

#, fuzzy
#~| msgid ""
#~| "\n"
#~| "\n"
#~| "Hello %(receiver_name)s,\n"
#~| "\n"
#~| "%(author_name)s just posted a comment on your '%(task_title)s' "
#~| "wallpost.\n"
#~ msgctxt "email"
#~ msgid ""
#~ "\n"
#~ "        Hi %(recipient_name)s,\n"
#~ "\n"
#~ "        %(author_name)s just posted a comment on your '%(title)s' "
#~ "wallpost.\n"
#~ "\n"
#~ "    "
#~ msgstr ""
#~ "\n"
#~ "\n"
#~ "Hello %(receiver_name)s,\n"
#~ "\n"
#~ "%(author_name)s just posted a comment on your '%(task_title)s' wallpost.\n"
#~ "    "

#, fuzzy
#~| msgid ""
#~| "\n"
#~| "\n"
#~| "Hello %(receiver_name)s,\n"
#~| "\n"
#~| "%(author_name)s just posted a comment on your '%(task_title)s' "
#~| "wallpost.\n"
#~ msgctxt "email"
#~ msgid ""
#~ "\n"
#~ "Hi %(recipient_name)s,\n"
#~ "\n"
#~ "%(author_name)s just posted a comment on your '%(title)s' wallpost.\n"
#~ "\n"
#~ msgstr ""
#~ "\n"
#~ "\n"
#~ "Hello %(receiver_name)s,\n"
#~ "\n"
#~ "%(author_name)s just posted a comment on your '%(task_title)s' wallpost.\n"

#, fuzzy
#~| msgid ""
#~| "\n"
#~| "\n"
#~| "        Hello %(receiver_name)s,\n"
#~| "        <br><br>\n"
#~| "        %(author_name)s just posted a comment on your <i>%(task_title)s</"
#~| "i>\n"
#~| "        wallpost.\n"
#~| "    "
#~ msgctxt "email"
#~ msgid ""
#~ "\n"
#~ "        Hi %(recipient_name)s,\n"
#~ "        <br><br>\n"
#~ "        %(author_name)s just posted a comment on your '%(title)s' "
#~ "wallpost.\n"
#~ "    "
#~ msgstr ""
#~ "\n"
#~ "\n"
#~ "        Hello %(receiver_name)s,\n"
#~ "        <br><br>\n"
#~ "        %(author_name)s just posted a comment on your <i>%(task_title)s</"
#~ "i>\n"
#~ "        wallpost.\n"
#~ "    "

#, fuzzy
#~| msgid ""
#~| "\n"
#~| "\n"
#~| "        Hello %(receiver_name)s,\n"
#~| "        <br><br>\n"
#~| "        %(author_name)s just posted a comment on your <i>%(task_title)s</"
#~| "i>\n"
#~| "        wall.\n"
#~| "    "
#~ msgctxt "email"
#~ msgid ""
#~ "\n"
#~ "        Hi %(recipient_name)s,\n"
#~ "        <br><br>\n"
#~ "        %(author_name)s just posted a comment on your '%(title)s' wall.\n"
#~ "    "
#~ msgstr ""
#~ "\n"
#~ "\n"
#~ "        Hello %(receiver_name)s,\n"
#~ "        <br><br>\n"
#~ "        %(author_name)s just posted a comment on your <i>%(task_title)s</"
#~ "i>\n"
#~ "        wall.\n"
#~ "    "

#, fuzzy
#~| msgid ""
#~| "\n"
#~| "\n"
#~| "Hello %(receiver_name)s,\n"
#~| "\n"
#~| "%(author_name)s just posted a comment on your '%(task_title)s' "
#~| "wallpost.\n"
#~ msgctxt "email"
#~ msgid ""
#~ "\n"
#~ "Hi %(recipient_name)s,\n"
#~ "\n"
#~ "%(author_name)s just posted a comment on your '%(title)s' post.\n"
#~ "\n"
#~ msgstr ""
#~ "\n"
#~ "\n"
#~ "Hello %(receiver_name)s,\n"
#~ "\n"
#~ "%(author_name)s just posted a comment on your '%(task_title)s' wallpost.\n"

#, fuzzy
#~| msgid ""
#~| "\n"
#~| "\n"
#~| "        Hello %(first_name)s,\n"
#~| "        <br><br>\n"
#~| "        %(author)s added a new post on a %(follow_object)s you follow:\n"
#~| "        <br><br>\n"
#~| "        <i>%(wallpost_text)s...</i>\n"
#~| "    "
#~ msgctxt "email"
#~ msgid ""
#~ "\n"
#~ "        Hi %(recipient_name)s,\n"
#~ "        <br><br>\n"
#~ "        %(author_name)s added a new post on an initiative you follow:\n"
#~ "        <br>\n"
#~ "        '%(text)s'\n"
#~ "\n"
#~ "    "
#~ msgstr ""
#~ "\n"
#~ "\n"
#~ "        Hello %(first_name)s,\n"
#~ "        <br><br>\n"
#~ "        %(author)s added a new post on a %(follow_object)s you follow:\n"
#~ "        <br><br>\n"
#~ "        <i>%(wallpost_text)s...</i>\n"
#~ "    "

#, fuzzy
#~| msgid ""
#~| "\n"
#~| "\n"
#~| "Hello %(first_name)s,\n"
#~| "\n"
#~| "%(author)s added a new post on a %(follow_object)s you follow:\n"
#~| "\n"
#~| "'%(wallpost_text)s...'\n"
#~| "\n"
#~ msgctxt "email"
#~ msgid ""
#~ "\n"
#~ "Hi %(recipient_name)s,\n"
#~ "\n"
#~ "%(author_name)s added a new post on a initiative you follow:\n"
#~ "\n"
#~ "'%(text)s'\n"
#~ msgstr ""
#~ "\n"
#~ "\n"
#~ "Hello %(first_name)s,\n"
#~ "\n"
#~ "%(author)s added a new post on a %(follow_object)s you follow:\n"
#~ "\n"
#~ "'%(wallpost_text)s...'\n"

#~ msgid ""
#~ "\n"
#~ "<p>If you have any questions please don’t hesitate to contact "
#~ "%(contact_email)s.</p>\n"
#~ msgstr ""
#~ "\n"
#~ "<p>If you have any questions please don’t hesitate to contact "
#~ "%(contact_email)s.</p>\n"

#~ msgid ""
#~ "When a partner is selected with the drop down or a new one is added, that "
#~ "member profile is shown whenever that member does something on the "
#~ "platform."
#~ msgstr ""
#~ "When a partner is selected with the drop down or a new one is added, that "
#~ "member profile is shown whenever that member does something on the "
#~ "platform."

#~ msgid ""
#~ "\n"
#~ "<h1>Welcome %(first_name)s</h1>\n"
#~ "<p class=\"lead\">You’re now officially part of the %(site_name)s "
#~ "community. Connect, share and work with others on projects that you care "
#~ "about.</p>\n"
#~ msgstr ""
#~ "\n"
#~ "<h1>Welcome %(first_name)s</h1>\n"
#~ "<p class=\"lead\">You’re now officially part of the %(site_name)s "
#~ "community. Connect, share and work with others on projects that you care "
#~ "about.</p>\n"

#~ msgid ""
#~ "\n"
#~ "Welcome %(first_name)s\n"
#~ "\n"
#~ "You’re now officially part of the %(site_name)s community. Connect, share "
#~ "and work with others on projects that you care about.\n"
#~ "\n"
#~ msgstr ""
#~ "\n"
#~ "Welcome %(first_name)s\n"
#~ "\n"
#~ "You’re now officially part of the %(site_name)s community. Connect, share "
#~ "and work with others on projects that you care about.\n"
#~ "\n"

#~ msgid ""
#~ "\n"
#~ "<h1>Welcome %(first_name)s</h1>\n"
#~ "<p class=\"lead\">You are invited to join %(site_name)s. On this platform "
#~ "you can work together on social projects that you care about.</p>\n"
#~ "<p>Activate your account by setting your password.</p>\n"
#~ msgstr ""
#~ "\n"
#~ "<h1>Welcome %(first_name)s</h1>\n"
#~ "<p class=\"lead\">You are invited to join %(site_name)s. On this platform "
#~ "you can work together on social projects that you care about.</p>\n"
#~ "<p>Activate your account by setting your password.</p>\n"

#~ msgid ""
#~ "\n"
#~ "Welcome %(first_name)s\n"
#~ "\n"
#~ "You are invited to join %(site_name)s. On this platform you can work "
#~ "together on social projects that you care about.\n"
#~ "\n"
#~ "Activate your account by setting your password.\n"
#~ msgstr ""
#~ "\n"
#~ "Welcome %(first_name)s\n"
#~ "\n"
#~ "You are invited to join %(site_name)s. On this platform you can work "
#~ "together on social projects that you care about.\n"
#~ "\n"
#~ "Activate your account by setting your password.\n"

#~ msgid ""
#~ "\n"
#~ "\n"
#~ "Hello Project Team,\n"
#~ "<br><br>\n"
#~ "A project has been funded!\n"
#~ msgstr ""
#~ "\n"
#~ "\n"
#~ "Hello Project Team,\n"
#~ "<br><br>\n"
#~ "A project has been funded!\n"

#~ msgid ""
#~ "\n"
#~ "\n"
#~ "Hello Project Team,\n"
#~ "\n"
#~ "A project has been funded!\n"
#~ msgstr ""
#~ "\n"
#~ "\n"
#~ "Hello Project Team,\n"
#~ "\n"
#~ "A project has been funded!\n"

#~ msgid ""
#~ "\n"
#~ "\n"
#~ "        Dear %(receiver_name)s,\n"
#~ "\n"
#~ "        Unfortunately the deadline of your task is reached and no "
#~ "volunteers\n"
#~ "        have applied.\n"
#~ "        <br><br>\n"
#~ "        You can change the status and deadline of the task and keep on "
#~ "searching\n"
#~ "        for volunteers.\n"
#~ "        <br><br>\n"
#~ "        Thanks again and we hope to see you back on %(site_name)s soon!\n"
#~ "    "
#~ msgstr ""
#~ "\n"
#~ "\n"
#~ "        Dear %(receiver_name)s,\n"
#~ "\n"
#~ "        Unfortunately the deadline of your task is reached and no "
#~ "volunteers\n"
#~ "        have applied.\n"
#~ "        <br><br>\n"
#~ "        You can change the status and deadline of the task and keep on "
#~ "searching\n"
#~ "        for volunteers.\n"
#~ "        <br><br>\n"
#~ "        Thanks again and we hope to see you back on %(site_name)s soon!\n"
#~ "    "

#~ msgid ""
#~ "\n"
#~ "\n"
#~ "Dear %(receiver_name)s,\n"
#~ "\n"
#~ "Unfortunately the deadline of your task is reached and no volunteers have "
#~ "applied.\n"
#~ "\n"
#~ "You can change the status and deadline of the task and keep on searching "
#~ "for volunteers. \n"
#~ "\n"
#~ "Thanks again and we hope to see you back on %(site_name)s soon!\n"
#~ msgstr ""
#~ "\n"
#~ "\n"
#~ "Dear %(receiver_name)s,\n"
#~ "\n"
#~ "Unfortunately the deadline of your task is reached and no volunteers have "
#~ "applied.\n"
#~ "\n"
#~ "You can change the status and deadline of the task and keep on searching "
#~ "for volunteers. \n"
#~ "\n"
#~ "Thanks again and we hope to see you back on %(site_name)s soon!\n"

#~ msgid ""
#~ "\n"
#~ "\n"
#~ "        Hi %(receiver_name)s,\n"
#~ "        <br><br>\n"
#~ "    "
#~ msgstr ""
#~ "\n"
#~ "\n"
#~ "        Hi %(receiver_name)s,\n"
#~ "        <br><br>\n"
#~ "    "

#~ msgid ""
#~ "\n"
#~ "        Great news! The project initiator, %(sender_name)s, assigned the "
#~ "task\n"
#~ "        <i>%(task_title)s</i> to you.\n"
#~ "        <br><br>\n"
#~ "        Good luck taking on the task and feel free to keep everyone "
#~ "updated on\n"
#~ "        the progress.\n"
#~ "    "
#~ msgstr ""
#~ "\n"
#~ "        Great news! The project initiator, %(sender_name)s, assigned the "
#~ "task\n"
#~ "        <i>%(task_title)s</i> to you.\n"
#~ "        <br><br>\n"
#~ "        Good luck taking on the task and feel free to keep everyone "
#~ "updated on\n"
#~ "        the progress.\n"
#~ "    "

#~ msgid ""
#~ "\n"
#~ "Great news! The project initiator, %(sender_name)s, assigned the task "
#~ "'%(task_title)s' to you.\n"
#~ "\n"
#~ "Good luck taking on the task and feel free to keep everyone updated on "
#~ "the progress.\n"
#~ msgstr ""
#~ "\n"
#~ "Great news! The project initiator, %(sender_name)s, assigned the task "
#~ "'%(task_title)s' to you.\n"
#~ "\n"
#~ "Good luck taking on the task and feel free to keep everyone updated on "
#~ "the progress.\n"

#~ msgid ""
#~ "\n"
#~ "\n"
#~ "        Hello %(receiver_name)s,\n"
#~ "        <br><br>\n"
#~ "        Good news! %(sender_name)s applied for your task\n"
#~ "        <i>%(task_title)s</i>.\n"
#~ "        <br><br>\n"
#~ "    "
#~ msgstr ""
#~ "\n"
#~ "\n"
#~ "        Hello %(receiver_name)s,\n"
#~ "        <br><br>\n"
#~ "        Good news! %(sender_name)s applied for your task\n"
#~ "        <i>%(task_title)s</i>.\n"
#~ "        <br><br>\n"
#~ "    "

#~ msgid ""
#~ "\n"
#~ "            %(sender_name)s replied with the following motivation to your "
#~ "task:\n"
#~ "            <br>\n"
#~ "        "
#~ msgstr ""
#~ "\n"
#~ "            %(sender_name)s replied with the following motivation to your "
#~ "task:\n"
#~ "            <br>\n"
#~ "        "

#~ msgid ""
#~ "\n"
#~ "        Please accept or reject this application, he or she will receive "
#~ "an\n"
#~ "        email when you have confirmed the status.\n"
#~ "    "
#~ msgstr ""
#~ "\n"
#~ "        Please accept or reject this application, he or she will receive "
#~ "an\n"
#~ "        email when you have confirmed the status.\n"
#~ "    "

#~ msgid ""
#~ "\n"
#~ "\n"
#~ "Hello %(receiver_name)s,\n"
#~ "\n"
#~ "Good news! %(sender_name)s applied for your task '%(task_title)s'.\n"
#~ msgstr ""
#~ "\n"
#~ "\n"
#~ "Hello %(receiver_name)s,\n"
#~ "\n"
#~ "Good news! %(sender_name)s applied for your task '%(task_title)s'.\n"

#~ msgid ""
#~ "\n"
#~ "%(sender_name)s replied with the following motivation to your task:\n"
#~ msgstr ""
#~ "\n"
#~ "%(sender_name)s replied with the following motivation to your task:\n"

#~ msgid ""
#~ "\n"
#~ "Please accept or reject this application, he or she will receive an email "
#~ "when you have confirmed the status.\n"
#~ msgstr ""
#~ "\n"
#~ "Please accept or reject this application, he or she will receive an email "
#~ "when you have confirmed the status.\n"

#, fuzzy
#~| msgid ""
#~| "\n"
#~| "        Great news! The project initiator, %(sender_name)s, assigned the "
#~| "task\n"
#~| "        <i>%(task_title)s</i> to you.\n"
#~| "        <br><br>\n"
#~| "        Good luck taking on the task and feel free to keep everyone "
#~| "updated on\n"
#~| "        the progress.\n"
#~| "    "
#~ msgid ""
#~ "\n"
#~ "        %(sender_name)s has joined your task\n"
#~ "        <i>%(task_title)s</i>!\n"
#~ "        <br><br>\n"
#~ "        Give your new task member a warm welcome.\n"
#~ "    "
#~ msgstr ""
#~ "\n"
#~ "        Great news! The project initiator, %(sender_name)s, assigned the "
#~ "task\n"
#~ "        <i>%(task_title)s</i> to you.\n"
#~ "        <br><br>\n"
#~ "        Good luck taking on the task and feel free to keep everyone "
#~ "updated on\n"
#~ "        the progress.\n"
#~ "    "

#, fuzzy
#~| msgid ""
#~| "\n"
#~| "\n"
#~| "        Hello %(receiver_name)s,\n"
#~| "        <br><br>\n"
#~| "        Oh no, %(sender_name)s withdrew from the task <i>%(task_title)s</"
#~| "i>\n"
#~| "        <br><br>\n"
#~| "        The task is open again for new volunteers to apply.\n"
#~| "    "
#~ msgid ""
#~ "\n"
#~ "\n"
#~ "        Hi %(receiver_name)s,\n"
#~ "        <br><br>\n"
#~ "        The project owner %(sender_name)s marked the task\n"
#~ "        <i>%(task_title)s</i> as realized.\n"
#~ "        <br><br>\n"
#~ "        You've spent %(time_spent)s hours on this project.\n"
#~ "        <br><br>\n"
#~ "    "
#~ msgstr ""
#~ "\n"
#~ "\n"
#~ "        Hello %(receiver_name)s,\n"
#~ "        <br><br>\n"
#~ "        Oh no, %(sender_name)s withdrew from the task <i>%(task_title)s</"
#~ "i>\n"
#~ "        <br><br>\n"
#~ "        The task is open again for new volunteers to apply.\n"
#~ "    "

#~ msgid ""
#~ "\n"
#~ "        <a href=\"%(link)s\">Please take a moment to fill in a survey "
#~ "about the impact you created<a/>\n"
#~ "        "
#~ msgstr ""
#~ "\n"
#~ "        <a href=\"%(link)s\">Please take a moment to fill in a survey "
#~ "about the impact you created<a/>\n"
#~ "        "

#, fuzzy
#~| msgid ""
#~| "\n"
#~| "\t\n"
#~| "Hello %(receiver_name)s,\n"
#~| "\n"
#~| "Oh no, %(sender_name)s withdrew from the task '%(task_title)s'\n"
#~| "\n"
#~| "The task is open again for new volunteers to apply.\n"
#~ msgid ""
#~ "\n"
#~ "\n"
#~ "Hi %(receiver_name)s,\n"
#~ "\n"
#~ "The project owner %(sender_name)s marked the task '%(task_title)s' as "
#~ "realized.\n"
#~ "\n"
#~ "You've spent %(time_spent)s hours on this project.\n"
#~ msgstr ""
#~ "\n"
#~ "\t\n"
#~ "Hello %(receiver_name)s,\n"
#~ "\n"
#~ "Oh no, %(sender_name)s withdrew from the task '%(task_title)s'\n"
#~ "\n"
#~ "The task is open again for new volunteers to apply.\n"

#~ msgid ""
#~ "\n"
#~ "Please take a moment to fill in a survey about the impact you created; "
#~ "%(link)s\n"
#~ msgstr ""
#~ "\n"
#~ "Please take a moment to fill in a survey about the impact you created; "
#~ "%(link)s\n"

#~ msgid ""
#~ "\n"
#~ "Unfortunately you weren't selected for the task '%(task_title)s'\n"
#~ "\n"
#~ "No worries, have a look at some similar tasks that need your skills.\n"
#~ msgstr ""
#~ "\n"
#~ "Unfortunately you weren't selected for the task '%(task_title)s'\n"
#~ "\n"
#~ "No worries, have a look at some similar tasks that need your skills.\n"

#~ msgid ""
#~ "\n"
#~ "\n"
#~ "        Hello %(receiver_name)s,\n"
#~ "        <br><br>\n"
#~ "        Oh no, %(sender_name)s withdrew from the task <i>%(task_title)s</"
#~ "i>\n"
#~ "        <br><br>\n"
#~ "        The task is open again for new volunteers to apply.\n"
#~ "    "
#~ msgstr ""
#~ "\n"
#~ "\n"
#~ "        Hello %(receiver_name)s,\n"
#~ "        <br><br>\n"
#~ "        Oh no, %(sender_name)s withdrew from the task <i>%(task_title)s</"
#~ "i>\n"
#~ "        <br><br>\n"
#~ "        The task is open again for new volunteers to apply.\n"
#~ "    "

#~ msgid ""
#~ "\n"
#~ "\t\n"
#~ "Hello %(receiver_name)s,\n"
#~ "\n"
#~ "Oh no, %(sender_name)s withdrew from the task '%(task_title)s'\n"
#~ "\n"
#~ "The task is open again for new volunteers to apply.\n"
#~ msgstr ""
#~ "\n"
#~ "\t\n"
#~ "Hello %(receiver_name)s,\n"
#~ "\n"
#~ "Oh no, %(sender_name)s withdrew from the task '%(task_title)s'\n"
#~ "\n"
#~ "The task is open again for new volunteers to apply.\n"

#~ msgid ""
#~ "\n"
#~ "\n"
#~ "        Hello %(receiver_name)s,\n"
#~ "\n"
#~ "        The deadline of your task is reached.\n"
#~ "        <br><br>\n"
#~ "        Is your task realised? Please confirm the participants.\n"
#~ "        <br><br>\n"
#~ "        <a href=\"%(site)s%(task_link)s\">Confirm participants</a>\n"
#~ "        <br><br>\n"
#~ "        Too early to celebrate? By changing the deadline you can extend "
#~ "the task\n"
#~ "        period. You can also choose to close the task.\n"
#~ "    "
#~ msgstr ""
#~ "\n"
#~ "\n"
#~ "        Hello %(receiver_name)s,\n"
#~ "\n"
#~ "        The deadline of your task is reached.\n"
#~ "        <br><br>\n"
#~ "        Is your task realised? Please confirm the participants.\n"
#~ "        <br><br>\n"
#~ "        <a href=\"%(site)s%(task_link)s\">Confirm participants</a>\n"
#~ "        <br><br>\n"
#~ "        Too early to celebrate? By changing the deadline you can extend "
#~ "the task\n"
#~ "        period. You can also choose to close the task.\n"
#~ "    "

#~ msgid ""
#~ "\n"
#~ "\n"
#~ "Hello %(receiver_name)s,\n"
#~ "\n"
#~ "The deadline of your task is reached.\n"
#~ "\n"
#~ "Is your task realised? Please confirm the participants.\n"
#~ "\n"
#~ "Confirm participants at %(site)s%(task_link)s\n"
#~ "\n"
#~ "Too early to celebrate? By changing the deadline you can extend the task "
#~ "period. You can also choose to close the task. \n"
#~ msgstr ""
#~ "\n"
#~ "\n"
#~ "Hello %(receiver_name)s,\n"
#~ "\n"
#~ "The deadline of your task is reached.\n"
#~ "\n"
#~ "Is your task realised? Please confirm the participants.\n"
#~ "\n"
#~ "Confirm participants at %(site)s%(task_link)s\n"
#~ "\n"
#~ "Too early to celebrate? By changing the deadline you can extend the task "
#~ "period. You can also choose to close the task. \n"

#~ msgid ""
#~ "\n"
#~ "\n"
#~ "        Thanks %(first_name)s, for co-financing this project. The project "
#~ "initiator %(initiator_name)s has received an email with your pledge.\n"
#~ "        "
#~ msgstr ""
#~ "\n"
#~ "\n"
#~ "        Thanks %(first_name)s, for co-financing this project. The project "
#~ "initiator %(initiator_name)s has received an email with your pledge.\n"
#~ "        "

#~ msgid ""
#~ "\n"
#~ "\n"
#~ "        Thanks %(first_name)s, for your donation! Be sure to follow the "
#~ "project page for the latest updates on the project.\n"
#~ "        Give some extra support and share this project with your "
#~ "network.\n"
#~ "        "
#~ msgstr ""
#~ "\n"
#~ "\n"
#~ "        Thanks %(first_name)s, for your donation! Be sure to follow the "
#~ "project page for the latest updates on the project.\n"
#~ "        Give some extra support and share this project with your "
#~ "network.\n"
#~ "        "

#, fuzzy
#~| msgid ""
#~| "\n"
#~| "\n"
#~| "        Thanks %(first_name)s, for co-financing this project. The "
#~| "project initiator %(initiator_name)s has received an email with your "
#~| "pledge.\n"
#~| "        "
#~ msgid ""
#~ "\n"
#~ "\n"
#~ "Thanks %(first_name)s, for co-financing this project. The project "
#~ "initiator %(initiator_name)s has received an email with your pledge.\n"
#~ msgstr ""
#~ "\n"
#~ "\n"
#~ "        Thanks %(first_name)s, for co-financing this project. The project "
#~ "initiator %(initiator_name)s has received an email with your pledge.\n"
#~ "        "

#, fuzzy
#~| msgid ""
#~| "\n"
#~| "\n"
#~| "        Thanks %(first_name)s, for your donation! Be sure to follow the "
#~| "project page for the latest updates on the project.\n"
#~| "        Give some extra support and share this project with your "
#~| "network.\n"
#~| "        "
#~ msgid ""
#~ "\n"
#~ "Thanks %(first_name)s, for your donation! Be sure to follow the project "
#~ "page for the latest updates on the project.\n"
#~ "Give some extra support and share this project with your network.\n"
#~ msgstr ""
#~ "\n"
#~ "\n"
#~ "        Thanks %(first_name)s, for your donation! Be sure to follow the "
#~ "project page for the latest updates on the project.\n"
#~ "        Give some extra support and share this project with your "
#~ "network.\n"
#~ "        "

#~ msgid ""
#~ "\n"
#~ "\n"
#~ "        Hello %(first_name)s, you've just received an invoiced donation "
#~ "by %(donor_name)s. The amount will be transfered directly to your bank "
#~ "account by %(donor_name)s. If not, please contact the user via "
#~ "%(admin_email)s.\n"
#~ "        "
#~ msgstr ""
#~ "\n"
#~ "\n"
#~ "        Hello %(first_name)s, you've just received an invoiced donation "
#~ "by %(donor_name)s. The amount will be transfered directly to your bank "
#~ "account by %(donor_name)s. If not, please contact the user via "
#~ "%(admin_email)s.\n"
#~ "        "

#~ msgid ""
#~ "\n"
#~ "\n"
#~ "        Hello %(first_name)s, you received a donation from "
#~ "%(donor_name)s. Quickly thank your supporter by posting a personal "
#~ "message on your project page.\n"
#~ "        "
#~ msgstr ""
#~ "\n"
#~ "\n"
#~ "        Hello %(first_name)s, you received a donation from "
#~ "%(donor_name)s. Quickly thank your supporter by posting a personal "
#~ "message on your project page.\n"
#~ "        "

#~ msgid ""
#~ "\n"
#~ "\n"
#~ "        Hello %(first_name)s, you received a donation from "
#~ "%(donor_name)s. Quickly thank your supporter by posting a personal "
#~ "message on your <a href=\"%(site)s%(link)s\" class=\"action\">fundraiser "
#~ "page</a>.\n"
#~ "        "
#~ msgstr ""
#~ "\n"
#~ "\n"
#~ "        Hello %(first_name)s, you received a donation from "
#~ "%(donor_name)s. Quickly thank your supporter by posting a personal "
#~ "message on your <a href=\"%(site)s%(link)s\" class=\"action\">fundraiser "
#~ "page</a>.\n"
#~ "        "

#~ msgid ""
#~ "\n"
#~ "\n"
#~ "        Hello %(first_name)s, you received a donation from "
#~ "%(donor_name)s. Quickly thank your supporter by posting a personal "
#~ "message on your fundraiser page: %(site)s%(link)s.\n"
#~ "        "
#~ msgstr ""
#~ "\n"
#~ "\n"
#~ "        Hello %(first_name)s, you received a donation from "
#~ "%(donor_name)s. Quickly thank your supporter by posting a personal "
#~ "message on your fundraiser page: %(site)s%(link)s.\n"
#~ "        "

#~ msgid ""
#~ "\n"
#~ "        The deadline to apply for your task \"%(title)s\" has been "
#~ "reached.\n"
#~ "        <br><br>\n"
#~ "\n"
#~ "        You successfully reached the requested number of task members. "
#~ "The task has been set to 'full'. \n"
#~ "        <br><br> \n"
#~ "        This is a good moment to update your project followers. \n"
#~ "    "
#~ msgstr ""
#~ "\n"
#~ "        The deadline to apply for your task \"%(title)s\" has been "
#~ "reached.\n"
#~ "        <br><br>\n"
#~ "\n"
#~ "        You successfully reached the requested number of task members. "
#~ "The task has been set to 'full'. \n"
#~ "        <br><br> \n"
#~ "        This is a good moment to update your project followers. \n"
#~ "    "

#~ msgid ""
#~ "\n"
#~ "        To record the impact we have with our projects, your input is "
#~ "extremely important.\n"
#~ "        <br><br>\n"
#~ "        Please help us by filling out our 1 minute <a href=\"%(link)s"
#~ "\">survey</a>\n"
#~ "        "
#~ msgstr ""
#~ "\n"
#~ "        To record the impact we have with our projects, your input is "
#~ "extremely important.\n"
#~ "        <br><br>\n"
#~ "        Please help us by filling out our 1 minute <a href=\"%(link)s"
#~ "\">survey</a>\n"
#~ "        "

#~ msgid ""
#~ "\n"
#~ "To record the impact we have with our projects, your input is extremely "
#~ "important.\n"
#~ "\n"
#~ "Please help us by filling out our 1 minute survey:\n"
#~ "%(link)s\n"
#~ msgstr ""
#~ "\n"
#~ "To record the impact we have with our projects, your input is extremely "
#~ "important.\n"
#~ "\n"
#~ "Please help us by filling out our 1 minute survey:\n"
#~ "%(link)s\n"

#~ msgid ""
#~ "\n"
#~ "        To record the impact we have with our projects, your input is "
#~ "extremely important.\n"
#~ "        <br><br>\n"
#~ "        Please help us by filling out our 1 minute <a href=\"%(link)s"
#~ "\">survey</a>.\n"
#~ "        "
#~ msgstr ""
#~ "\n"
#~ "        To record the impact we have with our projects, your input is "
#~ "extremely important.\n"
#~ "        <br><br>\n"
#~ "        Please help us by filling out our 1 minute <a href=\"%(link)s"
#~ "\">survey</a>.\n"
#~ "        "

#~ msgid ""
#~ "\n"
#~ "\n"
#~ "Hi %(receiver_name)s,\n"
#~ "\n"
#~ "Congratulations! Your project \"%(title)s\" has been realised! It's time "
#~ "to\n"
#~ "celebrate!\n"
#~ "\n"
#~ "Why don't you share this success with your supporters.\n"
#~ msgstr ""
#~ "\n"
#~ "\n"
#~ "Hi %(receiver_name)s,\n"
#~ "\n"
#~ "Congratulations! Your project \"%(title)s\" has been realised! It's time "
#~ "to\n"
#~ "celebrate!\n"
#~ "\n"
#~ "Why don't you share this success with your supporters.\n"

#~ msgid ""
#~ "\n"
#~ "To record the impact we have with our projects, your input is extremely "
#~ "important.\n"
#~ "Please help us by filling out our 1 minute survey:\n"
#~ "%(link)s\n"
#~ msgstr ""
#~ "\n"
#~ "To record the impact we have with our projects, your input is extremely "
#~ "important.\n"
#~ "Please help us by filling out our 1 minute survey:\n"
#~ "%(link)s\n"

#~ msgid ""
#~ "\n"
#~ "\n"
#~ "        Hi %(receiver_name)s,\n"
#~ "        <br><br>\n"
#~ "        The deadline of your project \"%(title)s\" has expired!<br>\n"
#~ "        <br>\n"
#~ "        Don't wait any longer. Let your supporters know about your next "
#~ "steps.\n"
#~ "        <br>\n"
#~ "    "
#~ msgstr ""
#~ "\n"
#~ "\n"
#~ "        Hi %(receiver_name)s,\n"
#~ "        <br><br>\n"
#~ "        The deadline of your project \"%(title)s\" has expired!<br>\n"
#~ "        <br>\n"
#~ "        Don't wait any longer. Let your supporters know about your next "
#~ "steps.\n"
#~ "        <br>\n"
#~ "    "

#~ msgid ""
#~ "\n"
#~ "\n"
#~ "Hi %(receiver_name)s,\n"
#~ "\n"
#~ "The deadline of your project \"%(title)s\" has expired!\n"
#~ "\n"
#~ "Don't wait any longer. Let your supporters know about your next steps.\n"
#~ msgstr ""
#~ "\n"
#~ "\n"
#~ "Hi %(receiver_name)s,\n"
#~ "\n"
#~ "The deadline of your project \"%(title)s\" has expired!\n"
#~ "\n"
#~ "Don't wait any longer. Let your supporters know about your next steps.\n"

#~ msgid ""
#~ "\n"
#~ "\n"
#~ "Hi %(receiver_name)s,\n"
#~ "\n"
#~ "You are assigned as %(role_name)s for %(title)s.\n"
#~ "If you have any questions please contact %(admin_email)s\n"
#~ "\n"
#~ msgstr ""
#~ "\n"
#~ "\n"
#~ "Hi %(receiver_name)s,\n"
#~ "\n"
#~ "You are assigned as %(role_name)s for %(title)s.\n"
#~ "If you have any questions please contact %(admin_email)s\n"
#~ "\n"

#~ msgid ""
#~ "\n"
#~ "        Hi,<br/>\n"
#~ "        <br/>\n"
#~ " \n"
#~ "        Thank you for submitting your project request. You're almost "
#~ "done. Before we can process your submission, we need you to confirm your "
#~ "email address by clicking on the link below.    \n"
#~ "\n"
#~ "        <a href=\"%(tokenurl)s\">Activation link</a>\n"
#~ "\n"
#~ "        <br/><br/>\n"
#~ "        Thanks,<br/>\n"
#~ "        <br/>\n"
#~ "        \n"
#~ "        The platform team\n"
#~ "    "
#~ msgstr ""
#~ "\n"
#~ "        Hi,<br/>\n"
#~ "        <br/>\n"
#~ " \n"
#~ "        Thank you for submitting your project request. You're almost "
#~ "done. Before we can process your submission, we need you to confirm your "
#~ "email address by clicking on the link below.    \n"
#~ "\n"
#~ "        <a href=\"%(tokenurl)s\">Activation link</a>\n"
#~ "\n"
#~ "        <br/><br/>\n"
#~ "        Thanks,<br/>\n"
#~ "        <br/>\n"
#~ "        \n"
#~ "        The platform team\n"
#~ "    "

#~ msgid ""
#~ "\n"
#~ "\n"
#~ "        Hello %(receiver_name)s\n"
#~ "        <br><br>\n"
#~ "        The date of task \"%(title)s\" has changed.<br>\n"
#~ "        Original date: %(original_date)s New date: %(date)s\n"
#~ "\n"
#~ "        If you can't make it to the new date, you can withdraw from the "
#~ "task.\n"
#~ "    "
#~ msgstr ""
#~ "\n"
#~ "\n"
#~ "        Hello %(receiver_name)s\n"
#~ "        <br><br>\n"
#~ "        The date of task \"%(title)s\" has changed.<br>\n"
#~ "        Original date: %(original_date)s New date: %(date)s\n"
#~ "\n"
#~ "        If you can't make it to the new date, you can withdraw from the "
#~ "task.\n"
#~ "    "

#~ msgid ""
#~ "\n"
#~ "\n"
#~ "Hello %(receiver_name)s\n"
#~ "\n"
#~ "The date of task \"%(title)s\" has changed.<br>\n"
#~ "Original date: %(original_date)s New date: %(date)s\n"
#~ "\n"
#~ "If you can't make it to the new date, you can withdraw from the task.\n"
#~ "\n"
#~ msgstr ""
#~ "\n"
#~ "\n"
#~ "Hello %(receiver_name)s\n"
#~ "\n"
#~ "The date of task \"%(title)s\" has changed.<br>\n"
#~ "Original date: %(original_date)s New date: %(date)s\n"
#~ "\n"
#~ "If you can't make it to the new date, you can withdraw from the task.\n"
#~ "\n"

#~ msgid ""
#~ "\n"
#~ "Hello %(receiver_name)s\n"
#~ msgstr ""
#~ "\n"
#~ "Hello %(receiver_name)s\n"

#~ msgid ""
#~ "\n"
#~ "        The deadline to apply for your task '%(title)s' has been "
#~ "reached.\n"
#~ "        Unfortunately no candidates have applied and the task is set to "
#~ "'closed'. \n"
#~ "        <br><br>\n"
#~ "        You can change the date to apply if you want to look for more "
#~ "candidates. \n"
#~ "        You can also change the date of your task to ensure you get "
#~ "enough task members on board.\n"
#~ "    "
#~ msgstr ""
#~ "\n"
#~ "        The deadline to apply for your task '%(title)s' has been "
#~ "reached.\n"
#~ "        Unfortunately no candidates have applied and the task is set to "
#~ "'closed'. \n"
#~ "        <br><br>\n"
#~ "        You can change the date to apply if you want to look for more "
#~ "candidates. \n"
#~ "        You can also change the date of your task to ensure you get "
#~ "enough task members on board.\n"
#~ "    "

#~ msgid ""
#~ "\n"
#~ "The deadline to apply for your task '%(title)s' has been reached.\n"
#~ "Unfortunately no candidates have applied and the task is set to "
#~ "'closed'. \n"
#~ "\n"
#~ "You can change the date to apply if you want to look for more "
#~ "candidates. \n"
#~ "You can also change the date of your task to ensure you get enough task "
#~ "members on board.\n"
#~ msgstr ""
#~ "\n"
#~ "The deadline to apply for your task '%(title)s' has been reached.\n"
#~ "Unfortunately no candidates have applied and the task is set to "
#~ "'closed'. \n"
#~ "\n"
#~ "You can change the date to apply if you want to look for more "
#~ "candidates. \n"
#~ "You can also change the date of your task to ensure you get enough task "
#~ "members on board.\n"

#~ msgid ""
#~ "\n"
#~ "        The deadline to apply for your task \"%(title)s\" has been "
#~ "reached.\n"
#~ "        <br><br>\n"
#~ "        %(people_applied)s candidates applied to your task. Your task has "
#~ "been set to 'full'. \n"
#~ "        <br><br>\n"
#~ "        You still have to accept your candidates.\n"
#~ "        <br><br>\n"
#~ "        If you didn't find the right candidates for your task you can <a "
#~ "href=\"%(site)s%(edit_link)s\">change the date to apply</a> and look for "
#~ "other candidates. \n"
#~ "    "
#~ msgstr ""
#~ "\n"
#~ "        The deadline to apply for your task \"%(title)s\" has been "
#~ "reached.\n"
#~ "        <br><br>\n"
#~ "        %(people_applied)s candidates applied to your task. Your task has "
#~ "been set to 'full'. \n"
#~ "        <br><br>\n"
#~ "        You still have to accept your candidates.\n"
#~ "        <br><br>\n"
#~ "        If you didn't find the right candidates for your task you can <a "
#~ "href=\"%(site)s%(edit_link)s\">change the date to apply</a> and look for "
#~ "other candidates. \n"
#~ "    "

#~ msgid ""
#~ "\n"
#~ "The deadline to apply for your task \"%(title)s\" has been reached.\n"
#~ "\n"
#~ "%(people_applied)s candidates applied to your task. Your task has been "
#~ "set to 'full'. You still have to accept your candidates.\n"
#~ msgstr ""
#~ "\n"
#~ "The deadline to apply for your task \"%(title)s\" has been reached.\n"
#~ "\n"
#~ "%(people_applied)s candidates applied to your task. Your task has been "
#~ "set to 'full'. You still have to accept your candidates.\n"

#~ msgid ""
#~ "\n"
#~ "        The deadline to apply for your task \"%(title)s\" has been "
#~ "reached.\n"
#~ "        <br><br>\n"
#~ "        Your task didn’t get all the task members you requested. The task "
#~ "has been set to 'full' with the %(people_applied)s candidates that "
#~ "applied. If your task requires more task \n"
#~ "        members, you can change the date to apply.\n"
#~ "        <br><br>\n"
#~ "        Note: You have to <a href=\"%(site)s%(link)s\">accept</a> "
#~ "candidates before they become task members\n"
#~ "    "
#~ msgstr ""
#~ "\n"
#~ "        The deadline to apply for your task \"%(title)s\" has been "
#~ "reached.\n"
#~ "        <br><br>\n"
#~ "        Your task didn’t get all the task members you requested. The task "
#~ "has been set to 'full' with the %(people_applied)s candidates that "
#~ "applied. If your task requires more task \n"
#~ "        members, you can change the date to apply.\n"
#~ "        <br><br>\n"
#~ "        Note: You have to <a href=\"%(site)s%(link)s\">accept</a> "
#~ "candidates before they become task members\n"
#~ "    "

#~ msgid ""
#~ "\n"
#~ "The deadline to apply for your task \"%(title)s\" has been reached.\n"
#~ "\n"
#~ "Your task didn’t get all the task members you requested. The task has "
#~ "been set to 'full' with the %(people_applied)s candidates that applied. "
#~ "If your task requires more task \n"
#~ "members, you can change the date to apply.\n"
#~ "\n"
#~ "Note: You have to accept candidates before they become task members\n"
#~ msgstr ""
#~ "\n"
#~ "The deadline to apply for your task \"%(title)s\" has been reached.\n"
#~ "\n"
#~ "Your task didn’t get all the task members you requested. The task has "
#~ "been set to 'full' with the %(people_applied)s candidates that applied. "
#~ "If your task requires more task \n"
#~ "members, you can change the date to apply.\n"
#~ "\n"
#~ "Note: You have to accept candidates before they become task members\n"

#~ msgid ""
#~ "\n"
#~ "The deadline to apply for your task \"%(title)s\" has been reached.\n"
#~ "\n"
#~ "You successfully reached the requested number of task members. The task "
#~ "has been set to 'full'. This is a good moment to update your project "
#~ "followers.\n"
#~ msgstr ""
#~ "\n"
#~ "The deadline to apply for your task \"%(title)s\" has been reached.\n"
#~ "\n"
#~ "You successfully reached the requested number of task members. The task "
#~ "has been set to 'full'. This is a good moment to update your project "
#~ "followers.\n"

#~ msgid ""
#~ "\n"
#~ "        The deadline to apply for your task \"%(title)s\" has been "
#~ "reached.\n"
#~ "        <br><br>\n"
#~ "        %(people_applied)s candidates applied to your task. Your task has "
#~ "been set to 'running'. \n"
#~ "        <br><br>\n"
#~ "        You still have to accept your candidates.\n"
#~ "        <br><br>\n"
#~ "        If you didn't find the right candidates for your task you can <a "
#~ "href=\"%(site)s%(edit_link)s\">change the date to apply</a> and look for "
#~ "other candidates. \n"
#~ "    "
#~ msgstr ""
#~ "\n"
#~ "        The deadline to apply for your task \"%(title)s\" has been "
#~ "reached.\n"
#~ "        <br><br>\n"
#~ "        %(people_applied)s candidates applied to your task. Your task has "
#~ "been set to 'running'. \n"
#~ "        <br><br>\n"
#~ "        You still have to accept your candidates.\n"
#~ "        <br><br>\n"
#~ "        If you didn't find the right candidates for your task you can <a "
#~ "href=\"%(site)s%(edit_link)s\">change the date to apply</a> and look for "
#~ "other candidates. \n"
#~ "    "

#~ msgid ""
#~ "\n"
#~ "The deadline to apply for your task \"%(title)s\" has been reached.\n"
#~ "\n"
#~ "%(people_applied)s candidates applied to your task. Your task has been "
#~ "set to 'running'. You still have to accept your candidates.\n"
#~ msgstr ""
#~ "\n"
#~ "The deadline to apply for your task \"%(title)s\" has been reached.\n"
#~ "\n"
#~ "%(people_applied)s candidates applied to your task. Your task has been "
#~ "set to 'running'. You still have to accept your candidates.\n"

#~ msgid ""
#~ "\n"
#~ "        The deadline to apply for your task \"%(title)s\" has been "
#~ "reached.\n"
#~ "        <br><br>\n"
#~ "        Your task didn’t get all the task members you requested. The task "
#~ "has been set to 'running' with the %(people_applied)s candidates that "
#~ "applied. If your task requires more task \n"
#~ "        members, you can change the date to apply.\n"
#~ "        <br><br>\n"
#~ "        Note: You have to <a href=\"%(site)s%(link)s\">accept</a> "
#~ "candidates before they become task members\n"
#~ "    "
#~ msgstr ""
#~ "\n"
#~ "        The deadline to apply for your task \"%(title)s\" has been "
#~ "reached.\n"
#~ "        <br><br>\n"
#~ "        Your task didn’t get all the task members you requested. The task "
#~ "has been set to 'running' with the %(people_applied)s candidates that "
#~ "applied. If your task requires more task \n"
#~ "        members, you can change the date to apply.\n"
#~ "        <br><br>\n"
#~ "        Note: You have to <a href=\"%(site)s%(link)s\">accept</a> "
#~ "candidates before they become task members\n"
#~ "    "

#~ msgid ""
#~ "\n"
#~ "The deadline to apply for your task \"%(title)s\" has been reached.\n"
#~ "\n"
#~ "Your task didn’t get all the task members you requested. The task has "
#~ "been set to 'running' with the %(people_applied)s candidates that "
#~ "applied. If your task requires more task \n"
#~ "members, you can change the date to apply.\n"
#~ "\n"
#~ "Note: You have to accept candidates before they become task members\n"
#~ msgstr ""
#~ "\n"
#~ "The deadline to apply for your task \"%(title)s\" has been reached.\n"
#~ "\n"
#~ "Your task didn’t get all the task members you requested. The task has "
#~ "been set to 'running' with the %(people_applied)s candidates that "
#~ "applied. If your task requires more task \n"
#~ "members, you can change the date to apply.\n"
#~ "\n"
#~ "Note: You have to accept candidates before they become task members\n"

#~ msgid ""
#~ "\n"
#~ "        The deadline to apply for your task \"%(title)s\" has been "
#~ "reached.\n"
#~ "        <br><br>\n"
#~ "\n"
#~ "        You successfully reached the requested number of task members. "
#~ "The task has been set to 'running'. \n"
#~ "        <br><br> \n"
#~ "        This is a good moment to update your project followers. \n"
#~ "    "
#~ msgstr ""
#~ "\n"
#~ "        The deadline to apply for your task \"%(title)s\" has been "
#~ "reached.\n"
#~ "        <br><br>\n"
#~ "\n"
#~ "        You successfully reached the requested number of task members. "
#~ "The task has been set to 'running'. \n"
#~ "        <br><br> \n"
#~ "        This is a good moment to update your project followers. \n"
#~ "    "

#~ msgid ""
#~ "\n"
#~ "The deadline to apply for your task \"%(title)s\" has been reached.\n"
#~ "\n"
#~ "You successfully reached the requested number of task members. The task "
#~ "has been set to 'running'. This is a good moment to update your project "
#~ "followers.\n"
#~ msgstr ""
#~ "\n"
#~ "The deadline to apply for your task \"%(title)s\" has been reached.\n"
#~ "\n"
#~ "You successfully reached the requested number of task members. The task "
#~ "has been set to 'running'. This is a good moment to update your project "
#~ "followers.\n"

#~ msgid ""
#~ "\n"
#~ "\n"
#~ "Hello %(receiver_name)s\n"
#~ "\n"
#~ "The scheduled date of your task \"%(title)s\" has been reached.\n"
#~ "No candidates have been accepted, therefore the task is set to closed.\n"
#~ "\n"
#~ "Please confirm the candidates to set your task to realised.\n"
#~ msgstr ""
#~ "\n"
#~ "\n"
#~ "Hello %(receiver_name)s\n"
#~ "\n"
#~ "The scheduled date of your task \"%(title)s\" has been reached.\n"
#~ "No candidates have been accepted, therefore the task is set to closed.\n"
#~ "\n"
#~ "Please confirm the candidates to set your task to realised.\n"

#, fuzzy
#~| msgid ""
#~| "\n"
#~| "\n"
#~| "        Hello %(receiver_name)s\n"
#~| "        <br><br>\n"
#~| "        Hopefully your task \"%(title)s\" was a great success! \n"
#~| "        Make sure that all participants are marked as confirmed so we "
#~| "can show the results of your project.\n"
#~| "    "
#~ msgid ""
#~ "\n"
#~ "\n"
#~ "        Hello %(receiver_name)s\n"
#~ "        <br><br>\n"
#~ "        You've set your task \"%(title)s\" to realised.<br>\n"
#~ "        Please be sure to confirm all participants.\n"
#~ "    "
#~ msgstr ""
#~ "\n"
#~ "\n"
#~ "        Hello %(receiver_name)s\n"
#~ "        <br><br>\n"
#~ "        Hopefully your task \"%(title)s\" was a great success! \n"
#~ "        Make sure that all participants are marked as confirmed so we can "
#~ "show the results of your project.\n"
#~ "    "

#, fuzzy
#~| msgid ""
#~| "\n"
#~| "\n"
#~| "Hello %(receiver_name)s\n"
#~| "\n"
#~| "You've set your task \"%(title)s\" to realised.\n"
#~| "Please be sure to confirm all participants.\n"
#~ msgid ""
#~ "\n"
#~ "\n"
#~ "Hello %(receiver_name)s\n"
#~ "\n"
#~ "You've set your task \"%(title)s\" to realised.\n"
#~ "Please be sure to confirm all participants.\n"
#~ msgstr ""
#~ "\n"
#~ "\n"
#~ "Hello %(receiver_name)s\n"
#~ "\n"
#~ "You've set your task \"%(title)s\" to realised.\n"
#~ "Please be sure to confirm all participants.\n"

#~ msgid ""
#~ "\n"
#~ "\n"
#~ "        Hello %(receiver_name)s\n"
#~ "        <br><br>\n"
#~ "        Hopefully your task \"%(title)s\" was a great success! \n"
#~ "        Make sure that all participants are marked as confirmed so we can "
#~ "show the results of your project.\n"
#~ "    "
#~ msgstr ""
#~ "\n"
#~ "\n"
#~ "        Hello %(receiver_name)s\n"
#~ "        <br><br>\n"
#~ "        Hopefully your task \"%(title)s\" was a great success! \n"
#~ "        Make sure that all participants are marked as confirmed so we can "
#~ "show the results of your project.\n"
#~ "    "

#~ msgid ""
#~ "\n"
#~ "\n"
#~ "Hello %(receiver_name)s\n"
#~ "\n"
#~ "Hopefully your task \"%(title)s\" was a great success! \n"
#~ "Make sure that all participants are marked as confirmed so we can show "
#~ "the results of your project.\n"
#~ msgstr ""
#~ "\n"
#~ "\n"
#~ "Hello %(receiver_name)s\n"
#~ "\n"
#~ "Hopefully your task \"%(title)s\" was a great success! \n"
#~ "Make sure that all participants are marked as confirmed so we can show "
#~ "the results of your project.\n"

#~ msgid ""
#~ "\n"
#~ "\n"
#~ "        Hello %(receiver_name)s\n"
#~ "        <br><br>\n"
#~ "        In case it slipped your mind. Please confirm the participants who "
#~ "executed \"%(title)s\" so we can show the results of your project.\n"
#~ "    "
#~ msgstr ""
#~ "\n"
#~ "\n"
#~ "        Hello %(receiver_name)s\n"
#~ "        <br><br>\n"
#~ "        In case it slipped your mind. Please confirm the participants who "
#~ "executed \"%(title)s\" so we can show the results of your project.\n"
#~ "    "

#~ msgid ""
#~ "\n"
#~ "\n"
#~ "Hello %(receiver_name)s\n"
#~ "\n"
#~ "In case it slipped your mind. Please confirm the participants who "
#~ "executed \"%(title)s\" so we can show the results of your project.\n"
#~ msgstr ""
#~ "\n"
#~ "\n"
#~ "Hello %(receiver_name)s\n"
#~ "\n"
#~ "In case it slipped your mind. Please confirm the participants who "
#~ "executed \"%(title)s\" so we can show the results of your project.\n"

#~ msgid ""
#~ "\n"
#~ "        Hi %(receiver_first_name)s,<br/>\n"
#~ "        <br/>\n"
#~ "\n"
#~ "        Thanks for you monthly do-good donation. You're contribution "
#~ "makes a\n"
#~ "        world of difference.\n"
#~ "        <br/>\n"
#~ "\n"
#~ "        On %(date)s you contributed %(amount)s. Below you'll find an\n"
#~ "        overview of the project(s) you supported. <br/><br/>\n"
#~ "\n"
#~ "    "
#~ msgstr ""
#~ "\n"
#~ "        Hi %(receiver_first_name)s,<br/>\n"
#~ "        <br/>\n"
#~ "\n"
#~ "        Thanks for you monthly do-good donation. You're contribution "
#~ "makes a\n"
#~ "        world of difference.\n"
#~ "        <br/>\n"
#~ "\n"
#~ "        On %(date)s you contributed %(amount)s. Below you'll find an\n"
#~ "        overview of the project(s) you supported. <br/><br/>\n"
#~ "\n"
#~ "    "

#~ msgid ""
#~ "\n"
#~ "        <br/><br/>\n"
#~ "        Thanks to your support we were able to realize so many projects.\n"
#~ "    "
#~ msgstr ""
#~ "\n"
#~ "        <br/><br/>\n"
#~ "        Thanks to your support we were able to realize so many projects.\n"
#~ "    "

#~ msgid ""
#~ "\n"
#~ "Hi %(receiver_first_name)s,\n"
#~ "\n"
#~ "Thanks for you monthly do-good donation. You're contribution makes a "
#~ "world of difference. \n"
#~ "\n"
#~ "On %(date)s you contributed %(amount)s. Below you'll find an overview of "
#~ "the project(s) you supported. \n"
#~ "\n"
#~ msgstr ""
#~ "\n"
#~ "Hi %(receiver_first_name)s,\n"
#~ "\n"
#~ "Thanks for you monthly do-good donation. You're contribution makes a "
#~ "world of difference. \n"
#~ "\n"
#~ "On %(date)s you contributed %(amount)s. Below you'll find an overview of "
#~ "the project(s) you supported. \n"
#~ "\n"

#~ msgid ""
#~ "\n"
#~ "Thanks to your support we were able to realize so many projects.\n"
#~ msgstr ""
#~ "\n"
#~ "Thanks to your support we were able to realize so many projects.\n"

#~ msgid ""
#~ "\n"
#~ "        Hi %(receiver_first_name)s,<br/>\n"
#~ "        <br/>\n"
#~ "\n"
#~ "        Great news! Thanks to your support\n"
#~ "        <a href=\"%(site)s%(link)s\">%(project)s</a>\n"
#~ "        is now fully funded and ready for take off.<br/><br/>\n"
#~ "\n"
#~ "        Let's do some more good! Choose a new project you'd like to "
#~ "support or\n"
#~ "        make it easy on yourself and let us equally divide your monthly "
#~ "donation\n"
#~ "        on the three most likely to be fully funded projects.<br/><br/>\n"
#~ "\n"
#~ "        Thanks for you loyal support!\n"
#~ "        <br/><br/>\n"
#~ "    "
#~ msgstr ""
#~ "\n"
#~ "        Hi %(receiver_first_name)s,<br/>\n"
#~ "        <br/>\n"
#~ "\n"
#~ "        Great news! Thanks to your support\n"
#~ "        <a href=\"%(site)s%(link)s\">%(project)s</a>\n"
#~ "        is now fully funded and ready for take off.<br/><br/>\n"
#~ "\n"
#~ "        Let's do some more good! Choose a new project you'd like to "
#~ "support or\n"
#~ "        make it easy on yourself and let us equally divide your monthly "
#~ "donation\n"
#~ "        on the three most likely to be fully funded projects.<br/><br/>\n"
#~ "\n"
#~ "        Thanks for you loyal support!\n"
#~ "        <br/><br/>\n"
#~ "    "

#~ msgid ""
#~ "\n"
#~ "Hi %(receiver_first_name)s,\n"
#~ "\n"
#~ "Great news! Thanks to your support %(project)s is now fully funded and "
#~ "ready for take off.\n"
#~ "\n"
#~ "%(site)s%(link)s\n"
#~ "\n"
#~ "Let's do some more good! Choose a new project you'd like to support or "
#~ "make it easy on yourself and let us equally divide your monthly donation "
#~ "on the three most likely to be fully funded projects.\n"
#~ "\n"
#~ "Thanks for you loyal support! \n"
#~ msgstr ""
#~ "\n"
#~ "Hi %(receiver_first_name)s,\n"
#~ "\n"
#~ "Great news! Thanks to your support %(project)s is now fully funded and "
#~ "ready for take off.\n"
#~ "\n"
#~ "%(site)s%(link)s\n"
#~ "\n"
#~ "Let's do some more good! Choose a new project you'd like to support or "
#~ "make it easy on yourself and let us equally divide your monthly donation "
#~ "on the three most likely to be fully funded projects.\n"
#~ "\n"
#~ "Thanks for you loyal support! \n"

#~ msgid ""
#~ "Book date when the bank transaction was confirmed and the payout has been "
#~ "set to completed."
#~ msgstr ""
#~ "Book date when the bank transaction was confirmed and the payout has been "
#~ "set to completed."

#~ msgid ""
#~ "If a payout is protected, the amounts can only be updated via journals."
#~ msgstr ""
#~ "If a payout is protected, the amounts can only be updated via journals."

#~ msgid ""
#~ "Status change of '%(payout)s' on %(created)s from %(old_status)s to "
#~ "%(new_status)s"
#~ msgstr ""
#~ "Status change of '%(payout)s' on %(created)s from %(old_status)s to "
#~ "%(new_status)s"

#~ msgid ""
#~ "Set either this value or inclusive VAT, make sure recalculate afterwards."
#~ msgstr ""
#~ "Set either this value or inclusive VAT, make sure recalculate afterwards."

#~ msgid ""
#~ "Set either this value or exclusive VAT, make sure recalculate afterwards."
#~ msgstr ""
#~ "Set either this value or exclusive VAT, make sure recalculate afterwards."

#~ msgid ""
#~ "The next payout period should start the day after the end of the previous "
#~ "period."
#~ msgstr ""
#~ "The next payout period should start the day after the end of the previous "
#~ "period."

#~ msgid ""
#~ "\n"
#~ "        Support even more by sharing the project with your network\n"
#~ "    "
#~ msgstr ""
#~ "\n"
#~ "        Support even more by sharing the project with your network\n"
#~ "    "

#~ msgid ""
#~ "Raw passwords are not stored, so there is no way to see this user's "
#~ "password, but you can change the password using <a href=\"../password/"
#~ "\">this form</a>."
#~ msgstr ""
#~ "Raw passwords are not stored, so there is no way to see this user's "
#~ "password, but you can change the password using <a href=\"../password/"
#~ "\">this form</a>."

#~ msgid ""
#~ "{0} new records have been imported, {1} have been already imported and "
#~ "have been ignored."
#~ msgstr ""
#~ "{0} new records have been imported, {1} have been already imported and "
#~ "have been ignored."
<|MERGE_RESOLUTION|>--- conflicted
+++ resolved
@@ -2,13 +2,8 @@
 msgstr ""
 "Project-Id-Version: bluebottle\n"
 "Report-Msgid-Bugs-To: \n"
-<<<<<<< HEAD
 "POT-Creation-Date: 2021-11-26 11:55+0100\n"
 "PO-Revision-Date: 2021-10-20 07:51\n"
-=======
-"POT-Creation-Date: 2021-11-05 14:14+0100\n"
-"PO-Revision-Date: 2021-11-26 11:21\n"
->>>>>>> 1e753b93
 "Last-Translator: \n"
 "Language-Team: Dutch\n"
 "Language: nl\n"
@@ -515,7 +510,6 @@
 msgid "Cancel"
 msgstr "Annuleren"
 
-<<<<<<< HEAD
 #: bluebottle/activities/states.py:177 bluebottle/collect/states.py:83
 #: bluebottle/deeds/states.py:81 bluebottle/time_based/states.py:90
 msgid ""
@@ -528,12 +522,6 @@
 "activiteitenmanager kan de activiteit niet langer bewerken en zal niet "
 "langer zichtbaar zijn op het platform. De activiteit zal nog steeds "
 "zichtbaar zijn in de backoffice en zal in de rapporten worden meegenomen."
-=======
-#: bluebottle/activities/states.py:177 bluebottle/deeds/states.py:78
-#: bluebottle/time_based/states.py:90
-msgid "Cancel if the activity will not be executed. An activity manager can no longer edit the activity and it will no longer be visible on the platform. The activity will still be visible in the back office and will continue to count in the reporting."
-msgstr "Annuleren indien de activiteit niet wordt uitgevoerd. Een activiteitenmanager kan de activiteit niet langer bewerken en zal niet langer zichtbaar zijn op het platform. De activiteit zal nog steeds zichtbaar zijn in de backoffice en zal in de rapporten worden meegenomen."
->>>>>>> 1e753b93
 
 #: bluebottle/activities/states.py:194 bluebottle/initiatives/states.py:164
 msgid "Restore"
@@ -548,19 +536,9 @@
 msgid "Expire"
 msgstr "Verlopen"
 
-<<<<<<< HEAD
-#: bluebottle/activities/states.py:209 bluebottle/deeds/states.py:34
-msgid ""
-"The activity will be cancelled because no one has signed up for the "
-"registration deadline."
-msgstr ""
-"De activiteit wordt geannuleerd omdat niemand zich heeft aangemeld voor de "
-"registratiedeadline."
-=======
 #: bluebottle/activities/states.py:209 bluebottle/deeds/states.py:31
 msgid "The activity will be cancelled because no one has signed up for the registration deadline."
 msgstr "De activiteit wordt geannuleerd omdat niemand zich heeft aangemeld voor de registratiedeadline."
->>>>>>> 1e753b93
 
 #: bluebottle/activities/states.py:217
 #: bluebottle/bluebottle_dashboard/templates/admin/submit_line.html:6
@@ -970,23 +948,12 @@
 #: bluebottle/activities/templates/mails/messages/participant_withdrew_confirmation.html:4
 #, python-format
 msgctxt "email"
-<<<<<<< HEAD
-msgid ""
-"\n"
-"<p>You have withdrawn from an activity on <b>%(site_name)s</b></p>\n"
-"\n"
-"<p>\n"
-"    <b>%(title)s</b>\n"
-"</p>\n"
-msgstr ""
-=======
 msgid "\n"
 "<p>You have withdrawn from an activity on <b>%(site_name)s</b></p>\n\n"
 "<h4>%(title)s</h4>\n"
 msgstr "\n"
 "<p>Je hebt je afgemeld voor een activiteit op <b>%(site_name)s</b></p>\n\n"
 "<h4>%(title)s</h4>\n"
->>>>>>> 1e753b93
 
 #: bluebottle/activities/utils.py:278 bluebottle/activities/utils.py:279
 msgid "Description is required"
@@ -2464,9 +2431,7 @@
 msgid "Edit participant"
 msgstr "Deelnemer bewerken"
 
-<<<<<<< HEAD
 #: bluebottle/deeds/models.py:20
-=======
 #: bluebottle/deeds/messages.py:9
 #, python-brace-format
 msgctxt "email"
@@ -2507,7 +2472,6 @@
 msgstr "Je neemt deel aan de activiteit \"{title}\""
 
 #: bluebottle/deeds/models.py:18
->>>>>>> 1e753b93
 msgid "The number of users you want to participate."
 msgstr "Het aantal gebruikers dat jij wilt dat deelnemen."
 
@@ -2525,15 +2489,6 @@
 msgid "Participant"
 msgstr "Deelnemer"
 
-<<<<<<< HEAD
-#: bluebottle/deeds/states.py:66
-msgid ""
-"Manually reopen the activity. This will unset the end date if the date is in "
-"the past. People can sign up again for the task."
-msgstr ""
-"Heropen de activiteit handmatig. Dit zal de einddatum openen als deze in het "
-"verleden ligt. Mensen kunnen zich weer aanmelden voor de activiteit."
-=======
 #: bluebottle/deeds/periodic_tasks.py:37
 msgid "Start the activity when the start date has passed"
 msgstr "Start een activiteit als de startdatum is bereikt"
@@ -2562,7 +2517,7 @@
 #: bluebottle/deeds/states.py:63
 msgid "Manually reopen the activity. This will unset the end date if the date is in the past. People can sign up again for the task."
 msgstr "Heropen de activiteit handmatig. Dit zal de einddatum openen als deze in het verleden ligt. Mensen kunnen zich weer aanmelden voor de activiteit."
->>>>>>> 1e753b93
+
 
 #: bluebottle/deeds/states.py:94 bluebottle/time_based/states.py:301
 #: bluebottle/time_based/states.py:465
@@ -2577,19 +2532,9 @@
 msgid "Participating"
 msgstr "Neemt deel"
 
-<<<<<<< HEAD
-#: bluebottle/deeds/states.py:106
-msgid ""
-"This person has been signed up for the activity and was accepted "
-"automatically."
-msgstr ""
-"Deze persoon heeft zich aangemeld voor de activiteit en is automatisch "
-"geaccepteerd."
-=======
 #: bluebottle/deeds/states.py:103
 msgid "This person has been signed up for the activity and was accepted automatically."
 msgstr "Deze persoon heeft zich aangemeld voor de activiteit en is automatisch geaccepteerd."
->>>>>>> 1e753b93
 
 #: bluebottle/deeds/states.py:151
 msgid "Stop your participation in the activity."
@@ -2603,12 +2548,6 @@
 msgid "Remove participant from the activity."
 msgstr "Verwijder deze persoon als deelnemer aan de activiteit."
 
-<<<<<<< HEAD
-#: bluebottle/deeds/templates/mails/messages/deed_participant_joined.html:14
-#, fuzzy, python-format
-#| msgctxt "email"
-#| msgid "Start: %(start)s"
-=======
 #: bluebottle/deeds/states.py:179
 msgid "Re-Accept"
 msgstr "Opnieuw accepteren"
@@ -2653,41 +2592,21 @@
 
 #: bluebottle/deeds/templates/mails/messages/deed_participant_joined.html:11
 #, python-format
->>>>>>> 1e753b93
 msgctxt "email"
 msgid "Starts on %(start)s"
 msgstr "Begint op %(start)s"
 
-<<<<<<< HEAD
-#: bluebottle/deeds/templates/mails/messages/deed_participant_joined.html:17
-#, fuzzy, python-format
-#| msgctxt "email"
-#| msgid "End: %(end)s"
-=======
 #: bluebottle/deeds/templates/mails/messages/deed_participant_joined.html:14
 #, python-format
->>>>>>> 1e753b93
 msgctxt "email"
 msgid "Ends on %(end)s"
 msgstr "Eindigt op %(end)s"
 
 #: bluebottle/deeds/templates/mails/messages/deed_participant_joined.html:26
 #: bluebottle/time_based/templates/mails/messages/changed_multiple_dates.html:29
-<<<<<<< HEAD
-#: bluebottle/time_based/templates/mails/messages/participant_applied.html:28
-#: bluebottle/time_based/templates/mails/messages/participant_changed.html:20
-#: bluebottle/time_based/templates/mails/messages/participant_joined.html:28
-#, fuzzy
-#| msgctxt "email"
-#| msgid ""
-#| "\n"
-#| "If you are unable to participate, please withdraw via the activity page "
-#| "so that others can take your place.\n"
-=======
 #: bluebottle/time_based/templates/mails/messages/participant_applied.html:26
 #: bluebottle/time_based/templates/mails/messages/participant_changed.html:18
 #: bluebottle/time_based/templates/mails/messages/participant_joined.html:26
->>>>>>> 1e753b93
 msgctxt "email"
 msgid "\n"
 "                If you are unable to participate, please withdraw via the activity page so that others can take your place.\n"
@@ -3243,15 +3162,8 @@
 msgid "deadline"
 msgstr "uiterste aanmelddatum"
 
-<<<<<<< HEAD
-#: bluebottle/funding/models.py:131
-msgid ""
-"If you enter a deadline, leave the duration field empty. This will override "
-"the duration."
-=======
 #: bluebottle/funding/models.py:126
 msgid "If you enter a deadline, leave the duration field empty. This will override the duration."
->>>>>>> 1e753b93
 msgstr "Als je een deadline opgeeft, laat dan het veld voor looptijd leeg."
 
 #: bluebottle/funding/models.py:135 bluebottle/time_based/models.py:301
@@ -3259,15 +3171,8 @@
 msgid "duration"
 msgstr "looptijd"
 
-<<<<<<< HEAD
-#: bluebottle/funding/models.py:138
-msgid ""
-"If you enter a duration, leave the deadline field empty for it to be "
-"automatically calculated."
-=======
 #: bluebottle/funding/models.py:133
 msgid "If you enter a duration, leave the deadline field empty for it to be automatically calculated."
->>>>>>> 1e753b93
 msgstr "Als je een looptijd opgeeft, laat dan het veld voor deadline leeg."
 
 #: bluebottle/funding/models.py:146 bluebottle/funding/models.py:445
@@ -4786,13 +4691,7 @@
 msgid "Set a target for the impact you expect to make"
 msgstr "Zet een doel voor de impact die je verwacht te maken"
 
-<<<<<<< HEAD
-#: bluebottle/impact/models.py:119
-#, fuzzy
-#| msgid "Create effort contribution"
-=======
 #: bluebottle/impact/models.py:121
->>>>>>> 1e753b93
 msgid "realized from contributions"
 msgstr "gerealiseerde door bijdragen"
 
@@ -5026,18 +4925,9 @@
 msgid "Add a link to activities so managers van download a contributor list."
 msgstr "Toon een link bij activiteiten zodat managers een lijst met deelnemers kunnen downloaden."
 
-<<<<<<< HEAD
-#: bluebottle/initiatives/models.py:305
-msgid ""
-"Send monthly updates with matching activities to users that are subscribed."
-msgstr ""
-"Stuur maandelijkse updates met overeenkomende activiteiten naar gebruikers "
-"die geabonneerd zijn."
-=======
 #: bluebottle/initiatives/models.py:304
 msgid "Send monthly updates with matching activities to users that are subscribed."
 msgstr "Stuur maandelijkse updates met overeenkomende activiteiten naar gebruikers die geabonneerd zijn."
->>>>>>> 1e753b93
 
 #: bluebottle/initiatives/models.py:321 bluebottle/initiatives/models.py:322
 msgid "initiative settings"
@@ -5298,13 +5188,10 @@
 msgid "Permissions"
 msgstr "Permissies"
 
-<<<<<<< HEAD
-=======
 #: bluebottle/members/admin.py:311
 msgid "Engagement"
 msgstr "Engagement"
 
->>>>>>> 1e753b93
 #: bluebottle/members/admin.py:318
 msgid "Notifications"
 msgstr "Meldingen"
@@ -6512,28 +6399,14 @@
 msgid "A new participant has joined your activity \"{title}\" 🎉"
 msgstr "Je hebt een nieuwe aanmelding voor jouw activiteit \"{title}\" 🎉"
 
-<<<<<<< HEAD
-#: bluebottle/time_based/messages.py:317
-#, fuzzy, python-brace-format
-#| msgctxt "email"
-#| msgid "You have been removed as participant for the activity \"{title}\""
-=======
 #: bluebottle/time_based/messages.py:311
 #, python-brace-format
->>>>>>> 1e753b93
 msgctxt "email"
 msgid "You have changed your application on the activity \"{title}\""
 msgstr "Je hebt je aanmelding aangepast voor de activiteit \"{title}\""
 
-<<<<<<< HEAD
-#: bluebottle/time_based/messages.py:357
-#, fuzzy, python-brace-format
-#| msgctxt "email"
-#| msgid "You have been added to the activity \"{title}\" 🎉"
-=======
 #: bluebottle/time_based/messages.py:351
 #, python-brace-format
->>>>>>> 1e753b93
 msgctxt "email"
 msgid "You have applied to the activity \"{title}\""
 msgstr "Je hebt je aangemeld voor de activiteit \"{title}\""
@@ -7241,15 +7114,8 @@
 #| "\n"
 #| "<p>Give the new participant a warm welcome.</p>\n"
 msgctxt "email"
-<<<<<<< HEAD
-msgid ""
-"\n"
-"<p>%(applicant_name)s has joined your activity \"%(title)s\"!</p>\n"
-"\n"
-=======
 msgid "\n"
 "<p>%(applicant_name)s applied to your activity \"%(title)s\"!</p>\n\n"
->>>>>>> 1e753b93
 "<p>Give the new participant a warm welcome.</p>\n"
 msgstr "\n"
 "<p>%(applicant_name)s heeft zich aangemeld voor je activiteit \"%(title)s\"!</p>\n\n"
@@ -7352,17 +7218,7 @@
 msgstr "\n"
 "Je hebt je aangemeld voor een activiteit op <b>%(site_name)s!</b>        "
 
-<<<<<<< HEAD
-#: bluebottle/time_based/templates/mails/messages/participant_applied.html:17
-#, fuzzy
-#| msgctxt "email"
-#| msgid ""
-#| "\n"
-#| "If you are unable to participate, please withdraw via the activity page "
-#| "so that others can take your place.\n"
-=======
 #: bluebottle/time_based/templates/mails/messages/participant_applied.html:15
->>>>>>> 1e753b93
 msgctxt "email"
 msgid "\n"
 "                You will receive a notification by email when the activity manager accepts your application.\n"
