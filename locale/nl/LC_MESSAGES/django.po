--- conflicted
+++ resolved
@@ -1630,28 +1630,7 @@
 msgid "Search"
 msgstr "Zoek"
 
-<<<<<<< HEAD
-#: bluebottle/bluebottle_dashboard/templates/admin/search_form.html:10
-#, fuzzy, python-format
-#| msgid ""
-#| "\n"
-#| "            %(counter)s result"
-#| msgid_plural ""
-#| "%(counter)s results\n"
-#| "        "
-msgid "%(counter)s result"
-msgid_plural "%(counter)s results"
-msgstr[0] ""
-"\n"
-"            %(counter)s resultaat"
-msgstr[1] ""
-"%(counter)s resultaat\n"
-"        "
-
 #: bluebottle/bluebottle_dashboard/templates/admin/search_form.html:13
-=======
-#: bluebottle/bluebottle_dashboard/templates/admin/search_form.html:15
->>>>>>> b009bab3
 #, python-format
 msgid ""
 "\n"
