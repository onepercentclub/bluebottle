--- conflicted
+++ resolved
@@ -2652,9 +2652,6 @@
 msgid "Edit participant"
 msgstr "Deelnemer bewerken"
 
-<<<<<<< HEAD
-#: bluebottle/deeds/models.py:23
-=======
 #: bluebottle/deeds/messages.py:9
 #, python-brace-format
 msgctxt "email"
@@ -2695,7 +2692,6 @@
 msgstr "Je neemt deel aan de activiteit \"{title}\""
 
 #: bluebottle/deeds/models.py:18
->>>>>>> fee1c44b
 msgid "The number of users you want to participate."
 msgstr "Het aantal gebruikers dat jij wilt dat deelnemen."
 
