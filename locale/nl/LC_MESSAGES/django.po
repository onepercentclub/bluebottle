--- conflicted
+++ resolved
@@ -2,13 +2,8 @@
 msgstr ""
 "Project-Id-Version: bluebottle\n"
 "Report-Msgid-Bugs-To: \n"
-<<<<<<< HEAD
 "POT-Creation-Date: 2022-03-24 08:59+0100\n"
 "PO-Revision-Date: 2022-03-21 15:12\n"
-=======
-"POT-Creation-Date: 2022-03-18 10:31+0100\n"
-"PO-Revision-Date: 2022-03-23 14:24\n"
->>>>>>> 5ce1e5b7
 "Last-Translator: \n"
 "Language-Team: Dutch\n"
 "Language: nl\n"
@@ -5090,17 +5085,9 @@
 "\n"
 "            Hi %(recipient_name)s,\n"
 "            <br><br>\n"
-<<<<<<< HEAD
-"            Unfortunately, the campaign \"%(title)s\" did not reach its "
-"goal.             Therefore, all donations will be fully refunded within 10 "
-"days.            <br><br>\n"
-"            If you have any questions, you can contact the platform manager "
-"by replying to this email.\n"
-=======
 "            Helaas, heeft de campagne \"%(title)s\" zijn doel niet bereikt. Daarom zullen alle donaties binnen 10 dagen volledig worden terugbetaald.\n"
 "            <br><br>\n"
 "            Als je vragen hebt je kunt contact opnemen met de platformmanager door deze e-mail te beantwoorden.\n"
->>>>>>> 5ce1e5b7
 "        "
 
 #: bluebottle/funding/templates/mails/messages/donation_refunded_donor.html:7
