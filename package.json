{
  "name": "bluebottle",
  "description": "The crowdsourcing framework initiated by the 1%Club",
  "version": "1.1.7",
  "author": "1%Club",
  "license": "BSD-3-Clause",
  "private": false,
  "repository": {
    "type": "git",
    "url": "git://github.com/onepercentclub/bluebottle.git"
  },
  "bugs": {
    "url": "https://github.com/onepercentclub/bluebottle/issues"
  },
  "dependencies": {
    "bower": "~1.3.11",
    "grunt": "~0.4.5",
    "grunt-bower-task": "~0.4.0",
    "grunt-cli": "~0.1.13",
    "grunt-contrib-compass": "~0.8.0",
    "grunt-contrib-concat": "~0.4.0",
    "grunt-contrib-uglify": "~0.5.0",
    "grunt-contrib-watch": "~0.6.1",
    "grunt-ember-handlebars": "~0.8.0",
    "grunt-ember-template-compiler": "~1.5.0",
    "grunt-hashres": "~0.4.1",
    "grunt-shell": "~0.7.0",
    "loom-generators-ember-appkit": "~1.1.1"
  },
  "devDependencies": {
    "growly": "~1.1.1",
<<<<<<< HEAD
    "grunt-concurrent": "~0.5.0",
=======
    "grunt": "~0.4.5",
    "grunt-concurrent": "^0.5.0",
>>>>>>> 8dd6ba62
    "grunt-es6-module-transpiler": "~0.6.0",
    "grunt-karma": "~0.8.3",
    "grunt-microlib": "~0.1.1",
    "ic-ajax": "~2.0.1",
    "jquery-mockjax": "~1.5.3",
    "karma": "~0.12.16",
    "karma-chrome-launcher": "~0.1.4",
    "karma-coverage": "~0.2.4",
    "karma-ember-preprocessor": "~1.5.0",
    "karma-firefox-launcher": "~0.1.3",
    "karma-growl-reporter": "~0.1.1",
    "karma-handlebars-preprocessor": "~0.1.2",
    "karma-html2js-preprocessor": "~0.1.0",
    "karma-phantomjs-launcher": "~0.1.4",
    "karma-qunit": "~0.1.3",
    "karma-script-launcher": "~0.1.0",
    "karma-spec-reporter": "0.0.13",
    "phantomjs": "~1.9.7-10",
    "qunitjs": "~1.14.0",
    "sinon": "~1.10.3",
    "sinon-qunit": "~2.0.0"
  },
  "scripts": {
    "build": "grunt build",
    "test": "grunt karma:unit",
    "postinstall": "bower install"
  }
}<|MERGE_RESOLUTION|>--- conflicted
+++ resolved
@@ -29,12 +29,8 @@
   },
   "devDependencies": {
     "growly": "~1.1.1",
-<<<<<<< HEAD
-    "grunt-concurrent": "~0.5.0",
-=======
     "grunt": "~0.4.5",
     "grunt-concurrent": "^0.5.0",
->>>>>>> 8dd6ba62
     "grunt-es6-module-transpiler": "~0.6.0",
     "grunt-karma": "~0.8.3",
     "grunt-microlib": "~0.1.1",
