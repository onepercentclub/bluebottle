import xml.etree.ElementTree as ET
from datetime import datetime, timedelta
from html import unescape
from random import random
from urllib.parse import unquote

import pytz
from bs4 import BeautifulSoup
from django.contrib.auth.models import Group
from django.contrib.contenttypes.models import ContentType
from django.core.files import File
from django.db import connection
from django.db import models
from django.db.models import Count, F
from django.utils.timezone import now


from bluebottle.activities.models import Activity, Contributor, Organizer, EffortContribution, Contribution
from bluebottle.clients import properties
from bluebottle.clients.models import Client
from bluebottle.clients.utils import LocalTenant
from bluebottle.files.models import Image
from bluebottle.geo.models import Geolocation, Country, Place
from bluebottle.initiatives.models import Theme, Initiative
from bluebottle.members.models import Member
from bluebottle.organizations.models import OrganizationContact, Organization
from bluebottle.segments.models import SegmentType, Segment
from bluebottle.time_based.models import DateActivity, DateActivitySlot, SlotParticipant, DateParticipant, \
    TimeBasedActivity, TimeContribution

ams = pytz.timezone('Europe/Amsterdam')
nld_id = 149


def create_model(Model, app_label='children', module='', options=None):
    """
    Create specified model
    """
    model_name = Model.__name__

    class Meta:
        managed = False
        db_table = Model._meta.db_table

    if app_label:
        # app_label must be set using the Meta inner class
        setattr(Meta, 'app_label', app_label)

    # Update Meta with any options that were provided
    if options is not None:
        for key, value in options.iteritems():
            setattr(Meta, key, value)

    # Set up a dictionary to simulate declarations within a class
    attrs = {'__module__': module, 'Meta': Meta}

    # Add in any fields that were provided
    fields = dict()
    for field in Model._meta.fields:
        name = field.attname
        if name == 'id' or field.attname == 'id':
            continue
        if name.endswith('ptr_id'):
            fields[name] = models.IntegerField(primary_key=True)
            continue
        if name.endswith('_id'):
            name = name.replace('_id', '')
        if field.model.__name__ == model_name:
            fields[name] = field.clone()

    # Hack it away
    if model_name == 'DateActivity':
        del fields['activity_ptr_id']

    # Create the class, which automatically triggers ModelBase processing
    attrs.update(fields)
    model = type(f'{model_name}Shadow', (models.Model,), attrs)
    return model


def add_tz(date):
    if not date:
        return date
    if isinstance(date, str):
        date = datetime.strptime(date, '%Y-%m-%d %H:%M:%S')
    if date.tzinfo:
        return date
    return ams.localize(date)


status_mapping = {
    'In Progress': 'open',
    'Planned': 'draft',
    'completed': 'succeeded',
    'confirmed': 'succeeded',
    'no-show': 'cancelled',
}

mapping = {
    'initiative': {
        'id': 'id',
        'title': 'name_nl',
        'slug': 'slug_nl',
        'created': 'created_at',
    },
    'activity': {
        'initiative_id': 'id',
        'title': 'name_nl',
        'slug': 'slug_nl',
        'created': 'created_at',
    },
    'time_based_activity': {
        'activity_ptr_id': 'id',
    },
    'date_activity': {
        'timebasedactivity_ptr_id': 'id',
    },
    'slot': {
        'id': 'id',
        'activity_id': 'activity_id',
        'start': 'start_time',
        'created': 'created_at',
        'capacity': 'desired_number_of_volunteers'
    },
    'user': {
        'id': 'id',
        'first_name': 'firstname',
        'last_name': 'lastname',
        'email': 'email',
        'created': 'created_at',
        'password': 'password',
        'phone_number': 'phone',
        'birthdate': 'birthday',
    },
    'location': {
        'id': 'id',
        'locality': 'city',
        'street': 'street',
        'postal_code': 'zipcode',
        'created': 'created_at',
    },
    'segment': {
        'id': 'id',
        'name': 'name',
        'slug': 'slug',
    }
}


def split_description(text):
    if not text:
        return {}
    html = unescape(text)
    parts = {}
    bs = BeautifulSoup(html, 'lxml')
    for h3 in bs.find_all('h3'):
        title = h3.text
        if 'impact' in title or 'Impact' in title:
            title = 'impact'
        if 'activiteit' in title or 'Activiteit' in title:
            title = 'intro'
        content = ''
        sibling = h3.next_sibling
        while sibling and sibling.name == 'p':
            content += sibling.text
            sibling = sibling.next_sibling
        if title and content:
            parts[h3.text] = content
    return parts


def extract_pitch(text):
    parts = split_description(text)
    if 'impact' in parts:
        return parts['impact']
    if 'intro' in parts:
        return parts['intro']
    return '-'


def extract_story(text):
    if not text:
        return '-'
    html = unescape(text)
    bs = BeautifulSoup(html, 'lxml')
    h3 = bs.find('h3')
    if h3:
        h3.extract()
    return bs.html


def update_sequence(table):
    with connection.cursor() as cursor:
        sql = "SELECT setval(pg_get_serial_sequence('{0}','id'), " \
              "coalesce(max(id), 1), max(id) IS NOT null) FROM \"{0}\";".format(table)
        cursor.execute(sql)


def import_themes(rows):
    for row in rows:
        theme = Theme()
        theme.id = row.find("field[@name='id']").text
        theme.slug = row.find("field[@name='slug']").text
        theme.save()
        theme.set_current_language('nl')
        theme.name = row.find("field[@name='name']").text
        theme.set_current_language('en')
        theme.name = row.find("field[@name='name']").text
        theme.save()
    update_sequence('initiatives_theme')


def import_initiatives(rows):
    TimeBasedActivityShadow = create_model(TimeBasedActivity)
    DateActivityShadow = create_model(DateActivity)
    OrganizerShadow = create_model(Organizer)
    EffortContributionShadow = create_model(EffortContribution)
    date_type = ContentType.objects.get_for_model(DateActivity).id
    organizer_type = ContentType.objects.get_for_model(Organizer).id
    effort_type = ContentType.objects.get_for_model(EffortContribution).id

    initiatives = []
    activities = []
    time_based_activities = []
    date_activities = []
    contacts = []
    images = []
    cities = []
    contributors = []
    organizers = []
    contributions = []
    effort_contributions = []
    cares_user = Member.objects.get(email='info@nlcares.nl')
    for row in rows:
        initiative_id = row.find("field[@name='id']").text

        # status = row.find("field[@name='status']").text
        # status = status_mapping[status]
        initiative = Initiative(
            id=initiative_id,
            status='approved',
            has_organization=False,
        )

        # Extract contact
        email = row.find("field[@name='contact_email']").text or 'initiator{}@example.com'.format(initiative_id)
        first_name = row.find("field[@name='contact_firstname']").text or 'Nomen'
        last_name = row.find("field[@name='contact_lastname']").text or 'Nescio'
        contact_phone = row.find("field[@name='contact_phone']").text or ''
        contact = OrganizationContact(
            name="{} {}".format(first_name, last_name),
            email=email,
            phone=contact_phone,
            owner=cares_user
        )
        contacts.append(contact)

        try:
            owner = Member.objects.get(email=email)
        except Member.DoesNotExist:
            owner = cares_user
        description = row.find("field[@name='description_nl']").text or '-'
        # story = extract_story(description)
        story = description
        for k in mapping['initiative']:
            v = mapping['initiative'][k]
            value = row.find("field[@name='{}']".format(v)).text or ''
            initiative.__setattr__(k, value)
        initiative.owner = owner
        initiative.organization_contact = contact
        initiative.pitch = extract_pitch(description)
        initiative.story = story

        image_url = row.find("field[@name='image_url']").text
        if image_url:
            try:
                image = Image(
                    owner=owner
                )
                image_url = image_url.replace('https://s3.eu-central-1.amazonaws.com', 'data')
                image_url = unquote(image_url)
                image.file.save(
                    "image_{}-{}.jpg".format(initiative_id, int(1000 * random())),
                    File(open(image_url, 'rb'))
                )
                images.append(image)
                initiative.image = image
            except FileNotFoundError:
                pass
        initiative.created = add_tz(initiative.created)
        initiatives.append(initiative)

        activity = Activity(
            id=initiative_id,
        )
        for k in mapping['activity']:
            v = mapping['activity'][k]
            value = row.find("field[@name='{}']".format(v)).text or ''
            activity.__setattr__(k, value)
            activity.polymorphic_ctype_id = date_type
            activity.description = story
            activity.status = 'open'
            activity.created = add_tz(activity.created)
            activity.owner = owner
        activities.append(activity)

        time_based_activity = TimeBasedActivityShadow(
            activity_ptr_id=initiative_id,
            review=False,
        )
        time_based_activities.append(time_based_activity)

        date_activity = DateActivityShadow(
            timebasedactivity_ptr_id=initiative_id,
            slot_selection='free',
        )
        date_activities.append(date_activity)

        city_id = row.find("field[@name='city_id']").text
        if city_id:
            city_id = 100 + int(city_id)
            city = Activity.segments.through(
                activity_id=initiative_id,
                segment_id=city_id
            )
            cities.append(city)

        contributor = Contributor(
            id=initiative_id,
            user=owner,
            activity=activity,
            status='succeeded',
            polymorphic_ctype_id=organizer_type
        )
        contributors.append(contributor)
        organizer = OrganizerShadow(
            contributor_ptr_id=initiative_id,
        )
        organizers.append(organizer)
        start = row.find("field[@name='created_at']").text
        start = add_tz(start)
        contribution = Contribution(
            id=initiative_id,
            contributor=contributor,
            start=start,
            polymorphic_ctype_id=effort_type
        )
        contributions.append(contribution)
        effort_contribution = EffortContributionShadow(
            contribution_ptr_id=initiative_id,
            contribution_type='organizer'
        )
        effort_contributions.append(effort_contribution)

    print("Writing contacts")
    OrganizationContact.objects.bulk_create(contacts)
    update_sequence('organizations_organizationcontact')

    print("Writing initiative images")
    # bulk_create screws op uuid
    for i in images:
        i.save()

    print("Writing initiatives")
    Initiative.objects.bulk_create(initiatives)
    update_sequence('initiatives_initiative')

    print("Writing activities")
    Activity.objects.bulk_create(activities)
    TimeBasedActivityShadow.objects.bulk_create(time_based_activities)
    DateActivityShadow.objects.bulk_create(date_activities)
    update_sequence('activities_activity')

    print("Writing initiative cities (segments)")
    Activity.segments.through.objects.bulk_create(cities)

    print("Writing organizers & contributions")
    Contributor.objects.bulk_create(contributors)
    OrganizerShadow.objects.bulk_create(organizers)
    Contribution.objects.bulk_create(contributions)
    EffortContributionShadow.objects.bulk_create(effort_contributions)


def import_initiative_themes(rows):
    initiatives = []
    for row in rows:
        initiative_id = row.find("field[@name='activity_id']").text
        initiative = Initiative.objects.get(id=initiative_id)
        initiative.theme_id = row.find("field[@name='activity_type_id']").text
        initiatives.append(initiative)
    Initiative.objects.bulk_update(initiatives, ['theme_id'])


def import_slots(rows):
    slots = []
    for row in rows:
        slot = DateActivitySlot(
            is_online=False
        )
        for k in mapping['slot']:
            v = mapping['slot'][k]
            value = row.find("field[@name='{}']".format(v)).text or ''
            slot.__setattr__(k, value)
        slot.duration = timedelta(hours=float(row.find("field[@name='duration']").text.replace('-', '')))
        slot.start = add_tz(slot.start)
        if slot.start + slot.duration < now():
            slot.status = 'succeeded'
        else:
            slot.status = 'open'
        slot.created = add_tz(slot.created)
        slots.append(slot)
    DateActivitySlot.objects.bulk_create(slots)
    update_sequence('time_based_dateactivityslot')


def import_slot_participants(rows):
    DateParticipantShadow = create_model(DateParticipant)
    date_participant_type = ContentType.objects.get_for_model(DateParticipant).id
    TimeContributionShadow = create_model(TimeContribution)
    time_contribution_type = ContentType.objects.get_for_model(TimeContribution).id

    contributors = []
    date_participants = []
    slot_participants = []
    participants = {}

    print('Reading participants')
    for row in rows:
        contributor_id = row.find("field[@name='id']").text
        shift_id = row.find("field[@name='shift_id']").text
        user_id = row.find("field[@name='user_id']").text
        status = row.find("field[@name='status']").text
        if status == 'no-show':
            status = 'cancelled'
        else:
            status = 'registered'
        activity = DateActivity.objects.get(slots__id=shift_id)
        activity_id = str(activity.id)
        slot_participant = SlotParticipant(
            slot_id=shift_id,
            status=status
        )
        if user_id not in participants or activity_id not in participants[user_id]:
            participants[user_id] = {
                activity_id: []
            }
        participants[user_id][activity_id].append(slot_participant)

    for user_id in participants:
        for activity_id in participants[user_id]:
            participant_id = int(user_id) * 10000 + int(activity_id)
            contributor = Contributor(
                id=participant_id,
                user_id=user_id,
                activity_id=activity_id,
                status='accepted',
                polymorphic_ctype_id=date_participant_type
            )
            contributors.append(contributor)
            date_participant = DateParticipantShadow(
                contributor_ptr_id=participant_id
            )
            date_participants.append(date_participant)
            for slot_participant in participants[user_id][activity_id]:
                slot_participant.participant_id = participant_id
                slot_participants.append(slot_participant)

    print('Writing participants')
    Contributor.objects.bulk_create(contributors)
    DateParticipantShadow.objects.bulk_create(date_participants)
    update_sequence('activities_contributor')

    print('Writing slot participants')
    SlotParticipant.objects.bulk_create(slot_participants, ignore_conflicts=True)
    update_sequence('time_based_slotparticipant')

    contributions = []
    time_contributions = []

    for slot_participant in SlotParticipant.objects.select_related('slot').all():
        contribution_id = slot_participant.id
        contributor_id = slot_participant.participant_id
        contribution = Contribution(
            id=contribution_id,
            created=slot_participant.slot.start,
            start=slot_participant.slot.start,
            contributor_id=contributor_id,
            polymorphic_ctype_id=time_contribution_type
        )
        contributions.append(contribution)

        time_contribution = TimeContributionShadow(
            contribution_ptr_id=contribution_id,
            contribution_type='date',
            slot_participant_id=contribution_id,
            value=slot_participant.slot.duration
        )
        time_contributions.append(time_contribution)

    print('Writing time contributions')
    Contribution.objects.bulk_create(contributions)
    TimeContributionShadow.objects.bulk_create(time_contributions)
    update_sequence('activities_contribution')


def import_activity_location(rows):
    slots = []
    initiatives = []
    for row in rows:
        address = "{}, {}".format(
            row.find("field[@name='street']").text,
            row.find("field[@name='city']").text
        )
        location, _c = Geolocation.objects.get_or_create(
            country_id=nld_id,
            locality=row.find("field[@name='city']").text,
            street=row.find("field[@name='street']").text,
            position=None,
            defaults={
                'postal_code': row.find("field[@name='zipcode']").text,
                'formatted_address': address
            }
        )
        organization_id = row.find("field[@name='social_institution_id']").text
        activity_id = row.find("field[@name='activity_id']").text
        initiative_id = activity_id
        activity_slots = list(DateActivitySlot.objects.filter(activity_id=activity_id).all())
        initiative = Initiative.objects.get(id=initiative_id)
        initiative.place = location
        initiative.organization_id = organization_id
        initiatives.append(initiative)
        for slot in activity_slots:
            slot.location = location
        slots += activity_slots
    print("Writing slot locations")
    DateActivitySlot.objects.bulk_update(slots, ['location_id'])
    print("Writing initiative locations")
    Initiative.objects.bulk_update(initiatives, ['place_id', 'organization_id'])
    update_sequence('geo_geolocation')


def import_users(rows):
    # Get admin user so we can save it later with a new ID
    admin, _c = Member.objects.get_or_create(
        email='admin@example.com',
        is_superuser=True,
    )
    admin.id = None
    Member.objects.all().delete()
    update_sequence('members_member')

    staff = Group.objects.get(name='Staff')
    authenticated = Group.objects.get(name='Authenticated')
    users = []
    segments = []
    locations = []
    for row in rows:

        user = Member()
        for k in mapping['user']:
            v = mapping['user'][k]
            value = row.find("field[@name='{}']".format(v)).text or ''
            user.__setattr__(k, value)
        user.password = 'bcrypt${}'.format(user.password)
        if not user.email:
            user.email = 'user{}@example.com'.format(user.id)
        user.username = user.email
        if '@nlcares.nl' in user.email or '@sonnyspaan.nl' in user.email:
            user.is_staff = True
        if row.find("field[@name='active']").text != '0':
            user.is_active = True
        user.created = add_tz(user.created)
        user.date_joined = add_tz(user.created)
        user.last_login = add_tz(row.find("field[@name='last_login_at']").text)

        segment_id = row.find("field[@name='reference_id']").text
        segment_ids = Segment.objects.values_list('id', flat=True)
        if segment_id and int(segment_id) in segment_ids:
            segment = Member.segments.through(
                member=user,
                segment_id=segment_id
            )
            segments.append(segment)

        city_id = row.find("field[@name='volunteer_city']").text
        if city_id:
            city_id = 100 + int(city_id)
            segment = Member.segments.through(
                member=user,
                segment_id=city_id
            )
            segments.append(segment)

        city = row.find("field[@name='city']").text
        street = row.find("field[@name='street']").text
        houseno_att = row.find("field[@name='houseno_att']").text
        if houseno_att:
            street = "{} {}".format(street, houseno_att)
        zipcode = row.find("field[@name='zipcode']").text
        location = Place(
            country_id=nld_id,
            street=street,
            locality=city,
            postal_code=zipcode,
            content_object=user
        )
        locations.append(location)
        users.append(user)

    print("Writing users")
    Member.objects.bulk_create(users)
    authenticated.user_set.add(*Member.objects.all())
    staff.user_set.add(*Member.objects.filter(is_staff=True).all())
    update_sequence('members_member')
    admin.save()

    print("Writing user segments")
    Member.segments.through.objects.bulk_create(segments)

    print("Writing user locations")
    Place.objects.bulk_create(locations)

    # Create some users we need
    nlcares = Member.objects.create(
        first_name='NL Cares',
        last_name='Office',
        email='info@nlcares.nl',
        username='info@nlcares.nl',
        is_staff=True,
        is_active=True
    )
    authenticated.user_set.add(nlcares)
    staff.user_set.add(nlcares)


def import_segments(rows):
    segments = []
    reference = SegmentType.objects.create(name='Reference', slug='reference')
    for row in rows:
        segment = Segment(
            type=reference,
            alternate_names=[]
        )
        for k in mapping['segment']:
            v = mapping['segment'][k]
            value = row.find("field[@name='{}']".format(v)).text or ''
            segment.__setattr__(k, value)
        segments.append(segment)
    Segment.objects.bulk_create(segments)


def import_organizations(rows):
    orgs = []
    for row in rows:
        org = Organization(
            id=row.find("field[@name='id']").text,
            name=row.find("field[@name='name']").text,
            slug=row.find("field[@name='slug']").text,
        )
        orgs.append(org)
    print("Writing partner organizations")
    Organization.objects.bulk_create(orgs)
    update_sequence('organizations_organization')


def import_cities(rows):
    city_segment = SegmentType.objects.create(name='City', slug='city')
    for row in rows:
        id = 100 + int(row.find("field[@name='id']").text)
        city = Segment.objects.create(
            type=city_segment,
            id=id,
            alternate_names=[],
            name=row.find("field[@name='name']").text
        )
        city.save()


def run(*args):
    tne = Client.objects.get(schema_name='nlcares')
    with LocalTenant(tne):
        if Country.objects.count() < 10:
            print('RUN ./manage.py tenant_command -s nlcares loaddata geo_data')
            return
        properties.SEND_MAIL = False
        properties.SEND_WELCOME_MAIL = False
        properties.CELERY_MAIL = False

        print("Reading XML")
        root = ET.parse('./nlcares.xml').getroot()

        # [districts] >> geolocations
        print("Importing cities")
        rows = root.find('database').find('table_data[@name="cities"]').findall('row')
        import_cities(rows)

        # [references] >> Segments
        print("Importing references/segments")
        rows = root.find('database').find('table_data[@name="references"]').findall('row')
        import_segments(rows)

        # Import users
        print("Importing users")
        rows = root.find('database').find('table_data[@name="users"]').findall('row')
        import_users(rows)

        # Import initiatives & Activities
        print("Importing initiatives")
        rows = root.find('database').find('table_data[@name="activities"]').findall('row')
        import_initiatives(rows)

        # [social_institutions] >> Partner organizations
        print("Importing partner organizations")
        rows = root.find('database').find('table_data[@name="social_institutions"]').findall('row')
        import_organizations(rows)

        # Import themes
        print("Importing themes")
        rows = root.find('database').find('table_data[@name="activity_types"]').findall('row')
        import_themes(rows)

        # Import Initiative theme
        print("Importing activity themes")
        rows = root.find('database').find('table_data[@name="activity_activity_type"]').findall('row')
        import_initiative_themes(rows)

        # Import slots
        print("Importing slots")
        rows = root.find('database').find('table_data[@name="shifts"]').findall('row')
        import_slots(rows)

        # Import activity/slot location
        print("Importing slot locations")
        rows = root.find('database').find('table_data[@name="events"]').findall('row')
        import_activity_location(rows)

        # [shift_user] / DateParticipant + SlotParticipants + Contribution
        print("Importing slot participants")
        rows = root.find('database').find('table_data[@name="shift_user"]').findall('row')
        import_slot_participants(rows)

        # activity contacts > partner org contacts
        DateActivitySlot.objects.filter(start__lte=now()).update(status='finished')

        # Update time contribution statuses
        TimeContribution.objects.exclude(
            slot_participant__status='cancelled',
        ).filter(
            slot_participant__slot__start__lte=now()
        ).update(status='succeeded')
<<<<<<< HEAD

        # Update date activity slot statuses
        DateActivitySlot.objects.filter(
            start__lte=now()
        ).update(status='finished')
        DateActivitySlot.objects.annotate(participants=Count('slot_participants')).filter(
            participants__gte=F('capacity'),
            capacity__isnull=False,
            start__gt=now()
        ).update(status='full')
=======
>>>>>>> 7fc728cf

        # Update date activity slot statuses
        DateActivitySlot.objects.filter(
            start__lte=now()
        ).update(status='finished')
        DateActivitySlot.objects.annotate(participants=Count('slot_participants')).filter(
            participants__gte=F('capacity'),
            capacity__isnull=False,
            start__gt=now()
        ).update(status='full')

        DateActivity.objects.exclude(
            slots__start__gt=now()
        ).update(status='succeeded')


"""
Clear all tables:

delete from time_based_timecontribution;
delete from time_based_slotparticipant;
delete from time_based_dateparticipant;


delete from time_based_dateactivityslot;
delete from time_based_dateactivity;
delete from time_based_timebasedactivity;

delete from activities_organizer;
delete from activities_contributor;
delete from activities_effortcontribution;
delete from activities_contribution;
delete from activities_activity;

update initiatives_initiative set organization_id = null, organization_contact_id = null;
delete from organizations_organizationcontact;
delete from organizations_organization;
delete from initiatives_initiative_categories;
delete from categories_category_translation;
delete from categories_category;
delete from initiatives_initiative_activity_managers;
delete from initiatives_initiative;
delete from initiatives_theme_translation;
delete from initiatives_theme;

delete from geo_geolocation;

delete from files_relatedimage;
delete from files_image;
delete from notifications_message;
delete from members_member_groups;
delete from follow_follow;
delete from members_useractivity;
delete from activities_effortcontribution;
delete from activities_organizer;
delete from django_admin_log;
delete from activities_activity_segments;
delete from members_member_segments;
delete from segments_segment;
delete from segments_segmenttype;
delete from geo_place;
delete from members_member_favourite_themes;
delete from members_member where email != 'admin@example.com';

"""<|MERGE_RESOLUTION|>--- conflicted
+++ resolved
@@ -748,7 +748,6 @@
         ).filter(
             slot_participant__slot__start__lte=now()
         ).update(status='succeeded')
-<<<<<<< HEAD
 
         # Update date activity slot statuses
         DateActivitySlot.objects.filter(
@@ -759,8 +758,6 @@
             capacity__isnull=False,
             start__gt=now()
         ).update(status='full')
-=======
->>>>>>> 7fc728cf
 
         # Update date activity slot statuses
         DateActivitySlot.objects.filter(
