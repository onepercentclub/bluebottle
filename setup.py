--- conflicted
+++ resolved
@@ -82,12 +82,8 @@
     'django-filetransfers==0.1.0',
     'django-admin-tools==0.5.2',
     'django-rest-swagger==0.3.4',
-<<<<<<< HEAD
     'django-webtest==1.7.8',
-
-=======
     'mixpanel==4.2.0',
->>>>>>> 4c1b7244
     # Github requirements
     'django-taggit-autocomplete-modified==0.1.1b1',
     'django-fluent-contents==1.0c3',
