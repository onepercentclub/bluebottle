#!/usr/bin/env python
# flake8: noqa
import os
import sys
import bluebottle
from setuptools import setup, find_packages


def read_file(name):
    return open(os.path.join(os.path.dirname(__file__), name)).read()


readme = read_file('README.rst')
changes = ''

install_requires = [
    'Babel==2.4.0',
    'Django==1.11.17',
    'Pillow==7.2.0' if sys.version_info.major == 3 else 'Pillow==6.2.2',
    'South==1.0.2',
    'beautifulsoup4==4.6.0',
    'bleach==2.1.4',
<<<<<<< HEAD
=======
    'clamd==1.0.2',
>>>>>>> cca332a3
    'celery==4.3',
    'dotted==0.1.8',
    'defusedxml==0.6.0',
    'django-admin-sortable==2.2.1',
    'django-admin-tools==0.8.1',
    'django-adminfilters==0.3',
    'django-appconf==1.0.3',
    'django-axes==4.5.4',
    'django-choices==1.5.0',
    'django-cors-headers==2.1.0',
    'django-daterange-filter==1.3.0',
    'django-dynamic-fixture==1.9.5',
    'django-elasticsearch-dsl==0.5.0',
    'django-extensions==1.7.9',
    'django-filter==1.1.0',
    'django-geoposition==0.3.0',
    'django-fluent-dashboard==1.0a1',
    'django-fsm==2.5.0',
    'django-hashers-passlib==0.3',
    'django-ipware==2.1.0',
    'django-jet==1.0.7',
    'django-localflavor==1.5.2',
    'django-lockdown==1.4.2',
    'django-loginas==0.3.2',
    'django-map-widgets==0.2.2',
    'django-memoize==2.1.0',
    'django-modeltranslation==0.12.1',
    'django-money==0.15.1',
    'django-parler==1.9.2',
    'django-permissions-widget==1.5.1',
    'django_polymorphic==1.2',
    'django-recaptcha==2.0.6',
    'django-rest-polymorphic==0.1.8',
    'django-rest-swagger==2.1.2',
    'django-singleton-admin==0.0.4',
    'django-subquery==1.0.4',
    'django-summernote==0.8.7.3',
    'django-taggit==0.22.1',
    'django-tenant-schemas==1.9.0',
    'django-tinymce==2.7.0',
    'django-tools==0.32.13',
    'django-uuidfield==0.5.0',
    'django-wysiwyg==0.8.0',
    'djangorestframework-jsonapi==2.8.0',
    'djangorestframework-jwt==1.11.0',
    'djangorestframework==3.8.2',
    'dkimpy==1.0.5',
    'elasticsearch==6.3.0',
    'elasticsearch-dsl==6.1.0',
    'geocoder==1.37.0',
    'gunicorn==19.7.1',
    'html5lib==1.0b10',
    'icalendar==4.0.4',
    'influxdb==4.1.1',
    'lipisha==0.2.4',
    'lxml==4.3.0',
    'micawber==0.3.4',
    'mixpanel==4.3.2',
    'munch==2.5.0',
    'django-multiselectfield==0.1.8',
    'openpyxl==2.4.8',
    'pendulum==1.2.4',
    'psycopg2-binary==2.8.6',
    'pyasn1==0.4.2',
    'pygeoip==0.3.2',
    'pyjwt==1.5.3',
    'python-dateutil==2.6.1',
    'python-magic==0.4.15',
    'python-memcached==1.58',
    'python3-saml==1.9.0' if sys.version_info.major == 3 else 'python-saml==2.1.7',
    'python-social-auth==0.3.6',
    'social-auth-app-django==2.1.0',
    'surlex==0.2.0',
    'rave-python==1.0.2',
    'raven==6.1.0',
    'regex==2017.05.26',
    'requests==2.24.0',
    'schwifty==2.1.0',
    'sorl-thumbnail==12.6.3',
    'South==1.0.2',
    'Sphinx==1.6.3',
    'staticmaps-signature==0.2.0',
    'stripe==2.33.0',
    'suds-jurko==0.6',
    'SurveyGizmo==1.2.2',
    'tablib==0.14.0',
    'timezonefinder==3.4.2',
    'unicodecsv==0.14.1',
    'wheel==0.29.0',
    'xlsxwriter==0.9.8',

    # Github requirements
    'django-exportdb @ git+https://github.com/onepercentclub/django-exportdb.git@0.4.8#egg=django-exportdb-0.4.8-github',
    'django-tenant-extras @ git+https://github.com/onepercentclub/django-tenant-extras.git@2.0.14#egg=django-tenant-extras-2.0.14',
    'django-fluent-contents @ git+https://github.com/onepercentclub/django-fluent-contents.git@741ffae615a4afed01388a202709ed9a5b60e80f#egg=django-fluent-contents-1.2.1-741ffae6',
    'django-bb-salesforce @ git+https://github.com/onepercentclub/django-bb-salesforce.git@1.2.2#egg=django-bb-salesforce-1.2.2',
    'django-taggit-autocomplete-modified @ git+https://github.com/onepercentclub/django-taggit-autocomplete-modified.git@8e7fbc2deae2f1fbb31b574bc8819d9ae7c644d6#egg=django-taggit-autocomplete-modified-0.1.1b1',
]

tests_requires = [
    'coverage==4.4.1',
    'coveralls==1.1',
    'django-nose==1.4.4',
    'django-setuptest==0.2.1',
    'django-slowtests==0.5.1',
    'django-webtest==1.9.2',
    'factory-boy==2.12.0',
    'httmock==1.2.6',
    'mock==4.0.2' if sys.version_info.major == 3 else 'mock==3.0.5',
    'nose==1.3.7',
    'pylint==1.7.2',
    'pyquery==1.2.17',
    'pylint-django==0.7.2',
    'tblib==1.3.2',
    'tdaemon==0.1.1',
    'WebTest==2.0.27',
    'sniffer==0.4.0',
    'vine==1.3.0'
]

dev_requires = [
    'ipdb',
    'flake8'
]

setup(
    name='bluebottle',
    version=bluebottle.__version__,
    license='BSD',

    # Packaging.
    packages=find_packages(exclude=('tests', 'tests.*')),
    install_requires=install_requires,

    # You can install these using the following syntax, for example:
    # $ pip install -e .[dev,test]
    extras_require={
        'dev': dev_requires,
        'test': tests_requires,
    },
    include_package_data=True,
    zip_safe=False,

    # Metadata for PyPI.
    description='Bluebottle, the crowdsourcing framework initiated by the 1%Club.',
    long_description='\n\n'.join([readme, changes]),
    author='1%Club',
    author_email='info@onepercentclub.com',
    platforms=['any'],
    url='https://github.com/onepercentclub/bluebottle',
    classifiers=[
        'Development Status :: 5 - Production/Stable',
        'Framework :: Django',
        'Intended Audience :: Developers',
        'Operating System :: Unix',
        'Programming Language :: Python',
        'Programming Language :: Python :: 2.7',
        'Topic :: Software Development :: Libraries :: Application Frameworks'
    ]
)<|MERGE_RESOLUTION|>--- conflicted
+++ resolved
@@ -20,10 +20,7 @@
     'South==1.0.2',
     'beautifulsoup4==4.6.0',
     'bleach==2.1.4',
-<<<<<<< HEAD
-=======
     'clamd==1.0.2',
->>>>>>> cca332a3
     'celery==4.3',
     'dotted==0.1.8',
     'defusedxml==0.6.0',
