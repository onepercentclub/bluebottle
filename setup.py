#!/usr/bin/env python
# flake8: noqa
import os

import bluebottle
from setuptools import setup, find_packages


def read_file(name):
    return open(os.path.join(os.path.dirname(__file__), name)).read()

readme = read_file('README.rst')
changes = ''

dependency_links = [
    'git+https://github.com/onepercentclub/django-taggit-autocomplete-modified.git@8e7fbc2deae2f1fbb31b574bc8819d9ae7c644d6#egg=django-taggit-autocomplete-modified-0.1.1b1',
    'git+https://github.com/onepercentclub/django-bb-salesforce.git@1.2.2#egg=django-bb-salesforce-1.2.2',
    'git+https://github.com/onepercentclub/django-tenant-extras.git@2.0.11#egg=django-tenant-extras-2.0.11',
    'git+https://github.com/mariocesar/sorl-thumbnail.git@v12.3#egg=sorl-thumbnail-12.3-github',
    'git+https://github.com/onepercentclub/django-token-auth.git@0.3.4#egg=django-token-auth-0.3.4',
    'git+https://github.com/st4lk/django-select-multiple-field.git@1dc7733008150a111cd141ff7c3f42bf4953dc7d#egg=django-select-multiple-field-0.5.0a-draft',
    # Use pre-release version of django-money as long as
    # https://github.com/django-money/django-money/issues/221 is not released
    'git+https://github.com/django-money/django-money.git@c6fc1aad48712b2780b8c8563c78831fb9c88a73#egg=django-money-0.10-pre',
    'hg+https://bitbucket.org/jdiascarvalho/django-filetransfers@89c8381764da217d72f1fa396ce3929f0762b8f9#egg=django-filetransfers-0.1.1',
    'git+https://github.com/skada/django-money-rates@aeb2edf240471fac64f9cdf71e34f91d632f1b86#egg=django-money-rates-0.3.1-github'
]

install_requires = [
    'Babel==2.4.0',
    'Django==1.10.7',
    'Flutterwave==1.0.7',
    'Pillow==4.1.1',
    'South==1.0.2',
    'Sphinx==1.4.1',
    'beautifulsoup4==4.6.0',
    'bleach==1.4.3',
    'bunch==1.0.1',
    'celery==3.1.24',
    'django-admin-sortable==2.1',
    'django-admin-tools==0.8.0',
    'django-celery==3.2.1',
    'django-choices==1.5.0',
    'django-cors-headers==1.1.0',
    'django-daterange-filter==1.3.0',
    'django-extensions==1.7.9',
    'django-exportdb==0.4.7',
    'django-filetransfers==0.1.1',
    'django-filter==0.13.0',
    'django-geoposition==0.3.0',
    'django-dynamic-fixture==1.9.5',
    'django-fluent-dashboard==1.0a1',
<<<<<<< HEAD
    'django-fsm==2.4.0',
    'django-ipware==1.1.5',
    'django-localflavor==1.2',
    'django-lockdown==1.2',
    'django-loginas==0.1.9',
    'django-memoize==2.0.0',
    'django-modeltranslation==0.11',
    'django-parler==1.6.5',
    'django-money==0.10-pre',
=======
    'django-fsm==2.5.0',
    'django-ipware==1.1.6',
    'django-localflavor==1.4.1',
    'django-lockdown==1.4.2',
    'django-loginas==0.3.2',
    'django-memoize==2.1.0',
    'django-modeltranslation==0.12.1',
    'django-parler==1.7',
>>>>>>> 9083b4f1
    'django_polymorphic==1.0.1',
    'django-money==0.11',
    'django-rest-swagger==0.3.6',
    'django-select-multiple-field==0.5.0a-draft',
    'django-taggit==0.22.1',
    'django-tenant-schemas==1.6.4',
    'django-tinymce==2.6.0',
    'django-tools==0.32.12',
    'django-uuidfield==0.5.0',
    'django-wysiwyg==0.8.0',
    'djangorestframework-jwt==1.10.0',
    'djangorestframework==3.3.3',
    'dkimpy==0.6.1',
    'gunicorn==19.7.1',
    'html5lib==0.9999999',
    'influxdb==4.1.0',
    'lipisha==0.2.4',
    'lxml==3.6.0',
    'micawber==0.3.4',
    'mixpanel==4.3.2',
    'psycopg2==2.7.1',
    'pygeoip==0.3.2',
    'python-dateutil==2.6.0',
    'python-memcached==1.58',
    'python-social-auth==0.2.21',
    'surlex==0.2.0',
    'raven==5.32.0',
    'regex==2017.04.29',
    'requests==2.14.2',
    'sorl-thumbnail==12.3-github',
    'sorl-watermark==1.0.0',
    'South==1.0.2',
    'Sphinx==1.6.1',
    'suds-jurko==0.6',
    'SurveyGizmo==1.2.2',
    'transifex-client==0.12.4',
    'unicodecsv==0.14.1',
    'wheel==0.29.0',
    'xlsxwriter==0.9.6',
    'openpyxl==2.4.7',

    # Github requirements
    'django-fluent-contents==1.1.11',
    'django-tenant-extras==2.0.11',
    'django-bb-salesforce==1.2.2',
    'django-cors-headers==1.1.0',
    'django-taggit-autocomplete-modified==0.1.1b1',
    'django-token-auth==0.3.4',
    'django-money-rates==0.3.1-github'
]

tests_requires = [
<<<<<<< HEAD
    'coverage==4.0.3',
    'coveralls==1.1',
    'pyyaml==3.12',
    'django-nose==1.4.3',
=======
    'coverage==4.4.1',
    'coveralls==1.1',
    'pyyaml==3.12',
    'django-nose==1.4.4',
>>>>>>> 9083b4f1
    'django-setuptest==0.2.1',
    'django-webtest==1.9.2',
    'factory-boy==2.8.1',
    'httmock==1.2.6',
    'mock==2.0.0',
    'nose==1.3.7',
    'pylint==1.7.1',
    'pyquery==1.2.17',
    'tblib==1.3.2',
    'tdaemon==0.1.1',
    'WebTest==2.0.27'
]

dev_requires = [
    'ipdb'
]

setup(
    name='bluebottle',
    version=bluebottle.__version__,
    license='BSD',

    # Packaging.
    packages=find_packages(exclude=('tests', 'tests.*')),
    install_requires=install_requires,
    dependency_links=dependency_links,

    # You can install these using the following syntax, for example:
    # $ pip install -e .[dev,test]
    extras_require={
        'dev': dev_requires,
        'test': tests_requires,
    },
    include_package_data=True,
    zip_safe=False,

    # Metadata for PyPI.
    description='Bluebottle, the crowdsourcing framework initiated by the 1%Club.',
    long_description='\n\n'.join([readme, changes]),
    author='1%Club',
    author_email='info@onepercentclub.com',
    platforms=['any'],
    url='https://github.com/onepercentclub/bluebottle',
    classifiers=[
        'Development Status :: 5 - Production/Stable',
        'Framework :: Django',
        'Intended Audience :: Developers',
        'Operating System :: Unix',
        'Programming Language :: Python',
        'Programming Language :: Python :: 2.7',
        'Topic :: Software Development :: Libraries :: Application Frameworks'
    ]
)<|MERGE_RESOLUTION|>--- conflicted
+++ resolved
@@ -50,17 +50,6 @@
     'django-geoposition==0.3.0',
     'django-dynamic-fixture==1.9.5',
     'django-fluent-dashboard==1.0a1',
-<<<<<<< HEAD
-    'django-fsm==2.4.0',
-    'django-ipware==1.1.5',
-    'django-localflavor==1.2',
-    'django-lockdown==1.2',
-    'django-loginas==0.1.9',
-    'django-memoize==2.0.0',
-    'django-modeltranslation==0.11',
-    'django-parler==1.6.5',
-    'django-money==0.10-pre',
-=======
     'django-fsm==2.5.0',
     'django-ipware==1.1.6',
     'django-localflavor==1.4.1',
@@ -69,7 +58,6 @@
     'django-memoize==2.1.0',
     'django-modeltranslation==0.12.1',
     'django-parler==1.7',
->>>>>>> 9083b4f1
     'django_polymorphic==1.0.1',
     'django-money==0.11',
     'django-rest-swagger==0.3.6',
@@ -122,17 +110,10 @@
 ]
 
 tests_requires = [
-<<<<<<< HEAD
-    'coverage==4.0.3',
-    'coveralls==1.1',
-    'pyyaml==3.12',
-    'django-nose==1.4.3',
-=======
     'coverage==4.4.1',
     'coveralls==1.1',
     'pyyaml==3.12',
     'django-nose==1.4.4',
->>>>>>> 9083b4f1
     'django-setuptest==0.2.1',
     'django-webtest==1.9.2',
     'factory-boy==2.8.1',
