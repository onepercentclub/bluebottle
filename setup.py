--- conflicted
+++ resolved
@@ -115,12 +115,7 @@
     'httmock==1.2.6',
     'mock==2.0.0',
     'nose==1.3.7',
-<<<<<<< HEAD
-    'pylint==1.7.1',
-    'pylint-django==0.7.2',
-=======
     'pylint==1.7.2',
->>>>>>> 26d69383
     'pyquery==1.2.17',
     'pylint-django==0.7.2',
     'tblib==1.3.2',
