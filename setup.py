#!/usr/bin/env python
# flake8: noqa
import os

import bluebottle
from setuptools import setup, find_packages


def read_file(name):
    return open(os.path.join(os.path.dirname(__file__), name)).read()

readme = read_file('README.rst')
changes = ''

dependency_links = [
    'git+https://github.com/onepercentclub/django-taggit-autocomplete-modified.git@8e7fbc2deae2f1fbb31b574bc8819d9ae7c644d6#egg=django-taggit-autocomplete-modified-0.1.1b1',
    'git+https://github.com/onepercentclub/django-bb-salesforce.git@1.2.2#egg=django-bb-salesforce-1.2.2',
    'git+https://github.com/onepercentclub/django-tenant-extras.git@2.0.11#egg=django-tenant-extras-2.0.11',
    'git+https://github.com/mariocesar/sorl-thumbnail.git@v12.3#egg=sorl-thumbnail-12.3-github',
    'git+https://github.com/onepercentclub/django-token-auth.git@0.3.4#egg=django-token-auth-0.3.4',
    'git+https://github.com/st4lk/django-select-multiple-field.git@1dc7733008150a111cd141ff7c3f42bf4953dc7d#egg=django-select-multiple-field-0.5.0a-draft',
    # Use pre-release version of django-money as long as
    # https://github.com/django-money/django-money/issues/221 is not released
    'git+https://github.com/django-money/django-money.git@c6fc1aad48712b2780b8c8563c78831fb9c88a73#egg=django-money-0.10-pre',
    'hg+https://bitbucket.org/jdiascarvalho/django-filetransfers@89c8381764da217d72f1fa396ce3929f0762b8f9#egg=django-filetransfers-0.1.1',
    'git+https://github.com/skada/django-money-rates@aeb2edf240471fac64f9cdf71e34f91d632f1b86#egg=django-money-rates-0.3.1-github'
]

install_requires = [
    'Babel==2.4.0',
    'Django==1.10.7',
    'Flutterwave==1.0.7',
    'Pillow==4.1.1',
    'South==1.0.2',
    'Sphinx==1.4.1',
    'beautifulsoup4==4.6.0',
    'bleach==1.4.3',
    'bunch==1.0.1',
    'celery==3.1.24',
    'django-admin-sortable==2.1',
    'django-admin-tools==0.8.0',
    'django-celery==3.2.1',
    'django-choices==1.5.0',
    'django-cors-headers==1.1.0',
    'django-daterange-filter==1.3.0',
    'django-extensions==1.7.9',
    'django-exportdb==0.4.7',
    'django-filetransfers==0.1.1',
    'django-filter==0.13.0',
    'django-geoposition==0.3.0',
    'django-dynamic-fixture==1.9.5',
    'django-fluent-dashboard==1.0a1',
    'django-fsm==2.5.0',
    'django-ipware==1.1.6',
    'django-localflavor==1.4.1',
    'django-lockdown==1.4.2',
    'django-loginas==0.3.2',
    'django-memoize==2.1.0',
    'django-modeltranslation==0.12.1',
    'django-parler==1.7',
    'django_polymorphic==1.0.1',
    'django-money==0.11',
    'django-rest-swagger==0.3.6',
    'django-select-multiple-field==0.5.0a-draft',
    'django-taggit==0.22.1',
    'django-tenant-schemas==1.6.4',
    'django-tinymce==2.6.0',
    'django-tools==0.32.12',
    'django-uuidfield==0.5.0',
    'django-wysiwyg==0.9.2',
    'djangorestframework-jwt==1.10.0',
    'djangorestframework==3.3.3',
    'dkimpy==0.6.1',
    'gunicorn==19.7.1',
    'html5lib==0.9999999',
<<<<<<< HEAD
    'influxdb==4.1.0',
=======
    'influxdb==3.0.0',
    'lipisha==0.2.4',
>>>>>>> f7b75534
    'lxml==3.6.0',
    'micawber==0.3.4',
    'mixpanel==4.3.2',
    'psycopg2==2.7.1',
    'pygeoip==0.3.2',
    'python-dateutil==2.6.0',
    'python-memcached==1.58',
    'python-social-auth==0.3.6',
    'surlex==0.2.0',
<<<<<<< HEAD
    'raven==5.32.0',
    'regex==2017.04.29',
    'requests==2.5.1',
=======
    'raven==5.16.0',
    'regex==2016.4.25',
    'requests==2.14.2',
>>>>>>> f7b75534
    'sorl-thumbnail==12.3-github',
    'sorl-watermark==1.0.0',
    'South==1.0.2',
    'Sphinx==1.6.1',
    'suds-jurko==0.6',
    'SurveyGizmo==1.2.2',
    'transifex-client==0.12.4',
    'unicodecsv==0.14.1',
    'wheel==0.29.0',
    'xlsxwriter==0.9.6',
    'openpyxl==2.4.7',

    # Github requirements
    'django-fluent-contents==1.1.11',
    'django-tenant-extras==2.0.11',
    'django-bb-salesforce==1.2.2',
    'django-cors-headers==1.1.0',
    'django-taggit-autocomplete-modified==0.1.1b1',
    'django-token-auth==0.3.4',
    'django-money-rates==0.3.1-github'
]

tests_requires = [
    'coverage==4.4.1',
    'django-nose==1.4.4',
    'django-setuptest==0.2.1',
    'django-webtest==1.9.2',
    'factory-boy==2.8.1',
    'httmock==1.2.6',
    'mock==2.0.0',
    'nose==1.3.7',
    'pylint==1.7.1',
    'pyquery==1.2.17',
    'tblib==1.3.2',
    'tdaemon==0.1.1',
    'WebTest==2.0.27'
]

dev_requires = [
    'ipdb'
]

setup(
    name='bluebottle',
    version=bluebottle.__version__,
    license='BSD',

    # Packaging.
    packages=find_packages(exclude=('tests', 'tests.*')),
    install_requires=install_requires,
    dependency_links=dependency_links,

    # You can install these using the following syntax, for example:
    # $ pip install -e .[dev,test]
    extras_require={
        'dev': dev_requires,
        'test': tests_requires,
    },
    include_package_data=True,
    zip_safe=False,

    # Metadata for PyPI.
    description='Bluebottle, the crowdsourcing framework initiated by the 1%Club.',
    long_description='\n\n'.join([readme, changes]),
    author='1%Club',
    author_email='info@onepercentclub.com',
    platforms=['any'],
    url='https://github.com/onepercentclub/bluebottle',
    classifiers=[
        'Development Status :: 5 - Production/Stable',
        'Framework :: Django',
        'Intended Audience :: Developers',
        'Operating System :: Unix',
        'Programming Language :: Python',
        'Programming Language :: Python :: 2.7',
        'Topic :: Software Development :: Libraries :: Application Frameworks'
    ]
)<|MERGE_RESOLUTION|>--- conflicted
+++ resolved
@@ -73,12 +73,8 @@
     'dkimpy==0.6.1',
     'gunicorn==19.7.1',
     'html5lib==0.9999999',
-<<<<<<< HEAD
     'influxdb==4.1.0',
-=======
-    'influxdb==3.0.0',
     'lipisha==0.2.4',
->>>>>>> f7b75534
     'lxml==3.6.0',
     'micawber==0.3.4',
     'mixpanel==4.3.2',
@@ -88,15 +84,9 @@
     'python-memcached==1.58',
     'python-social-auth==0.3.6',
     'surlex==0.2.0',
-<<<<<<< HEAD
     'raven==5.32.0',
     'regex==2017.04.29',
-    'requests==2.5.1',
-=======
-    'raven==5.16.0',
-    'regex==2016.4.25',
     'requests==2.14.2',
->>>>>>> f7b75534
     'sorl-thumbnail==12.3-github',
     'sorl-watermark==1.0.0',
     'South==1.0.2',
