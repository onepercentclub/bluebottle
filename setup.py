#!/usr/bin/env python
# flake8: noqa
import os
import sys
import bluebottle
from setuptools import setup, find_packages


def read_file(name):
    return open(os.path.join(os.path.dirname(__file__), name)).read()


readme = read_file('README.rst')
changes = ''

install_requires = [
    'Babel==2.9.1',
    'Django==2.2.24',
    'Pillow==8.3.0',
    'South==1.0.2',
    'South==1.0.2',
    'Sphinx==4.1.2',
    'SurveyGizmo==1.2.2',
    'bcrypt==3.2.0',
    'beautifulsoup4==4.6.0',
    'bleach==3.3.0',
    'celery==4.3',
    'clamd==1.0.2',
    'defusedxml==0.6.0',
    'django-admin-inline-paginator==0.2',
    'django-admin-sortable==2.2.1',
    'django-admin-tools==0.8.1',
    'django-adminfilters==1.4.1',
    'django-appconf==1.0.3',
    'django-axes==5.14.0',
    'django-better-admin-arrayfield==1.4.2',
    'django-choices==1.7.1',
    'django-cors-headers==3.7.0',
    'django-daterange-filter==1.3.0',
    'django-dynamic-fixture==1.9.5',
    'django-elasticsearch-dsl==6.5.0',
    'django-extensions==1.7.9',
    'django-filter==2.4.0',
    'django-fluent-dashboard==1.0a1',
    'django-fsm==2.5.0',
    'django-geoposition==0.3.0',
    'django-hashers-passlib==0.3',
    'django-ipware==3.0.2',
    'django-jet2==1.0.12',
    'django-localflavor==3.0.1',
    'django-lockdown==1.4.2',
    'django-loginas==0.3.2',
    'django-map-widgets==0.3.1',
    'django-memoize==2.3.1',
    'django-money==1.3.1',
    'django-multiselectfield==0.1.12',
    'django-nested-inline==0.4.2',
    'django-parler==2.1',
    'django-permissions-widget==1.5.2',
    'django-recaptcha==2.0.6',
    'django-rest-polymorphic==0.1.8',
    'django-rest-swagger==2.1.2',
    'django-solo==1.1.5',
    'django-subquery==1.0.4',
    'django-summernote==0.8.11.6',
    'django-taggit==1.3.0',
    'django-tenant-schemas==1.10.0',
    'django-tinymce==2.7.0',
    'django-tools==0.48.3',
    'django-uuidfield==0.5.0',
    'django-wysiwyg==0.8.0',
    'django_polymorphic==2.1.2',
    'djangorestframework-jsonapi==4.1.0',
    'djangorestframework==3.12.4',
    'dkimpy==1.0.5',
    'drf-jwt==1.19.0',
    'elasticsearch-dsl==6.4.0',
    'elasticsearch==6.8.2',
    'geocoder==1.37.0',
    'geopy==2.1.0',
<<<<<<< HEAD
    'gunicorn==19.7.1',
    'html2text==2020.1.16',
=======
    'gunicorn==19.10.0',
>>>>>>> e5417451
    'html5lib==1.0b10',
    'icalendar==4.0.4',
    'influxdb==4.1.1',
    'lipisha==0.2.4',
    'lxml==4.6.3',
    'micawber==0.5.2',
    'mixpanel==4.3.2',
    'munch==2.5.0',
    'openpyxl==2.4.8',
    'pendulum==1.2.4',
    'premailer==3.9.0',
    'psycopg2-binary==2.8.6',
    'py-moneyed==0.8',
    'pyasn1==0.4.2',
    'pygeoip==0.3.2',
    'pyjwt==2.0.1',
    'python-dateutil==2.6.1',
    'python-magic==0.4.15',
    'python-memcached==1.58',
    'python-social-auth==0.3.6',
    'python3-saml==1.9.0',
    'rave-python==1.0.2',
    'raven==6.1.0',
    'regex==2017.05.26',
    'requests==2.24.0',
    'schwifty==2.1.0',
    'social-auth-app-django==4.0.0',
    'sorl-thumbnail==12.6.3',
    'staticmaps-signature==0.2.0',
    'stripe==2.33.0',
    'surlex==0.2.0',
    'tablib==0.14.0',
    'timezonefinder==3.4.2',
    'unicodecsv==0.14.1',
    'wheel==0.29.0',
    'xlrd==1.2.0',
    'xlsxwriter==0.9.8',

    # Github requirements
    'django-exportdb@git+https://github.com/onepercentclub/django-exportdb.git@0.4.8#egg=django-exportdb-0.4.8-github',
    'django-tenant-extras@git+https://github.com/onepercentclub/django-tenant-extras.git@dc14004b5d732100a0d619618bfc96edfcfcde1a#egg=django-tenant-extras-2.0.16',
    'django-fluent-contents@git+https://github.com/onepercentclub/django-fluent-contents.git@4e9ca11585ac2a3fae6c3ca94f9d1e6ddc38880b#egg=django-fluent-contents-4e9ca11',
    'django-taggit-autocomplete-modified@git+https://github.com/onepercentclub/django-taggit-autocomplete-modified.git@8e7fbc2deae2f1fbb31b574bc8819d9ae7c644d6#egg=django-taggit-autocomplete-modified-0.1.1b1',
]

tests_requires = [
    'coverage==5.5',
    'coveralls==1.1',
    'django-nose==1.4.4',
    'django-setuptest==0.2.1',
    'django-slowtests==0.5.1',
    'django-webtest==1.9.7',
    'factory-boy==2.12.0',
    'httmock==1.2.6',
    'mock==4.0.2' if sys.version_info.major == 3 else 'mock==3.0.5',
    'nose==1.3.7',
    'pylint==2.7.0',
    'pyquery==1.2.17',
    'pylint-django==2.4.4',
    'tblib==1.3.2',
    'tdaemon==0.1.1',
    'WebTest==2.0.27',
    'sniffer==0.4.0',
    'vine==1.3.0'
]

dev_requires = [
    'ipdb',
    'flake8'
]

setup(
    name='bluebottle',
    version=bluebottle.__version__,
    license='BSD',

    # Packaging.
    packages=find_packages(exclude=('tests', 'tests.*')),
    install_requires=install_requires,

    # You can install these using the following syntax, for example:
    # $ pip install -e .[dev,test]
    extras_require={
        'dev': dev_requires,
        'test': tests_requires,
    },
    include_package_data=True,
    zip_safe=False,

    # Metadata for PyPI.
    description='Bluebottle, the crowdsourcing framework initiated by the 1%Club.',
    long_description='\n\n'.join([readme, changes]),
    author='1%Club',
    author_email='info@onepercentclub.com',
    platforms=['any'],
    url='https://github.com/onepercentclub/bluebottle',
    classifiers=[
        'Development Status :: 5 - Production/Stable',
        'Framework :: Django',
        'Intended Audience :: Developers',
        'Operating System :: Unix',
        'Programming Language :: Python',
        'Programming Language :: Python :: 2.7',
        'Topic :: Software Development :: Libraries :: Application Frameworks'
    ]
)<|MERGE_RESOLUTION|>--- conflicted
+++ resolved
@@ -78,12 +78,7 @@
     'elasticsearch==6.8.2',
     'geocoder==1.37.0',
     'geopy==2.1.0',
-<<<<<<< HEAD
-    'gunicorn==19.7.1',
     'html2text==2020.1.16',
-=======
-    'gunicorn==19.10.0',
->>>>>>> e5417451
     'html5lib==1.0b10',
     'icalendar==4.0.4',
     'influxdb==4.1.1',
