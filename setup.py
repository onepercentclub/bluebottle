--- conflicted
+++ resolved
@@ -97,11 +97,7 @@
     'nose==1.3.4',
     'pylint==1.1.0',
     'sauceclient==0.1.0',
-<<<<<<< HEAD
-    'selenium==2.44.0',
-=======
     'selenium==2.43.0',
->>>>>>> 8dd6ba62
     'sorl-thumbnail==11.12',
     'splinter==0.6.0',
     'tdaemon==0.1.1',
