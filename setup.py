#!/usr/bin/env python
import os
import sys

import bluebottle
from setuptools import setup, find_packages


def read_file(name):
    return open(os.path.join(os.path.dirname(__file__), name)).read()

readme = read_file('README.rst')
changes = ''

install_requires = [
    'Babel==1.3',
    'Django==1.5.5',
    'Pillow==2.3.0',
    'South==0.8.1',
    'Sphinx==1.2b1',
    'django-admin-tools==0.5.1', # for now replaced by fork
    'django-apptemplates==0.0.1',
    'django-choices==1.1.11',
    'django-compressor==1.2',
    'django-extensions==1.1.1',
    'django-filetransfers==0.0.0',
    'django-filter==0.6',
    'django-fluent-contents==0.9a1', # Version 1.0b1 and up breaks our code
    'django-iban==0.2.1',
    'django-localflavor==1.0',
    'django-registration==1.0',
    'django-social-auth==0.7.23',
    'django-statici18n==0.4.5',
    'django-taggit==0.10a1',
    'django-taggit-autocomplete-modified==0.1.0b4',
    'django-templatetag-handlebars==1.2.0',
    'django-tinymce==1.5.1b2',
    'django-uuidfield==0.5.0',
    'django-wysiwyg==0.5.1',
    'djangorestframework==2.3.12',
    'dkimpy==0.5.4',
    'html5lib==0.95',
    'micawber==0.2.6',
    'mock==1.0.1',
    'requests==2.3.0',
    'sorl-thumbnail==11.12',
    'splinter==0.6.0',
    'transifex-client==0.9',
    'django-tools==0.25.0',
    'django-loginas==0.1.3',
    'pygraphviz==1.2',
    'beautifulsoup4==4.3.2',
    # JSON Web Token based authentication for Django REST framework
    'djangorestframework-jwt==0.1.5',
    'psycopg2==2.2.1',
    'requests==2.3.0',
    'django-fsm==1.6.0',
]


dependency_links = [
    'https://github.com/onepercentclub/django-rest-framework-jwt/archive/master.zip#egg=djangorestframework-jwt-0.1.5',

    'https://bitbucket.org/onepercentclub/suds/get/afe727f50704.zip#egg=suds-jurko-0.4.1.jurko.5.-development-',

    'https://github.com/onepercentclub/django-salesforce/archive/1e54beb7bcc15a893e9590fb27cbf08853da5599.zip#egg=django-salesforce-0.1.6.3',

    'https://bitbucket.org/wkornewald/django-filetransfers/get/32ddeac.zip#egg=django-filetransfers-0.0.0',

    'https://bitbucket.org/sergei_maertens/django-admin-tools/get/c989fd1.zip#egg=django-admin-tools-0.5.1',
]

<<<<<<< HEAD
# TODO: update
tests_require = [
    'coverage==3.6',
    'django-nose',
    'django-admin-tools==0.5.1',
    'django-apptemplates==0.0.1',
    'django_compressor==1.2',
    'django-fluent-contents==0.9a1', # Version 1.0b1 and up breaks our code
    'django-filetransfers==0.0.0',
    'django-localflavor==1.0',
    'django-registration==1.0',
    'django-setuptest==0.1.4',
    'django-social-auth==0.7.23',
    'django-taggit==0.10a1',
    'django-templatetag-handlebars==1.2.0',
    'django-tinymce==1.5.1b2',
    'django-wysiwyg==0.5.1',
    'djangorestframework==2.3.12',
    'factory-boy==2.3.1',
    'micawber==0.2.6',
    'mock==1.0.1',
    'mollie-api-python==1.0.0',
    'nose==1.3.4',
    'pylint==1.1.0',
    'requests==2.3.0',
    'sauceclient==0.1.0',
    'selenium==2.42.1',
    'South==0.8.1', # Functional testing libraries
    'sorl-thumbnail==11.12',
    'splinter==0.6.0', # Functional testing libraries
    'django-tools==0.25.0',
    'django-loginas==0.1.3',
    'tdaemon==0.1.1',
]


=======
>>>>>>> 107d2114
setup(
    name='bluebottle',
    version='.'.join(map(str, bluebottle.__version__)),
    license='BSD',

    # Packaging.
    packages=find_packages(exclude=('tests', 'tests.*')),
    install_requires=install_requires,
    dependency_links=dependency_links,
    include_package_data=True,
    zip_safe=False,

    # Metadata for PyPI.
    description='Bluebottle, the crowdsourcing framework initiated by the 1%Club.',
    long_description='\n\n'.join([readme, changes]),
    author='1%Club',
    author_email='info@onepercentclub.com',
    platforms=['any'],
    url='https://github.com/onepercentclub/bluebottle',
    classifiers=[
        'Development Status :: 4 - Beta',
        'Intended Audience :: Developers',
        'Operating System :: OS Independent',
        'Programming Language :: Python',
        'Programming Language :: Python :: 2.7',
        'Topic :: Software Development',
    ],
)<|MERGE_RESOLUTION|>--- conflicted
+++ resolved
@@ -70,45 +70,6 @@
     'https://bitbucket.org/sergei_maertens/django-admin-tools/get/c989fd1.zip#egg=django-admin-tools-0.5.1',
 ]
 
-<<<<<<< HEAD
-# TODO: update
-tests_require = [
-    'coverage==3.6',
-    'django-nose',
-    'django-admin-tools==0.5.1',
-    'django-apptemplates==0.0.1',
-    'django_compressor==1.2',
-    'django-fluent-contents==0.9a1', # Version 1.0b1 and up breaks our code
-    'django-filetransfers==0.0.0',
-    'django-localflavor==1.0',
-    'django-registration==1.0',
-    'django-setuptest==0.1.4',
-    'django-social-auth==0.7.23',
-    'django-taggit==0.10a1',
-    'django-templatetag-handlebars==1.2.0',
-    'django-tinymce==1.5.1b2',
-    'django-wysiwyg==0.5.1',
-    'djangorestframework==2.3.12',
-    'factory-boy==2.3.1',
-    'micawber==0.2.6',
-    'mock==1.0.1',
-    'mollie-api-python==1.0.0',
-    'nose==1.3.4',
-    'pylint==1.1.0',
-    'requests==2.3.0',
-    'sauceclient==0.1.0',
-    'selenium==2.42.1',
-    'South==0.8.1', # Functional testing libraries
-    'sorl-thumbnail==11.12',
-    'splinter==0.6.0', # Functional testing libraries
-    'django-tools==0.25.0',
-    'django-loginas==0.1.3',
-    'tdaemon==0.1.1',
-]
-
-
-=======
->>>>>>> 107d2114
 setup(
     name='bluebottle',
     version='.'.join(map(str, bluebottle.__version__)),
