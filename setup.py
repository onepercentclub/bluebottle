#!/usr/bin/env python
import os
import sys

import bluebottle
from setuptools import setup, find_packages


def read_file(name):
    return open(os.path.join(os.path.dirname(__file__), name)).read()

readme = read_file('README.rst')
changes = ''

install_requires = [
    'Babel==1.3',
<<<<<<< HEAD
    'bunch==1.0.1',
=======
>>>>>>> 97eed387
    'Django==1.5.5',
    'Pillow==2.3.0',
    'PyJWT==0.2.1',
    'South==0.8.1',
    'Sphinx==1.2b1',
    'beautifulsoup4==4.3.2',
    'django-admin-tools==0.5.1',
    'django-apptemplates==0.0.1',
    'django-choices==1.1.11',
    'django-compressor==1.2',
    'django-discover-runner==1.0',
    'django-extensions==1.1.1',
    'django-filetransfers==0.0.0',
    'django-filter==0.6',
    'django-fluent-contents==0.9a1', # Version 1.0b1 and up breaks our code
    'django-iban==0.2.1',
    'django-localflavor==1.0',
    'django-loginas==0.1.3',
    'django-polymorphic==0.5.6',
    'django-registration==1.0',
    'django-social-auth==0.7.23',
    'django-statici18n==0.4.5',
    'django-taggit==0.10a1',
    'django-taggit-autocomplete-modified==0.1.0b4',
    'django-templatetag-handlebars==1.2.0',
    'django-tinymce==1.5.1b2',
    'django-tools==0.25.0',
    'django-wysiwyg==0.5.1',
    'djangorestframework==2.3.12',
    'djangorestframework-jwt==0.1.5',
    'dkimpy==0.5.4',
    'html5lib==0.95',
    'micawber==0.2.6',
    'mock==1.0.1',
<<<<<<< HEAD
    'requests==2.3.0',
    'sorl-thumbnail==11.12',
    'splinter==0.6.0',
    'transifex-client==0.9',
    'django-tools==0.25.0',
    'django-loginas==0.1.3',
    'pygraphviz==1.2',
    'beautifulsoup4==4.3.2',
    # JSON Web Token based authentication for Django REST framework
    'djangorestframework-jwt==0.1.5',
    'psycopg2==2.2.1',
    'requests==2.3.0',
    'django-fsm==1.6.0',
    'suds-jurko==0.6',
    'django-ipware==0.0.8',
    'pygeoip==0.3.1'
=======
    'psycopg2==2.2.1',
    'pygraphviz==1.2',
    'sorl-thumbnail==11.12',
    'splinter==0.6.0',
    'transifex-client==0.10',
>>>>>>> 97eed387
]


dependency_links = [
    'https://github.com/onepercentclub/django-rest-framework-jwt/archive/refresh-token.zip#egg=djangorestframework-jwt-0.1.5',

    'https://github.com/onepercentclub/django-salesforce/archive/1e54beb7bcc15a893e9590fb27cbf08853da5599.zip#egg=django-salesforce-0.1.6.3',

    'https://bitbucket.org/wkornewald/django-filetransfers/get/32ddeac.zip#egg=django-filetransfers-0.0.0',

    'https://bitbucket.org/sergei_maertens/django-admin-tools/get/c989fd1.zip#egg=django-admin-tools-0.5.1',
]

<<<<<<< HEAD
=======
# TODO: update
tests_require = [
    'South==0.8.1',
    'coverage==3.6',
    'django-nose',
    'django-admin-tools==0.5.1',
    'django-apptemplates==0.0.1',
    'django_compressor==1.2',
    'django-fluent-contents==0.9a1',
    'django-filetransfers==0.0.0',
    'django-localflavor==1.0',
    'django-registration==1.0',
    'django-setuptest==0.1.4',
    'django-social-auth==0.7.23',
    'django-taggit==0.10a1',
    'django-templatetag-handlebars==1.2.0',
    'django-tinymce==1.5.1b2',
    'django-tools==0.25.0',
    'django-wysiwyg==0.5.1',
    'djangorestframework==2.3.12',
    'factory-boy==2.3.1',
    'micawber==0.2.6',
    'mock==1.0.1',
    'nose==1.3.4',
    'pylint==1.1.0',
    'sauceclient==0.1.0',
    'selenium==2.43.0',
    'sorl-thumbnail==11.12',
    'splinter==0.6.0',
    'tdaemon==0.1.1',
]


>>>>>>> 97eed387
setup(
    name='bluebottle',
    version='.'.join(map(str, bluebottle.__version__)),
    license='BSD',

    # Packaging.
    packages=find_packages(exclude=('tests', 'tests.*')),
    install_requires=install_requires,
    dependency_links=dependency_links,
    include_package_data=True,
    zip_safe=False,

    # Metadata for PyPI.
    description='Bluebottle, the crowdsourcing framework initiated by the 1%Club.',
    long_description='\n\n'.join([readme, changes]),
    author='1%Club',
    author_email='info@onepercentclub.com',
    platforms=['any'],
    url='https://github.com/onepercentclub/bluebottle',
    classifiers=[
        'Development Status :: 4 - Beta',
        'Intended Audience :: Developers',
        'Operating System :: OS Independent',
        'Programming Language :: Python',
        'Programming Language :: Python :: 2.7',
        'Topic :: Software Development',
    ],
)<|MERGE_RESOLUTION|>--- conflicted
+++ resolved
@@ -14,10 +14,7 @@
 
 install_requires = [
     'Babel==1.3',
-<<<<<<< HEAD
     'bunch==1.0.1',
-=======
->>>>>>> 97eed387
     'Django==1.5.5',
     'Pillow==2.3.0',
     'PyJWT==0.2.1',
@@ -52,30 +49,22 @@
     'html5lib==0.95',
     'micawber==0.2.6',
     'mock==1.0.1',
-<<<<<<< HEAD
-    'requests==2.3.0',
-    'sorl-thumbnail==11.12',
     'splinter==0.6.0',
-    'transifex-client==0.9',
     'django-tools==0.25.0',
     'django-loginas==0.1.3',
-    'pygraphviz==1.2',
     'beautifulsoup4==4.3.2',
     # JSON Web Token based authentication for Django REST framework
     'djangorestframework-jwt==0.1.5',
-    'psycopg2==2.2.1',
     'requests==2.3.0',
     'django-fsm==1.6.0',
     'suds-jurko==0.6',
     'django-ipware==0.0.8',
     'pygeoip==0.3.1'
-=======
     'psycopg2==2.2.1',
     'pygraphviz==1.2',
     'sorl-thumbnail==11.12',
+    'transifex-client==0.10',
     'splinter==0.6.0',
-    'transifex-client==0.10',
->>>>>>> 97eed387
 ]
 
 
@@ -89,8 +78,6 @@
     'https://bitbucket.org/sergei_maertens/django-admin-tools/get/c989fd1.zip#egg=django-admin-tools-0.5.1',
 ]
 
-<<<<<<< HEAD
-=======
 # TODO: update
 tests_require = [
     'South==0.8.1',
@@ -124,7 +111,6 @@
 ]
 
 
->>>>>>> 97eed387
 setup(
     name='bluebottle',
     version='.'.join(map(str, bluebottle.__version__)),
