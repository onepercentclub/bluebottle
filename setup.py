--- conflicted
+++ resolved
@@ -106,11 +106,7 @@
     'factory-boy==2.3.1',
     'micawber==0.2.6',
     'mock==1.0.1',
-<<<<<<< HEAD
-    #'nose==1.3.0',
-=======
     'nose==1.3.1',
->>>>>>> 5cb3c065
     'pylint==0.28.0',
     'selenium==2.41.0',
     'South==0.8.1', # Functional testing libraries
